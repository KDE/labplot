--- conflicted
+++ resolved
@@ -201,75 +201,6 @@
 // TODO: Compute tauB for ties.
 // TODO: find P Value from Z Value
 void CorrelationCoefficient::performKendall() {
-<<<<<<< HEAD
-    if (m_columns.count() != 2) {
-        printError("Select only 2 columns ");
-        return;
-    }
-
-    QString col1Name = m_columns[0]->name();
-    QString col2Name = m_columns[1]->name();
-
-    int N = findCount(m_columns[0]);
-    if (N != findCount(m_columns[1])) {
-        printError("Number of data values in Column: " + col1Name + "and Column: " + col2Name + "are not equal");
-        return;
-    }
-
-    QVector<int> col2Ranks(N);
-    if (m_columns[0]->isNumeric()) {
-        if (m_columns[1]->isNumeric()) {
-            for (int i = 0; i < N; i++)
-                col2Ranks[int(m_columns[0]->valueAt(i)) - 1] = int(m_columns[1]->valueAt(i));
-        } else {
-            printError(QString("Ranking System should be same for both Column: %1 and Column: %2 <br/>"
-                               "Hint: Check for data types of columns").arg(col1Name).arg(col2Name));
-            return;
-        }
-    } else {
-        AbstractColumn::ColumnMode origCol1Mode = m_columns[0]->columnMode();
-        AbstractColumn::ColumnMode origCol2Mode = m_columns[1]->columnMode();
-
-        m_columns[0]->setColumnMode(AbstractColumn::Text);
-        m_columns[1]->setColumnMode(AbstractColumn::Text);
-
-        QMap<QString, int> ValueToRank;
-
-        for (int i = 0; i < N; i++) {
-            if (ValueToRank[m_columns[0]->textAt(i)] != 0) {
-                printError("Currently ties are not supported");
-                m_columns[0]->setColumnMode(origCol1Mode);
-                m_columns[1]->setColumnMode(origCol2Mode);
-                return;
-            }
-            ValueToRank[m_columns[0]->textAt(i)] = i + 1;
-        }
-
-        for (int i = 0; i < N; i++)
-            col2Ranks[i] = ValueToRank[m_columns[1]->textAt(i)];
-
-        m_columns[0]->setColumnMode(origCol1Mode);
-        m_columns[1]->setColumnMode(origCol2Mode);
-    }
-
-    int nPossiblePairs = (N * (N - 1)) / 2;
-
-    int nDiscordant = findDiscordants(col2Ranks.data(), 0, N - 1);
-    int nCorcordant = nPossiblePairs - nDiscordant;
-
-    m_correlationValue = double(nCorcordant - nDiscordant) / nPossiblePairs;
-
-    m_statisticValue.append((3 * (nCorcordant - nDiscordant)) /
-                sqrt(N * (N- 1) * (2 * N + 5) / 2));
-
-    printLine(0 , QString("Number of Discordants are %1").arg(nDiscordant), "green");
-    printLine(1 , QString("Number of Concordant are %1").arg(nCorcordant), "green");
-
-    printLine(2 , QString("Tau a is %1").arg(round(m_correlationValue)), "green");
-    printLine(3 , QString("Z Value is %1").arg(round(m_statisticValue[0])), "green");
-
-    return;
-=======
 	if (m_columns.count() != 2) {
 		printError("Select only 2 columns ");
 		return;
@@ -337,8 +268,6 @@
 	printLine(3, QString("Z Value is %1").arg(round(m_statisticValue[0])), "green");
 
 	return;
->>>>>>> bcc88efa
-
 }
 
 /***********************************************Spearman ******************************************************************/
@@ -394,11 +323,7 @@
 	s1 = s1 / N;
 	s2 = s2 / N;
 
-<<<<<<< HEAD
-    m_correlationValue = s12 / sqrt(s1 * s2);
-=======
 	m_correlationValue = s12 / std::sqrt(s1 * s2);
->>>>>>> bcc88efa
 
 	printLine(0, QString("Spearman Rank Correlation value is %1").arg(m_correlationValue), "green");
 }
