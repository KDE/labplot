--- conflicted
+++ resolved
@@ -119,19 +119,11 @@
 }
 
 QList<double>& HypothesisTest::statisticValue() {
-<<<<<<< HEAD
-    return m_statisticValue;
-}
-
-QList<double>& HypothesisTest::pValue() {
-    return m_pValue;
-=======
 	return m_statisticValue;
 }
 
 QList<double>& HypothesisTest::pValue() {
 	return m_pValue;
->>>>>>> bcc88efa
 }
 
 /******************************************************************************
@@ -145,151 +137,6 @@
 /**************************Two Sample Independent *************************************/
 
 void HypothesisTest::performTwoSampleIndependentTest(HypothesisTest::Test::Type test, bool categoricalVariable, bool equalVariance) {
-<<<<<<< HEAD
-    if (m_columns.size() != 2) {
-        printError("Inappropriate number of m_columns selected");
-        return;
-    }
-
-    int n[2];
-    double sum[2], mean[2], std[2];
-
-    QString col1Name = m_columns[0]->name();
-    QString col2Name = m_columns[1]->name();
-
-    if (!categoricalVariable && m_columns[0]->isNumeric()) {
-        for (int i = 0; i < 2; i++) {
-            findStats(m_columns[i], n[i], sum[i], mean[i], std[i]);
-            if (n[i] == 0) {
-                printError("At least two values should be there in every column");
-                return;
-            }
-            if (std[i] == 0.0) {
-                printError(i18n("Standard Deviation of at least one column is equal to 0: last column is: %1", m_columns[i]->name()));
-                return;
-            }
-        }
-    } else {
-        QMap<QString, int> colName;
-        QString baseColName;
-        int np;
-        int totalRows;
-
-        countPartitions(m_columns[0], np, totalRows);
-        if (np != 2) {
-            printError( i18n("Number of Categorical Variable in Column %1 is not equal to 2", m_columns[0]->name()));
-            return;
-        }
-
-        if (m_columns[0]->isNumeric())
-            baseColName = m_columns[0]->name();
-
-        ErrorType errorCode = findStatsCategorical(m_columns[0], m_columns[1], n, sum, mean, std, colName, np, totalRows);
-
-        switch (errorCode) {
-        case ErrorUnqualSize: {
-            printError( i18n("Unequal size between Column %1 and Column %2", m_columns[0]->name(), m_columns[1]->name()));
-            return;
-        }
-        case ErrorEmptyColumn: {
-            printError("At least one of selected column is empty");
-
-            return;
-        }
-        case NoError:
-            break;
-        }
-
-        QMapIterator<QString, int> i(colName);
-        while (i.hasNext()) {
-            i.next();
-            if (i.value() == 1)
-                col1Name = baseColName + " " + i.key();
-            else
-                col2Name = baseColName + " " + i.key();
-        }
-    }
-
-    QVariant rowMajor[] = {"", "N", "Sum", "Mean", "Std",
-                           col1Name, n[0], sum[0], mean[0], std[0],
-                           col2Name, n[1], sum[1], mean[1], std[1]
-                          };
-
-    m_statsTable = getHtmlTable(3, 5, rowMajor);
-
-    for (int i = 0; i < 2; i++) {
-        if (n[i] == 0) {
-            printError("At least two values should be there in every column");
-            return;
-        }
-        if (std[i] == 0.0) {
-            printError( i18n("Standard Deviation of at least one column is equal to 0: last column is: %1", m_columns[i]->name()));
-            return;
-        }
-    }
-
-    double stdSq[2] = {gsl_pow_2(std[0]), gsl_pow_2(std[1])};
-
-    QString testName;
-    int df = 0;
-    double spSq = 0;
-
-    switch (test) {
-    case HypothesisTest::Test::Type::TTest: {
-        testName = "T";
-
-        if (equalVariance) {
-            df = n[0] + n[1] - 2;
-
-            spSq = ((n[0]-1) * stdSq[0] + (n[1]-1) * stdSq[1] ) / df;
-            QDEBUG("equal variance : spSq is " << spSq);
-            m_statisticValue.append((mean[0] - mean[1]) / sqrt(spSq / n[0] + spSq / n[1]));
-            printLine(9, "<b>Assumption:</b> Equal Variance b/w both population means");
-        } else {
-            double temp_val;
-            temp_val = gsl_pow_2( stdSq[0] / n[0] + stdSq[1] / n[1]);
-            temp_val /= ( (gsl_pow_2( (stdSq[0] / n[0]) ) / (n[0]-1)) +
-                    (gsl_pow_2( (stdSq[1] / n[1]) ) / (n[1]-1)));
-            df = qRound(temp_val);
-
-            m_statisticValue.append((mean[0] - mean[1]) / (sqrt( (stdSq[0]/n[0]) + (stdSq[1]/n[1]))));
-            printLine(9, "<b>Assumption:</b> UnEqual Variance b/w both population means");
-        }
-
-        printLine(8, "<b>Assumption:</b> Both Populations approximately follow normal distribution");
-        break;
-    }
-    case HypothesisTest::Test::Type::ZTest: {
-        testName = "Z";
-        spSq = ((n[0]-1) * stdSq[0] + (n[1]-1) * stdSq[1]) / df;
-        m_statisticValue.append((mean[0] - mean[1]) / sqrt(spSq / n[0] + spSq / n[1]));
-        //        m_pValue.append(gsl_cdf_gaussian_P(m_statisticValue, sp));
-        break;
-    }
-    case HypothesisTest::Test::Type::Anova:
-    case HypothesisTest::Test::Type::NoneType:
-        break;
-    }
-
-    m_currTestName = "<h2>" + i18n("Two Sample Independent %1 Test for %2 vs %3", testName, col1Name, col2Name) + "</h2>";
-    m_pValue.append(getPValue(test, m_statisticValue[0], col1Name, col2Name, (mean[0] - mean[1]), sqrt(spSq), df));
-
-    printLine(2, i18n("Significance level is %1", round(m_significanceLevel)), "blue");
-
-    printLine(4, i18n("%1 Value is %2 ", testName, round(m_statisticValue[0])), "green");
-    printTooltip(4, i18n("More is the |%1-value|, more safely we can reject the null hypothesis", testName));
-
-    printLine(5, i18n("P Value is %1 ", m_pValue[0]), "green");
-
-    printLine(6, i18n("Degree of Freedom is %1", df), "green");
-    printTooltip(6, i18n("Number of independent Pieces of information that went into calculating the estimate"));
-
-    if (m_pValue[0] <= m_significanceLevel)
-        printTooltip(5, i18n("We can safely reject Null Hypothesis for significance level %1", round(m_significanceLevel)));
-    else
-        printTooltip(5, i18n("There is a plausibility for Null Hypothesis to be true"));
-    return;
-=======
 	if (m_columns.size() != 2) {
 		printError("Inappropriate number of m_columns selected");
 		return;
@@ -437,95 +284,11 @@
 	else
 		printTooltip(5, i18n("There is a plausibility for Null Hypothesis to be true"));
 	return;
->>>>>>> bcc88efa
 }
 
 /********************************Two Sample Paired ***************************************/
 
 void HypothesisTest::performTwoSamplePairedTest(HypothesisTest::Test::Type test) {
-<<<<<<< HEAD
-    if (m_columns.size() != 2) {
-        printError("Inappropriate number of m_columns selected");
-
-        return;
-    }
-
-    for (int i = 0; i < 2; i++) {
-        if (!m_columns[0]->isNumeric()) {
-            printError("select only m_columns with numbers");
-            return;
-        }
-    }
-
-    int n;
-    double sum, mean, std;
-    ErrorType errorCode = findStatsPaired(m_columns[0], m_columns[1], n, sum, mean, std);
-
-    switch (errorCode) {
-    case ErrorUnqualSize: {
-        printError("both m_columns are having different sizes");
-
-        return;
-    }
-    case ErrorEmptyColumn: {
-        printError("m_columns are empty");
-        return;
-    }
-    case NoError:
-        break;
-    }
-
-
-    QVariant rowMajor[] = {"", "N", "Sum", "Mean", "Std",
-                           "difference", n, sum, mean, std
-                          };
-
-    m_statsTable = getHtmlTable(2, 5, rowMajor);
-
-    if (std == 0.0) {
-        printError("Standard deviation of the difference is 0");
-        return;
-    }
-
-
-    QString testName;
-    int df = 0;
-
-    switch (test) {
-    case HypothesisTest::Test::Type::TTest: {
-        m_statisticValue[0] = mean / (std / sqrt(n));
-        df = n - 1;
-        testName = "T";
-        printLine(6, i18n("Degree of Freedom is %1</p", df), "green");
-        break;
-    }
-    case HypothesisTest::Test::Type::ZTest: {
-        testName = "Z";
-        m_statisticValue[0] = mean / (std / sqrt(n));
-        df = n - 1;
-        break;
-    }
-    case HypothesisTest::Test::Type::Anova:
-        break;
-    case HypothesisTest::Test::Type::NoneType:
-        break;
-
-    }
-
-    m_pValue.append(getPValue(test, m_statisticValue[0], m_columns[0]->name(), i18n("%1", m_populationMean), mean, std, df));
-    m_currTestName = "<h2>" + i18n("One Sample %1 Test for %2 vs %3", testName, m_columns[0]->name(), m_columns[1]->name()) + "</h2>";
-
-    printLine(2, i18n("Significance level is %1 ", round(m_significanceLevel)), "blue");
-    printLine(4, i18n("%1 Value is %2 ", testName, round(m_statisticValue[0])), "green");
-    printLine(5, i18n("P Value is %1 ", m_pValue[0]), "green");
-
-    if (m_pValue[0] <= m_significanceLevel)
-        printTooltip(5, i18n("We can safely reject Null Hypothesis for significance level %1", m_significanceLevel));
-    else
-        printTooltip(5, i18n("There is a plausibility for Null Hypothesis to be true"));
-
-    return;
-=======
 	if (m_columns.size() != 2) {
 		printError("Inappropriate number of m_columns selected");
 
@@ -606,7 +369,6 @@
 		printTooltip(5, i18n("There is a plausibility for Null Hypothesis to be true"));
 
 	return;
->>>>>>> bcc88efa
 }
 
 /******************************** One Sample ***************************************/
