--- conflicted
+++ resolved
@@ -56,8 +56,6 @@
 		//TODO: check for NAN, INF?
 		this->setRange(parse(qPrintable(start.simplified()), qPrintable(numberLocale.name())), parse(qPrintable(end.simplified()), qPrintable(numberLocale.name())));
 	}
-<<<<<<< HEAD
-	~Range() = default;
 	T start() const { return m_start; }
 	T end() const { return m_end; }
 	T& start() { return m_start; }
@@ -67,24 +65,12 @@
 	void setRange(T start, T end) {
 		m_start = start;
 		m_end = end;
-=======
-	T min() const { return m_min; }
-	T max() const { return m_max; }
-	T& min() { return m_min; }
-	T& max() { return m_max; }
-	void setMin(T min) { m_min = min; }	// no check (use first)
-	void setMax(T max) { m_max = max; }
-	void setRange(T min, T max) {
-		m_min = min;
-		m_max = max;
->>>>>>> 3b159a1c
 	}
 	T size() const { return m_end - m_start; }
 	T length() const { return qAbs(m_end - m_start); }
 	T center() const { return (m_start + m_end)/2; }
 	// calculate step size from number of steps
 	T stepSize(const int steps) const { return (steps > 1) ? size()/(T)(steps - 1) : 0; }
-<<<<<<< HEAD
 	bool isZero() const { return ( m_end == m_start ); }
 	bool valid() const { return ( !qIsNaN(m_start) && !qIsNaN(m_end) ); }
 	bool finite() const { return ( qIsFinite(m_start) && qIsFinite(m_end) ); }
@@ -93,19 +79,10 @@
 	bool contains(T value) const { return ( qMin(m_start, m_end) <= value && qMax(m_start, m_end) >= value ); }
 	void translate(T offset) { m_start += offset; m_end += offset; }
 	void extend(T value) { m_start -= value; m_end += value; }
-	Range<T>& operator=(const Range<T>& other) = default;
 	bool operator==(const Range<T>& other) const { return ( m_start == other.start() && m_end == other.end() ); }
 	bool operator!=(const Range<T>& other) const { return ( m_start != other.start() || m_end != other.end() ); }
 	Range<T>& operator+=(const T value) { m_start += value; m_end += value; return *this; }
 	Range<T>& operator*=(const T value) { m_start *= value; m_end *= value; return *this; }
-=======
-	bool isZero() const { return (m_max == m_min); }
-	bool inside(const Range<T>& other) const { return ( m_min <= other.min() && m_max >= other.max() ); }
-	bool inside(T value) const { return ( qMin(m_min, m_max) <= value && qMax(m_min, m_max) >= value ); }
-	void translate(T offset) { m_min += offset; m_max += offset; }
-	bool operator==(const Range<T>& other) const { return ( m_min == other.min() && m_max == other.max() ); }
-	bool operator!=(const Range<T>& other) const { return ( m_min != other.min() || m_max != other.max() ); }
->>>>>>> 3b159a1c
 
 	//! Return a string in the format '[start, end]'
 	QString toString() const {
