/***************************************************************************
    File                 : Range.h
    Project              : LabPlot
    --------------------------------------------------------------------
    Copyright            : (C) 2020 Stefan Gerlach (stefan.gerlach@uni.kn)
    Description          : basic data range class

 ***************************************************************************/

/***************************************************************************
 *                                                                         *
 *  This program is free software; you can redistribute it and/or modify   *
 *  it under the terms of the GNU General Public License as published by   *
 *  the Free Software Foundation; either version 2 of the License, or      *
 *  (at your option) any later version.                                    *
 *                                                                         *
 *  This program is distributed in the hope that it will be useful,        *
 *  but WITHOUT ANY WARRANTY; without even the implied warranty of         *
 *  MERCHANTABILITY or FITNESS FOR A PARTICULAR PURPOSE.  See the          *
 *  GNU General Public License for more details.                           *
 *                                                                         *
 *   You should have received a copy of the GNU General Public License     *
 *   along with this program; if not, write to the Free Software           *
 *   Foundation, Inc., 51 Franklin Street, Fifth Floor,                    *
 *   Boston, MA  02110-1301  USA                                           *
 *                                                                         *
 ***************************************************************************/

#ifndef RANGE_H
#define RANGE_H

extern "C" {
#include "backend/gsl/parser.h"
}

#include "backend/lib/macros.h"	//SET_NUMBER_LOCALE

#include <QString>

//! Auxiliary class for a data range 
/**
 *	This class represents a data range [left, right] where left can be >= right
 *
 *	Only types supporting comparison are supported
 */
template<class T>
class Range {
public:
	Range() : m_min(0), m_max(0) {}
	Range(T min, T max) {
		this->setRange(min, max);
	}
	Range(const QString& min, const QString& max) {
		SET_NUMBER_LOCALE
		//TODO: check for NAN, INF?
		this->setRange(parse(qPrintable(min.simplified()), qPrintable(numberLocale.name())), parse(qPrintable(max.simplified()), qPrintable(numberLocale.name())));
	}
	~Range() = default;
	T min() const { return m_min; }
	T max() const { return m_max; }
	T& min() { return m_min; }
	T& max() { return m_max; }
<<<<<<< HEAD
	void setMin(T min) { m_min = min; }
=======
	void setMin(T min) { m_min = min; }	// no check (use first)
>>>>>>> 6d9b724d
	void setMax(T max) { m_max = max; }
	void setRange(T min, T max) {
		m_min = min;
		m_max = max;
	}
	T size() const { return m_max - m_min; }
	T length() const { return qAbs(m_max - m_min); }
	T center() const { return (m_min + m_max)/2; }
	// calculate step size from number of steps
	T stepSize(const int steps) const { return (steps > 1) ? size()/(T)(steps - 1) : 0; }
	bool isZero() const { return ( m_max == m_min ); }
	bool finite() const { return ( qIsFinite(m_min) && qIsFinite(m_max) ); }
	bool inside(const Range<T>& other) const { return ( m_min <= other.min() && m_max >= other.max() ); }
<<<<<<< HEAD
	bool inside(T value) const { return ( qMin(m_min, m_max) <= value && qMax(m_max, m_max) >= value ); }
=======
	bool inside(T value) const { return ( qMin(m_min, m_max) <= value && qMax(m_min, m_max) >= value ); }
>>>>>>> 6d9b724d
	void translate(T offset) { m_min += offset; m_max += offset; }
	void extend(T value) { m_min -= value; m_max += value; }
	Range<T>& operator=(const Range<T>& other) = default;
	bool operator==(const Range<T>& other) const { return ( m_min == other.min() && m_max == other.max() ); }
	bool operator!=(const Range<T>& other) const { return ( m_min != other.min() || m_max != other.max() ); }
	Range<T>& operator+=(const T value) { m_min += value; m_max += value; return *this; }
	Range<T>& operator*=(const T value) { m_min *= value; m_max *= value; return *this; }

	//! Return a string in the format '[min, max]'
	QString toString() const {
		return "[" + QLocale().toString(m_min) + ", " + QLocale().toString(m_max) + "]";
	}
	//TODO: touches(), merge(), subtract(), split(), etc. (see Interval)

private:
	T m_min;	// lower limit
	T m_max;	// upper limit
};

#endif
<|MERGE_RESOLUTION|>--- conflicted
+++ resolved
@@ -60,11 +60,7 @@
 	T max() const { return m_max; }
 	T& min() { return m_min; }
 	T& max() { return m_max; }
-<<<<<<< HEAD
 	void setMin(T min) { m_min = min; }
-=======
-	void setMin(T min) { m_min = min; }	// no check (use first)
->>>>>>> 6d9b724d
 	void setMax(T max) { m_max = max; }
 	void setRange(T min, T max) {
 		m_min = min;
@@ -78,11 +74,7 @@
 	bool isZero() const { return ( m_max == m_min ); }
 	bool finite() const { return ( qIsFinite(m_min) && qIsFinite(m_max) ); }
 	bool inside(const Range<T>& other) const { return ( m_min <= other.min() && m_max >= other.max() ); }
-<<<<<<< HEAD
-	bool inside(T value) const { return ( qMin(m_min, m_max) <= value && qMax(m_max, m_max) >= value ); }
-=======
 	bool inside(T value) const { return ( qMin(m_min, m_max) <= value && qMax(m_min, m_max) >= value ); }
->>>>>>> 6d9b724d
 	void translate(T offset) { m_min += offset; m_max += offset; }
 	void extend(T value) { m_min -= value; m_max += value; }
 	Range<T>& operator=(const Range<T>& other) = default;
