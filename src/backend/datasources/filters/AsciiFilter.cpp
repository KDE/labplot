--- conflicted
+++ resolved
@@ -512,25 +512,17 @@
 				// set value depending on data type
 				switch (columnModes[n]) {
 				case AbstractColumn::Numeric: {
-<<<<<<< HEAD
 					bool isNumber;
 					const double value = m_numberFormat.toDouble(valueString, &isNumber);
 					DEBUG("string = " << valueString.toStdString() << ", value = " << value << ", isNumber = " << isNumber);
 					static_cast<QVector<double>*>(m_dataContainer[n])->operator[](currentRow) = (isNumber ? value : NAN);
 					break;
 				}
-=======
-						bool isNumber;
-						const double value = m_numberFormat.toDouble(valueString, &isNumber);
-						static_cast<QVector<double>*>(m_dataContainer[n])->operator[](currentRow) = (isNumber ? value : NAN);
-						break;
-					}
->>>>>>> d338e99d
 				case AbstractColumn::DateTime: {
-						const QDateTime valueDateTime = QDateTime::fromString(valueString, dateTimeFormat);
-						static_cast<QVector<QDateTime>*>(m_dataContainer[n])->operator[](currentRow) = valueDateTime.isValid() ? valueDateTime : QDateTime();
-						break;
-					}
+					const QDateTime valueDateTime = QDateTime::fromString(valueString, dateTimeFormat);
+					static_cast<QVector<QDateTime>*>(m_dataContainer[n])->operator[](currentRow) = valueDateTime.isValid() ? valueDateTime : QDateTime();
+					break;
+				}
 				case AbstractColumn::Text:
 					static_cast<QVector<QString>*>(m_dataContainer[n])->operator[](currentRow) = valueString;
 					break;
@@ -617,25 +609,17 @@
 				// set value depending on data type
 				switch (columnModes[n]) {
 				case AbstractColumn::Numeric: {
-<<<<<<< HEAD
 					bool isNumber;
 					const double value = m_numberFormat.toDouble(valueString, &isNumber);
 					DEBUG("valueString = " << valueString.toStdString() << ", value = " << value << ", isNumber = " << isNumber);
 					lineString += QString::number(isNumber ? value : NAN);
 					break;
 				}
-=======
-						bool isNumber;
-						const double value = m_numberFormat.toDouble(valueString, &isNumber);
-						lineString += QString::number(isNumber ? value : NAN);
-						break;
-					}
->>>>>>> d338e99d
 				case AbstractColumn::DateTime: {
-						const QDateTime valueDateTime = QDateTime::fromString(valueString, dateTimeFormat);
-						lineString += valueDateTime.isValid() ? valueDateTime.toString(dateTimeFormat) : QLatin1String(" ");
-						break;
-					}
+					const QDateTime valueDateTime = QDateTime::fromString(valueString, dateTimeFormat);
+					lineString += valueDateTime.isValid() ? valueDateTime.toString(dateTimeFormat) : QLatin1String(" ");
+					break;
+				}
 				case AbstractColumn::Text:
 					lineString += valueString;
 					break;
