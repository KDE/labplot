--- conflicted
+++ resolved
@@ -124,14 +124,9 @@
 	if (!device.open(QIODevice::ReadOnly))
 		return 0;
 
-<<<<<<< HEAD
 	line = device.readLine();
-	lineStringList = line.split( QRegExp("\\s+")); //TODO
-=======
-	QTextStream in(device);
-	line = in.readLine();
 	lineStringList = line.split(QRegExp("\\s+")); //TODO
->>>>>>> 5b95029a
+
 	return lineStringList.size();
 }
 
@@ -145,16 +140,9 @@
 	if (!device.open(QIODevice::ReadOnly))
 		return 0;
 
-<<<<<<< HEAD
-	long rows=0;
+	size_t rows = 0;
 	while (!device.atEnd()) {
 		device.readLine();
-=======
-	QTextStream in(device);
-	size_t rows = 0;
-	while (!in.atEnd()) {
-		in.readLine();
->>>>>>> 5b95029a
 		rows++;
 	}
 
