/***************************************************************************
File                 : AsciiFilter.cpp
Project              : LabPlot
Description          : ASCII I/O-filter
--------------------------------------------------------------------
Copyright            : (C) 2009-2015 Stefan Gerlach (stefan.gerlach@uni.kn)
Copyright            : (C) 2009-2015 Alexander Semke (alexander.semke@web.de)

***************************************************************************/

/***************************************************************************
*                                                                         *
*  This program is free software; you can redistribute it and/or modify   *
*  it under the terms of the GNU General Public License as published by   *
*  the Free Software Foundation; either version 2 of the License, or      *
*  (at your option) any later version.                                    *
*                                                                         *
*  This program is distributed in the hope that it will be useful,        *
*  but WITHOUT ANY WARRANTY; without even the implied warranty of         *
*  MERCHANTABILITY or FITNESS FOR A PARTICULAR PURPOSE.  See the          *
*  GNU General Public License for more details.                           *
*                                                                         *
*   You should have received a copy of the GNU General Public License     *
*   along with this program; if not, write to the Free Software           *
*   Foundation, Inc., 51 Franklin Street, Fifth Floor,                    *
*   Boston, MA  02110-1301  USA                                           *
*                                                                         *
***************************************************************************/
#include "backend/datasources/filters/AsciiFilter.h"
#include "backend/datasources/filters/AsciiFilterPrivate.h"
#include "backend/datasources/FileDataSource.h"
#include "backend/core/column/Column.h"

#include <QTextStream>
#include <QDebug>
#include <KLocale>
#include <KFilterDev>

#include <cmath>

 /*!
	\class AsciiFilter
	\brief Manages the import/export of data organized as columns (vectors) from/to an ASCII-file.

	\ingroup datasources
 */

AsciiFilter::AsciiFilter():AbstractFileFilter(), d(new AsciiFilterPrivate(this)) {

}

AsciiFilter::~AsciiFilter() {
	delete d;
}

/*!
  reads the content of the file \c fileName.
*/
QString AsciiFilter::readData(const QString & fileName, AbstractDataSource* dataSource, AbstractFileFilter::ImportMode importMode,  int lines) {
	return d->readData(fileName, dataSource, importMode, lines);
}

/*!
  reads the content of the file \c fileName to the data source \c dataSource.
*/
void AsciiFilter::read(const QString & fileName, AbstractDataSource* dataSource, AbstractFileFilter::ImportMode importMode) {
	d->read(fileName, dataSource, importMode);
}


/*!
writes the content of the data source \c dataSource to the file \c fileName.
*/
void AsciiFilter::write(const QString & fileName, AbstractDataSource* dataSource) {
 	d->write(fileName, dataSource);
// 	emit()
}

/*!
  loads the predefined filter settings for \c filterName
*/
void AsciiFilter::loadFilterSettings(const QString& filterName) {
	Q_UNUSED(filterName);
}

/*!
  saves the current settings as a new filter with the name \c filterName
*/
void AsciiFilter::saveFilterSettings(const QString& filterName) const{
	Q_UNUSED(filterName);
}

/*!
  returns the list with the names of all saved
  (system wide or user defined) filter settings.
*/
QStringList AsciiFilter::predefinedFilters() {
	return QStringList();
}

/*!
  returns the list of all predefined separator characters.
*/
QStringList AsciiFilter::separatorCharacters() {
	return (QStringList()<<"auto"<<"TAB"<<"SPACE"<<","<<";"<<":"
				  <<",TAB"<<";TAB"<<":TAB"
				  <<",SPACE"<<";SPACE"<<":SPACE");
}

/*!
returns the list of all predefined comment characters.
*/
QStringList AsciiFilter::commentCharacters() {
	return (QStringList()<<"#"<<"!"<<"//"<<"+"<<"c"<<":"<<";");
}

/*!
    returns the number of columns in the file \c fileName.
*/
int AsciiFilter::columnNumber(const QString & fileName) {
	QString line;
	QStringList lineStringList;

	KFilterDev device(fileName);
	if (!device.open(QIODevice::ReadOnly))
		return 0;

	line = device.readLine();
	lineStringList = line.split( QRegExp("\\s+")); //TODO
	return lineStringList.size();
}


/*!
  returns the number of lines in the file \c fileName.
*/
long AsciiFilter::lineNumber(const QString & fileName) {
	//TODO: compare the speed of this function with the speed of wc from GNU-coreutils.
	KFilterDev device(fileName);
	if (!device.open(QIODevice::ReadOnly))
		return 0;

	long rows=0;
	while (!device.atEnd()) {
		device.readLine();
		rows++;
	}

	return rows;
}

void AsciiFilter::setTransposed(const bool b) {
	d->transposed=b;
}

bool AsciiFilter::isTransposed() const{
	return d->transposed;
}

void AsciiFilter::setCommentCharacter(const QString& s) {
	d->commentCharacter=s;
}

QString AsciiFilter::commentCharacter() const{
	return d->commentCharacter;
}

void AsciiFilter::setSeparatingCharacter(const QString& s) {
	d->separatingCharacter=s;
}

QString AsciiFilter::separatingCharacter() const{
	return d->separatingCharacter;
}

void AsciiFilter::setAutoModeEnabled(bool b) {
	d->autoModeEnabled=b;
}

bool AsciiFilter::isAutoModeEnabled() const{
	return d->autoModeEnabled;
}

void AsciiFilter::setHeaderEnabled(bool b) {
	d->headerEnabled=b;
}

bool AsciiFilter::isHeaderEnabled() const{
	return d->headerEnabled;
}

void AsciiFilter::setVectorNames(const QString s) {
	d->vectorNames=s.simplified();
}

QString AsciiFilter::vectorNames() const{
	return d->vectorNames;
}

void AsciiFilter::setSkipEmptyParts(bool b) {
	d->skipEmptyParts=b;
}

bool AsciiFilter::skipEmptyParts() const{
	return d->skipEmptyParts;
}

void AsciiFilter::setSimplifyWhitespacesEnabled(bool b) {
	d->simplifyWhitespacesEnabled=b;
}

bool AsciiFilter::simplifyWhitespacesEnabled() const{
	return d->simplifyWhitespacesEnabled;
}

void AsciiFilter::setStartRow(const int r) {
	d->startRow=r;
}

int AsciiFilter::startRow() const{
	return d->startRow;
}

void AsciiFilter::setEndRow(const int r) {
	d->endRow=r;
}

int AsciiFilter::endRow() const{
	return d->endRow;
}

void AsciiFilter::setStartColumn(const int c) {
	d->startColumn=c;
}

int AsciiFilter::startColumn() const{
	return d->startColumn;
}

void AsciiFilter::setEndColumn(const int c) {
	d->endColumn=c;
}

int AsciiFilter::endColumn() const{
	return d->endColumn;
}

//#####################################################################
//################### Private implementation ##########################
//#####################################################################
AsciiFilterPrivate::AsciiFilterPrivate(AsciiFilter* owner) : q(owner),
	commentCharacter("#"),
	separatingCharacter("auto"),
	autoModeEnabled(true),
	headerEnabled(true),
	skipEmptyParts(false),
	simplifyWhitespacesEnabled(true),
	transposed(false),
	startRow(1),
	endRow(-1),
	startColumn(1),
	endColumn(-1) {
}

/*!
    reads the content of the file \c fileName to the data source \c dataSource or return as string for preview.
    Uses the settings defined in the data source.
*/
QString AsciiFilterPrivate::readData(const QString & fileName, AbstractDataSource* dataSource, AbstractFileFilter::ImportMode mode, int lines) {

	KFilterDev device(fileName);
	if (!device.open(QIODevice::ReadOnly))
		return QString();

	//TODO implement
	// if (transposed)
	//...

	//skip rows, if required
	for (int i=0; i < startRow-1; i++) {
		//if the number of rows to skip is bigger then the actual number of the rows in the file, then quit the function.
<<<<<<< HEAD
		if( device.atEnd() ) {
=======
		if (in.atEnd()) {
>>>>>>> c5ee492e
			if (mode == AbstractFileFilter::Replace) {
				//file with no data to be imported. In replace-mode clear the data source
				if (dataSource != NULL)
					dataSource->clear();
			}
			return QString();
		}

		device.readLine();
	}

<<<<<<< HEAD
	//parse the first row:
	//use the first row to determine the number of columns,
	//create the columns and use (optionaly) the first row to name them
	if( device.atEnd() ) {
=======
	if (in.atEnd()) {
>>>>>>> c5ee492e
		if (mode == AbstractFileFilter::Replace) {
			//file with no data to be imported. In replace-mode clear the data source
			if (dataSource != NULL)
				dataSource->clear();
		}
		return QString();
	}

<<<<<<< HEAD
	QString line = device.readLine();
=======
	//parse the first row:
	//use the first row to determine the number of columns,
	//create the columns and use (optionaly) the first row to name them
	QString line = in.readLine();
>>>>>>> c5ee492e
	if (simplifyWhitespacesEnabled)
		line = line.simplified();

	// determine separator
	QString separator;
	QStringList lineStringList;
	if (separatingCharacter == "auto") {
		QRegExp regExp("(\\s+)|(,\\s+)|(;\\s+)|(:\\s+)");
		lineStringList = line.split( regExp, QString::SplitBehavior(skipEmptyParts) );

		//determine the separator
		if (lineStringList.size()) {
			int length1 = lineStringList.at(0).length();
			if (lineStringList.size()>1) {
				int pos2 = line.indexOf(lineStringList.at(1),length1);
				separator = line.mid(length1, pos2-length1);
			}else {
				separator = line.right(line.length()-length1);
			}
		}
	} else {
		separator = separatingCharacter.replace(QLatin1String("TAB"), QLatin1String("\t"), Qt::CaseInsensitive);
		separator = separatingCharacter.replace(QLatin1String("SPACE"), QLatin1String(" "), Qt::CaseInsensitive);
		lineStringList = line.split(separator, QString::SplitBehavior(skipEmptyParts));
	}
#ifndef NDEBUG
 	qDebug() << "separator '"<<separator << "'";
 	qDebug() << "headerEnabled ="<<headerEnabled;
#endif

	if (endColumn == -1)
		endColumn = lineStringList.size(); //use the last available column index

	QStringList vectorNameList;
	if (headerEnabled) {
		vectorNameList = lineStringList;
	} else {
		//create vector names out of the space separated vectorNames-string, if not empty
		if (!vectorNames.isEmpty())
			vectorNameList = vectorNames.split(' ');
	}

	//qDebug()<<"	vector names ="<<vectorNameList;

	int actualRows = AsciiFilter::lineNumber(fileName);	// data rows
	int actualEndRow;
	if (endRow == -1)
		actualEndRow = actualRows;
	else if (endRow > actualRows-1)
		actualEndRow = actualRows-1;
	else
		actualEndRow = endRow;
	int actualCols=endColumn-startColumn+1;

	if (headerEnabled)
		actualRows = actualEndRow-startRow;
	else
		actualRows = actualEndRow-startRow+1;
	if (lines == -1)
		lines=actualRows;

#ifndef NDEBUG
	qDebug()<<"	start column ="<<startColumn;
	qDebug()<<"	end column ="<<endColumn;
	qDebug()<<"	actual cols ="<<actualCols;
	qDebug()<<"	start row ="<<startRow;
	qDebug()<<"	end row ="<<actualEndRow;
	qDebug()<<"	actual rows ="<<actualRows;
	qDebug()<<"	lines ="<<lines;
#endif

	int currentRow=0; //indexes the position in the vector(column)
	int columnOffset=0; //indexes the "start column" in the spreadsheet. Starting from this column the data will be imported.
	QVector<QVector<double>*> dataPointers;	// pointers to the actual data containers
	QStringList dataString;

	if (dataSource != NULL)
		columnOffset = dataSource->create(dataPointers, mode, actualRows, actualCols, vectorNameList);

	//header: import the values in the first line, if they were not used as the header (as the names for the columns)
	bool isNumber;
	if (!headerEnabled) {
		for (int n=0; n < actualCols; n++) {
			if (n < lineStringList.size()) {
				const double value = lineStringList.at(n).toDouble(&isNumber);
				if (dataSource != NULL)
					isNumber ? dataPointers[n]->operator[](0) = value : dataPointers[n]->operator[](0) = NAN;
				else
					isNumber ? dataString<<QString::number(value)<<" " : dataString<<QLatin1String("NAN ");
			} else {
				if (dataSource != NULL)
					dataPointers[n]->operator[](0) = NAN;
				else
					dataString<<QLatin1String("NAN ");
			}
		}
		dataString<<"\n";
		currentRow++;
	}

	//Read the remainder of the file.
	for (int i=currentRow; i < qMin(lines,actualRows); i++) {
		line = device.readLine();

		if (simplifyWhitespacesEnabled)
			line = line.simplified();

		//skip empty lines
		if (line.isEmpty())
			continue;

		if (line.startsWith(commentCharacter) == true ) {
			currentRow++;
			continue;
		}

		lineStringList = line.split( separator, QString::SplitBehavior(skipEmptyParts) );

		// TODO : read strings (comments) or datetime too
		for (int n=0; n < actualCols; n++) {
			if (n < lineStringList.size()) {
				const double value = lineStringList.at(n).toDouble(&isNumber);
				if (dataSource != NULL)
					isNumber ? dataPointers[n]->operator[](currentRow) = value : dataPointers[n]->operator[](currentRow) = NAN;
				else
					isNumber ? dataString<<QString::number(value)<<" " : dataString<<QString("NAN ");
			} else {
				if (dataSource != NULL)
					dataPointers[n]->operator[](currentRow) = NAN;
				else
					dataString<<QLatin1String("NAN ");
			}
		}

		dataString<<"\n";
		currentRow++;
		emit q->completed(100*currentRow/actualRows);
	}

	if (!dataSource)
		return dataString.join("");

	//make everything undo/redo-able again
	//set the comments for each of the columns
	Spreadsheet* spreadsheet = dynamic_cast<Spreadsheet*>(dataSource);
	if (spreadsheet) {
		//TODO: generalize to different data types
		QString comment = i18np("numerical data, %1 element", "numerical data, %1 elements", headerEnabled ? currentRow : currentRow+1);
		for (int n=startColumn; n <= endColumn; n++) {
			Column* column = spreadsheet->column(columnOffset+n-startColumn);
			column->setComment(comment);
			column->setUndoAware(true);
			if (mode == AbstractFileFilter::Replace) {
				column->setSuppressDataChangedSignal(false);
				column->setChanged();
			}
		}
		spreadsheet->setUndoAware(true);
		return dataString.join("");
	}


	Matrix* matrix = dynamic_cast<Matrix*>(dataSource);
	if (matrix) {
		matrix->setSuppressDataChangedSignal(false);
		matrix->setChanged();
		matrix->setUndoAware(true);
	}

	return dataString.join("");
}

/*!
    reads the content of the file \c fileName to the data source \c dataSource.
*/
void AsciiFilterPrivate::read(const QString & fileName, AbstractDataSource* dataSource, AbstractFileFilter::ImportMode mode) {
	readData(fileName,dataSource,mode);
}

/*!
    writes the content of \c dataSource to the file \c fileName.
*/
void AsciiFilterPrivate::write(const QString & fileName, AbstractDataSource* dataSource) {
	Q_UNUSED(fileName);
	Q_UNUSED(dataSource);
	//TODO
}

//##############################################################################
//##################  Serialization/Deserialization  ###########################
//##############################################################################
/*!
  Saves as XML.
 */
void AsciiFilter::save(QXmlStreamWriter* writer) const {
	writer->writeStartElement( "asciiFilter" );
	writer->writeAttribute( "commentCharacter", d->commentCharacter );
	writer->writeAttribute( "separatingCharacter", d->separatingCharacter );
	writer->writeAttribute( "autoMode", QString::number(d->autoModeEnabled) );
	writer->writeAttribute( "header", QString::number(d->headerEnabled) );
	writer->writeAttribute( "vectorNames", d->vectorNames );
	writer->writeAttribute( "skipEmptyParts", QString::number(d->skipEmptyParts) );
	writer->writeAttribute( "simplifyWhitespaces", QString::number(d->simplifyWhitespacesEnabled) );
	writer->writeAttribute( "transposed", QString::number(d->transposed) );
	writer->writeAttribute( "startRow", QString::number(d->startRow) );
	writer->writeAttribute( "endRow", QString::number(d->endRow) );
	writer->writeAttribute( "startColumn", QString::number(d->startColumn) );
	writer->writeAttribute( "endColumn", QString::number(d->endColumn) );
	writer->writeEndElement();
}

/*!
  Loads from XML.
*/
bool AsciiFilter::load(XmlStreamReader* reader) {
	if (!reader->isStartElement() || reader->name() != "asciiFilter") {
		reader->raiseError(i18n("no ascii filter element found"));
		return false;
	}

	QString attributeWarning = i18n("Attribute '%1' missing or empty, default value is used");
	QXmlStreamAttributes attribs = reader->attributes();

	QString str = attribs.value("commentCharacter").toString();
	if (str.isEmpty())
		reader->raiseWarning(attributeWarning.arg("'commentCharacter'"));
	else
		d->commentCharacter = str;

	str = attribs.value("separatingCharacter").toString();
	if (str.isEmpty())
		reader->raiseWarning(attributeWarning.arg("'separatingCharacter'"));
	else
		d->separatingCharacter = str;

	str = attribs.value("autoMode").toString();
	if (str.isEmpty())
		reader->raiseWarning(attributeWarning.arg("'autoMode'"));
	else
		d->autoModeEnabled = str.toInt();

	str = attribs.value("header").toString();
	if (str.isEmpty())
		reader->raiseWarning(attributeWarning.arg("'header'"));
	else
		d->headerEnabled = str.toInt();

	str = attribs.value("vectorNames").toString();
	d->vectorNames = str; //may be empty

	str = attribs.value("simplifyWhitespaces").toString();
	if (str.isEmpty())
		reader->raiseWarning(attributeWarning.arg("'simplifyWhitespaces'"));
	else
		d->simplifyWhitespacesEnabled = str.toInt();

	str = attribs.value("skipEmptyParts").toString();
	if (str.isEmpty())
		reader->raiseWarning(attributeWarning.arg("'skipEmptyParts'"));
	else
		d->skipEmptyParts = str.toInt();

	str = attribs.value("transposed").toString();
	if (str.isEmpty())
		reader->raiseWarning(attributeWarning.arg("'transposed'"));
	else
		d->transposed = str.toInt();

	str = attribs.value("startRow").toString();
	if (str.isEmpty())
		reader->raiseWarning(attributeWarning.arg("'startRow'"));
	else
		d->startRow = str.toInt();

	str = attribs.value("endRow").toString();
	if (str.isEmpty())
		reader->raiseWarning(attributeWarning.arg("'endRow'"));
	else
		d->endRow = str.toInt();

	str = attribs.value("startColumn").toString();
	if (str.isEmpty())
		reader->raiseWarning(attributeWarning.arg("'startColumn'"));
	else
		d->startColumn = str.toInt();

	str = attribs.value("endColumn").toString();
	if (str.isEmpty())
		reader->raiseWarning(attributeWarning.arg("'endColumn'"));
	else
		d->endColumn = str.toInt();

	return true;
}<|MERGE_RESOLUTION|>--- conflicted
+++ resolved
@@ -279,11 +279,7 @@
 	//skip rows, if required
 	for (int i=0; i < startRow-1; i++) {
 		//if the number of rows to skip is bigger then the actual number of the rows in the file, then quit the function.
-<<<<<<< HEAD
 		if( device.atEnd() ) {
-=======
-		if (in.atEnd()) {
->>>>>>> c5ee492e
 			if (mode == AbstractFileFilter::Replace) {
 				//file with no data to be imported. In replace-mode clear the data source
 				if (dataSource != NULL)
@@ -295,14 +291,10 @@
 		device.readLine();
 	}
 
-<<<<<<< HEAD
 	//parse the first row:
 	//use the first row to determine the number of columns,
 	//create the columns and use (optionaly) the first row to name them
 	if( device.atEnd() ) {
-=======
-	if (in.atEnd()) {
->>>>>>> c5ee492e
 		if (mode == AbstractFileFilter::Replace) {
 			//file with no data to be imported. In replace-mode clear the data source
 			if (dataSource != NULL)
@@ -311,14 +303,7 @@
 		return QString();
 	}
 
-<<<<<<< HEAD
 	QString line = device.readLine();
-=======
-	//parse the first row:
-	//use the first row to determine the number of columns,
-	//create the columns and use (optionaly) the first row to name them
-	QString line = in.readLine();
->>>>>>> c5ee492e
 	if (simplifyWhitespacesEnabled)
 		line = line.simplified();
 
