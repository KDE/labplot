--- conflicted
+++ resolved
@@ -141,13 +141,10 @@
 		return 0;
 
 	long rows=0;
-<<<<<<< HEAD
-	while (!device.atEnd()){
+	while (!device.atEnd()) {
 		device.readLine();
-=======
 	while (!in.atEnd()) {
 		in.readLine();
->>>>>>> c9fcbd64
 		rows++;
 	}
 
@@ -282,18 +279,10 @@
 	//...
 
 	//skip rows, if required
-<<<<<<< HEAD
-	for (int i=0; i<startRow-1; i++){
-        //if the number of rows to skip is bigger then the actual number
-		//of the rows in the file, then quit the function.
-		if( device.atEnd() ) {
-			if (mode==AbstractFileFilter::Replace) {
-=======
 	for (int i=0; i < startRow-1; i++) {
 		//if the number of rows to skip is bigger then the actual number of the rows in the file, then quit the function.
-		if( in.atEnd() ) {
+		if( device.atEnd() ) {
 			if (mode == AbstractFileFilter::Replace) {
->>>>>>> c9fcbd64
 				//file with no data to be imported. In replace-mode clear the data source
 				if(dataSource != NULL)
 					dataSource->clear();
@@ -304,16 +293,11 @@
 		device.readLine();
 	}
 
-<<<<<<< HEAD
 	//parse the first row:
 	//use the first row to determine the number of columns,
 	//create the columns and use (optionaly) the first row to name them
 	if( device.atEnd() ) {
-		if (mode==AbstractFileFilter::Replace) {
-=======
-	if( in.atEnd() ) {
 		if (mode == AbstractFileFilter::Replace) {
->>>>>>> c9fcbd64
 			//file with no data to be imported. In replace-mode clear the data source
 			if(dataSource != NULL)
 				dataSource->clear();
@@ -321,16 +305,8 @@
 		return QString();
 	}
 
-<<<<<<< HEAD
 	QString line = device.readLine();
-	if( simplifyWhitespacesEnabled)
-=======
-	//parse the first row:
-	//use the first row to determine the number of columns,
-	//create the columns and use (optionaly) the first row to name them
-	QString line = in.readLine();
-	if(simplifyWhitespacesEnabled)
->>>>>>> c9fcbd64
+	if (simplifyWhitespacesEnabled)
 		line = line.simplified();
 
 	// determine separator
@@ -431,13 +407,8 @@
 	}
 
 	//Read the remainder of the file.
-<<<<<<< HEAD
-	for (int i=currentRow; i<qMin(lines,actualRows); i++){
+	for (int i=currentRow; i < qMin(lines,actualRows); i++) {
 		line = device.readLine();
-=======
-	for (int i=currentRow; i < qMin(lines,actualRows); i++) {
-		line = in.readLine();
->>>>>>> c9fcbd64
 
 		if(simplifyWhitespacesEnabled)
 			line = line.simplified();
