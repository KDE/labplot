--- conflicted
+++ resolved
@@ -950,20 +950,11 @@
 						break;
 					}
 				case AbstractColumn::Integer: {
-<<<<<<< HEAD
-						bool isNumber;
-						const int value = locale.toInt(valueString, &isNumber);
-						DEBUG("int value = " << value << " isNumber = " << isNumber);
-						static_cast<QVector<int>*>(m_dataContainer[n])->operator[](currentRow) = (isNumber ? value : NAN);
-						break;
-					}
-=======
 					bool isNumber;
 					const int value = locale.toInt(valueString, &isNumber);
 					static_cast<QVector<int>*>(m_dataContainer[n])->operator[](currentRow) = (isNumber ? value : NAN);
 					break;
 				}
->>>>>>> 4e3c65af
 				case AbstractColumn::DateTime: {
 						const QDateTime valueDateTime = QDateTime::fromString(valueString, dateTimeFormat);
 						static_cast<QVector<QDateTime>*>(m_dataContainer[n])->operator[](currentRow) = valueDateTime.isValid() ? valueDateTime : QDateTime();
