/***************************************************************************
File                 : AsciiFilter.h
Project              : LabPlot
Description          : ASCII I/O-filter
--------------------------------------------------------------------
Copyright            : (C) 2009-2013 Alexander Semke (alexander.semke@web.de)
Copyright            : (C) 2017 Stefan Gerlach (stefan.gerlach@uni.kn)
***************************************************************************/

/***************************************************************************
*                                                                         *
*  This program is free software; you can redistribute it and/or modify   *
*  it under the terms of the GNU General Public License as published by   *
*  the Free Software Foundation; either version 2 of the License, or      *
*  (at your option) any later version.                                    *
*                                                                         *
*  This program is distributed in the hope that it will be useful,        *
*  but WITHOUT ANY WARRANTY; without even the implied warranty of         *
*  MERCHANTABILITY or FITNESS FOR A PARTICULAR PURPOSE.  See the          *
*  GNU General Public License for more details.                           *
*                                                                         *
*   You should have received a copy of the GNU General Public License     *
*   along with this program; if not, write to the Free Software           *
*   Foundation, Inc., 51 Franklin Street, Fifth Floor,                    *
*   Boston, MA  02110-1301  USA                                           *
*                                                                         *
***************************************************************************/
#ifndef ASCIIFILTER_H
#define ASCIIFILTER_H

#include "backend/datasources/filters/AbstractFileFilter.h"
#include "backend/core/AbstractColumn.h"

class QStringList;
class KFilterDev;
class AsciiFilterPrivate;

class AsciiFilter : public AbstractFileFilter {
	Q_OBJECT

public:
	AsciiFilter();
	~AsciiFilter();

	static QStringList separatorCharacters();
	static QStringList commentCharacters();
<<<<<<< HEAD
	static QStringList dateTimeFormats();
=======
	static QStringList numberFormats();
	static QStringList dateFormats();
>>>>>>> 80d6cacc
	static QStringList dataTypes();
	static QStringList predefinedFilters();

	static int columnNumber(const QString& fileName, const QString& separator = QString());
	static size_t lineNumber(const QString& fileName);
	static size_t lineNumber(KFilterDev&);	// calculate number of lines if device supports it

	QVector<QStringList> readDataFromFile(const QString& fileName, AbstractDataSource* = nullptr,
		AbstractFileFilter::ImportMode = AbstractFileFilter::Replace, int lines = -1);
	void write(const QString& fileName, AbstractDataSource*);

	void loadFilterSettings(const QString&);
	void saveFilterSettings(const QString&) const;

	void setCommentCharacter(const QString&);
	QString commentCharacter() const;
	void setSeparatingCharacter(const QString&);
	QString separatingCharacter() const;
	void setDateTimeFormat(const QString&);
	QString dateTimeFormat() const;

	void setAutoModeEnabled(const bool);
	bool isAutoModeEnabled() const;
	void setHeaderEnabled(const bool);
	bool isHeaderEnabled() const;
	void setSkipEmptyParts(const bool);
	bool skipEmptyParts() const;
	void setSimplifyWhitespacesEnabled(const bool);
	bool simplifyWhitespacesEnabled() const;
	void setTransposed(const bool);
	bool isTransposed() const;

	void setVectorNames(const QString);
	QString vectorNames() const;
	QVector<AbstractColumn::ColumnMode> columnModes();

	void setStartRow(const int);
	int startRow() const;
	void setEndRow(const int);
	int endRow() const;
	void setStartColumn(const int);
	int startColumn() const;
	void setEndColumn(const int);
	int endColumn() const;

	virtual void save(QXmlStreamWriter*) const;
	virtual bool load(XmlStreamReader*);

  private:
	AsciiFilterPrivate* const d;
	friend class AsciiFilterPrivate;
};

#endif<|MERGE_RESOLUTION|>--- conflicted
+++ resolved
@@ -44,12 +44,8 @@
 
 	static QStringList separatorCharacters();
 	static QStringList commentCharacters();
-<<<<<<< HEAD
+	static QStringList numberFormats();
 	static QStringList dateTimeFormats();
-=======
-	static QStringList numberFormats();
-	static QStringList dateFormats();
->>>>>>> 80d6cacc
 	static QStringList dataTypes();
 	static QStringList predefinedFilters();
 
