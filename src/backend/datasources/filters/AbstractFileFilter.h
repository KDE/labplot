/*
	File                 : AbstractFileFilter.h
	Project              : LabPlot
	Description          : file I/O-filter related interface
	--------------------------------------------------------------------
	SPDX-FileCopyrightText: 2009-2018 Alexander Semke <alexander.semke@web.de>
	SPDX-FileCopyrightText: 2017 Stefan Gerlach <stefan.gerlach@uni.kn>

	SPDX-License-Identifier: GPL-2.0-or-later
*/

#ifndef ABSTRACTFILEFILTER_H
#define ABSTRACTFILEFILTER_H

#include "backend/core/AbstractColumn.h"
#include <QLocale>
#include <QObject>
#include <memory> // smart pointer

class AbstractDataSource;
class XmlStreamReader;
class QXmlStreamWriter;

class AbstractFileFilter : public QObject {
	Q_OBJECT
	Q_ENUMS(FileType)
	Q_ENUMS(ImportMode)

public:
<<<<<<< HEAD
	enum class FileType { Ascii, Binary, Excel, Ods, Image, HDF5, NETCDF, FITS, JSON, ROOT, Spice, READSTAT, MATIO };
=======
	enum class FileType { Ascii, Binary, Excel, Image, HDF5, NETCDF, FITS, JSON, ROOT, Spice, READSTAT, MATIO, VECTOR_BLF };
>>>>>>> b78fc44d
	enum class ImportMode { Append, Prepend, Replace };

	explicit AbstractFileFilter(FileType type)
		: m_type(type) {
	}
	~AbstractFileFilter() override = default;

	static bool isNan(const QString&);
	static AbstractColumn::ColumnMode columnMode(const QString& valueString, QString& dateTimeFormat, QLocale::Language);
	static AbstractColumn::ColumnMode columnMode(const QString& valueString, QString& dateTimeFormat, const QLocale& = QLocale());
	static QString dateTimeFormat(const QString& valueString);
	static QStringList numberFormats();
	static AbstractFileFilter::FileType fileType(const QString&);
	static QStringList fileTypes();

	virtual void readDataFromFile(const QString& fileName, AbstractDataSource* = nullptr, ImportMode = ImportMode::Replace) = 0;
	virtual void write(const QString& fileName, AbstractDataSource*) = 0;

	virtual QStringList lastErrors();

	virtual void loadFilterSettings(const QString& filterName) = 0;
	virtual void saveFilterSettings(const QString& filterName) const = 0;

	virtual void save(QXmlStreamWriter*) const = 0;
	virtual bool load(XmlStreamReader*) = 0;

	FileType type() const {
		return m_type;
	}

Q_SIGNALS:
	void completed(int) const; //!< int ranging from 0 to 100 notifies about the status of a read/write process

protected:
	const FileType m_type;
};

#endif<|MERGE_RESOLUTION|>--- conflicted
+++ resolved
@@ -27,11 +27,7 @@
 	Q_ENUMS(ImportMode)
 
 public:
-<<<<<<< HEAD
-	enum class FileType { Ascii, Binary, Excel, Ods, Image, HDF5, NETCDF, FITS, JSON, ROOT, Spice, READSTAT, MATIO };
-=======
-	enum class FileType { Ascii, Binary, Excel, Image, HDF5, NETCDF, FITS, JSON, ROOT, Spice, READSTAT, MATIO, VECTOR_BLF };
->>>>>>> b78fc44d
+	enum class FileType { Ascii, Binary, Excel, Ods, Image, HDF5, NETCDF, FITS, JSON, ROOT, Spice, READSTAT, MATIO, VECTOR_BLF };
 	enum class ImportMode { Append, Prepend, Replace };
 
 	explicit AbstractFileFilter(FileType type)
