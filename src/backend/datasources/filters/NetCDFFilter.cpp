/***************************************************************************
File                 : NetCDFFilter.cpp
Project              : LabPlot
Description          : NetCDF I/O-filter
--------------------------------------------------------------------
Copyright            : (C) 2015-2017 by Stefan Gerlach (stefan.gerlach@uni.kn)
***************************************************************************/

/***************************************************************************
*                                                                         *
*  This program is free software; you can redistribute it and/or modify   *
*  it under the terms of the GNU General Public License as published by   *
*  the Free Software Foundation; either version 2 of the License, or      *
*  (at your option) any later version.                                    *
*                                                                         *
*  This program is distributed in the hope that it will be useful,        *
*  but WITHOUT ANY WARRANTY; without even the implied warranty of         *
*  MERCHANTABILITY or FITNESS FOR A PARTICULAR PURPOSE.  See the          *
*  GNU General Public License for more details.                           *
*                                                                         *
*   You should have received a copy of the GNU General Public License     *
*   along with this program; if not, write to the Free Software           *
*   Foundation, Inc., 51 Franklin Street, Fifth Floor,                    *
*   Boston, MA  02110-1301  USA                                           *
*                                                                         *
***************************************************************************/
#include "backend/datasources/filters/NetCDFFilter.h"
#include "backend/datasources/filters/NetCDFFilterPrivate.h"
#include "backend/datasources/FileDataSource.h"
#include "backend/core/column/Column.h"

#include <QFile>
#include <QTextStream>
#include <QDebug>
#include <KLocale>
#include <QIcon>
#include <cmath>

/*!
	\class NetCDFFilter
	\brief Manages the import/export of data from/to a NetCDF file.

	\ingroup datasources
*/
NetCDFFilter::NetCDFFilter():AbstractFileFilter(), d(new NetCDFFilterPrivate(this)) {
}

NetCDFFilter::~NetCDFFilter() {
	delete d;
}

/*!
  parses the content of the file \c fileName.
*/
void NetCDFFilter::parse(const QString & fileName, QTreeWidgetItem* rootItem) {
	d->parse(fileName, rootItem);
}

/*!
  reads the content of the selected attribute from file \c fileName.
*/
QString NetCDFFilter::readAttribute(const QString & fileName, const QString & name, const QString & varName) {
	return d->readAttribute(fileName, name, varName);
}

/*!
  reads the content of the current variable from file \c fileName.
*/
QString NetCDFFilter::readCurrentVar(const QString & fileName, AbstractDataSource* dataSource, AbstractFileFilter::ImportMode importMode, int lines) {
	return d->readCurrentVar(fileName, dataSource, importMode, lines);
}

/*!
  reads the content of the file \c fileName to the data source \c dataSource.
*/
void NetCDFFilter::read(const QString & fileName, AbstractDataSource* dataSource, AbstractFileFilter::ImportMode importMode) {
	d->read(fileName, dataSource, importMode);
}

/*!
writes the content of the data source \c dataSource to the file \c fileName.
*/
void NetCDFFilter::write(const QString & fileName, AbstractDataSource* dataSource) {
	d->write(fileName, dataSource);
// 	emit()
}

///////////////////////////////////////////////////////////////////////
/*!
  loads the predefined filter settings for \c filterName
*/
void NetCDFFilter::loadFilterSettings(const QString& filterName) {
	Q_UNUSED(filterName);
}

/*!
  saves the current settings as a new filter with the name \c filterName
*/
void NetCDFFilter::saveFilterSettings(const QString& filterName) const {
	Q_UNUSED(filterName);
}

///////////////////////////////////////////////////////////////////////

void NetCDFFilter::setCurrentVarName(QString ds) {
	d->currentVarName = ds;
}

const QString NetCDFFilter::currentVarName() const {
	return d->currentVarName;
}

void NetCDFFilter::setStartRow(const int s) {
	d->startRow = s;
}

int NetCDFFilter::startRow() const {
	return d->startRow;
}

void NetCDFFilter::setEndRow(const int e) {
	d->endRow = e;
}

int NetCDFFilter::endRow() const {
	return d->endRow;
}

void NetCDFFilter::setStartColumn(const int c) {
	d->startColumn=c;
}

int NetCDFFilter::startColumn() const {
	return d->startColumn;
}

void NetCDFFilter::setEndColumn(const int c) {
	d->endColumn = c;
}

int NetCDFFilter::endColumn() const {
	return d->endColumn;
}

//#####################################################################
//################### Private implementation ##########################
//#####################################################################

NetCDFFilterPrivate::NetCDFFilterPrivate(NetCDFFilter* owner) :
	q(owner), startRow(1), endRow(-1), startColumn(1), endColumn(-1), status(0) {
}

#ifdef HAVE_NETCDF
void NetCDFFilterPrivate::handleError(int err, QString function) {
	if (err != NC_NOERR)
		qDebug() << "NETCDF ERROR:" << function << "() - " << nc_strerror(status);
}

QString NetCDFFilterPrivate::translateDataType(nc_type type) {
	QString typeString;

	switch (type) {
	case NC_BYTE:
		typeString = "BYTE";
		break;
	case NC_UBYTE:
		typeString = "UBYTE";
		break;
	case NC_CHAR:
		typeString = "CHAR";
		break;
	case NC_SHORT:
		typeString = "SHORT";
		break;
	case NC_USHORT:
		typeString = "USHORT";
		break;
	case NC_INT:
		typeString = "INT";
		break;
	case NC_UINT:
		typeString = "UINT";
		break;
	case NC_INT64:
		typeString = "INT64";
		break;
	case NC_UINT64:
		typeString = "UINT64";
		break;
	case NC_FLOAT:
		typeString = "FLOAT";
		break;
	case NC_DOUBLE:
		typeString = "DOUBLE";
		break;
	case NC_STRING:
		typeString = "STRING";
		break;
	default:
		typeString = "UNKNOWN";
	}

	return typeString;
}

QString NetCDFFilterPrivate::scanAttrs(int ncid, int varid, int attid, QTreeWidgetItem* parentItem) {
	char name[NC_MAX_NAME + 1];

	int nattr, nstart = 0;
	if (attid == -1) {
		status = nc_inq_varnatts(ncid, varid, &nattr);
		handleError(status, "nc_inq_varnatts");
	} else {
		nstart = attid;
		nattr = attid+1;
	}

	nc_type type;
	size_t len;
	QStringList valueString;
	for (int i = nstart; i < nattr; i++) {
		valueString.clear();
		status = nc_inq_attname(ncid, varid, i, name);
		handleError(status, "nc_inq_attname");

		status = nc_inq_att(ncid, varid, name, &type, &len);
		handleError(status, "nc_inq_att");
		DEBUG_LOG("	attr" << i+1 << ": name/type/len =" << name << translateDataType(type) << len);

		//read attribute
		switch (type) {
		case NC_BYTE: {
				signed char *value = (signed char *)malloc(len*sizeof(signed char));
				status = nc_get_att_schar(ncid, varid, name, value);
				handleError(status, "nc_get_att_schar");
				for (unsigned int l = 0; l < len; l++)
					valueString << QString::number(value[l]);
				free(value);
				break;
			}
		case NC_UBYTE: {
				unsigned char *value = (unsigned char *)malloc(len*sizeof(unsigned char));
				status = nc_get_att_uchar(ncid, varid, name, value);
				handleError(status, "nc_get_att_uchar");
				for (unsigned int l = 0; l < len; l++)
					valueString << QString::number(value[l]);
				free(value);
				break;
			}
		case NC_CHAR: {
				char *value = (char *)malloc((len+1)*sizeof(char));
				status = nc_get_att_text(ncid, varid, name, value);
				handleError(status, "nc_get_att_text");
				value[len] = 0;
				valueString << value;
				free(value);
				break;
			}
		case NC_SHORT: {
				short *value = (short *)malloc(len*sizeof(short));
				status = nc_get_att_short(ncid, varid, name, value);
				handleError(status, "nc_get_att_short");
				for (unsigned int l = 0; l < len; l++)
					valueString << QString::number(value[l]);
				free(value);
				break;
			}
		case NC_USHORT: {
				unsigned short *value = (unsigned short *)malloc(len*sizeof(unsigned short));
				status = nc_get_att_ushort(ncid, varid, name, value);
				handleError(status, "nc_get_att_ushort");
				for (unsigned int l = 0; l < len; l++)
					valueString << QString::number(value[l]);
				free(value);
				break;
			}
		case NC_INT: {
				int *value = (int *)malloc(len*sizeof(int));
				status = nc_get_att_int(ncid, varid, name, value);
				handleError(status, "nc_get_att_int");
				for (unsigned int l = 0; l < len; l++)
					valueString << QString::number(value[l]);
				free(value);
				break;
			}
		case NC_UINT: {
				unsigned int *value = (unsigned int *)malloc(len*sizeof(unsigned int));
				status = nc_get_att_uint(ncid, varid, name, value);
				handleError(status, "nc_get_att_uint");
				for (unsigned int l = 0; l < len; l++)
					valueString << QString::number(value[l]);
				free(value);
				break;
			}
		case NC_INT64: {
				long long *value = (long long *)malloc(len*sizeof(long long));
				status = nc_get_att_longlong(ncid, varid, name, value);
				handleError(status, "nc_get_att_longlong");
				for (unsigned int l = 0; l < len; l++)
					valueString << QString::number(value[l]);
				free(value);
				break;
			}
		case NC_UINT64: {
				unsigned long long *value = (unsigned long long *)malloc(len*sizeof(unsigned long long));
				status = nc_get_att_ulonglong(ncid, varid, name, value);
				handleError(status, "nc_get_att_ulonglong");
				for (unsigned int l = 0; l < len; l++)
					valueString << QString::number(value[l]);
				free(value);
				break;
			}
		case NC_FLOAT: {
				float *value = (float *)malloc(len*sizeof(float));
				status = nc_get_att_float(ncid, varid, name, value);
				handleError(status, "nc_get_att_float");
				for (unsigned int l = 0; l < len; l++)
					valueString << QString::number(value[l]);
				free(value);
				break;
			}
		case NC_DOUBLE: {
				double *value = (double *)malloc(len*sizeof(double));
				status = nc_get_att_double(ncid, varid, name, value);
				handleError(status, "nc_get_att_double");
				for (unsigned int l = 0; l < len; l++)
					valueString << QString::number(value[l]);
				free(value);
				break;
			}
		default:
			valueString << "not supported";
		}

		if (parentItem != NULL) {
			QString typeName;
			if (varid == NC_GLOBAL)
				typeName = i18n("global attribute");
			else {
				char varName[NC_MAX_NAME + 1];
				status = nc_inq_varname(ncid, varid, varName);
				typeName=QString(varName) + ' ' + i18n("attribute");
			}
			QStringList props;
			props << translateDataType(type) << " (" << QString::number(len) << ")";
<<<<<<< HEAD
			QTreeWidgetItem *attrItem = new QTreeWidgetItem((QTreeWidget*)0,
				QStringList() << QString(name) << typeName << props.join("") << valueString.join(", "));
			attrItem->setIcon(0, QIcon::fromTheme("accessories-calculator"));
=======
			QTreeWidgetItem *attrItem = new QTreeWidgetItem(QStringList() << QString(name) << typeName << props.join("") << valueString.join(", "));
			attrItem->setIcon(0, QIcon(KIcon("accessories-calculator")));
>>>>>>> 4ef7be9c
			attrItem->setFlags(Qt::ItemIsEnabled);
			parentItem->addChild(attrItem);
		}
	}

	return valueString.join("\n");
}

void NetCDFFilterPrivate::scanDims(int ncid, int ndims, QTreeWidgetItem* parentItem) {
	int ulid;
	status = nc_inq_unlimdim(ncid, &ulid);
	handleError(status, "nc_inq_att");

	char name[NC_MAX_NAME + 1];
	size_t len;
	for (int i = 0; i < ndims; i++) {
		status = nc_inq_dim(ncid, i, name, &len);
		handleError(status, "nc_inq_att");
		DEBUG_LOG("	dim" << i+1 << ": name/len =" << name << len);

		QStringList props;
		props<<i18n("length") << QLatin1String(" = ") << QString::number(len);
		QString value;
		if (i == ulid)
			value = i18n("unlimited");
<<<<<<< HEAD
		QTreeWidgetItem *attrItem = new QTreeWidgetItem((QTreeWidget*)0, QStringList() << QString(name) << i18n("dimension") << props.join("") << value);
		attrItem->setIcon(0, QIcon::fromTheme("accessories-calculator"));
=======
		QTreeWidgetItem *attrItem = new QTreeWidgetItem(QStringList() << QString(name) << i18n("dimension") << props.join("") << value);
		attrItem->setIcon(0, QIcon(KIcon("accessories-calculator")));
>>>>>>> 4ef7be9c
		attrItem->setFlags(Qt::ItemIsEnabled);
		parentItem->addChild(attrItem);
	}
}

void NetCDFFilterPrivate::scanVars(int ncid, int nvars, QTreeWidgetItem* parentItem) {
	char name[NC_MAX_NAME + 1];
	nc_type type;
	int ndims, nattrs;
	int dimids[NC_MAX_VAR_DIMS];

	for (int i = 0; i < nvars; i++) {
		status = nc_inq_var(ncid, i, name, &type, &ndims, dimids, &nattrs);
		handleError(status, "nc_inq_att");

		DEBUG_LOG("	var" << i+1 << ": name/type=" << name << translateDataType(type));
		DEBUG_LOG("		ndims/nattr" << ndims << nattrs);

		QStringList props;
		props << translateDataType(type);
		char dname[NC_MAX_NAME + 1];
		size_t dlen;
		props << "(";
		for (int j = 0; j < ndims; j++) {
			status = nc_inq_dim(ncid, dimids[j], dname, &dlen);
			if (j != 0)
				props << "x";
			props << QString::number(dlen);
		}
		props << ")";

<<<<<<< HEAD
		QTreeWidgetItem *varItem = new QTreeWidgetItem((QTreeWidget*)0, QStringList() << QString(name) << i18n("variable") << props.join("")<<"");
		varItem->setIcon(0, QIcon::fromTheme("x-office-spreadsheet"));
=======
		QTreeWidgetItem *varItem = new QTreeWidgetItem(QStringList() << QString(name) << i18n("variable") << props.join("") << "");
		varItem->setIcon(0, QIcon(KIcon("x-office-spreadsheet")));
>>>>>>> 4ef7be9c
		varItem->setFlags(Qt::ItemIsEnabled | Qt::ItemIsSelectable);
		// highlight item
		for (int c = 0; c < varItem->columnCount(); c++) {
			varItem->setBackground(c, QColor(192, 255, 192));
			varItem->setForeground(c, Qt::black);
		}
		parentItem->addChild(varItem);

		scanAttrs(ncid, i, -1, varItem);
	}
}
#endif

/*!
    parses the content of the file \c fileName and fill the tree using rootItem.
*/
void NetCDFFilterPrivate::parse(const QString & fileName, QTreeWidgetItem* rootItem) {
#ifdef HAVE_NETCDF
	QByteArray bafileName = fileName.toLatin1();

	int ncid;
	status = nc_open(bafileName.data(), NC_NOWRITE, &ncid);
	handleError(status, "nc_open");

	int ndims, nvars, nattr, uldid;
	status = nc_inq(ncid, &ndims, &nvars, &nattr, &uldid);
	handleError(status, "nc_inq");
	DEBUG_LOG(" nattr/ndims/nvars =" << nattr << ndims << nvars);

<<<<<<< HEAD
	QTreeWidgetItem *attrItem = new QTreeWidgetItem((QTreeWidget*)0, QStringList() << QString(i18n("Attributes")));
	attrItem->setIcon(0,QIcon::fromTheme("folder"));
=======
	QTreeWidgetItem *attrItem = new QTreeWidgetItem(QStringList() << QString(i18n("Attributes")));
	attrItem->setIcon(0, QIcon(KIcon("folder")));
>>>>>>> 4ef7be9c
	attrItem->setFlags(Qt::ItemIsEnabled);
	rootItem->addChild(attrItem);
	scanAttrs(ncid, NC_GLOBAL, -1, attrItem);

<<<<<<< HEAD
	QTreeWidgetItem *dimItem = new QTreeWidgetItem((QTreeWidget*)0, QStringList() << QString(i18n("Dimensions")));
	dimItem->setIcon(0, QIcon::fromTheme("folder"));
=======
	QTreeWidgetItem *dimItem = new QTreeWidgetItem(QStringList() << QString(i18n("Dimensions")));
	dimItem->setIcon(0, QIcon(KIcon("folder")));
>>>>>>> 4ef7be9c
	dimItem->setFlags(Qt::ItemIsEnabled);
	rootItem->addChild(dimItem);
	scanDims(ncid, ndims, dimItem);

<<<<<<< HEAD
	QTreeWidgetItem *varItem = new QTreeWidgetItem((QTreeWidget*)0, QStringList() << QString(i18n("Variables")));
	varItem->setIcon(0, QIcon::fromTheme("folder"));
=======
	QTreeWidgetItem *varItem = new QTreeWidgetItem(QStringList() << QString(i18n("Variables")));
	varItem->setIcon(0, QIcon(KIcon("folder")));
>>>>>>> 4ef7be9c
	varItem->setFlags(Qt::ItemIsEnabled);
	rootItem->addChild(varItem);
	scanVars(ncid, nvars, varItem);
#else
	Q_UNUSED(fileName)
	Q_UNUSED(rootItem)
#endif
}

QString NetCDFFilterPrivate::readAttribute(const QString & fileName, const QString & name, const QString & varName) {
#ifdef HAVE_NETCDF
	int ncid;
	QByteArray bafileName = fileName.toLatin1();
	status = nc_open(bafileName.data(), NC_NOWRITE, &ncid);
	handleError(status, "nc_open");

	// get varid
	int varid;
	if (varName == "global")
		varid = NC_GLOBAL;
	else {
		QByteArray bavarName = varName.toLatin1();
		status = nc_inq_varid(ncid, bavarName.data(), &varid);
		handleError(status, "nc_inq_varid");
	}

	// attribute 'name'
	int attid;
	QByteArray baName = name.toLatin1();
	status = nc_inq_attid(ncid, varid, baName.data(), &attid);
	handleError(status, "nc_inq_attid");

	return scanAttrs(ncid, varid, attid);
#else
	Q_UNUSED(fileName)
	Q_UNUSED(name)
	Q_UNUSED(varName)
	return QString();
#endif
}

/*!
    reads the content of the variable in the file \c fileName to a string (for preview) or to the data source.
*/
QString NetCDFFilterPrivate::readCurrentVar(const QString & fileName, AbstractDataSource* dataSource, AbstractFileFilter::ImportMode mode, int lines) {
	QStringList dataString;

	if (currentVarName.isEmpty())
		return i18n("No variable selected");
	DEBUG_LOG(" current variable =" << currentVarName);

#ifdef HAVE_NETCDF
	int ncid;
	QByteArray bafileName = fileName.toLatin1();
	status = nc_open(bafileName.data(), NC_NOWRITE, &ncid);
	handleError(status, "nc_open");

	int varid;
	QByteArray baVarName = currentVarName.toLatin1();
	status = nc_inq_varid(ncid, baVarName.data(), &varid);
	handleError(status, "nc_inq_varid");

	int ndims;
	nc_type type;
	status = nc_inq_varndims(ncid, varid, &ndims);
	handleError(status, "nc_inq_varndims");
	status = nc_inq_vartype(ncid, varid, &type);
	handleError(status, "nc_inq_type");

	int* dimids = (int *) malloc(ndims * sizeof(int));
	status = nc_inq_vardimid(ncid, varid, dimids);
	handleError(status, "nc_inq_vardimid");

	int actualRows = 0, actualCols = 0;
	int columnOffset = 0;
	QVector<QVector<double>*> dataPointers;
	switch (ndims) {
	case 0:
		qDebug() << "zero dimensions";
		break;
	case 1: {
			size_t size;
			status = nc_inq_dimlen(ncid, dimids[0], &size);
			handleError(status, "nc_inq_dimlen");

			if (endRow == -1)
				endRow = size;
			if (lines == -1)
				lines = endRow;
			actualRows = endRow-startRow+1;
			actualCols = 1;

			DEBUG_LOG("start/end row" << startRow << endRow);
			DEBUG_LOG("act rows/cols" << actualRows << actualCols);

			if (dataSource != NULL)
				columnOffset = dataSource->create(dataPointers, mode, actualRows, actualCols);

			double* data = 0;
			if (dataSource)
				data = dataPointers[0]->data();
			else
				data = (double *)malloc(actualRows * sizeof(double));

			size_t start = startRow-1, count = actualRows;
			status = nc_get_vara_double(ncid, varid, &start, &count, data);
			handleError(status, "nc_get_vara_double");

			if (!dataSource) {
				for (int i = 0; i < actualRows; i++) {
					dataString << QString::number(data[i]);
					if (i < actualRows-1)
						dataString << "\n";
				}
				free(data);
			}
			break;
		}
	case 2: {
			size_t rows, cols;
			status = nc_inq_dimlen(ncid, dimids[0], &rows);
			handleError(status, "nc_inq_dimlen");
			status = nc_inq_dimlen(ncid, dimids[1], &cols);
			handleError(status, "nc_inq_dimlen");

			if (endRow == -1)
				endRow = rows;
			if (lines == -1)
				lines = endRow;
			if (endColumn == -1)
				endColumn = cols;
			actualRows = endRow-startRow+1;
			actualCols = endColumn-startColumn+1;

			DEBUG_LOG("dim =" << rows << "x" << cols);
			DEBUG_LOG("startRow/endRow:" << startRow << endRow);
			DEBUG_LOG("startColumn/endColumn:" << startColumn << endColumn);
			DEBUG_LOG("actual rows/cols:" << actualRows << actualCols);
			DEBUG_LOG("lines:" << lines);

			if (dataSource != NULL)
				columnOffset = dataSource->create(dataPointers, mode, actualRows, actualCols);

			double** data = (double**) malloc(rows * sizeof(double*));
			data[0] = (double*)malloc( cols * rows * sizeof(double) );
			for (unsigned int i = 1; i < rows; i++) data[i] = data[0] + i*cols;

			status = nc_get_var_double(ncid, varid, &data[0][0]);
			handleError(status, "nc_get_var_double");
			for (int i = 0; i < qMin((int)rows, lines); i++) {
				for (unsigned int j = 0; j < cols; j++) {
					if (!dataPointers.isEmpty())
						dataPointers[j-startColumn+1]->operator[](i-startRow+1) = data[i][j];
					else {
						dataString << QString::number(static_cast<double>(data[i][j]));
						if (j < cols-1)
							dataString << " ";
					}
				}
				if (i < qMin((int)rows, lines)-1)
					dataString << "\n";
				emit q->completed(100*i/actualRows);
			}
			free(data[0]);
			free(data);

			break;
		}
	default:
		qDebug() << "strange number of dimensions:" << ndims;
	}

	free(dimids);

	if (!dataSource)
		return dataString.join("");

	// make everything undo/redo-able again
	// set column comments in spreadsheet
	Spreadsheet* spreadsheet = dynamic_cast<Spreadsheet*>(dataSource);
	if (spreadsheet) {
		QString comment = i18np("numerical data, %1 element", "numerical data, %1 elements", actualRows);
		for (int n = 0; n < actualCols; n++) {
			Column* column = spreadsheet->column(columnOffset+n);
			column->setComment(comment);
			column->setUndoAware(true);
			if (mode == AbstractFileFilter::Replace) {
				column->setSuppressDataChangedSignal(false);
				column->setChanged();
			}
		}
		spreadsheet->setUndoAware(true);
		return dataString.join("");
	}

	Matrix* matrix = dynamic_cast<Matrix*>(dataSource);
	if (matrix) {
		matrix->setSuppressDataChangedSignal(false);
		matrix->setChanged();
		matrix->setUndoAware(true);
	}


#else
	Q_UNUSED(fileName)
	Q_UNUSED(dataSource)
	Q_UNUSED(mode)
	Q_UNUSED(lines)
#endif

	return dataString.join("");
}

/*!
    reads the content of the current selected variable from file \c fileName to the data source \c dataSource.
    Uses the settings defined in the data source.
*/
void NetCDFFilterPrivate::read(const QString & fileName, AbstractDataSource* dataSource, AbstractFileFilter::ImportMode mode) {
	if (currentVarName.isEmpty()) {
		qDebug()<<" No variable selected";
		return;
	}

	DEBUG_LOG(" current variable =" << currentVarName);
	readCurrentVar(fileName, dataSource, mode);
}

/*!
    writes the content of \c dataSource to the file \c fileName.
*/
void NetCDFFilterPrivate::write(const QString & fileName, AbstractDataSource* dataSource) {
	Q_UNUSED(fileName);
	Q_UNUSED(dataSource);
	//TODO: not implemented yet
}

//##############################################################################
//##################  Serialization/Deserialization  ###########################
//##############################################################################

/*!
  Saves as XML.
 */
void NetCDFFilter::save(QXmlStreamWriter* writer) const {
	writer->writeStartElement("netcdfFilter");
	writer->writeEndElement();
}

/*!
  Loads from XML.
*/
bool NetCDFFilter::load(XmlStreamReader* reader) {
	if (!reader->isStartElement() || reader->name() != "netcdfFilter") {
		reader->raiseError(i18n("no netcdf filter element found"));
		return false;
	}

	QString attributeWarning = i18n("Attribute '%1' missing or empty, default value is used");
	QXmlStreamAttributes attribs = reader->attributes();
	return true;
}<|MERGE_RESOLUTION|>--- conflicted
+++ resolved
@@ -343,14 +343,8 @@
 			}
 			QStringList props;
 			props << translateDataType(type) << " (" << QString::number(len) << ")";
-<<<<<<< HEAD
-			QTreeWidgetItem *attrItem = new QTreeWidgetItem((QTreeWidget*)0,
-				QStringList() << QString(name) << typeName << props.join("") << valueString.join(", "));
+			QTreeWidgetItem *attrItem = new QTreeWidgetItem(QStringList() << QString(name) << typeName << props.join("") << valueString.join(", "));
 			attrItem->setIcon(0, QIcon::fromTheme("accessories-calculator"));
-=======
-			QTreeWidgetItem *attrItem = new QTreeWidgetItem(QStringList() << QString(name) << typeName << props.join("") << valueString.join(", "));
-			attrItem->setIcon(0, QIcon(KIcon("accessories-calculator")));
->>>>>>> 4ef7be9c
 			attrItem->setFlags(Qt::ItemIsEnabled);
 			parentItem->addChild(attrItem);
 		}
@@ -376,13 +370,8 @@
 		QString value;
 		if (i == ulid)
 			value = i18n("unlimited");
-<<<<<<< HEAD
-		QTreeWidgetItem *attrItem = new QTreeWidgetItem((QTreeWidget*)0, QStringList() << QString(name) << i18n("dimension") << props.join("") << value);
+		QTreeWidgetItem *attrItem = new QTreeWidgetItem(QStringList() << QString(name) << i18n("dimension") << props.join("") << value);
 		attrItem->setIcon(0, QIcon::fromTheme("accessories-calculator"));
-=======
-		QTreeWidgetItem *attrItem = new QTreeWidgetItem(QStringList() << QString(name) << i18n("dimension") << props.join("") << value);
-		attrItem->setIcon(0, QIcon(KIcon("accessories-calculator")));
->>>>>>> 4ef7be9c
 		attrItem->setFlags(Qt::ItemIsEnabled);
 		parentItem->addChild(attrItem);
 	}
@@ -414,13 +403,8 @@
 		}
 		props << ")";
 
-<<<<<<< HEAD
-		QTreeWidgetItem *varItem = new QTreeWidgetItem((QTreeWidget*)0, QStringList() << QString(name) << i18n("variable") << props.join("")<<"");
+		QTreeWidgetItem *varItem = new QTreeWidgetItem(QStringList() << QString(name) << i18n("variable") << props.join("")<<"");
 		varItem->setIcon(0, QIcon::fromTheme("x-office-spreadsheet"));
-=======
-		QTreeWidgetItem *varItem = new QTreeWidgetItem(QStringList() << QString(name) << i18n("variable") << props.join("") << "");
-		varItem->setIcon(0, QIcon(KIcon("x-office-spreadsheet")));
->>>>>>> 4ef7be9c
 		varItem->setFlags(Qt::ItemIsEnabled | Qt::ItemIsSelectable);
 		// highlight item
 		for (int c = 0; c < varItem->columnCount(); c++) {
@@ -450,35 +434,20 @@
 	handleError(status, "nc_inq");
 	DEBUG_LOG(" nattr/ndims/nvars =" << nattr << ndims << nvars);
 
-<<<<<<< HEAD
-	QTreeWidgetItem *attrItem = new QTreeWidgetItem((QTreeWidget*)0, QStringList() << QString(i18n("Attributes")));
+	QTreeWidgetItem *attrItem = new QTreeWidgetItem(QStringList() << QString(i18n("Attributes")));
 	attrItem->setIcon(0,QIcon::fromTheme("folder"));
-=======
-	QTreeWidgetItem *attrItem = new QTreeWidgetItem(QStringList() << QString(i18n("Attributes")));
-	attrItem->setIcon(0, QIcon(KIcon("folder")));
->>>>>>> 4ef7be9c
 	attrItem->setFlags(Qt::ItemIsEnabled);
 	rootItem->addChild(attrItem);
 	scanAttrs(ncid, NC_GLOBAL, -1, attrItem);
 
-<<<<<<< HEAD
-	QTreeWidgetItem *dimItem = new QTreeWidgetItem((QTreeWidget*)0, QStringList() << QString(i18n("Dimensions")));
+	QTreeWidgetItem *dimItem = new QTreeWidgetItem(QStringList() << QString(i18n("Dimensions")));
 	dimItem->setIcon(0, QIcon::fromTheme("folder"));
-=======
-	QTreeWidgetItem *dimItem = new QTreeWidgetItem(QStringList() << QString(i18n("Dimensions")));
-	dimItem->setIcon(0, QIcon(KIcon("folder")));
->>>>>>> 4ef7be9c
 	dimItem->setFlags(Qt::ItemIsEnabled);
 	rootItem->addChild(dimItem);
 	scanDims(ncid, ndims, dimItem);
 
-<<<<<<< HEAD
-	QTreeWidgetItem *varItem = new QTreeWidgetItem((QTreeWidget*)0, QStringList() << QString(i18n("Variables")));
+	QTreeWidgetItem *varItem = new QTreeWidgetItem(QStringList() << QString(i18n("Variables")));
 	varItem->setIcon(0, QIcon::fromTheme("folder"));
-=======
-	QTreeWidgetItem *varItem = new QTreeWidgetItem(QStringList() << QString(i18n("Variables")));
-	varItem->setIcon(0, QIcon(KIcon("folder")));
->>>>>>> 4ef7be9c
 	varItem->setFlags(Qt::ItemIsEnabled);
 	rootItem->addChild(varItem);
 	scanVars(ncid, nvars, varItem);
