/***************************************************************************
File                 : NetCDFFilter.cpp
Project              : LabPlot
Description          : NetCDF I/O-filter
--------------------------------------------------------------------
Copyright            : (C) 2015 by Stefan Gerlach (stefan.gerlach@uni.kn)
***************************************************************************/

/***************************************************************************
*                                                                         *
*  This program is free software; you can redistribute it and/or modify   *
*  it under the terms of the GNU General Public License as published by   *
*  the Free Software Foundation; either version 2 of the License, or      *
*  (at your option) any later version.                                    *
*                                                                         *
*  This program is distributed in the hope that it will be useful,        *
*  but WITHOUT ANY WARRANTY; without even the implied warranty of         *
*  MERCHANTABILITY or FITNESS FOR A PARTICULAR PURPOSE.  See the          *
*  GNU General Public License for more details.                           *
*                                                                         *
*   You should have received a copy of the GNU General Public License     *
*   along with this program; if not, write to the Free Software           *
*   Foundation, Inc., 51 Franklin Street, Fifth Floor,                    *
*   Boston, MA  02110-1301  USA                                           *
*                                                                         *
***************************************************************************/
#include "backend/datasources/filters/NetCDFFilter.h"
#include "backend/datasources/filters/NetCDFFilterPrivate.h"
#include "backend/datasources/FileDataSource.h"
#include "backend/core/column/Column.h"

#include <QFile>
#include <QTextStream>
#include <QDebug>
#include <KLocale>
<<<<<<< HEAD
#include <QIcon>
=======
#include <KIcon>
#include <cmath>
>>>>>>> c9fcbd64

/*!
	\class NetCDFFilter
	\brief Manages the import/export of data from/to a NetCDF file.

	\ingroup datasources
*/
NetCDFFilter::NetCDFFilter():AbstractFileFilter(), d(new NetCDFFilterPrivate(this)){

}

NetCDFFilter::~NetCDFFilter(){
	delete d;
}

/*!
  parses the content of the file \c fileName.
*/
void NetCDFFilter::parse(const QString & fileName, QTreeWidgetItem* rootItem){
	d->parse(fileName, rootItem);
}

/*!
  reads the content of the selected attribute from file \c fileName.
*/
QString NetCDFFilter::readAttribute(const QString & fileName, const QString & name, const QString & varName){
	return d->readAttribute(fileName, name, varName);
}

/*!
  reads the content of the current variable from file \c fileName.
*/
QString NetCDFFilter::readCurrentVar(const QString & fileName, AbstractDataSource* dataSource, AbstractFileFilter::ImportMode importMode,  int lines){
	return d->readCurrentVar(fileName, dataSource, importMode, lines);
}

/*!
  reads the content of the file \c fileName to the data source \c dataSource.
*/
void NetCDFFilter::read(const QString & fileName, AbstractDataSource* dataSource, AbstractFileFilter::ImportMode importMode){
	d->read(fileName, dataSource, importMode);
}

/*!
writes the content of the data source \c dataSource to the file \c fileName.
*/
void NetCDFFilter::write(const QString & fileName, AbstractDataSource* dataSource){
 	d->write(fileName, dataSource);
// 	emit()
}

///////////////////////////////////////////////////////////////////////
/*!
  loads the predefined filter settings for \c filterName
*/
void NetCDFFilter::loadFilterSettings(const QString& filterName){
    Q_UNUSED(filterName);
}

/*!
  saves the current settings as a new filter with the name \c filterName
*/
void NetCDFFilter::saveFilterSettings(const QString& filterName) const{
    Q_UNUSED(filterName);
}

///////////////////////////////////////////////////////////////////////

void NetCDFFilter::setCurrentVarName(QString ds){
	d->currentVarName = ds;
}

const QString NetCDFFilter::currentVarName() const{
	return d->currentVarName;
}

void NetCDFFilter::setStartRow(const int s) {
        d->startRow = s;
}

int NetCDFFilter::startRow() const{
        return d->startRow;
}

void NetCDFFilter::setEndRow(const int e) {
        d->endRow = e;
}

int NetCDFFilter::endRow() const{
        return d->endRow;
}

void NetCDFFilter::setStartColumn(const int c){
	d->startColumn=c;
}

int NetCDFFilter::startColumn() const{
	return d->startColumn;
}

void NetCDFFilter::setEndColumn(const int c){
	d->endColumn=c;
}

int NetCDFFilter::endColumn() const{
	return d->endColumn;
}

//#####################################################################
//################### Private implementation ##########################
//#####################################################################

NetCDFFilterPrivate::NetCDFFilterPrivate(NetCDFFilter* owner) :
	q(owner),startRow(1), endRow(-1),startColumn(1),endColumn(-1), status(0) {
}

#ifdef HAVE_NETCDF
void NetCDFFilterPrivate::handleError(int err, QString function) {
	if (err != NC_NOERR) {
		qDebug()<<"ERROR:"<<function<<"() - "<<nc_strerror(status);
	}
}

QString NetCDFFilterPrivate::translateDataType(nc_type type) {
	QString typeString;

	switch(type) {
	case NC_BYTE:
		typeString="BYTE";
		break;
	case NC_UBYTE:
		typeString="UBYTE";
		break;
	case NC_CHAR:
		typeString="CHAR";
		break;
	case NC_SHORT:
		typeString="SHORT";
		break;
	case NC_USHORT:
		typeString="USHORT";
		break;
	case NC_INT:
		typeString="INT";
		break;
	case NC_UINT:
		typeString="UINT";
		break;
	case NC_INT64:
		typeString="INT64";
		break;
	case NC_UINT64:
		typeString="UINT64";
		break;
	case NC_FLOAT:
		typeString="FLOAT";
		break;
	case NC_DOUBLE:
		typeString="DOUBLE";
		break;
	case NC_STRING:
		typeString="STRING";
		break;
	default:
		typeString="UNKNOWN";
	}

	return typeString;
}

QString NetCDFFilterPrivate::scanAttrs(int ncid, int varid, int attid, QTreeWidgetItem* parentItem) {
	char name[NC_MAX_NAME + 1];

	int nattr, nstart=0;
	if(attid == -1) {
		status = nc_inq_varnatts(ncid, varid, &nattr);
		handleError(status,"nc_inq_varnatts");
	} else {
		nstart=attid;
		nattr=attid+1;
	}

	nc_type type;
	size_t len;
	QStringList valueString;
	for(int i=nstart;i<nattr;i++) {
		valueString.clear();
		status = nc_inq_attname(ncid,varid,i,name);
		handleError(status,"nc_inq_attname");

		status = nc_inq_att(ncid, varid, name, &type, &len);
		handleError(status,"nc_inq_att");
#ifdef QT_DEBUG
		qDebug()<<"	attr"<<i+1<<": name/type/len="<<name<<translateDataType(type)<<len;
#endif

		//read attribute
		switch(type) {
		case NC_BYTE: {
			signed char *value = (signed char *)malloc(len*sizeof(signed char));
			status = nc_get_att_schar(ncid, varid, name, value);
			handleError(status,"nc_get_att_schar");
			for(unsigned int l=0;l<len;l++)
				valueString<<QString::number(value[l]);
			free(value);
			break;
		}
		case NC_UBYTE: {
			unsigned char *value = (unsigned char *)malloc(len*sizeof(unsigned char));
			status = nc_get_att_uchar(ncid, varid, name, value);
			handleError(status,"nc_get_att_uchar");
			for(unsigned int l=0;l<len;l++)
				valueString<<QString::number(value[l]);
			free(value);
			break;
		}
		case NC_CHAR: {
			char *value = (char *)malloc((len+1)*sizeof(char));
			status = nc_get_att_text(ncid, varid, name, value);
			handleError(status,"nc_get_att_text");
			value[len]=0;
			valueString<<value;
			free(value);
			break;
		}
		case NC_SHORT: {
			short *value = (short *)malloc(len*sizeof(short));
			status = nc_get_att_short(ncid, varid, name, value);
			handleError(status,"nc_get_att_short");
			for(unsigned int l=0;l<len;l++)
				valueString<<QString::number(value[l]);
			free(value);
			break;
		}
		case NC_USHORT: {
			unsigned short *value = (unsigned short *)malloc(len*sizeof(unsigned short));
			status = nc_get_att_ushort(ncid, varid, name, value);
			handleError(status,"nc_get_att_ushort");
			for(unsigned int l=0;l<len;l++)
				valueString<<QString::number(value[l]);
			free(value);
			break;
		}
		case NC_INT: {
			int *value = (int *)malloc(len*sizeof(int));
			status = nc_get_att_int(ncid, varid, name, value);
			handleError(status,"nc_get_att_int");
			for(unsigned int l=0;l<len;l++)
				valueString<<QString::number(value[l]);
			free(value);
			break;
		}
		case NC_UINT: {
			unsigned int *value = (unsigned int *)malloc(len*sizeof(unsigned int));
			status = nc_get_att_uint(ncid, varid, name, value);
			handleError(status,"nc_get_att_uint");
			for(unsigned int l=0;l<len;l++)
				valueString<<QString::number(value[l]);
			free(value);
			break;
		}
		case NC_INT64: {
			long long *value = (long long *)malloc(len*sizeof(long long));
			status = nc_get_att_longlong(ncid, varid, name, value);
			handleError(status,"nc_get_att_longlong");
			for(unsigned int l=0;l<len;l++)
				valueString<<QString::number(value[l]);
			free(value);
			break;
		}
		case NC_UINT64: {
			unsigned long long *value = (unsigned long long *)malloc(len*sizeof(unsigned long long));
			status = nc_get_att_ulonglong(ncid, varid, name, value);
			handleError(status,"nc_get_att_ulonglong");
			for(unsigned int l=0;l<len;l++)
				valueString<<QString::number(value[l]);
			free(value);
			break;
		}
		case NC_FLOAT: {
			float *value = (float *)malloc(len*sizeof(float));
			status = nc_get_att_float(ncid, varid, name, value);
			handleError(status,"nc_get_att_float");
			for(unsigned int l=0;l<len;l++)
				valueString<<QString::number(value[l]);
			free(value);
			break;
		}
		case NC_DOUBLE: {
			double *value = (double *)malloc(len*sizeof(double));
			status = nc_get_att_double(ncid, varid, name, value);
			handleError(status,"nc_get_att_double");
			for(unsigned int l=0;l<len;l++)
				valueString<<QString::number(value[l]);
			free(value);
			break;
		}
		default:
			valueString<<"not supported";
		}

		if(parentItem != NULL) {
			QString typeName;
			if(varid == NC_GLOBAL)
				typeName = i18n("global attribute");
			else {
				char varName[NC_MAX_NAME + 1];
				status = nc_inq_varname(ncid, varid, varName);
				typeName=QString(varName) + " " + i18n("attribute");
			}
			QStringList props;
			props<<translateDataType(type)<<" ("<<QString::number(len)<<")";
			QTreeWidgetItem *attrItem = new QTreeWidgetItem((QTreeWidget*)0, QStringList()<<QString(name)<<typeName<<props.join("")<<valueString.join(", "));
			attrItem->setIcon(0,QIcon::fromTheme("accessories-calculator"));
			attrItem->setFlags(Qt::ItemIsEnabled);
			parentItem->addChild(attrItem);
		}
	}

	return valueString.join("\n");
}

void NetCDFFilterPrivate::scanDims(int ncid, int ndims, QTreeWidgetItem* parentItem) {
	int ulid;
	status = nc_inq_unlimdim(ncid,&ulid);
	handleError(status,"nc_inq_att");

	char name[NC_MAX_NAME + 1];
	size_t len;
	for(int i=0;i<ndims;i++) {
		status = nc_inq_dim(ncid, i, name, &len);
		handleError(status,"nc_inq_att");
#ifdef QT_DEBUG
		qDebug()<<"	dim"<<i+1<<": name/len="<<name<<len;
#endif

		QStringList props;
		props<<i18n("length") << QLatin1String(" = ") << QString::number(len);
		QString value;
		if(i == ulid)
			value = i18n("unlimited");
		QTreeWidgetItem *attrItem = new QTreeWidgetItem((QTreeWidget*)0, QStringList()<<QString(name)<<i18n("dimension")<<props.join("")<<value);
		attrItem->setIcon(0,QIcon::fromTheme("accessories-calculator"));
		attrItem->setFlags(Qt::ItemIsEnabled);
		parentItem->addChild(attrItem);
	}
}

void NetCDFFilterPrivate::scanVars(int ncid, int nvars, QTreeWidgetItem* parentItem) {
	char name[NC_MAX_NAME + 1];
	nc_type type;
	int ndims, nattrs;
	int dimids[NC_MAX_VAR_DIMS];

	for(int i=0;i<nvars;i++) {
		status = nc_inq_var(ncid, i, name, &type, &ndims, dimids, &nattrs);
		handleError(status,"nc_inq_att");

#ifdef QT_DEBUG
		qDebug()<<"	var"<<i+1<<": name/type="<<name<<translateDataType(type);
		qDebug()<<"		ndims/nattr"<<ndims<<nattrs;
#endif

		QStringList props;
		props<<translateDataType(type);
		char dname[NC_MAX_NAME + 1];
		size_t dlen;
		props<<"(";
		for(int j=0;j<ndims;j++) {
			status = nc_inq_dim(ncid, dimids[j], dname, &dlen);
			if(j!=0)
				props<<"x";
			props<<QString::number(dlen);
		}
		props<<")";

		QTreeWidgetItem *varItem = new QTreeWidgetItem((QTreeWidget*)0, QStringList()<<QString(name)<<i18n("variable")<<props.join("")<<"");
		varItem->setIcon(0,QIcon::fromTheme("x-office-spreadsheet"));
		varItem->setFlags(Qt::ItemIsEnabled | Qt::ItemIsSelectable);
		// highlight item
		for(int c=0;c<varItem->columnCount();c++)
			varItem->setBackground(c,QBrush(QColor(192,255,192)));
		parentItem->addChild(varItem);

		scanAttrs(ncid,i,-1,varItem);
	}
}
#endif

/*!
    parses the content of the file \c fileName and fill the tree using rootItem.
*/
void NetCDFFilterPrivate::parse(const QString & fileName, QTreeWidgetItem* rootItem) {
#ifdef HAVE_NETCDF
	QByteArray bafileName = fileName.toLatin1();

	int ncid;
	status = nc_open(bafileName.data(), NC_NOWRITE, &ncid);
	handleError(status,"nc_open");

	int ndims, nvars, nattr, uldid;
	status = nc_inq(ncid, &ndims, &nvars, &nattr, &uldid);
	handleError(status,"nc_inq");
#ifdef QT_DEBUG
	qDebug()<<" nattr/ndims/nvars ="<<nattr<<ndims<<nvars;
#endif

	QTreeWidgetItem *attrItem = new QTreeWidgetItem((QTreeWidget*)0, QStringList()<<QString(i18n("Attributes")));
	attrItem->setIcon(0,QIcon::fromTheme("folder"));
	attrItem->setFlags(Qt::ItemIsEnabled);
	rootItem->addChild(attrItem);
	scanAttrs(ncid,NC_GLOBAL,-1,attrItem);

	QTreeWidgetItem *dimItem = new QTreeWidgetItem((QTreeWidget*)0, QStringList()<<QString(i18n("Dimensions")));
	dimItem->setIcon(0,QIcon::fromTheme("folder"));
	dimItem->setFlags(Qt::ItemIsEnabled);
	rootItem->addChild(dimItem);
	scanDims(ncid,ndims,dimItem);

	QTreeWidgetItem *varItem = new QTreeWidgetItem((QTreeWidget*)0, QStringList()<<QString(i18n("Variables")));
	varItem->setIcon(0,QIcon::fromTheme("folder"));
	varItem->setFlags(Qt::ItemIsEnabled);
	rootItem->addChild(varItem);
	scanVars(ncid,nvars,varItem);
#else
	Q_UNUSED(fileName)
	Q_UNUSED(rootItem)
#endif
}

QString NetCDFFilterPrivate::readAttribute(const QString & fileName, const QString & name, const QString & varName) {
#ifdef HAVE_NETCDF
	int ncid;
	QByteArray bafileName = fileName.toLatin1();
	status = nc_open(bafileName.data(), NC_NOWRITE, &ncid);
	handleError(status,"nc_open");

	// get varid
	int varid;
	if(varName == "global") {
		varid = NC_GLOBAL;
	} else {
		QByteArray bavarName = varName.toLatin1();
		status = nc_inq_varid(ncid, bavarName.data(), &varid);
		handleError(status,"nc_inq_varid");
	}

	// attribute 'name'
	int attid;
	QByteArray baName = name.toLatin1();
	status = nc_inq_attid(ncid, varid, baName.data(), &attid);
	handleError(status,"nc_inq_attid");

	return scanAttrs(ncid,varid,attid);
#else
	Q_UNUSED(fileName)
	Q_UNUSED(name)
	Q_UNUSED(varName)
	return QString();
#endif
}

/*!
    reads the content of the variable in the file \c fileName to a string (for preview) or to the data source.
*/
QString NetCDFFilterPrivate::readCurrentVar(const QString & fileName, AbstractDataSource* dataSource, AbstractFileFilter::ImportMode mode, int lines){
	QStringList dataString;

	if(currentVarName.isEmpty())
		return i18n("No variable selected");
#ifdef QT_DEBUG
	qDebug()<<" current variable ="<<currentVarName;
#endif

#ifdef HAVE_NETCDF
	int ncid;
	QByteArray bafileName = fileName.toLatin1();
	status = nc_open(bafileName.data(), NC_NOWRITE, &ncid);
	handleError(status,"nc_open");

	int varid;
	QByteArray baVarName = currentVarName.toLatin1();
	status = nc_inq_varid(ncid,baVarName.data(),&varid);
	handleError(status,"nc_inq_varid");

	int ndims;
	nc_type type;
	status = nc_inq_varndims(ncid, varid, &ndims);
	handleError(status,"nc_inq_varndims");
	status = nc_inq_vartype(ncid, varid, &type);
	handleError(status,"nc_inq_type");

	int* dimids = (int *) malloc(ndims*sizeof(int));
	status = nc_inq_vardimid(ncid, varid, dimids);
	handleError(status,"nc_inq_vardimid");

	int actualRows=0, actualCols=0;
	int columnOffset=0;
	QVector<QVector<double>*> dataPointers;
	switch(ndims) {
	case 0:
		qDebug()<<"zero dimensions";
		break;
	case 1: {
		size_t size;
		status = nc_inq_dimlen(ncid, dimids[0], &size);
		handleError(status,"nc_inq_dimlen");

		if(endRow == -1)
			endRow=size;
		if (lines == -1)
			lines=endRow;
		actualRows=endRow-startRow+1;
		actualCols=1;

#ifdef QT_DEBUG
		qDebug()<<"start/end row"<<startRow<<endRow;
		qDebug()<<"act rows/cols"<<actualRows<<actualCols;
#endif

		if(dataSource != NULL)
			columnOffset = dataSource->create(dataPointers, mode, actualRows, actualCols);

		double* data = 0;
		if (dataSource)
			data = dataPointers[0]->data();
		else
			data = (double *)malloc(actualRows*sizeof(double));

		size_t start=startRow-1, count=actualRows;
		status = nc_get_vara_double(ncid, varid, &start, &count, data);
		handleError(status,"nc_get_vara_double");

		if (!dataSource) {
			for(int i=0;i<actualRows;i++) {
				dataString<<QString::number(data[i])<<"\n";
			}
			free(data);
		}
		break;
	}
	case 2: {
		size_t rows, cols;
		status = nc_inq_dimlen(ncid, dimids[0], &rows);
		handleError(status,"nc_inq_dimlen");
		status = nc_inq_dimlen(ncid, dimids[1], &cols);
		handleError(status,"nc_inq_dimlen");

		if(endRow == -1)
			endRow=rows;
		if (lines == -1)
			lines=endRow;
		if(endColumn == -1)
			endColumn=cols;
		actualRows=endRow-startRow+1;
		actualCols=endColumn-startColumn+1;

#ifdef QT_DEBUG
		qDebug()<<"dim ="<<rows<<"x"<<cols;
		qDebug()<<"startRow/endRow"<<startRow<<endRow;
		qDebug()<<"startColumn/endColumn"<<startColumn<<endColumn;
		qDebug()<<"actual rows/cols"<<actualRows<<actualCols;
		qDebug()<<"lines"<<lines;
#endif

		if(dataSource != NULL)
			columnOffset = dataSource->create(dataPointers, mode, actualRows, actualCols);

		double** data = (double**) malloc(rows*sizeof(double*));
		data[0] = (double*)malloc( cols*rows*sizeof(double) );
		for (unsigned int i=1; i < rows; i++) data[i] = data[0]+i*cols;

		status = nc_get_var_double(ncid, varid, &data[0][0]);
		handleError(status,"nc_get_var_double");
		for (int i=0; i < qMin((int)rows,lines); i++) {
			for (unsigned int j=0; j < cols; j++) {
				if (dataPointers.size()>0)
					dataPointers[j-startColumn+1]->operator[](i-startRow+1) = data[i][j];
				else
					dataString<<QString::number(static_cast<double>(data[i][j]))<<" ";
			}
			dataString<<"\n";
			emit q->completed(100*i/actualRows);
		}
		free(data[0]);
		free(data);

		break;
	}
	default:
		qDebug()<<"strange number of dimensions:"<<ndims;
	}

	free(dimids);

	if (!dataSource)
		return dataString.join("");

	// make everything undo/redo-able again
	// set column comments in spreadsheet
	Spreadsheet* spreadsheet = dynamic_cast<Spreadsheet*>(dataSource);
	if (spreadsheet) {
		QString comment = i18np("numerical data, %1 element", "numerical data, %1 elements", actualRows);
		for ( int n=0; n<actualCols; n++ ){
			Column* column = spreadsheet->column(columnOffset+n);
			column->setComment(comment);
			column->setUndoAware(true);
			if (mode==AbstractFileFilter::Replace) {
				column->setSuppressDataChangedSignal(false);
				column->setChanged();
			}
		}
		spreadsheet->setUndoAware(true);
		return dataString.join("");
	}

	Matrix* matrix = dynamic_cast<Matrix*>(dataSource);
	if (matrix) {
		matrix->setSuppressDataChangedSignal(false);
		matrix->setChanged();
		matrix->setUndoAware(true);
	}


#else
	Q_UNUSED(fileName)
	Q_UNUSED(dataSource)
	Q_UNUSED(mode)
	Q_UNUSED(lines)
#endif

	return dataString.join("");
}

/*!
    reads the content of the current selected variable from file \c fileName to the data source \c dataSource.
    Uses the settings defined in the data source.
*/
void NetCDFFilterPrivate::read(const QString & fileName, AbstractDataSource* dataSource, AbstractFileFilter::ImportMode mode){
	if(currentVarName.isEmpty()) {
		qDebug()<<" No variable selected";
		return;
	}

#ifdef QT_DEBUG
	else
		qDebug()<<" current variable ="<<currentVarName;
#endif

	readCurrentVar(fileName,dataSource,mode);
}

/*!
    writes the content of \c dataSource to the file \c fileName.
*/
void NetCDFFilterPrivate::write(const QString & fileName, AbstractDataSource* dataSource){
	Q_UNUSED(fileName);
	Q_UNUSED(dataSource);
	//TODO
}

//##############################################################################
//##################  Serialization/Deserialization  ###########################
//##############################################################################

/*!
  Saves as XML.
 */
void NetCDFFilter::save(QXmlStreamWriter* writer) const {
	writer->writeStartElement("netcdfFilter");
	writer->writeEndElement();
}

/*!
  Loads from XML.
*/
bool NetCDFFilter::load(XmlStreamReader* reader) {
	if(!reader->isStartElement() || reader->name() != "netcdfFilter"){
		reader->raiseError(i18n("no netcdf filter element found"));
		return false;
	}

	QString attributeWarning = i18n("Attribute '%1' missing or empty, default value is used");
	QXmlStreamAttributes attribs = reader->attributes();
	return true;
}<|MERGE_RESOLUTION|>--- conflicted
+++ resolved
@@ -33,12 +33,8 @@
 #include <QTextStream>
 #include <QDebug>
 #include <KLocale>
-<<<<<<< HEAD
 #include <QIcon>
-=======
-#include <KIcon>
 #include <cmath>
->>>>>>> c9fcbd64
 
 /*!
 	\class NetCDFFilter
