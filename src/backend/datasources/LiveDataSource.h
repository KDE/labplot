/***************************************************************************
    File                 : LiveDataSource.h
    Project              : LabPlot
    Description          : File data source
    --------------------------------------------------------------------
    Copyright            : (C) 2017 Fabian Kristof (fkristofszabolcs@gmail.com)
    Copyright            : (C) 2017-2018 Alexander Semke (alexander.semke@web.de)
    Copyright            : (C) 2018 Stefan Gerlach (stefan.gerlach@uni.kn)

 ***************************************************************************/

/***************************************************************************
 *                                                                         *
 *  This program is free software; you can redistribute it and/or modify   *
 *  it under the terms of the GNU General Public License as published by   *
 *  the Free Software Foundation; either version 2 of the License, or      *
 *  (at your option) any later version.                                    *
 *                                                                         *
 *  This program is distributed in the hope that it will be useful,        *
 *  but WITHOUT ANY WARRANTY; without even the implied warranty of         *
 *  MERCHANTABILITY or FITNESS FOR A PARTICULAR PURPOSE.  See the          *
 *  GNU General Public License for more details.                           *
 *                                                                         *
 *   You should have received a copy of the GNU General Public License     *
 *   along with this program; if not, write to the Free Software           *
 *   Foundation, Inc., 51 Franklin Street, Fifth Floor,                    *
 *   Boston, MA  02110-1301  USA                                           *
 *                                                                         *
 ***************************************************************************/
#ifndef LIVEDATASOURCE_H
#define LIVEDATASOURCE_H

#include "backend/spreadsheet/Spreadsheet.h"
#include "backend/matrix/Matrix.h"

#include <QtNetwork/QLocalSocket>
#include <QSerialPort>
#include <QTimer>
#include <QVector>

#include <QMap>

class QString;
class AbstractFileFilter;
class QFileSystemWatcher;
class QAction;
class QTcpSocket;
class QUdpSocket;
class QFile;

class LiveDataSource : public Spreadsheet {
	Q_OBJECT
	Q_ENUMS(FileType)
	Q_ENUMS(SourceType)
	Q_ENUMS(UpdateType)
	Q_ENUMS(ReadingType)

public:
	enum FileType {Ascii, Binary, Image, HDF5, NETCDF, FITS, ROOT, NgspiceRawAscii};
	enum SourceType {
<<<<<<< HEAD
		FileOrPipe = 0,
		NetworkTcpSocket,
		NetworkUdpSocket,
		LocalSocket,
        SerialPort,
		MQTT
=======
		FileOrPipe = 0,		// regular file or pipe
		NetworkTcpSocket,	// TCP socket
		NetworkUdpSocket,	// UDP socket
		LocalSocket,		// local socket
		SerialPort		// serial port
>>>>>>> b1c24322
	};

	enum UpdateType {
		TimeInterval = 0,	// update periodically using given interval
		NewData			// update when new data is available
	};

	enum ReadingType {
		ContinuousFixed = 0,	// read fixed number of samples (aka lines) using given sample size
		FromEnd,		// ?
		TillEnd,		// read until the end
		WholeFile		// reread whole file
	};

	LiveDataSource(AbstractScriptingEngine*, const QString& name, bool loading = false);
	~LiveDataSource() override;

	void ready();

	static QStringList supportedBaudRates();
	static QStringList availablePorts();

	static QStringList fileTypes();
	static QString fileInfoString(const QString&);

	void setFileType(const FileType);
	FileType fileType() const;

	UpdateType updateType() const;
	void setUpdateType(UpdateType);

	SourceType sourceType() const;
	void setSourceType(SourceType);

	ReadingType readingType() const;
	void setReadingType(ReadingType);

	int sampleSize() const;
	void setSampleSize(int);

	void setBytesRead(qint64 bytes);
	int bytesRead() const;

	int port() const;
	void setPort(quint16);

	bool isPaused() const;

	void setSerialPort(const QString& name);
	QString serialPortName() const;

	QString host() const;
	void setHost(const QString&);

	int baudRate() const;
	void setBaudRate(int);

	void setUpdateInterval(int);
	int updateInterval() const;

	void setKeepNvalues(int);
	int keepNvalues() const;

	void setKeepLastValues(bool);
	bool keepLastValues() const;

	void setFileWatched(bool);
	bool isFileWatched() const;

	void setFileLinked(bool);
	bool isFileLinked() const;

	void setFileName(const QString&);
	QString fileName() const;

	void setLocalSocketName(const QString&);
	QString localSocketName() const;

	void updateNow();
	void pauseReading();
	void continueReading();    

	void setFilter(AbstractFileFilter*);
	AbstractFileFilter* filter() const;

	QIcon icon() const override;
	QMenu* createContextMenu() override;
	QWidget* view() const override;

	void save(QXmlStreamWriter*) const override;
	bool load(XmlStreamReader*, bool preview) override;

private:
	void initActions();
	void watch();

	QString m_fileName;
	QString m_serialPortName;
	QString m_localSocketName;
	QString m_host;

	FileType m_fileType;
	UpdateType m_updateType;
	SourceType m_sourceType;
	ReadingType m_readingType;

	bool m_fileWatched;
	bool m_fileLinked;
	bool m_paused;
	bool m_prepared;
	bool m_keepLastValues;

	int m_sampleSize;
	int m_keepNvalues;
	int m_updateInterval;
	quint16 m_port;
	int m_baudRate;

	qint64 m_bytesRead;

	AbstractFileFilter* m_filter;

	QTimer* m_updateTimer;
	QFileSystemWatcher* m_fileSystemWatcher;

	QFile* m_file;
	QLocalSocket* m_localSocket;
	QTcpSocket* m_tcpSocket;
	QUdpSocket* m_udpSocket;
	QSerialPort* m_serialPort;
	QIODevice* m_device;

	QAction* m_reloadAction;
	QAction* m_toggleLinkAction;
	QAction* m_showEditorAction;
	QAction* m_showSpreadsheetAction;
	QAction* m_plotDataAction;

public slots:
	void read();

private slots:
	void watchToggled();
	void linkToggled();
	void plotData();

	void readyRead();

	void localSocketError(QLocalSocket::LocalSocketError);
	void tcpSocketError(QAbstractSocket::SocketError);
	void serialPortError(QSerialPort::SerialPortError);

signals:

};

#endif<|MERGE_RESOLUTION|>--- conflicted
+++ resolved
@@ -58,20 +58,12 @@
 public:
 	enum FileType {Ascii, Binary, Image, HDF5, NETCDF, FITS, ROOT, NgspiceRawAscii};
 	enum SourceType {
-<<<<<<< HEAD
-		FileOrPipe = 0,
-		NetworkTcpSocket,
-		NetworkUdpSocket,
-		LocalSocket,
-        SerialPort,
-		MQTT
-=======
 		FileOrPipe = 0,		// regular file or pipe
 		NetworkTcpSocket,	// TCP socket
 		NetworkUdpSocket,	// UDP socket
 		LocalSocket,		// local socket
-		SerialPort		// serial port
->>>>>>> b1c24322
+		SerialPort,		// serial port
+		MQTT
 	};
 
 	enum UpdateType {
