/*
	File                 : OriginProjectParser.h
	Project              : LabPlot
	Description          : parser for Origin projects
	--------------------------------------------------------------------
	SPDX-FileCopyrightText: 2017-2024 Alexander Semke <alexander.semke@web.de>
	SPDX-FileCopyrightText: 2017-2024 Stefan Gerlach <stefan.gerlach@uni.kn>

	SPDX-License-Identifier: GPL-2.0-or-later
*/

#include "backend/datasources/projects/OriginProjectParser.h"
#include "backend/core/Project.h"
#include "backend/core/Workbook.h"
#include "backend/core/column/Column.h"
#include "backend/core/datatypes/DateTime2StringFilter.h"
#include "backend/core/datatypes/Double2StringFilter.h"
#include "backend/matrix/Matrix.h"
#include "backend/note/Note.h"
#include "backend/spreadsheet/Spreadsheet.h"
#include "backend/worksheet/Background.h"
#include "backend/worksheet/Line.h"
#include "backend/worksheet/TextLabel.h"
#include "backend/worksheet/Worksheet.h"
#include "backend/worksheet/WorksheetElement.h"
#include "backend/worksheet/plots/PlotArea.h"
#include "backend/worksheet/plots/cartesian/Axis.h"
#include "backend/worksheet/plots/cartesian/BarPlot.h"
#include "backend/worksheet/plots/cartesian/BoxPlot.h"
#include "backend/worksheet/plots/cartesian/CartesianPlot.h"
#include "backend/worksheet/plots/cartesian/CartesianPlotLegend.h"
#include "backend/worksheet/plots/cartesian/Histogram.h"
#include "backend/worksheet/plots/cartesian/Symbol.h"
#include "backend/worksheet/plots/cartesian/XYEquationCurve.h"

#include <KLocalizedString>

#include <QDateTime>
#include <QDir>
#include <QFontMetrics>
#include <QGraphicsScene>
#include <QRegularExpression>

#include <gsl/gsl_const_cgs.h>

/*!
\class OriginProjectParser
\brief parser for Origin projects.

\ingroup datasources
*/

OriginProjectParser::OriginProjectParser()
	: ProjectParser() {
	m_topLevelClasses = {AspectType::Folder, AspectType::Workbook, AspectType::Spreadsheet, AspectType::Matrix, AspectType::Worksheet, AspectType::Note};
}

OriginProjectParser::~OriginProjectParser() {
	delete m_originFile;
}

bool OriginProjectParser::isOriginProject(const QString& fileName) {
	// TODO add opju later when liborigin supports it
	return fileName.endsWith(QLatin1String(".opj"), Qt::CaseInsensitive);
}

void OriginProjectParser::setImportUnusedObjects(bool importUnusedObjects) {
	m_importUnusedObjects = importUnusedObjects;
}

void OriginProjectParser::checkContent(bool& hasUnusedObjects, bool& hasMultiLayerGraphs) {
	DEBUG(Q_FUNC_INFO)
	m_originFile = new OriginFile(qPrintable(m_projectFileName));
	if (!m_originFile->parse()) {
		delete m_originFile;
		m_originFile = nullptr;
		hasUnusedObjects = false;
		hasMultiLayerGraphs = false;
		return;
	}

	hasUnusedObjects = this->hasUnusedObjects();
	hasMultiLayerGraphs = this->hasMultiLayerGraphs();

	delete m_originFile;
	m_originFile = nullptr;
}

bool OriginProjectParser::hasUnusedObjects() {
	if (!m_originFile)
		return false;

	for (unsigned int i = 0; i < m_originFile->spreadCount(); i++) {
		const auto& spread = m_originFile->spread(i);
		if (spread.objectID < 0)
			return true;
	}
	for (unsigned int i = 0; i < m_originFile->excelCount(); i++) {
		const auto& excel = m_originFile->excel(i);
		if (excel.objectID < 0)
			return true;
	}
	for (unsigned int i = 0; i < m_originFile->matrixCount(); i++) {
		const auto& matrix = m_originFile->matrix(i);
		if (matrix.objectID < 0)
			return true;
	}

	return false;
}

bool OriginProjectParser::hasMultiLayerGraphs() {
	if (!m_originFile)
		return false;

	for (unsigned int i = 0; i < m_originFile->graphCount(); i++) {
		const auto& graph = m_originFile->graph(i);
		if (graph.layers.size() > 1)
			return true;
	}

	return false;
}

void OriginProjectParser::setGraphLayerAsPlotArea(bool value) {
	m_graphLayerAsPlotArea = value;
}

QString OriginProjectParser::supportedExtensions() {
	// TODO add opju later when liborigin supports it
	static const QString extensions = QStringLiteral("*.opj *.OPJ");
	return extensions;
}

// sets first found spread of given name
unsigned int OriginProjectParser::findSpreadsheetByName(const QString& name) {
	DEBUG(Q_FUNC_INFO << ", name = " << name.toStdString() << ", count = " << m_originFile->spreadCount())
	for (unsigned int i = 0; i < m_originFile->spreadCount(); i++) {
		const auto& spread = m_originFile->spread(i);
		DEBUG(Q_FUNC_INFO << ", spreadsheet name = " << spread.name)
		if (spread.name == name.toStdString()) {
			m_spreadsheetNameList << name;
			m_spreadsheetNameList.removeDuplicates();
			return i;
		}
	}
	return 0;
}
unsigned int OriginProjectParser::findColumnByName(Origin::SpreadSheet& spread, const QString& name) {
	for (unsigned int i = 0; i < spread.columns.size(); i++) {
		auto column = spread.columns[i];
		if (column.name == name.toStdString())
			return i;
	}
	return 0;
}
unsigned int OriginProjectParser::findMatrixByName(const QString& name) {
	for (unsigned int i = 0; i < m_originFile->matrixCount(); i++) {
		const auto& originMatrix = m_originFile->matrix(i);
		if (originMatrix.name == name.toStdString()) {
			m_matrixNameList << name;
			m_matrixNameList.removeDuplicates();
			return i;
		}
	}
	return 0;
}
unsigned int OriginProjectParser::findWorkbookByName(const QString& name) {
	// QDEBUG("WORKBOOK LIST: " << m_workbookNameList << ", name = " << name)
	for (unsigned int i = 0; i < m_originFile->excelCount(); i++) {
		const auto& excel = m_originFile->excel(i);
		if (excel.name == name.toStdString()) {
			m_workbookNameList << name;
			m_workbookNameList.removeDuplicates();
			return i;
		}
	}
	return 0;
}
unsigned int OriginProjectParser::findWorksheetByName(const QString& name) {
	for (unsigned int i = 0; i < m_originFile->graphCount(); i++) {
		const auto& graph = m_originFile->graph(i);
		if (graph.name == name.toStdString()) {
			m_worksheetNameList << name;
			m_worksheetNameList.removeDuplicates();
			return i;
		}
	}
	return 0;
}
unsigned int OriginProjectParser::findNoteByName(const QString& name) {
	for (unsigned int i = 0; i < m_originFile->noteCount(); i++) {
		const auto& originNote = m_originFile->note(i);
		if (originNote.name == name.toStdString()) {
			m_noteNameList << name;
			m_noteNameList.removeDuplicates();
			return i;
		}
	}
	return 0;
}

// get Origin::Spreadsheet from container name (may be a spreadsheet or workbook)
Origin::SpreadSheet OriginProjectParser::getSpreadsheetByName(QString& containerName) {
	DEBUG(Q_FUNC_INFO)
	int sheetIndex = 0; // which sheet? "@X"
	const int atIndex = containerName.indexOf(QLatin1Char('@'));
	if (atIndex != -1) {
		sheetIndex = containerName.mid(atIndex + 1).toInt() - 1;
		containerName.truncate(atIndex);
	}
	// DEBUG("CONTAINER = " << STDSTRING(containerName) << ", SHEET = " << sheetIndex)

	// check if workbook
	int workbookIndex = findWorkbookByName(containerName);
	// if workbook not found, findWorkbookByName() returns 0: check this
	if (workbookIndex == 0 && (m_originFile->excelCount() == 0 || containerName.toStdString() != m_originFile->excel(0).name))
		workbookIndex = -1;
	// DEBUG("WORKBOOK  index = " << workbookIndex)

	// comment of y column is used in legend (if not empty), else the column name
	Origin::SpreadSheet sheet;
	if (workbookIndex != -1) { // container is a workbook
		sheet = m_originFile->excel(workbookIndex).sheets[sheetIndex];
	} else { // container is a spreadsheet?
		int spreadsheetIndex = findSpreadsheetByName(containerName);
		// if spreadsheet not found, findSpreadsheetByName() returns 0: check this
		if (spreadsheetIndex == 0 && (m_originFile->spreadCount() == 0 || containerName.toStdString() != m_originFile->spread(0).name))
			spreadsheetIndex = -1;
		if (spreadsheetIndex != -1)
			sheet = m_originFile->spread(spreadsheetIndex);
	}

	return sheet;
}

// ##############################################################################
// ############## Deserialization from Origin's project tree ####################
// ##############################################################################
bool OriginProjectParser::load(Project* project, bool preview) {
	DEBUG(Q_FUNC_INFO);

	// read and parse the m_originFile-file
	m_originFile = new OriginFile(qPrintable(m_projectFileName));
	if (!m_originFile->parse()) {
		delete m_originFile;
		m_originFile = nullptr;
		return false;
	}

	DEBUG(Q_FUNC_INFO << ", project file name: " << m_projectFileName.toStdString());
	DEBUG(Q_FUNC_INFO << ", Origin version: " << m_originFile->version());

	// Origin project tree and the iterator pointing to the root node
	const auto* projectTree = m_originFile->project();
	auto projectIt = projectTree->begin(projectTree->begin());

	m_spreadsheetNameList.clear();
	m_workbookNameList.clear();
	m_matrixNameList.clear();
	m_worksheetNameList.clear();
	m_noteNameList.clear();

	// convert the project tree from liborigin's representation to LabPlot's project object
	project->setIsLoading(true);
	if (projectIt.node) { // only opj files from version >= 6.0 have a project tree
		DEBUG(Q_FUNC_INFO << ", project tree found");
		QString name(QString::fromLatin1(projectIt->name.c_str()));
		project->setName(name);
		project->setCreationTime(creationTime(projectIt));
		loadFolder(project, projectIt, preview);
	} else { // for older versions put all windows on rootfolder
		DEBUG(Q_FUNC_INFO << ", no project tree");
		int pos = m_projectFileName.lastIndexOf(QLatin1Char('/')) + 1;
		project->setName(m_projectFileName.mid(pos));
	}
	// imports all loose windows (like prior version 6 which has no project tree)
	handleLooseWindows(project, preview);

	// restore column pointers:
	// 1. extend the pathes to contain the parent structures first
	// 2. restore the pointers from the pathes
	const auto& columns = project->children<Column>(AbstractAspect::ChildIndexFlag::Recursive);
	const auto& spreadsheets = project->children<Spreadsheet>(AbstractAspect::ChildIndexFlag::Recursive);
	const auto& curves = project->children<XYCurve>(AbstractAspect::ChildIndexFlag::Recursive);
	DEBUG(Q_FUNC_INFO << ", NUMBER of spreadsheets/columns = "
					  << "/" << spreadsheets.count() << "/" << columns.count())
	for (auto* curve : curves) {
		DEBUG(Q_FUNC_INFO << ", RESTORE CURVE with x/y column path " << STDSTRING(curve->xColumnPath()) << " " << STDSTRING(curve->yColumnPath()))
		curve->setSuppressRetransform(true);

		// x-column
		QString spreadsheetName = curve->xColumnPath();
		spreadsheetName.truncate(curve->xColumnPath().lastIndexOf(QLatin1Char('/')));
		// DEBUG(Q_FUNC_INFO << ", SPREADSHEET name from column: " << STDSTRING(spreadsheetName))
		for (const auto* spreadsheet : spreadsheets) {
			QString container, containerPath = spreadsheet->parentAspect()->path();
			if (spreadsheetName.contains(QLatin1Char('/'))) { // part of a workbook
				container = containerPath.mid(containerPath.lastIndexOf(QLatin1Char('/')) + 1) + QLatin1Char('/');
				containerPath = containerPath.left(containerPath.lastIndexOf(QLatin1Char('/')));
			}
			// DEBUG("CONTAINER = " << STDSTRING(container))
			// DEBUG("CONTAINER PATH = " << STDSTRING(containerPath))
			// DEBUG(Q_FUNC_INFO << ", LOOP spreadsheet names = \"" << STDSTRING(container) +
			//	STDSTRING(spreadsheet->name()) << "\", path = " << STDSTRING(spreadsheetName))
			// DEBUG("SPREADSHEET parent path = " << STDSTRING(spreadsheet->parentAspect()->path()))
			if (container + spreadsheet->name() == spreadsheetName) {
				const QString& newPath = containerPath + QLatin1Char('/') + curve->xColumnPath();
				// const QString& newPath = QLatin1String("Project") + QLatin1Char('/') + curve->xColumnPath();
				DEBUG(Q_FUNC_INFO << ", SET COLUMN PATH to \"" << STDSTRING(newPath) << "\"")
				curve->setXColumnPath(newPath);

				for (auto* column : columns) {
					if (!column)
						continue;
					if (column->path() == newPath) {
						// DEBUG(Q_FUNC_INFO << ", set X column path = \"" << STDSTRING(column->path()) << "\"")
						curve->setXColumn(column);
						break;
					}
				}
				break;
			}
		}

		// y-column
		spreadsheetName = curve->yColumnPath();
		spreadsheetName.truncate(curve->yColumnPath().lastIndexOf(QLatin1Char('/')));
		for (const auto* spreadsheet : spreadsheets) {
			QString container, containerPath = spreadsheet->parentAspect()->path();
			if (spreadsheetName.contains(QLatin1Char('/'))) { // part of a workbook
				container = containerPath.mid(containerPath.lastIndexOf(QLatin1Char('/')) + 1) + QLatin1Char('/');
				containerPath = containerPath.left(containerPath.lastIndexOf(QLatin1Char('/')));
			}
			if (container + spreadsheet->name() == spreadsheetName) {
				const QString& newPath = containerPath + QLatin1Char('/') + curve->yColumnPath();
				curve->setYColumnPath(newPath);

				for (auto* column : columns) {
					if (!column)
						continue;
					// DEBUG(Q_FUNC_INFO << ", column paths = \"" << STDSTRING(column->path())
					//	<< "\" / \"" << STDSTRING(newPath) << "\"" )
					if (column->path() == newPath) {
						curve->setYColumn(column);
						break;
					}
				}
				break;
			}
		}
		DEBUG(Q_FUNC_INFO << ", curve x/y COLUMNS = " << curve->xColumn() << "/" << curve->yColumn())

		// TODO: error columns

		curve->setSuppressRetransform(false);
	}

	if (!preview) {
		const auto& plots = project->children<CartesianPlot>(AbstractAspect::ChildIndexFlag::Recursive);
		for (auto* plot : plots) {
			plot->setIsLoading(false);
			plot->retransform();
		}
	}

	project->setIsLoading(false);

	delete m_originFile;
	m_originFile = nullptr;

	return true;
}

bool OriginProjectParser::loadFolder(Folder* folder, tree<Origin::ProjectNode>::iterator baseIt, bool preview) {
	DEBUG(Q_FUNC_INFO)
	const tree<Origin::ProjectNode>* projectTree = m_originFile->project();

	// do not skip anything if pathesToLoad() contains only root folder
	bool containsRootFolder = (folder->pathesToLoad().size() == 1 && folder->pathesToLoad().contains(folder->path()));
	if (containsRootFolder) {
		DEBUG("	pathesToLoad contains only folder path \"" << STDSTRING(folder->path()) << "\". Clearing pathes to load.")
		folder->setPathesToLoad(QStringList());
	}

	// load folder's children: logic for reading the selected objects only is similar to Folder::readChildAspectElement
	for (auto it = projectTree->begin(baseIt); it != projectTree->end(baseIt); ++it) {
		QString name(QString::fromLatin1(it->name.c_str())); // name of the current child
		DEBUG(Q_FUNC_INFO << ", folder item name = " << STDSTRING(name))

		// check whether we need to skip the loading of the current child
		if (!folder->pathesToLoad().isEmpty()) {
			// child's path is not available yet (child not added yet) -> construct the path manually
			const QString childPath = folder->path() + QLatin1Char('/') + name;
			DEBUG("		path = " << STDSTRING(childPath))

			// skip the current child aspect it is not in the list of aspects to be loaded
			if (folder->pathesToLoad().indexOf(childPath) == -1) {
				DEBUG("		skip it!")
				continue;
			}
		}

		// load top-level children.
		// use 'preview' as 'loading'-parameter in the constructors to skip the init() calls in Worksheet, Spreadsheet and Matrix:
		//* when doing the preview of the project we don't want to initialize the objects and skip init()'s
		//* when loading the project, 'preview' is false and we initialize all objects with our default values
		//   and set all possible properties from Origin additionally
		AbstractAspect* aspect = nullptr;
		switch (it->type) {
		case Origin::ProjectNode::Folder: {
			DEBUG(Q_FUNC_INFO << ", top level FOLDER");
			Folder* f = new Folder(name);

			if (!folder->pathesToLoad().isEmpty()) {
				// a child folder to be read -> provide the list of aspects to be loaded to the child folder, too.
				// since the child folder and all its children are not added yet (path() returns empty string),
				// we need to remove the path of the current child folder from the full pathes provided in pathesToLoad.
				// E.g. we want to import the path "Project/Folder/Spreadsheet" in the following project
				//  Project
				//         \Spreadsheet
				//         \Folder
				//                \Spreadsheet
				//
				// Here, we remove the part "Project/Folder/" and proceed for this child folder with "Spreadsheet" only.
				// With this the logic above where it is determined whether to import the child aspect or not works out.

				// manually construct the path of the child folder to be read
				const QString& curFolderPath = folder->path() + QLatin1Char('/') + name;

				// remove the path of the current child folder
				QStringList pathesToLoadNew;
				for (const auto& path : folder->pathesToLoad()) {
					if (path.startsWith(curFolderPath))
						pathesToLoadNew << path.right(path.length() - curFolderPath.length());
				}

				f->setPathesToLoad(pathesToLoadNew);
			}

			loadFolder(f, it, preview);
			aspect = f;
			break;
		}
		case Origin::ProjectNode::SpreadSheet: {
			DEBUG(Q_FUNC_INFO << ", top level SPREADSHEET");
			auto* spreadsheet = new Spreadsheet(name, preview);
			loadSpreadsheet(spreadsheet, preview, name);
			aspect = spreadsheet;
			break;
		}
		case Origin::ProjectNode::Graph: {
			DEBUG(Q_FUNC_INFO << ", top level GRAPH");
			auto* worksheet = new Worksheet(name, preview);
			if (!preview) {
				worksheet->setIsLoading(true);
				worksheet->setTheme(QString());
			}
			loadWorksheet(worksheet, preview);
			aspect = worksheet;
			break;
		}
		case Origin::ProjectNode::Matrix: {
			DEBUG(Q_FUNC_INFO << ", top level MATRIX");
			const auto& originMatrix = m_originFile->matrix(findMatrixByName(name));
			DEBUG("	matrix name = " << originMatrix.name);
			DEBUG("	number of sheets = " << originMatrix.sheets.size());
			if (originMatrix.sheets.size() == 1) {
				// single sheet -> load into a matrix
				Matrix* matrix = new Matrix(name, preview);
				loadMatrix(matrix, preview);
				aspect = matrix;
			} else {
				// multiple sheets -> load into a workbook
				Workbook* workbook = new Workbook(name);
				loadMatrixWorkbook(workbook, preview);
				aspect = workbook;
			}
			break;
		}
		case Origin::ProjectNode::Excel: {
			DEBUG(Q_FUNC_INFO << ", top level WORKBOOK");
			auto* workbook = new Workbook(name);
			loadWorkbook(workbook, preview);
			aspect = workbook;
			break;
		}
		case Origin::ProjectNode::Note: {
			DEBUG(Q_FUNC_INFO << ", top level NOTE");
			Note* note = new Note(name);
			loadNote(note, preview);
			aspect = note;
			break;
		}
		case Origin::ProjectNode::Graph3D:
		default:
			// TODO: add UnsupportedAspect
			break;
		}

		if (aspect) {
			folder->addChildFast(aspect);
			aspect->setCreationTime(creationTime(it));
			aspect->setIsLoading(false);
		}
	}

	// ResultsLog
	QString resultsLog = QString::fromStdString(m_originFile->resultsLogString());
	if (resultsLog.length() > 0) {
		DEBUG("Results log:\t\tyes");
		Note* note = new Note(QStringLiteral("ResultsLog"));

		if (preview)
			folder->addChildFast(note);
		else {
			// only import the log if it is in the list of aspects to be loaded
			const QString childPath = folder->path() + QLatin1Char('/') + note->name();
			if (folder->pathesToLoad().indexOf(childPath) != -1) {
				note->setText(resultsLog);
				folder->addChildFast(note);
			}
		}
	} else
		DEBUG("Results log:\t\tno");

	return folder;
}

void OriginProjectParser::handleLooseWindows(Folder* folder, bool preview) {
	QDEBUG(Q_FUNC_INFO << ", paths to load:" << folder->pathesToLoad());
	QDEBUG("	spreads =" << m_spreadsheetNameList);
	QDEBUG("	workbooks =" << m_workbookNameList);
	QDEBUG("	matrices =" << m_matrixNameList);
	QDEBUG("	worksheets =" << m_worksheetNameList);
	QDEBUG("	notes =" << m_noteNameList);

	DEBUG("Number of spreads loaded:\t" << m_spreadsheetNameList.size() << ", in file: " << m_originFile->spreadCount());
	DEBUG("Number of excels loaded:\t" << m_workbookNameList.size() << ", in file: " << m_originFile->excelCount());
	DEBUG("Number of matrices loaded:\t" << m_matrixNameList.size() << ", in file: " << m_originFile->matrixCount());
	DEBUG("Number of graphs loaded:\t" << m_worksheetNameList.size() << ", in file: " << m_originFile->graphCount());
	DEBUG("Number of notes loaded:\t\t" << m_noteNameList.size() << ", in file: " << m_originFile->noteCount());

	// loop over all spreads to find loose ones
	for (unsigned int i = 0; i < m_originFile->spreadCount(); i++) {
		AbstractAspect* aspect = nullptr;
		const auto& spread = m_originFile->spread(i);
		QString name = QString::fromStdString(spread.name);

		DEBUG("	spread.objectId = " << spread.objectID);
		// skip unused spreads if selected
		if (spread.objectID < 0 && !m_importUnusedObjects) {
			DEBUG("	Dropping unused loose spread: " << STDSTRING(name));
			continue;
		}

		const QString childPath = folder->path() + QLatin1Char('/') + name;
		// we could also use spread.loose
		if (!m_spreadsheetNameList.contains(name) && (preview || folder->pathesToLoad().indexOf(childPath) != -1)) {
			DEBUG("	Adding loose spread: " << STDSTRING(name));

			auto* spreadsheet = new Spreadsheet(name);
			loadSpreadsheet(spreadsheet, preview, name);
			aspect = spreadsheet;
		}
		if (aspect) {
			folder->addChildFast(aspect);
			DEBUG("	creation time as reported by liborigin: " << spread.creationDate);
			aspect->setCreationTime(QDateTime::fromSecsSinceEpoch(spread.creationDate));
		}
	}
	// loop over all workbooks to find loose ones
	for (unsigned int i = 0; i < m_originFile->excelCount(); i++) {
		AbstractAspect* aspect = nullptr;
		const auto& excel = m_originFile->excel(i);
		QString name = QString::fromStdString(excel.name);

		DEBUG("	excel.objectId = " << excel.objectID);
		// skip unused data sets if selected
		if (excel.objectID < 0 && !m_importUnusedObjects) {
			DEBUG("	Dropping unused loose excel: " << STDSTRING(name));
			continue;
		}

		const QString childPath = folder->path() + QLatin1Char('/') + name;
		// we could also use excel.loose
		if (!m_workbookNameList.contains(name) && (preview || folder->pathesToLoad().indexOf(childPath) != -1)) {
			DEBUG("	Adding loose excel: " << STDSTRING(name));
			DEBUG("	 containing number of sheets = " << excel.sheets.size());

			auto* workbook = new Workbook(name);
			loadWorkbook(workbook, preview);
			aspect = workbook;
		}
		if (aspect) {
			folder->addChildFast(aspect);
			DEBUG("	creation time as reported by liborigin: " << excel.creationDate);
			aspect->setCreationTime(QDateTime::fromSecsSinceEpoch(excel.creationDate));
		}
	}
	// loop over all matrices to find loose ones
	for (unsigned int i = 0; i < m_originFile->matrixCount(); i++) {
		AbstractAspect* aspect = nullptr;
		const auto& originMatrix = m_originFile->matrix(i);
		QString name = QString::fromStdString(originMatrix.name);

		DEBUG("	originMatrix.objectId = " << originMatrix.objectID);
		// skip unused data sets if selected
		if (originMatrix.objectID < 0 && !m_importUnusedObjects) {
			DEBUG("	Dropping unused loose matrix: " << STDSTRING(name));
			continue;
		}

		const QString childPath = folder->path() + QLatin1Char('/') + name;
		if (!m_matrixNameList.contains(name) && (preview || folder->pathesToLoad().indexOf(childPath) != -1)) {
			DEBUG("	Adding loose matrix: " << STDSTRING(name));
			DEBUG("	containing number of sheets = " << originMatrix.sheets.size());
			if (originMatrix.sheets.size() == 1) { // single sheet -> load into a matrix
				auto* matrix = new Matrix(name);
				loadMatrix(matrix, preview);
				aspect = matrix;
			} else { // multiple sheets -> load into a workbook
				auto* workbook = new Workbook(name);
				loadMatrixWorkbook(workbook, preview);
				aspect = workbook;
			}
		}
		if (aspect) {
			folder->addChildFast(aspect);
			aspect->setCreationTime(QDateTime::fromSecsSinceEpoch(originMatrix.creationDate));
		}
	}
	// handle loose graphs (is this even possible?)
	for (unsigned int i = 0; i < m_originFile->graphCount(); i++) {
		AbstractAspect* aspect = nullptr;
		const auto& graph = m_originFile->graph(i);
		QString name = QString::fromStdString(graph.name);

		DEBUG("	graph.objectId = " << graph.objectID);
		// skip unused graph if selected
		if (graph.objectID < 0 && !m_importUnusedObjects) {
			DEBUG("	Dropping unused loose graph: " << STDSTRING(name));
			continue;
		}

		const QString childPath = folder->path() + QLatin1Char('/') + name;
		if (!m_worksheetNameList.contains(name) && (preview || folder->pathesToLoad().indexOf(childPath) != -1)) {
			DEBUG("	Adding loose graph: " << STDSTRING(name));
			auto* worksheet = new Worksheet(name);
			loadWorksheet(worksheet, preview);
			aspect = worksheet;
		}
		if (aspect) {
			folder->addChildFast(aspect);
			aspect->setCreationTime(QDateTime::fromSecsSinceEpoch(graph.creationDate));
		}
	}
	// handle loose notes (is this even possible?)
	for (unsigned int i = 0; i < m_originFile->noteCount(); i++) {
		AbstractAspect* aspect = nullptr;
		const auto& originNote = m_originFile->note(i);
		QString name = QString::fromStdString(originNote.name);

		DEBUG("	originNote.objectId = " << originNote.objectID);
		// skip unused notes if selected
		if (originNote.objectID < 0 && !m_importUnusedObjects) {
			DEBUG("	Dropping unused loose note: " << STDSTRING(name));
			continue;
		}

		const QString childPath = folder->path() + QLatin1Char('/') + name;
		if (!m_noteNameList.contains(name) && (preview || folder->pathesToLoad().indexOf(childPath) != -1)) {
			DEBUG("	Adding loose note: " << STDSTRING(name));
			Note* note = new Note(name);
			loadNote(note, preview);
			aspect = note;
		}
		if (aspect) {
			folder->addChildFast(aspect);
			aspect->setCreationTime(QDateTime::fromSecsSinceEpoch(originNote.creationDate));
		}
	}
}

bool OriginProjectParser::loadWorkbook(Workbook* workbook, bool preview) {
	DEBUG(Q_FUNC_INFO);
	// load workbook sheets
	const auto& excel = m_originFile->excel(findWorkbookByName(workbook->name()));
	DEBUG(Q_FUNC_INFO << ", workbook name = " << excel.name);
	DEBUG(Q_FUNC_INFO << ", number of sheets = " << excel.sheets.size());
	for (unsigned int s = 0; s < excel.sheets.size(); ++s) {
		// DEBUG(Q_FUNC_INFO << ", LOADING SHEET " << excel.sheets[s].name)
		auto* spreadsheet = new Spreadsheet(QString::fromStdString(excel.sheets[s].name));
		loadSpreadsheet(spreadsheet, preview, workbook->name(), s);
		workbook->addChildFast(spreadsheet);
	}

	return true;
}

// load spreadsheet from spread (sheetIndex == -1) or from workbook (only sheet sheetIndex)
// name is the spreadsheet name (spread) or the workbook name (if inside a workbook)
bool OriginProjectParser::loadSpreadsheet(Spreadsheet* spreadsheet, bool preview, const QString& name, int sheetIndex) {
	DEBUG(Q_FUNC_INFO << ", own/workbook name = " << STDSTRING(name) << ", sheet index = " << sheetIndex);

	// load spreadsheet data
	Origin::SpreadSheet spread;
	Origin::Excel excel;
	if (sheetIndex == -1) // spread
		spread = m_originFile->spread(findSpreadsheetByName(name));
	else {
		excel = m_originFile->excel(findWorkbookByName(name));
		spread = excel.sheets.at(sheetIndex);
	}

	const size_t cols = spread.columns.size();
	int rows = 0;
	for (size_t j = 0; j < cols; ++j)
		rows = std::max((int)spread.columns.at(j).data.size(), rows);
	// alternative: int rows = excel.maxRows;
	DEBUG(Q_FUNC_INFO << ", cols/maxRows = " << cols << "/" << rows);

	// TODO QLocale locale = mw->locale();

	spreadsheet->setRowCount(rows);
	spreadsheet->setColumnCount((int)cols);
	if (sheetIndex == -1)
		spreadsheet->setComment(QString::fromStdString(spread.label));
	else // TODO: only first spread should get the comments
		spreadsheet->setComment(QString::fromStdString(excel.label));

	// in Origin column width is measured in characters, we need to convert to pixels
	// TODO: determine the font used in Origin in order to get the same column width as in Origin
	QFont font;
	QFontMetrics fm(font);
	const int scaling_factor = fm.maxWidth();

	for (size_t j = 0; j < cols; ++j) {
		auto column = spread.columns[j];
		auto* col = spreadsheet->column((int)j);

		DEBUG(Q_FUNC_INFO << ", column " << j << ", name = " << column.name << ", dataset name = " << column.dataset_name)
		QString name(QString::fromStdString(column.name));
		col->setName(name.remove(QRegularExpression(QStringLiteral(".*_"))));

		if (preview)
			continue;

		// TODO: we don't support any formulas for cells yet.
		DEBUG(Q_FUNC_INFO << ", column " << j << ", command = " << column.command)
		// 		if (column.command.size() > 0)
		// 			col->setFormula(Interval<int>(0, rows), QString::fromStdString(column.command));

		DEBUG(Q_FUNC_INFO << ", column " << j << ", full comment = " << column.comment)
		QString comment;
		if (m_originFile->version() < 9.5) // <= 2017 : pre-Unicode
			comment = QString::fromLatin1(column.comment.c_str());
		else
			comment = QString::fromStdString(column.comment);
		if (comment.contains(QLatin1Char('@'))) // remove @ options
			comment.truncate(comment.indexOf(QLatin1Char('@')));
		col->setComment(comment);
		col->setWidth((int)column.width * scaling_factor);

		// plot designation
		switch (column.type) {
		case Origin::SpreadColumn::X:
			col->setPlotDesignation(AbstractColumn::PlotDesignation::X);
			break;
		case Origin::SpreadColumn::Y:
			col->setPlotDesignation(AbstractColumn::PlotDesignation::Y);
			break;
		case Origin::SpreadColumn::Z:
			col->setPlotDesignation(AbstractColumn::PlotDesignation::Z);
			break;
		case Origin::SpreadColumn::XErr:
			col->setPlotDesignation(AbstractColumn::PlotDesignation::XError);
			break;
		case Origin::SpreadColumn::YErr:
			col->setPlotDesignation(AbstractColumn::PlotDesignation::YError);
			break;
		case Origin::SpreadColumn::Label:
		case Origin::SpreadColumn::NONE:
		default:
			col->setPlotDesignation(AbstractColumn::PlotDesignation::NoDesignation);
		}

		QString format;
		switch (column.valueType) {
		case Origin::Numeric: {
			for (unsigned int i = column.beginRow; i < column.endRow; ++i) {
				const double value = column.data.at(i).as_double();
				if (value != _ONAN)
					col->setValueAt(i, value);
			}

			loadColumnNumericFormat(column, col);
			break;
		}
		case Origin::TextNumeric: {
			// A TextNumeric column can contain numeric and string values, there is no equivalent column mode in LabPlot.
			//  -> Set the column mode as 'Numeric' or 'Text' depending on the type of first non-empty element in column.
			for (unsigned int i = column.beginRow; i < column.endRow; ++i) {
				const Origin::variant value(column.data.at(i));
				if (value.type() == Origin::Variant::V_DOUBLE) {
					if (value.as_double() != _ONAN)
						break;
				} else {
					if (value.as_string() != nullptr) {
						col->setColumnMode(AbstractColumn::ColumnMode::Text);
						break;
					}
				}
			}

			if (col->columnMode() == AbstractColumn::ColumnMode::Double) {
				for (unsigned int i = column.beginRow; i < column.endRow; ++i) {
					const double value = column.data.at(i).as_double();
					if (column.data.at(i).type() == Origin::Variant::V_DOUBLE && value != _ONAN)
						col->setValueAt(i, value);
				}
				loadColumnNumericFormat(column, col);
			} else {
				for (unsigned int i = column.beginRow; i < column.endRow; ++i) {
					const Origin::variant value(column.data.at(i));
					if (value.type() == Origin::Variant::V_STRING) {
						if (value.as_string() != nullptr)
							col->setTextAt(i, QLatin1String(value.as_string()));
					} else {
						if (value.as_double() != _ONAN)
							col->setTextAt(i, QString::number(value.as_double()));
					}
				}
			}
			break;
		}
		case Origin::Text:
			col->setColumnMode(AbstractColumn::ColumnMode::Text);
			for (int i = 0; i < std::min((int)column.data.size(), rows); ++i)
				col->setTextAt(i, QLatin1String(column.data[i].as_string()));
			break;
		case Origin::Time: {
			switch (column.valueTypeSpecification + 128) {
			case Origin::TIME_HH_MM:
				format = QStringLiteral("hh:mm");
				break;
			case Origin::TIME_HH:
				format = QStringLiteral("hh");
				break;
			case Origin::TIME_HH_MM_SS:
				format = QStringLiteral("hh:mm:ss");
				break;
			case Origin::TIME_HH_MM_SS_ZZ:
				format = QStringLiteral("hh:mm:ss.zzz");
				break;
			case Origin::TIME_HH_AP:
				format = QStringLiteral("hh ap");
				break;
			case Origin::TIME_HH_MM_AP:
				format = QStringLiteral("hh:mm ap");
				break;
			case Origin::TIME_MM_SS:
				format = QStringLiteral("mm:ss");
				break;
			case Origin::TIME_MM_SS_ZZ:
				format = QStringLiteral("mm:ss.zzz");
				break;
			case Origin::TIME_HHMM:
				format = QStringLiteral("hhmm");
				break;
			case Origin::TIME_HHMMSS:
				format = QStringLiteral("hhmmss");
				break;
			case Origin::TIME_HH_MM_SS_ZZZ:
				format = QStringLiteral("hh:mm:ss.zzz");
				break;
			}

			for (int i = 0; i < std::min((int)column.data.size(), rows); ++i)
				col->setValueAt(i, column.data[i].as_double());
			col->setColumnMode(AbstractColumn::ColumnMode::DateTime);

			auto* filter = static_cast<DateTime2StringFilter*>(col->outputFilter());
			filter->setFormat(format);
			break;
		}
		case Origin::Date: {
			switch (column.valueTypeSpecification) {
			case Origin::DATE_DD_MM_YYYY:
				format = QStringLiteral("dd/MM/yyyy");
				break;
			case Origin::DATE_DD_MM_YYYY_HH_MM:
				format = QStringLiteral("dd/MM/yyyy HH:mm");
				break;
			case Origin::DATE_DD_MM_YYYY_HH_MM_SS:
				format = QStringLiteral("dd/MM/yyyy HH:mm:ss");
				break;
			case Origin::DATE_DDMMYYYY:
			case Origin::DATE_DDMMYYYY_HH_MM:
			case Origin::DATE_DDMMYYYY_HH_MM_SS:
				format = QStringLiteral("dd.MM.yyyy");
				break;
			case Origin::DATE_MMM_D:
				format = QStringLiteral("MMM d");
				break;
			case Origin::DATE_M_D:
				format = QStringLiteral("M/d");
				break;
			case Origin::DATE_D:
				format = QLatin1Char('d');
				break;
			case Origin::DATE_DDD:
			case Origin::DATE_DAY_LETTER:
				format = QStringLiteral("ddd");
				break;
			case Origin::DATE_YYYY:
				format = QStringLiteral("yyyy");
				break;
			case Origin::DATE_YY:
				format = QStringLiteral("yy");
				break;
			case Origin::DATE_YYMMDD:
			case Origin::DATE_YYMMDD_HH_MM:
			case Origin::DATE_YYMMDD_HH_MM_SS:
			case Origin::DATE_YYMMDD_HHMM:
			case Origin::DATE_YYMMDD_HHMMSS:
				format = QStringLiteral("yyMMdd");
				break;
			case Origin::DATE_MMM:
			case Origin::DATE_MONTH_LETTER:
				format = QStringLiteral("MMM");
				break;
			case Origin::DATE_M_D_YYYY:
				format = QStringLiteral("M-d-yyyy");
				break;
			default:
				format = QStringLiteral("dd.MM.yyyy");
			}

			for (int i = 0; i < std::min((int)column.data.size(), rows); ++i)
				col->setValueAt(i, column.data[i].as_double());
			col->setColumnMode(AbstractColumn::ColumnMode::DateTime);

			auto* filter = static_cast<DateTime2StringFilter*>(col->outputFilter());
			filter->setFormat(format);
			break;
		}
		case Origin::Month: {
			switch (column.valueTypeSpecification) {
			case Origin::MONTH_MMM:
				format = QStringLiteral("MMM");
				break;
			case Origin::MONTH_MMMM:
				format = QStringLiteral("MMMM");
				break;
			case Origin::MONTH_LETTER:
				format = QLatin1Char('M');
				break;
			}

			for (int i = 0; i < std::min((int)column.data.size(), rows); ++i)
				col->setValueAt(i, column.data[i].as_double());
			col->setColumnMode(AbstractColumn::ColumnMode::Month);

			auto* filter = static_cast<DateTime2StringFilter*>(col->outputFilter());
			filter->setFormat(format);
			break;
		}
		case Origin::Day: {
			switch (column.valueTypeSpecification) {
			case Origin::DAY_DDD:
				format = QStringLiteral("ddd");
				break;
			case Origin::DAY_DDDD:
				format = QStringLiteral("dddd");
				break;
			case Origin::DAY_LETTER:
				format = QLatin1Char('d');
				break;
			}

			for (int i = 0; i < std::min((int)column.data.size(), rows); ++i)
				col->setValueAt(i, column.data[i].as_double());
			col->setColumnMode(AbstractColumn::ColumnMode::Day);

			auto* filter = static_cast<DateTime2StringFilter*>(col->outputFilter());
			filter->setFormat(format);
			break;
		}
		case Origin::ColumnHeading:
		case Origin::TickIndexedDataset:
		case Origin::Categorical:
			break;
		}
	}

	// TODO: "hidden" not supported yet
	//	if (spread.hidden || spread.loose)
	//		mw->hideWindow(spreadsheet);

	return true;
}

void OriginProjectParser::loadColumnNumericFormat(const Origin::SpreadColumn& originColumn, Column* column) const {
	if (originColumn.numericDisplayType != 0) {
		int fi = 0;
		switch (originColumn.valueTypeSpecification) {
		case Origin::Decimal:
			fi = 1;
			break;
		case Origin::Scientific:
			fi = 2;
			break;
		case Origin::Engineering:
		case Origin::DecimalWithMarks:
			break;
		}

		auto* filter = static_cast<Double2StringFilter*>(column->outputFilter());
		filter->setNumericFormat(fi);
		filter->setNumDigits(originColumn.decimalPlaces);
	}
}

bool OriginProjectParser::loadMatrixWorkbook(Workbook* workbook, bool preview) {
	DEBUG(Q_FUNC_INFO)
	// load matrix workbook sheets
	const auto& originMatrix = m_originFile->matrix(findMatrixByName(workbook->name()));
	for (size_t s = 0; s < originMatrix.sheets.size(); ++s) {
		auto* matrix = new Matrix(QString::fromStdString(originMatrix.sheets[s].name));
		loadMatrix(matrix, preview, s, workbook->name());
		workbook->addChildFast(matrix);
	}

	return true;
}

bool OriginProjectParser::loadMatrix(Matrix* matrix, bool preview, size_t sheetIndex, const QString& mwbName) {
	DEBUG(Q_FUNC_INFO)
	// import matrix data
	const auto& originMatrix = m_originFile->matrix(findMatrixByName(mwbName));

	if (preview)
		return true;

	// in Origin column width is measured in characters, we need to convert to pixels
	// TODO: determine the font used in Origin in order to get the same column width as in Origin
	QFont font;
	QFontMetrics fm(font);
	const int scaling_factor = fm.maxWidth();

	const auto& layer = originMatrix.sheets.at(sheetIndex);
	const int colCount = layer.columnCount;
	const int rowCount = layer.rowCount;

	matrix->setRowCount(rowCount);
	matrix->setColumnCount(colCount);
	matrix->setFormula(QString::fromStdString(layer.command));

	// TODO: how to handle different widths for different columns?
	for (int j = 0; j < colCount; j++)
		matrix->setColumnWidth(j, layer.width * scaling_factor);

	// TODO: check column major vs. row major to improve the performance here
	for (int i = 0; i < rowCount; i++) {
		for (int j = 0; j < colCount; j++)
			matrix->setCell(i, j, layer.data[j + i * colCount]);
	}

	char format = 'g';
	// TODO: prec not support by Matrix
	// int prec = 6;
	switch (layer.valueTypeSpecification) {
	case 0: // Decimal 1000
		format = 'f';
		//	prec = layer.decimalPlaces;
		break;
	case 1: // Scientific
		format = 'e';
		//	prec = layer.decimalPlaces;
		break;
	case 2: // Engineering
	case 3: // Decimal 1,000
		format = 'g';
		//	prec = layer.significantDigits;
		break;
	}

	matrix->setNumericFormat(format);

	return true;
}

bool OriginProjectParser::loadWorksheet(Worksheet* worksheet, bool preview) {
	DEBUG(Q_FUNC_INFO << ", preview = " << preview)
	if (worksheet->parentAspect())
		DEBUG(Q_FUNC_INFO << ", parent PATH " << STDSTRING(worksheet->parentAspect()->path()))

	// load worksheet data
	const auto& graph = m_originFile->graph(findWorksheetByName(worksheet->name()));
	DEBUG(Q_FUNC_INFO << ", worksheet name = " << graph.name);
	worksheet->setComment(QLatin1String(graph.label.c_str()));

	// TODO: width, height, view mode (print view, page view, window view, draft view)
	// Origin allows to freely resize the window and ajusts the size of the plot (layer) automatically
	// by keeping a certain width-to-height ratio. It's not clear what the actual size of the plot/layer is and how to handle this.
	// For now we simply create a new worksheet here with it's default size and make it using the whole view size.
	// Later we can decide to use one of the following properties:
	//  1) Window.frameRect gives Rect-corner coordinates (in pixels) of the Window object
	//  2) GraphLayer.clientRect gives Rect-corner coordinates (pixels) of the Layer inside the (printer?) page.
	//  3) Graph.width, Graph.height give the (printer?) page size in pixels.
	// 	const QRectF size(0, 0,
	// 			Worksheet::convertToSceneUnits(graph.width/600., Worksheet::Inch),
	// 			Worksheet::convertToSceneUnits(graph.height/600., Worksheet::Inch));
	// 	worksheet->setPageRect(size);
	graphSize.rwidth() = graph.width;
	graphSize.rheight() = graph.height;
	DEBUG(Q_FUNC_INFO << ", GRAPH width/height (px) = " << graphSize.width() << "/" << graphSize.height())
	// Graphic elements in Origin are scaled relative to the dimensions of the page (Format->Page) with 600 DPI (>=9.6), 300 DPI (<9.6)
	double dpi = 600.;
	if (m_originFile->version() < 9.6)
		dpi = 300.;
	DEBUG(Q_FUNC_INFO << ", GRAPH width/height (cm) = " << graphSize.width() * GSL_CONST_CGS_INCH / dpi << "/" << graphSize.height() * GSL_CONST_CGS_INCH / dpi)
	// Origin scales text and plots with the size of the layer when no fixed size is used (Layer properties->Size)
	// so we scale all text and plots with a scaling factor to the whole view height (29.5 cm) used as default
	const double fixedHeight = 29.5; // full height [cm]
	elementScalingFactor = fixedHeight / (graph.height * GSL_CONST_CGS_INCH / dpi);
	// not using the full value for scaling text is better in most cases
	textScalingFactor = 1. + (elementScalingFactor - 1.) / 2.;
	DEBUG(Q_FUNC_INFO << ", ELEMENT SCALING FACTOR = " << elementScalingFactor)
	DEBUG(Q_FUNC_INFO << ", TEXT SCALING FACTOR = " << textScalingFactor)
	// default values (1000/1000)
	//	DEBUG(Q_FUNC_INFO << ", WORKSHEET width/height = " << worksheet->pageRect().width() << "/" << worksheet->pageRect().height())

	worksheet->setUseViewSize(true);

	QHash<TextLabel*, QSizeF> textLabelPositions;

	// worksheet background color
	const Origin::ColorGradientDirection bgColorGradient = graph.windowBackgroundColorGradient;
	const Origin::Color bgBaseColor = graph.windowBackgroundColorBase;
	const Origin::Color bgEndColor = graph.windowBackgroundColorEnd;
	worksheet->background()->setColorStyle(backgroundColorStyle(bgColorGradient));
	switch (bgColorGradient) {
	case Origin::ColorGradientDirection::NoGradient:
	case Origin::ColorGradientDirection::TopLeft:
	case Origin::ColorGradientDirection::Left:
	case Origin::ColorGradientDirection::BottomLeft:
	case Origin::ColorGradientDirection::Top:
		worksheet->background()->setFirstColor(color(bgEndColor));
		worksheet->background()->setSecondColor(color(bgBaseColor));
		break;
	case Origin::ColorGradientDirection::Center:
		break;
	case Origin::ColorGradientDirection::Bottom:
	case Origin::ColorGradientDirection::TopRight:
	case Origin::ColorGradientDirection::Right:
	case Origin::ColorGradientDirection::BottomRight:
		worksheet->background()->setFirstColor(color(bgBaseColor));
		worksheet->background()->setSecondColor(color(bgEndColor));
	}

	// TODO: do we need changes on the worksheet layout?

	// process Origin's graph layers - add new plot areas or new coordinate system in the same plot area, depending on the global setting
	// https://www.originlab.com/doc/Origin-Help/MultiLayer-Graph
	int layerIndex = 0; // index of the graph layer
	CartesianPlot* plot = nullptr;
	Origin::Rect layerRect;
	for (const auto& layer : graph.layers) {
		DEBUG(Q_FUNC_INFO << ", Graph Layer " << layerIndex + 1)
		if (layer.is3D()) {
			// TODO: add an "UnsupportedAspect" here since we don't support 3D yet
			break;
		}

		layerRect = layer.clientRect;
		// DEBUG(Q_FUNC_INFO << ", layer left/right (px) = " << layerRect.left << "/" << layerRect.right)
		// DEBUG(Q_FUNC_INFO << ", layer top/bottom (px) = " << layerRect.top << "/" << layerRect.bottom)
		// DEBUG(Q_FUNC_INFO << ", layer width/height (px) = " << layerRect.width() << "/" << layerRect.height())

		// create a new plot if we're
		// 1. interpreting every layer as a new plot
		// 2. interpreting every layer as a new coordinate system in the same and single plot and no plot was created yet
		DEBUG(Q_FUNC_INFO << ", layer as plot area = " << m_graphLayerAsPlotArea)
		if (m_graphLayerAsPlotArea || (!m_graphLayerAsPlotArea && !plot)) {
			plot = new CartesianPlot(i18n("Plot%1", QString::number(layerIndex + 1)));
			worksheet->addChildFast(plot);
			plot->setIsLoading(true);
		}

		loadGraphLayer(layer, plot, layerIndex, textLabelPositions, preview);
		++layerIndex;
	}

	// padding
	plot->setSymmetricPadding(false);
	int numberOfLayer = layerIndex + 1;
	DEBUG(Q_FUNC_INFO << ", number of layer = " << numberOfLayer)
	if (numberOfLayer == 1 || !m_graphLayerAsPlotArea) { // use layer clientRect for padding
		DEBUG(Q_FUNC_INFO << ", using layer rect for padding")
		double aspectRatio = graphSize.width() / graphSize.height();

		double leftPadding = layerRect.left / (double)graphSize.width() * aspectRatio * fixedHeight;
		double topPadding = layerRect.top / (double)graphSize.height() * fixedHeight;
		double rightPadding = (graphSize.width() - layerRect.right) / (double)graphSize.width() * aspectRatio * fixedHeight;
		double bottomPadding = (graphSize.height() - layerRect.bottom) / (double)graphSize.height() * fixedHeight;
		plot->setHorizontalPadding(Worksheet::convertToSceneUnits(leftPadding, Worksheet::Unit::Centimeter));
		plot->setVerticalPadding(Worksheet::convertToSceneUnits(topPadding, Worksheet::Unit::Centimeter));
		plot->setRightPadding(Worksheet::convertToSceneUnits(rightPadding, Worksheet::Unit::Centimeter));
		plot->setBottomPadding(Worksheet::convertToSceneUnits(bottomPadding, Worksheet::Unit::Centimeter));
	} else {
		plot->setHorizontalPadding(plot->horizontalPadding() * elementScalingFactor);
		plot->setVerticalPadding(plot->verticalPadding() * elementScalingFactor);
		plot->setRightPadding(plot->rightPadding() * elementScalingFactor);
		plot->setBottomPadding(plot->bottomPadding() * elementScalingFactor);
	}
	DEBUG(Q_FUNC_INFO << ", PADDING (H/V) = " << plot->horizontalPadding() << ", " << plot->verticalPadding())
	DEBUG(Q_FUNC_INFO << ", PADDING (R/B) = " << plot->rightPadding() << ", " << plot->bottomPadding())

	if (!preview) {
		worksheet->updateLayout();

		// worksheet and plots got their sizes,
		//-> position all text labels inside the plots correctly by converting
		// the relative positions determined above to the absolute values
		auto it = textLabelPositions.constBegin();
		while (it != textLabelPositions.constEnd()) {
			auto* label = it.key();
			const auto& ratios = it.value();

			auto position = label->position();
			position.point.setX(ratios.width());
			position.point.setY(ratios.height());
			position.horizontalPosition = WorksheetElement::HorizontalPosition::Relative;
			position.verticalPosition = WorksheetElement::VerticalPosition::Relative;
			// achor depending on rotation
			auto rotation = label->rotationAngle();
			auto hAlign = WorksheetElement::HorizontalAlignment::Left;
			auto vAlign = WorksheetElement::VerticalAlignment::Top;
			if (rotation > 45 && rotation <= 135) // left/bottom
				vAlign = WorksheetElement::VerticalAlignment::Bottom;
			else if (rotation > 135 && rotation <= 225) { // right/bottom
				hAlign = WorksheetElement::HorizontalAlignment::Right;
				vAlign = WorksheetElement::VerticalAlignment::Bottom;
			} else if (rotation > 225) // right/top
				hAlign = WorksheetElement::HorizontalAlignment::Right;

			label->setHorizontalAlignment(hAlign);
			label->setVerticalAlignment(vAlign);

<<<<<<< HEAD
			auto position = label->position();
			position.point.setX(plot->dataRect().width() * (ratios.width() - 0.5));
			position.point.setY(plot->dataRect().height() * (ratios.height() - 0.5));
=======
>>>>>>> b1a964f8
			label->setPosition(position);

			++it;
		}
	}

	DEBUG(Q_FUNC_INFO << " DONE");
	return true;
}

void OriginProjectParser::loadGraphLayer(const Origin::GraphLayer& layer,
										 CartesianPlot* plot,
										 int layerIndex,
										 QHash<TextLabel*, QSizeF>& textLabelPositions,
										 bool preview) {
	DEBUG(Q_FUNC_INFO << ", NEW GRAPH LAYER")

	// background color
	const auto& regColor = layer.backgroundColor;
	if (regColor.type == Origin::Color::None)
		plot->plotArea()->background()->setOpacity(0);
	else
		plot->plotArea()->background()->setFirstColor(color(regColor));

	// border
	if (layer.borderType == Origin::BorderType::None)
		plot->plotArea()->borderLine()->setStyle(Qt::NoPen);
	else
		plot->plotArea()->borderLine()->setStyle(Qt::SolidLine);

	// ranges
	const auto& originXAxis = layer.xAxis;
	const auto& originYAxis = layer.yAxis;

	Range<double> xRange(originXAxis.min, originXAxis.max);
	Range<double> yRange(originYAxis.min, originYAxis.max);
	xRange.setAutoScale(false);
	yRange.setAutoScale(false);

	if (m_graphLayerAsPlotArea) { // graph layer is read as a new plot area
		// set the ranges for default coordinate system
		plot->setRangeDefault(Dimension::X, xRange);
		plot->setRangeDefault(Dimension::Y, yRange);
	} else { // graph layer is read as a new coordinate system in the same plot area
		// create a new coordinate systems and set the ranges for it
		if (layerIndex > 0) {
			// check if identical range already exists
			int selectedXRangeIndex = -1;
			for (int i = 0; i < plot->rangeCount(Dimension::X); i++) {
				const auto& range = plot->range(Dimension::X, i);
				if (range == xRange) {
					selectedXRangeIndex = i;
					break;
				}
			}
			int selectedYRangeIndex = -1;
			for (int i = 0; i < plot->rangeCount(Dimension::Y); i++) {
				const auto& range = plot->range(Dimension::Y, i);
				if (range == yRange) {
					selectedYRangeIndex = i;
					break;
				}
			}

			if (selectedXRangeIndex < 0) {
				plot->addXRange();
				selectedXRangeIndex = plot->rangeCount(Dimension::X) - 1;
			}
			if (selectedYRangeIndex < 0) {
				plot->addYRange();
				selectedYRangeIndex = plot->rangeCount(Dimension::Y) - 1;
			}

			plot->addCoordinateSystem();
			// set ranges for new coordinate system
			plot->setCoordinateSystemRangeIndex(layerIndex, Dimension::X, selectedXRangeIndex);
			plot->setCoordinateSystemRangeIndex(layerIndex, Dimension::Y, selectedYRangeIndex);
		}
		plot->setRange(Dimension::X, layerIndex, xRange);
		plot->setRange(Dimension::Y, layerIndex, yRange);
	}

	// scales
	plot->setXRangeScale(scale(originXAxis.scale));
	plot->setYRangeScale(scale(originYAxis.scale));

	// add legend if available
	const auto& originLegend = layer.legend;
	if (!originLegend.text.empty()) {
		QString legendText;
		// not using UTF8! (9.85, TO)
		legendText = QString::fromLatin1(originLegend.text.c_str());
		DEBUG(Q_FUNC_INFO << ", legend text = \"" << STDSTRING(legendText) << "\"");

		auto* legend = new CartesianPlotLegend(i18n("legend"));

		plot->addLegend(legend);

		// set legend text size
		DEBUG(Q_FUNC_INFO << ", legend text size = " << originLegend.fontSize);
		auto labelFont = legend->labelFont();
		labelFont.setPointSize(Worksheet::convertToSceneUnits(originLegend.fontSize * textScalingFactor, Worksheet::Unit::Point));
		legend->setLabelFont(labelFont);

		// Origin's legend uses "\l(...)" or "\L(...)" string to format the legend symbol
		//  and "%(...) to format the legend text for each curve
		// s. a. https://www.originlab.com/doc/Origin-Help/Legend-ManualControl
		// the text before these formatting tags, if available, is interpreted as the legend title

		// search for the first occurrence of the legend symbol substring
		int index = legendText.indexOf(QLatin1String("\\l("), 0, Qt::CaseInsensitive);
		QString legendTitle;
		if (index != -1)
			legendTitle = legendText.left(index);
		else {
			// check legend text
			index = legendText.indexOf(QLatin1String("%("));
			if (index != -1)
				legendTitle = legendText.left(index);
		}

		legendTitle = legendTitle.trimmed();
		if (!legendTitle.isEmpty())
			legendTitle = parseOriginText(legendTitle);
		if (!legendTitle.isEmpty()) {
			DEBUG(Q_FUNC_INFO << ", legend title = \"" << STDSTRING(legendTitle) << "\"");
			legend->title()->setText(legendTitle);
		} else {
			DEBUG(Q_FUNC_INFO << ", legend title is empty");
		}

		// TODO: text color
		// const Origin::Color& originColor = originLegend.color;

		// position
		// TODO: In Origin the legend can be placed outside of the plot which is not possible in LabPlot.
		// To achieve this we'll need to increase padding area in the plot to place the legend outside of the plot area.
		// graphSize (% of page), layer.clientRect (% of layer) -> see loadWorksheet()
		auto legendRect = originLegend.clientRect;
		// auto layerRect = layer.clientRect; // for % of layer
		DEBUG(Q_FUNC_INFO << ", LEGEND position (l/t) << " << legendRect.left << "/" << legendRect.top)
		DEBUG(Q_FUNC_INFO << ", page size = " << graphSize.width() << "/" << graphSize.height())
		CartesianPlotLegend::PositionWrapper position;
		QSizeF relativePosition(legendRect.left / (double)graphSize.width(), legendRect.top / (double)graphSize.height());
		// achor depending on rotation
		auto rotation = originLegend.rotation;
		if (rotation > 45 && rotation <= 135) // left/bottom
			relativePosition.setHeight(legendRect.bottom / (double)graphSize.height());
		else if (rotation > 135 && rotation <= 225) { // right/bottom
			relativePosition.setWidth(legendRect.right / (double)graphSize.width());
			relativePosition.setHeight(legendRect.bottom / (double)graphSize.height());
		} else if (rotation > 225) // right/top
			relativePosition.setWidth(legendRect.right / (double)graphSize.width());

		DEBUG(Q_FUNC_INFO << ", relative position to page = " << relativePosition.width() << "/" << relativePosition.height())

		position.point.setX(relativePosition.width());
		position.point.setY(relativePosition.height());
		// achor depending on rotation
		position.horizontalPosition = WorksheetElement::HorizontalPosition::Relative;
		position.verticalPosition = WorksheetElement::VerticalPosition::Relative;
		auto hAlign = WorksheetElement::HorizontalAlignment::Left;
		auto vAlign = WorksheetElement::VerticalAlignment::Top;
		if (rotation > 45 && rotation <= 135) // left/bottom
			vAlign = WorksheetElement::VerticalAlignment::Bottom;
		else if (rotation > 135 && rotation <= 225) { // right/bottom
			hAlign = WorksheetElement::HorizontalAlignment::Right;
			vAlign = WorksheetElement::VerticalAlignment::Bottom;
		} else if (rotation > 225) // right/top
			hAlign = WorksheetElement::HorizontalAlignment::Right;
		legend->setHorizontalAlignment(hAlign);
		legend->setVerticalAlignment(vAlign);

		legend->setPosition(position);

		// rotation
		legend->setRotationAngle(originLegend.rotation);

		// border line
		if (originLegend.borderType == Origin::BorderType::None)
			legend->borderLine()->setStyle(Qt::NoPen);
		else
			legend->borderLine()->setStyle(Qt::SolidLine);

		// background color, determine it with the help of the border type
		if (originLegend.borderType == Origin::BorderType::DarkMarble)
			legend->background()->setFirstColor(Qt::darkGray);
		else if (originLegend.borderType == Origin::BorderType::BlackOut)
			legend->background()->setFirstColor(Qt::black);
		else
			legend->background()->setFirstColor(Qt::white);

		// save current legend text
		m_legendText = legendText;
	}

	// curves
	loadCurves(layer, plot, layerIndex, preview);

	// reading of other properties is not relevant for the dependency checks in the preview, skip them
	if (preview)
		return;

	// texts
	for (const auto& t : layer.texts) {
		DEBUG(Q_FUNC_INFO << ", EXTRA TEXT = " << t.text);
		auto* label = new TextLabel(QStringLiteral("text label"));
		QString text;
		if (m_originFile->version() < 9.5) // <= 2017 : pre-Unicode
			text = QString::fromLatin1(t.text.c_str());
		else
			text = QString::fromStdString(t.text);
		QTextEdit te(parseOriginText(text));
		te.selectAll();
		DEBUG(Q_FUNC_INFO << ", font size = " << t.fontSize)
		te.setFontPointSize(int(t.fontSize)); // no scaling
		te.setTextColor(OriginProjectParser::color(t.color));
		label->setText(te.toHtml());
		// DEBUG(" TEXT = " << STDSTRING(label->text().text))

		plot->addChild(label);
		label->setParentGraphicsItem(plot->graphicsItem());

		// position
		// determine the relative position to the graph
		QSizeF relativePosition(t.clientRect.left / (double)graphSize.width(), t.clientRect.top / (double)graphSize.height());
		// achor depending on rotation
		if (t.rotation > 45 && t.rotation <= 135) // left/bottom
			relativePosition.setHeight(t.clientRect.bottom / (double)graphSize.height());
		else if (t.rotation > 135 && t.rotation <= 225) { // right/bottom
			relativePosition.setWidth(t.clientRect.right / (double)graphSize.width());
			relativePosition.setHeight(t.clientRect.bottom / (double)graphSize.height());
		} else if (t.rotation > 225) // right/top
			relativePosition.setWidth(t.clientRect.right / (double)graphSize.height());

		DEBUG(Q_FUNC_INFO << ", relative position to page = " << relativePosition.width() << "/" << relativePosition.height())
		textLabelPositions[label] = relativePosition;

		// rotation
		label->setRotationAngle(t.rotation);

		// TODO:
		// int tab;
		// BorderType borderType;
		// Attach attach;
	}

	// axes
	DEBUG(Q_FUNC_INFO << ", layer.curves.size() = " << layer.curves.size())
	if (layer.curves.empty()) // no curves, just axes
		loadAxes(layer, plot, layerIndex, QLatin1String("X Axis Title"), QLatin1String("Y Axis Title"));
	else {
		auto originCurve = layer.curves.at(0);
		// see loadCurves()
		QString dataName(QString::fromStdString(originCurve.dataName));
		DEBUG(Q_FUNC_INFO << ", curve data name " << STDSTRING(dataName))
		QString containerName = dataName.right(dataName.length() - 2); // strip "E_" or "T_"
		auto sheet = getSpreadsheetByName(containerName);

		QString xColumnName;
		if (m_originFile->version() < 9.5) // <= 2017 : pre-Unicode
			xColumnName = QString::fromLatin1(originCurve.xColumnName.c_str());
		else
			xColumnName = QString::fromStdString(originCurve.xColumnName);

		auto xColumn = sheet.columns[findColumnByName(sheet, xColumnName)];
		QString xColumnInfo = xColumnName;
		if (xColumn.comment.length() > 0) { // long name(, unit(, comment))
			if (m_originFile->version() < 9.5) // <= 2017 : pre-Unicode
				xColumnInfo = QString::fromLatin1(xColumn.comment.c_str());
			else
				xColumnInfo = QString::fromStdString(xColumn.comment);
			if (xColumnInfo.contains(QLatin1Char('@'))) // remove @ options
				xColumnInfo.truncate(xColumnInfo.indexOf(QLatin1Char('@')));
		}
		DEBUG(Q_FUNC_INFO << ", x column name = " << STDSTRING(xColumnName));
		DEBUG(Q_FUNC_INFO << ", x column info = " << STDSTRING(xColumnInfo));

		// same for y
		QString yColumnName;
		if (m_originFile->version() < 9.5) // <= 2017 : pre-Unicode
			yColumnName = QString::fromLatin1(originCurve.yColumnName.c_str());
		else
			yColumnName = QString::fromStdString(originCurve.yColumnName);

		auto yColumn = sheet.columns[findColumnByName(sheet, yColumnName)];
		QString yColumnInfo = yColumnName;
		if (yColumn.comment.length() > 0) { // long name(, unit(, comment))
			if (m_originFile->version() < 9.5) // <= 2017 : pre-Unicode
				yColumnInfo = QString::fromLatin1(yColumn.comment.c_str());
			else
				yColumnInfo = QString::fromStdString(yColumn.comment);
			if (yColumnInfo.contains(QLatin1Char('@'))) // remove @ options
				yColumnInfo.truncate(yColumnInfo.indexOf(QLatin1Char('@')));
		}
		DEBUG(Q_FUNC_INFO << ", y column name = " << STDSTRING(yColumnName));
		DEBUG(Q_FUNC_INFO << ", y column info = " << STDSTRING(yColumnInfo));

		loadAxes(layer, plot, layerIndex, xColumnInfo, yColumnInfo);
	}

	// range breaks
	// TODO
}

void OriginProjectParser::loadCurves(const Origin::GraphLayer& layer, CartesianPlot* plot, int layerIndex, bool preview) {
	DEBUG(Q_FUNC_INFO)

	int curveIndex = 1;
	for (const auto& originCurve : layer.curves) {
<<<<<<< HEAD
		QString data(QLatin1String(originCurve.dataName.c_str()));
		DEBUG(Q_FUNC_INFO << ", NEW CURVE " << STDSTRING(data))
		Plot* childPlot{nullptr};

		// handle the different data sources for plots (spreadsheet, workbook, matrix and function)
		switch (data.at(0).toLatin1()) {
		case 'T': // Spreadsheet
		case 'E': { // Workbook
			// determine the used columns first
			QString containerName = data.right(data.length() - 2); // strip "E_" or "T_"
			int sheetIndex = 0; // which sheet? "@..."
			const int atIndex = containerName.indexOf(QLatin1Char('@'));
			if (atIndex != -1) {
				sheetIndex = containerName.mid(atIndex + 1).toInt() - 1;
				containerName.truncate(atIndex);
			}
			// DEBUG("CONTAINER = " << STDSTRING(containerName) << ", SHEET = " << sheetIndex)
			int workbookIndex = findWorkbookByName(containerName);
			// if workbook not found, findWorkbookByName() returns 0: check this
			if (workbookIndex == 0 && (m_originFile->excelCount() == 0 || containerName.toStdString() != m_originFile->excel(0).name))
				workbookIndex = -1;
			// DEBUG("WORKBOOK  index = " << workbookIndex)
			QString tableName = containerName;
			if (workbookIndex != -1) // container is a workbook
				tableName = containerName + QLatin1Char('/') + QLatin1String(m_originFile->excel(workbookIndex).sheets[sheetIndex].name.c_str());
			// DEBUG("SPREADSHEET name = " << STDSTRING(tableName))

			QString xColumnName = QLatin1String(originCurve.xColumnName.c_str());
			QString yColumnName = QLatin1String(originCurve.yColumnName.c_str());
			QString xColumnPath = tableName + QLatin1Char('/') + xColumnName;
			QString yColumnPath = tableName + QLatin1Char('/') + yColumnName;
			DEBUG(Q_FUNC_INFO << ", x/y column path = \"" << STDSTRING(xColumnPath) << "\" \"" << STDSTRING(yColumnPath) << "\"")

			const auto type = originCurve.type;
			switch (type) {
			case Origin::GraphCurve::Line:
			case Origin::GraphCurve::Scatter:
			case Origin::GraphCurve::LineSymbol:
			case Origin::GraphCurve::ErrorBar:
			case Origin::GraphCurve::XErrorBar:
			case Origin::GraphCurve::YErrorBar:
			case Origin::GraphCurve::XYErrorBar: {
				/*
				// parse and use legend text
=======
		QString dataName(QString::fromStdString(originCurve.dataName));
		DEBUG(Q_FUNC_INFO << ", NEW CURVE (curve data name) " << STDSTRING(dataName))
		DEBUG(Q_FUNC_INFO << ", curve x column name = " << originCurve.xColumnName)
		DEBUG(Q_FUNC_INFO << ", curve y column name = " << originCurve.yColumnName)
		DEBUG(Q_FUNC_INFO << ", curve x data name = " << originCurve.xDataName)

		switch (dataName.at(0).toLatin1()) {
		case 'T': // Spreadsheet
		case 'E': { // Workbook
			if (originCurve.type == Origin::GraphCurve::Line || originCurve.type == Origin::GraphCurve::Scatter
				|| originCurve.type == Origin::GraphCurve::LineSymbol || originCurve.type == Origin::GraphCurve::ErrorBar
				|| originCurve.type == Origin::GraphCurve::XErrorBar) {
				auto containerName = dataName.right(dataName.length() - 2); // strip "E_" or "T_"
				auto sheet = getSpreadsheetByName(containerName);

				auto columnName(QString::fromStdString(originCurve.yColumnName));
				auto column = sheet.columns[findColumnByName(sheet, columnName)];
				QString shortName = columnName, curveName = columnName;
				QString longName, unit, comments;
				if (column.comment.length() > 0) {
					auto columnInfo = QString::fromStdString(column.comment); // long name(, unit(, comment))
					DEBUG(Q_FUNC_INFO << ", y column full comment = \"" << column.comment << "\"")
					if (columnInfo.contains(QLatin1Char('@'))) // remove @ options
						columnInfo.truncate(columnInfo.indexOf(QLatin1Char('@')));

					auto infoList = columnInfo.split(QRegularExpression(QLatin1String("[\r\n]")), Qt::SkipEmptyParts);

					switch (infoList.size()) {
					case 2: // long name, unit
						unit = infoList.at(1);
						// fallthrough
					case 1: // long name
						longName = infoList.at(0);
						curveName = longName;
						break;
					default: // long name, unit, comment
						longName = infoList.at(0);
						unit = infoList.at(1);
						comments = infoList.at(2);
						curveName = comments;
					}
				}
				if (longName.isEmpty())
					longName = shortName;
				if (comments.isEmpty())
					comments = longName;
				DEBUG(Q_FUNC_INFO << ", default curve name = \"" << curveName.toStdString() << "\"")

				// TODO: custom legend not used yet
				// Origin's legend uses "%(...) to format the legend text for each curve
				// s. a. https://www.originlab.com/doc/Origin-Help/Legend-ManualControl

				// parse and use legend text (not used)
>>>>>>> b1a964f8
				// find substring between %c{curveIndex} and %c{curveIndex+1}
				// int pos1 = legendText.indexOf(QStringLiteral("\\c{%1}").arg(curveIndex)) + 5;
				// int pos2 = legendText.indexOf(QStringLiteral("\\c{%1}").arg(curveIndex + 1));
				// QString curveText = legendText.mid(pos1, pos2 - pos1);
				// replace %(1), %(2), etc. with curve name
<<<<<<< HEAD
				curveText.replace(QStringLiteral("%(%1)").arg(curveIndex), yColumnName);
				curveText = curveText.trimmed();
				DEBUG(" curve " << curveIndex << " text = \"" << STDSTRING(curveText) << "\"");
=======
				// curveText.replace(QStringLiteral("%(%1)").arg(curveIndex), legendText);
>>>>>>> b1a964f8

				// curveText = curveText.trimmed();
				// DEBUG(" curve " << curveIndex << " text = \"" << STDSTRING(curveText) << "\"");
				// TODO: curve (legend) does not support HTML text yet.
<<<<<<< HEAD
				// XYCurve* xyCurve = new XYCurve(curveText);
				*/

				auto* curve = new XYCurve(yColumnName);
				childPlot = curve;
				curve->setXColumnPath(xColumnPath);
				curve->setYColumnPath(yColumnPath);

				if (!preview) {
					curve->setSuppressRetransform(true);
					loadCurve(originCurve, curve);
				}

				break;
			}
			case Origin::GraphCurve::Column:
			case Origin::GraphCurve::ColumnStack:
			case Origin::GraphCurve::Bar:
			case Origin::GraphCurve::BarStack: {
				auto* barPlot = new BarPlot(yColumnName);
				childPlot = barPlot;

				if (!preview) {
					// orientation
					if (type == Origin::GraphCurve::Column || type == Origin::GraphCurve::ColumnStack)
						barPlot->setOrientation(BarPlot::Orientation::Vertical);
					else
						barPlot->setOrientation(BarPlot::Orientation::Horizontal);

					// type - grouped vs. stacked
					if (type == Origin::GraphCurve::ColumnStack || type == Origin::GraphCurve::BarStack)
						barPlot->setType(BarPlot::Type::Stacked);
					else
						barPlot->setType(BarPlot::Type::Grouped);
				}

				break;
			}
			case Origin::GraphCurve::Box: {
				// box plot
				auto* boxPlot = new BoxPlot(yColumnName);
				childPlot = boxPlot;

				if (!preview) {
					// TODO
				}
				break;
			}
			case Origin::GraphCurve::Histogram: {
				auto* hist = new Histogram(yColumnName);
				childPlot = hist;
				hist->setDataColumnPath(yColumnPath);

				if (!preview) {
					hist->setSuppressRetransform(true);
					hist->setBinningMethod(Histogram::BinningMethod::ByWidth);
					hist->setBinWidth(layer.histogramBin);
					hist->setBinRangesMin(layer.histogramBegin);
					hist->setBinRangesMax(layer.histogramEnd);

					// TODO: the orientation of the histogram is indirectly determined by the "swapped axes" parameter.
					// while we can handle the orientation of the histogram here, we also need to handle this parameter
					// for axes and ranges correctly further above.
					if (layer.exchangedAxes)
						hist->setOrientation(Histogram::Orientation::Horizontal);
					else
						hist->setOrientation(Histogram::Orientation::Vertical);

					// TODO: doesn't work
					loadBackground(originCurve, hist->background());
				}
				break;
			}
			case Origin::GraphCurve::Scatter3D:
			case Origin::GraphCurve::Surface3D:
			case Origin::GraphCurve::Vector3D:
			case Origin::GraphCurve::ScatterAndErrorBar3D:
			case Origin::GraphCurve::TernaryContour:
			case Origin::GraphCurve::PolarXrYTheta:
			case Origin::GraphCurve::SmithChart:
			case Origin::GraphCurve::Polar:
			case Origin::GraphCurve::BubbleIndexed:
			case Origin::GraphCurve::BubbleColorMapped:
			case Origin::GraphCurve::Area:
			case Origin::GraphCurve::HiLoClose:
			case Origin::GraphCurve::ColumnFloat:
			case Origin::GraphCurve::Vector:
			case Origin::GraphCurve::PlotDot:
			case Origin::GraphCurve::Wall3D:
			case Origin::GraphCurve::Ribbon3D:
			case Origin::GraphCurve::Bar3D:
			case Origin::GraphCurve::AreaStack:
			case Origin::GraphCurve::FlowVector:
			case Origin::GraphCurve::MatrixImage:
			case Origin::GraphCurve::Pie:
			case Origin::GraphCurve::Contour:
			case Origin::GraphCurve::Unknown:
			case Origin::GraphCurve::TextPlot:
			case Origin::GraphCurve::SurfaceColorMap:
			case Origin::GraphCurve::SurfaceColorFill:
			case Origin::GraphCurve::SurfaceWireframe:
			case Origin::GraphCurve::SurfaceBars:
			case Origin::GraphCurve::Line3D:
			case Origin::GraphCurve::Text3D:
			case Origin::GraphCurve::Mesh3D:
			case Origin::GraphCurve::XYZContour:
			case Origin::GraphCurve::XYZTriangular:
			case Origin::GraphCurve::LineSeries:
				break;
=======
				// auto* curve = new XYCurve(curveText);

				// check if curve is in actual legendText
				// examples:  \l(1) %(1), \l(2) %(2) text, \l(3) %(3,@LG), ..
				DEBUG(Q_FUNC_INFO << ", LEGEND TEXT = \"" << m_legendText.toStdString() << "\"")
				// DEBUG(Q_FUNC_INFO << ", layer index = " << layerIndex + 1 << ", curve index = " << curveIndex)
				bool enableCurveInLegend = false;
				QString legendCurveString;
				// find \l(C)
				int pos1 = m_legendText.indexOf(QStringLiteral("\\l(%1)").arg(curveIndex));
				if (pos1 == -1) // try \l(L.C)
					pos1 = m_legendText.indexOf(QStringLiteral("\\l(%1.%2)").arg(layerIndex + 1).arg(curveIndex));
				else // remove symbol string
					m_legendText.remove(QStringLiteral("\\l(%1)").arg(curveIndex));

				if (pos1 != -1) { // \l(C) or \l(L.C) found
					// remove symbol string
					m_legendText.remove(QStringLiteral("\\l(%1.%2)").arg(layerIndex + 1).arg(curveIndex));

					// whole line
					int pos2 = m_legendText.indexOf(QRegularExpression(QLatin1String("[\r\n]")), pos1);
					if (pos2 == -1)
						legendCurveString = m_legendText.mid(pos1, pos2);
					else
						legendCurveString = m_legendText.mid(pos1, pos2 - pos1);
					DEBUG(Q_FUNC_INFO << ", legend curve string = \"" << legendCurveString.toStdString() << "\"")
					if (!legendCurveString.isEmpty()) { // don't include empty entries
						// replace %(C) and %(L.C)
						// see https://www.originlab.com/doc/en/LabTalk/ref/Text-Label-Options#Complete_List_of_.40Options
						QString unitString(unit.isEmpty() ? QStringLiteral("") : QStringLiteral(" (") + unit + QStringLiteral(")"));
						// TODO: implement more
						legendCurveString.replace(QStringLiteral("%(%1)").arg(curveIndex), curveName);
						legendCurveString.replace(QStringLiteral("%(%1,@C)").arg(curveIndex), shortName);
						legendCurveString.replace(QStringLiteral("%(%1,@L)").arg(curveIndex), longName);
						legendCurveString.replace(QStringLiteral("%(%1,@LA)").arg(curveIndex), longName);
						legendCurveString.replace(QStringLiteral("%(%1,@LC)").arg(curveIndex), comments);
						legendCurveString.replace(QStringLiteral("%(%1,@LG)").arg(curveIndex), longName + unitString);
						legendCurveString.replace(QStringLiteral("%(%1,@LL)").arg(curveIndex), longName);
						legendCurveString.replace(QStringLiteral("%(%1,@LM)").arg(curveIndex), comments);
						legendCurveString.replace(QStringLiteral("%(%1,@LN)").arg(curveIndex), comments + unitString);
						legendCurveString.replace(QStringLiteral("%(%1,@LS)").arg(curveIndex), shortName);
						legendCurveString.replace(QStringLiteral("%(%1,@LU)").arg(curveIndex), unit);

						// same with %(L.C)
						legendCurveString.replace(QStringLiteral("%(%1.%2)").arg(layerIndex + 1).arg(curveIndex), curveName);
						legendCurveString.replace(QStringLiteral("%(%1.%2,@C)").arg(layerIndex + 1).arg(curveIndex), shortName);
						legendCurveString.replace(QStringLiteral("%(%1.%2,@L)").arg(layerIndex + 1).arg(curveIndex), longName);
						legendCurveString.replace(QStringLiteral("%(%1.%2,@LA)").arg(layerIndex + 1).arg(curveIndex), longName);
						legendCurveString.replace(QStringLiteral("%(%1.%2,@LC)").arg(layerIndex + 1).arg(curveIndex), comments);
						legendCurveString.replace(QStringLiteral("%(%1.%2,@LG)").arg(layerIndex + 1).arg(curveIndex), longName + unitString);
						legendCurveString.replace(QStringLiteral("%(%1.%2,@LL)").arg(layerIndex + 1).arg(curveIndex), longName);
						legendCurveString.replace(QStringLiteral("%(%1.%2,@LM)").arg(layerIndex + 1).arg(curveIndex), comments);
						legendCurveString.replace(QStringLiteral("%(%1.%2,@LN)").arg(layerIndex + 1).arg(curveIndex), comments + unitString);
						legendCurveString.replace(QStringLiteral("%(%1.%2,@LS)").arg(layerIndex + 1).arg(curveIndex), shortName);
						legendCurveString.replace(QStringLiteral("%(%1.%2,@LU)").arg(layerIndex + 1).arg(curveIndex), unit);

						DEBUG(Q_FUNC_INFO << ", legend curve string final = \"" << legendCurveString.toStdString() << "\"")

						legendCurveString = legendCurveString.trimmed(); // remove leading and trailing whitspaces for curve name
						legendCurveString.remove(QRegularExpression(QStringLiteral("\\\\l\\(\\d+\\)"))); // remove left over "\l(X)" (TO)
						if (!legendCurveString.isEmpty())
							curveName = legendCurveString;

						enableCurveInLegend = true;
					}
				}

				DEBUG(Q_FUNC_INFO << ", curve name = \"" << curveName.toStdString() << "\", in legend = " << enableCurveInLegend)

				auto* curve = new XYCurve(curveName);
				if (m_graphLayerAsPlotArea)
					curve->setCoordinateSystemIndex(plot->defaultCoordinateSystemIndex());
				else
					curve->setCoordinateSystemIndex(layerIndex);
				// DEBUG("CURVE path = " << STDSTRING(data))

				// set column path
				QString tableName = containerName;
				if (dataName.startsWith(QStringLiteral("E_"))) // container is a workbook
					tableName += QLatin1Char('/') + QString::fromStdString(sheet.name);
				curve->setXColumnPath(tableName + QLatin1Char('/') + QString::fromStdString(originCurve.xColumnName));
				curve->setYColumnPath(tableName + QLatin1Char('/') + QString::fromStdString(originCurve.yColumnName));
				DEBUG(Q_FUNC_INFO << ", x/y column path = \"" << STDSTRING(curve->xColumnPath()) << "\" \"" << STDSTRING(curve->yColumnPath()) << "\"")

				curve->setLegendVisible(enableCurveInLegend);

				curve->setSuppressRetransform(true);
				if (!preview)
					loadCurve(originCurve, curve);
				plot->addChildFast(curve);
				curve->setSuppressRetransform(false);
			} else if (originCurve.type == Origin::GraphCurve::Column) {
				// TODO: vertical bars

			} else if (originCurve.type == Origin::GraphCurve::Bar) {
				// TODO: horizontal bars

			} else if (originCurve.type == Origin::GraphCurve::Histogram) {
				// TODO
>>>>>>> b1a964f8
			}

			break;
		}
		case 'F': {
<<<<<<< HEAD
			const auto funcIndex = m_originFile->functionIndex(data.right(data.length() - 2).toStdString().c_str());
=======
			Origin::Function function;
			const auto funcIndex = m_originFile->functionIndex(dataName.right(dataName.length() - 2).toStdString());
>>>>>>> b1a964f8
			if (funcIndex < 0) {
				++curveIndex;
				continue;
			}

			const auto& function = m_originFile->function(funcIndex);

<<<<<<< HEAD
			auto* xyEqCurve = new XYEquationCurve(QLatin1String(function.name.c_str()));
			childPlot = xyEqCurve;
=======
			auto* xyEqCurve = new XYEquationCurve(QString::fromStdString(function.name));
			if (m_graphLayerAsPlotArea)
				xyEqCurve->setCoordinateSystemIndex(plot->defaultCoordinateSystemIndex());
			else
				xyEqCurve->setCoordinateSystemIndex(layerIndex);
>>>>>>> b1a964f8
			XYEquationCurve::EquationData eqData;
			eqData.count = function.totalPoints;
			eqData.expression1 = QString::fromStdString(function.formula);

			if (function.type == Origin::Function::Polar) {
				eqData.type = XYEquationCurve::EquationType::Polar;

				// replace 'x' by 'phi'
				eqData.expression1 = eqData.expression1.replace(QLatin1Char('x'), QLatin1String("phi"));

				// convert from degrees to radians
				eqData.min = QString::number(function.begin / 180.) + QLatin1String("*pi");
				eqData.max = QString::number(function.end / 180.) + QLatin1String("*pi");
			} else {
				eqData.expression1 = QLatin1String(function.formula.c_str());
				eqData.min = QString::number(function.begin);
				eqData.max = QString::number(function.end);
			}

			if (!preview) {
				xyEqCurve->setEquationData(eqData);
				xyEqCurve->setSuppressRetransform(true);
				loadCurve(originCurve, xyEqCurve);
			}

			break;
		}
		case 'M': {// Matrix
			// TODO
			break;
		}
		}

		// set the coordinate system index and add to the plot area parent
		if (childPlot && !preview) {
			if (m_graphLayerAsPlotArea)
				childPlot->setCoordinateSystemIndex(plot->defaultCoordinateSystemIndex());
			else
				childPlot->setCoordinateSystemIndex(layerIndex);

			plot->addChildFast(childPlot);
			childPlot->setSuppressRetransform(false);
		}

		++curveIndex;
	}
}

void OriginProjectParser::loadAxes(const Origin::GraphLayer& layer,
								   CartesianPlot* plot,
								   int layerIndex,
								   const QString& xColumnInfo,
								   const QString& yColumnInfo) {
	const auto& originXAxis = layer.xAxis;
	const auto& originYAxis = layer.yAxis;

	// x bottom
	if (!originXAxis.formatAxis[0].hidden || originXAxis.tickAxis[0].showMajorLabels) {
		auto* axis = new Axis(QStringLiteral("x"), Axis::Orientation::Horizontal);
		axis->setSuppressRetransform(true);
		axis->setPosition(Axis::Position::Bottom);
		plot->addChildFast(axis);

		// fix padding if label not shown
		const auto& axisFormat = originXAxis.formatAxis[0];
		if (!axisFormat.label.shown)
			plot->setBottomPadding(plot->bottomPadding() / 2.);

		loadAxis(originXAxis, axis, layerIndex, 0, xColumnInfo);
		if (!m_graphLayerAsPlotArea)
			axis->setCoordinateSystemIndex(layerIndex);
		axis->setSuppressRetransform(false);
	}

	// x top
	if (!originXAxis.formatAxis[1].hidden || originXAxis.tickAxis[1].showMajorLabels) {
		auto* axis = new Axis(QStringLiteral("x top"), Axis::Orientation::Horizontal);
		axis->setPosition(Axis::Position::Top);
		axis->setSuppressRetransform(true);
		plot->addChildFast(axis);

		// fix padding if label not shown
		const auto& axisFormat = originXAxis.formatAxis[1];
		if (!axisFormat.label.shown)
			plot->setVerticalPadding(plot->verticalPadding() / 2.);

		loadAxis(originXAxis, axis, layerIndex, 1, xColumnInfo);
		if (!m_graphLayerAsPlotArea)
			axis->setCoordinateSystemIndex(layerIndex);
		axis->setSuppressRetransform(false);
	}

	// y left
	if (!originYAxis.formatAxis[0].hidden || originYAxis.tickAxis[0].showMajorLabels) {
		auto* axis = new Axis(QStringLiteral("y"), Axis::Orientation::Vertical);
		axis->setSuppressRetransform(true);
		axis->setPosition(Axis::Position::Left);
		plot->addChildFast(axis);

		// fix padding if label not shown
		const auto& axisFormat = originYAxis.formatAxis[0];
		if (!axisFormat.label.shown)
			plot->setHorizontalPadding(plot->horizontalPadding() / 2.);

		loadAxis(originYAxis, axis, layerIndex, 0, yColumnInfo);
		if (!m_graphLayerAsPlotArea)
			axis->setCoordinateSystemIndex(layerIndex);
		axis->setSuppressRetransform(false);
	}

	// y right
	if (!originYAxis.formatAxis[1].hidden || originYAxis.tickAxis[1].showMajorLabels) {
		auto* axis = new Axis(QStringLiteral("y right"), Axis::Orientation::Vertical);
		axis->setSuppressRetransform(true);
		axis->setPosition(Axis::Position::Right);
		plot->addChildFast(axis);

		// fix padding if label not shown
		const auto& axisFormat = originYAxis.formatAxis[1];
		if (!axisFormat.label.shown)
			plot->setRightPadding(plot->rightPadding() / 2.);

		loadAxis(originYAxis, axis, layerIndex, 1, yColumnInfo);
		if (!m_graphLayerAsPlotArea)
			axis->setCoordinateSystemIndex(layerIndex);
		axis->setSuppressRetransform(false);
	}
}

/*
 * sets the axis properties (format and ticks) as defined in \c originAxis in \c axis,
 * \c index being 0 or 1 for "bottom" and "top" or "left" and "right" for horizontal or vertical axes, respectively.
 */
void OriginProjectParser::loadAxis(const Origin::GraphAxis& originAxis, Axis* axis, int layerIndex, int index, const QString& columnInfo) const {
	// 	int axisPosition;
	//		possible values:
	//			0: Axis is at default position
	//			1: Axis is at (axisPositionValue)% from standard position
	//			2: Axis is at (axisPositionValue) position of orthogonal axis
	// 		double axisPositionValue;

	// 		bool zeroLine;
	// 		bool oppositeLine;

	DEBUG(Q_FUNC_INFO << ", index = " << index)

	// ranges
	axis->setRange(originAxis.min, originAxis.max);

	// ticks
	axis->setMajorTicksType(Axis::TicksType::Spacing);
	DEBUG(Q_FUNC_INFO << ", step = " << originAxis.step)
	DEBUG(Q_FUNC_INFO << ", position = " << originAxis.position)
	DEBUG(Q_FUNC_INFO << ", anchor = " << originAxis.anchor)
	axis->setMajorTicksSpacing(originAxis.step);
	// set offset from step and min later, when scaling factor is known
	axis->setMinorTicksType(Axis::TicksType::TotalNumber);
	axis->setMinorTicksNumber(originAxis.minorTicks);

	// scale
	switch (originAxis.scale) {
	case Origin::GraphAxis::Linear:
		axis->setScale(RangeT::Scale::Linear);
		break;
	case Origin::GraphAxis::Log10:
		axis->setScale(RangeT::Scale::Log10);
		break;
	case Origin::GraphAxis::Ln:
		axis->setScale(RangeT::Scale::Ln);
		break;
	case Origin::GraphAxis::Log2:
		axis->setScale(RangeT::Scale::Log2);
		break;
	case Origin::GraphAxis::Reciprocal:
		axis->setScale(RangeT::Scale::Inverse);
		break;
	case Origin::GraphAxis::Probability:
	case Origin::GraphAxis::Probit:
	case Origin::GraphAxis::OffsetReciprocal:
	case Origin::GraphAxis::Logit:
		// TODO: set if implemented
		axis->setScale(RangeT::Scale::Linear);
		break;
	}

	// major grid
	const auto& majorGrid = originAxis.majorGrid;
	Qt::PenStyle penStyle(Qt::NoPen);
	if (!majorGrid.hidden) {
		switch (majorGrid.style) {
		case Origin::GraphCurve::Solid:
			penStyle = Qt::SolidLine;
			break;
		case Origin::GraphCurve::Dash:
		case Origin::GraphCurve::ShortDash:
			penStyle = Qt::DashLine;
			break;
		case Origin::GraphCurve::Dot:
		case Origin::GraphCurve::ShortDot:
			penStyle = Qt::DotLine;
			break;
		case Origin::GraphCurve::DashDot:
		case Origin::GraphCurve::ShortDashDot:
			penStyle = Qt::DashDotLine;
			break;
		case Origin::GraphCurve::DashDotDot:
			penStyle = Qt::DashDotDotLine;
			break;
		}
	}
	axis->majorGridLine()->setStyle(penStyle);

	Origin::Color gridColor;
	gridColor.type = Origin::Color::ColorType::Regular;
	gridColor.regular = majorGrid.color;
	axis->majorGridLine()->setColor(OriginProjectParser::color(gridColor));
	axis->majorGridLine()->setWidth(Worksheet::convertToSceneUnits(majorGrid.width, Worksheet::Unit::Point));

	// minor grid
	const auto& minorGrid = originAxis.minorGrid;
	penStyle = Qt::NoPen;
	if (!minorGrid.hidden) {
		switch (minorGrid.style) {
		case Origin::GraphCurve::Solid:
			penStyle = Qt::SolidLine;
			break;
		case Origin::GraphCurve::Dash:
		case Origin::GraphCurve::ShortDash:
			penStyle = Qt::DashLine;
			break;
		case Origin::GraphCurve::Dot:
		case Origin::GraphCurve::ShortDot:
			penStyle = Qt::DotLine;
			break;
		case Origin::GraphCurve::DashDot:
		case Origin::GraphCurve::ShortDashDot:
			penStyle = Qt::DashDotLine;
			break;
		case Origin::GraphCurve::DashDotDot:
			penStyle = Qt::DashDotDotLine;
			break;
		}
	}
	axis->minorGridLine()->setStyle(penStyle);

	gridColor.regular = minorGrid.color;
	axis->minorGridLine()->setColor(OriginProjectParser::color(gridColor));
	axis->minorGridLine()->setWidth(Worksheet::convertToSceneUnits(minorGrid.width, Worksheet::Unit::Point));

	// process Origin::GraphAxisFormat
	const auto& axisFormat = originAxis.formatAxis[index];

	Origin::Color color;
	color.type = Origin::Color::ColorType::Regular;
	color.regular = axisFormat.color;
	axis->line()->setColor(OriginProjectParser::color(color));
	// DEBUG("AXIS LINE THICKNESS = " << axisFormat.thickness)
	double lineThickness = 1.;
	if (layerIndex == 0) // axis line thickness is actually only used for first layer in Origin!
		lineThickness = axisFormat.thickness;
	axis->line()->setWidth(Worksheet::convertToSceneUnits(lineThickness * elementScalingFactor, Worksheet::Unit::Point));

	if (axisFormat.hidden)
		axis->line()->setStyle(Qt::NoPen);
	// TODO: read line style properties? (solid line, dashed line, etc.)

	axis->setMajorTicksLength(Worksheet::convertToSceneUnits(axisFormat.majorTickLength * elementScalingFactor, Worksheet::Unit::Point));
	axis->setMajorTicksDirection((Axis::TicksFlags)axisFormat.majorTicksType);
	axis->majorTicksLine()->setStyle(axis->line()->style());
	axis->majorTicksLine()->setColor(axis->line()->color());
	axis->majorTicksLine()->setWidth(axis->line()->width());
	axis->setMinorTicksLength(axis->majorTicksLength() / 2); // minorTicksLength is half of majorTicksLength
	axis->setMinorTicksDirection((Axis::TicksFlags)axisFormat.minorTicksType);
	axis->minorTicksLine()->setStyle(axis->line()->style());
	axis->minorTicksLine()->setColor(axis->line()->color());
	axis->minorTicksLine()->setWidth(axis->line()->width());

	// axis title
	if (axisFormat.label.shown) {
		/*for (int i=0; i<axisFormat.label.text.size(); i++)
			printf(" %c ", axisFormat.label.text.at(i));
		printf("\n");
		for (int i=0; i<axisFormat.label.text.size(); i++)
			printf(" %02hhx", axisFormat.label.text.at(i));
		printf("\n");
		*/
		QString titleText;
		if (m_originFile->version() < 9.5) // <= 2017 : pre-Unicode
			titleText = parseOriginText(QString::fromLatin1(axisFormat.label.text.c_str()));
		else
			titleText = parseOriginText(QString::fromStdString(axisFormat.label.text));
		DEBUG(Q_FUNC_INFO << ", axis title string = " << STDSTRING(titleText));
		DEBUG(Q_FUNC_INFO << ", column info = " << STDSTRING(columnInfo));

		// long name(, unit(, comment))
		// if long name not defined: columnInfo contains column name (s.a.)
		auto infoList = columnInfo.split(QRegularExpression(QStringLiteral("[\r\n]")), Qt::SkipEmptyParts);
		QString longName, unit, comments;
		switch (infoList.size()) {
		case 2: // long name, unit
			unit = infoList.at(1);
			// fallthrough
		case 1: // long name
			longName = infoList.at(0);
			// curveName = longName;
			break;
		default: // long name, unit, comment
			longName = infoList.at(0);
			unit = infoList.at(1);
			comments = infoList.at(2);
			// curveName = comments;
		}
		if (comments.isEmpty())
			comments = longName;

		QString unitString(unit.isEmpty() ? QStringLiteral("") : QStringLiteral(" (") + unit + QStringLiteral(")"));
		// TODO: more replacements here using column info (see loadCurves())
		titleText.replace(QLatin1String("%(?X)"), longName + unitString);
		titleText.replace(QLatin1String("%(?Y)"), longName + unitString);
		titleText.replace(QLatin1String("%(?X,@L)"), longName);
		titleText.replace(QLatin1String("%(?Y,@L)"), longName);
		titleText.replace(QLatin1String("%(?X,@LC)"), comments);
		titleText.replace(QLatin1String("%(?Y,@LC)"), comments);
		titleText.replace(QLatin1String("%(?X,@LG)"), longName + unitString);
		titleText.replace(QLatin1String("%(?Y,@LG)"), longName + unitString);
		titleText.replace(QLatin1String("%(?X,@LL)"), longName);
		titleText.replace(QLatin1String("%(?Y,@LL)"), longName);
		titleText.replace(QLatin1String("%(?X,@LM)"), comments);
		titleText.replace(QLatin1String("%(?Y,@LM)"), comments);
		titleText.replace(QLatin1String("%(?X,@LN)"), comments + unitString);
		titleText.replace(QLatin1String("%(?Y,@LN)"), comments + unitString);
		// not available
		//		titleText.replace(QLatin1String("%(?X,@LS)"), shortName);
		//		titleText.replace(QLatin1String("%(?Y,@LS)"), shortName);
		titleText.replace(QLatin1String("%(?X,@LU)"), unit);
		titleText.replace(QLatin1String("%(?Y,@LU)"), unit);

		DEBUG(Q_FUNC_INFO << ", axis title final = " << STDSTRING(titleText));

		// use axisFormat.fontSize to override the global font size for the hmtl string
		DEBUG(Q_FUNC_INFO << ", axis font size = " << axisFormat.label.fontSize)
		QTextEdit te(titleText);
		te.selectAll();
		te.setFontPointSize(int(axisFormat.label.fontSize * textScalingFactor));
		// TODO: parseOriginText() returns html formatted string. What is axisFormat.color used for?
		// te.setTextColor(OriginProjectParser::color(t.color));
		axis->title()->setText(te.toHtml());

		// axis->title()->setText(titleText);
		axis->title()->setRotationAngle(axisFormat.label.rotation);
	} else {
		axis->title()->setText({});
	}

	// handle string factor member in GraphAxisFormat
	double scalingFactor = 1.0;
	if (!axisFormat.factor.empty()) {
		scalingFactor = 1. / std::stod(axisFormat.factor);
		DEBUG(Q_FUNC_INFO << ", scaling factor = " << scalingFactor)
		axis->setScalingFactor(scalingFactor);
		axis->setShowScaleOffset(false); // don't show scale factor
	}
	// now set axis ticks start offset
	double startOffset = nsl_math_ceil_multiple(originAxis.min * scalingFactor, originAxis.step * scalingFactor) - originAxis.min;
	DEBUG(Q_FUNC_INFO << ", min = " << originAxis.min << ", step = " << originAxis.step)
	DEBUG(Q_FUNC_INFO << ", start offset = " << startOffset)
	if (axis->range().contains(startOffset))
		axis->setMajorTickStartOffset(startOffset);
	else {
		DEBUG(Q_FUNC_INFO << ", WARNING: start offset = " << startOffset << " outside of axis range!")
		axis->setMajorTickStartOffset(0.);
	}

	axis->setLabelsPrefix(QLatin1String(axisFormat.prefix.c_str()));
	axis->setLabelsSuffix(QLatin1String(axisFormat.suffix.c_str()));

	// process Origin::GraphAxisTick
	const auto& tickAxis = originAxis.tickAxis[index];
	if (tickAxis.showMajorLabels) {
		color.type = Origin::Color::ColorType::Regular;
		color.regular = tickAxis.color;
		axis->setLabelsColor(OriginProjectParser::color(color));
		if (index == 0) // left
			axis->setLabelsPosition(Axis::LabelsPosition::Out);
		else // right
			axis->setLabelsPosition(Axis::LabelsPosition::In);
	} else {
		axis->setLabelsPosition(Axis::LabelsPosition::NoLabels);
	}

	// TODO: handle ValueType valueType member in GraphAxisTick
	// TODO: handle int valueTypeSpecification in GraphAxisTick

	// precision
	if (tickAxis.decimalPlaces == -1) {
		DEBUG(Q_FUNC_INFO << ", SET auto precision")
		axis->setLabelsAutoPrecision(true);
	} else {
		DEBUG(Q_FUNC_INFO << ", DISABLE auto precision. decimalPlaces = " << tickAxis.decimalPlaces)
		axis->setLabelsPrecision(tickAxis.decimalPlaces);
		axis->setLabelsAutoPrecision(false);
	}

	QFont font;
	// TODO: font family?
	DEBUG(Q_FUNC_INFO << ", axis tick label font size = " << tickAxis.fontSize)
	DEBUG(Q_FUNC_INFO << ", axis tick label font size in points = " << Worksheet::convertToSceneUnits(tickAxis.fontSize, Worksheet::Unit::Point))
	font.setPointSize(static_cast<int>(Worksheet::convertToSceneUnits(tickAxis.fontSize * textScalingFactor, Worksheet::Unit::Point)));
	font.setBold(tickAxis.fontBold);
	axis->setLabelsFont(font);
	// TODO: handle string dataName member in GraphAxisTick
	// TODO: handle string columnName member in GraphAxisTick
	axis->setLabelsRotationAngle(tickAxis.rotation);
}

void OriginProjectParser::loadCurve(const Origin::GraphCurve& originCurve, XYCurve* curve) const {
	DEBUG(Q_FUNC_INFO)

	// line properties
<<<<<<< HEAD
	if (originCurve.type == Origin::GraphCurve::Line || originCurve.type == Origin::GraphCurve::LineSymbol) { // TODO: what about *ErrorBar types?
		curve->setLineType(lineType(originCurve.lineConnect));
		curve->line()->setStyle(penStyle(originCurve.lineStyle));
		curve->line()->setWidth(Worksheet::convertToSceneUnits(originCurve.lineWidth, Worksheet::Unit::Point));
		curve->line()->setColor(color(originCurve.lineColor));
		curve->line()->setOpacity(1 - originCurve.lineTransparency / 255);
		// TODO: handle unsigned char boxWidth of Origin::GraphCurve
	} else
		curve->line()->setStyle(Qt::NoPen);

	// symbol properties
	loadSymbol(originCurve, curve->symbol());

	// filling properties
	loadBackground(originCurve, curve->background());
}

void OriginProjectParser::loadBackground(const Origin::GraphCurve& originCurve, Background* background) const {
	if (!originCurve.fillArea) {
		background->setPosition(Background::Position::No);
		return;
	}

	// TODO: handle unsigned char fillAreaType;
	// with 'fillAreaType'=0x10 the area between the curve and the x-axis is filled
	// with 'fillAreaType'=0x14 the area included inside the curve is filled. First and last curve points are joined by a line to close the otherwise open
	// area. with 'fillAreaType'=0x12 the area excluded outside the curve is filled. The inverse of fillAreaType=0x14 is filled. At the moment we only
	// support the first type, so set it to XYCurve::FillingBelow
	background->setPosition(Background::Position::Below);

	if (originCurve.fillAreaPattern == 0) {
		background->setType(Background::Type::Color);
	} else {
		background->setType(Background::Type::Pattern);

		// map different patterns in originCurve.fillAreaPattern (has the values of Origin::FillPattern) to Qt::BrushStyle;
		switch (originCurve.fillAreaPattern) {
		case 0:
			background->setBrushStyle(Qt::NoBrush);
			break;
		case 1:
		case 2:
		case 3:
			background->setBrushStyle(Qt::BDiagPattern);
			break;
		case 4:
		case 5:
		case 6:
			background->setBrushStyle(Qt::FDiagPattern);
			break;
		case 7:
		case 8:
		case 9:
			background->setBrushStyle(Qt::DiagCrossPattern);
			break;
		case 10:
		case 11:
		case 12:
			background->setBrushStyle(Qt::HorPattern);
			break;
		case 13:
		case 14:
		case 15:
			background->setBrushStyle(Qt::VerPattern);
			break;
		case 16:
		case 17:
		case 18:
			background->setBrushStyle(Qt::CrossPattern);
=======
	auto penStyle(Qt::NoPen);
	if (originCurve.type == Origin::GraphCurve::Line || originCurve.type == Origin::GraphCurve::LineSymbol) {
		switch (originCurve.lineConnect) {
		case Origin::GraphCurve::NoLine:
			curve->setLineType(XYCurve::LineType::NoLine);
>>>>>>> b1a964f8
			break;
		}
	}

	background->setFirstColor(color(originCurve.fillAreaColor));
	background->setOpacity(1 - originCurve.fillAreaTransparency / 255);

	// Color fillAreaPatternColor - color for the pattern lines, not supported
	// double fillAreaPatternWidth - width of the pattern lines, not supported
	// bool fillAreaWithLineTransparency - transparency of the pattern lines independent of the area transparency, not supported

	// TODO:
	// unsigned char fillAreaPatternBorderStyle;
	// Color fillAreaPatternBorderColor;
	// double fillAreaPatternBorderWidth;
	// The Border properties are used only in "Column/Bar" (histogram) plots. Those properties are:
	// fillAreaPatternBorderStyle   for the line style (use enum Origin::LineStyle here)
	// fillAreaPatternBorderColor   for the line color
	// fillAreaPatternBorderWidth   for the line width
}

void OriginProjectParser::loadSymbol(const Origin::GraphCurve& originCurve, Symbol* symbol, const XYCurve* curve) const {
	if (originCurve.type != Origin::GraphCurve::Scatter && originCurve.type != Origin::GraphCurve::LineSymbol) {
		symbol->setStyle(Symbol::Style::NoSymbols);
		return;
	}

	// symbol style:
	// try to map the different symbols, mapping is not exact,
	// see https://www.originlab.com/doc/Labtalk/Ref/List-of-Symbol-Shapes
	symbol->setRotationAngle(0);
	switch (originCurve.symbolShape) {
	case 0: // NoSymbol
		symbol->setStyle(Symbol::Style::NoSymbols);
		break;
	case 1: // Square
		switch (originCurve.symbolInterior) {
		case 0: // solid
		case 1: // open
		case 3: // hollow
			symbol->setStyle(Symbol::Style::Square);
			break;
		case 2: // dot
			symbol->setStyle(Symbol::Style::SquareDot);
			break;
		case 4: // plus
			symbol->setStyle(Symbol::Style::SquarePlus);
			break;
		case 5: // X
			symbol->setStyle(Symbol::Style::SquareX);
			break;
		case 6: // minus
		case 10: // down
			symbol->setStyle(Symbol::Style::SquareHalf);
			break;
		case 7: // pipe
			symbol->setStyle(Symbol::Style::SquareHalf);
			symbol->setRotationAngle(90);
			break;
		case 8: // up
			symbol->setStyle(Symbol::Style::SquareHalf);
			symbol->setRotationAngle(180);
			break;
		case 9: // right
			symbol->setStyle(Symbol::Style::SquareHalf);
			symbol->setRotationAngle(-90);
			break;
		case 11: // left
			symbol->setStyle(Symbol::Style::SquareHalf);
			symbol->setRotationAngle(90);
			break;
		}
		break;
	case 2: // Ellipse
	case 20: // Sphere
		switch (originCurve.symbolInterior) {
		case 0: // solid
		case 1: // open
		case 3: // hollow
			symbol->setStyle(Symbol::Style::Circle);
			break;
		case 2: // dot
			symbol->setStyle(Symbol::Style::CircleDot);
			break;
		case 4: // plus
			symbol->setStyle(Symbol::Style::CircleX);
			symbol->setRotationAngle(45);
			break;
		case 5: // X
			symbol->setStyle(Symbol::Style::CircleX);
			break;
		case 6: // minus
			symbol->setStyle(Symbol::Style::CircleHalf);
			symbol->setRotationAngle(90);
			break;
		case 7: // pipe
		case 11: // left
			symbol->setStyle(Symbol::Style::CircleHalf);
			break;
		case 8: // up
			symbol->setStyle(Symbol::Style::CircleHalf);
			symbol->setRotationAngle(90);
			break;
<<<<<<< HEAD
		case 9: // right
			symbol->setStyle(Symbol::Style::CircleHalf);
			symbol->setRotationAngle(180);
=======
		}

		curve->line()->setStyle(penStyle);
		auto lineWidth = std::max(originCurve.lineWidth * elementScalingFactor, 1.); // minimum 1 px
		curve->line()->setWidth(Worksheet::convertToSceneUnits(lineWidth, Worksheet::Unit::Point));
		curve->line()->setColor(color(originCurve.lineColor));
		curve->line()->setOpacity(1 - originCurve.lineTransparency / 255);

		// TODO: handle unsigned char boxWidth of Origin::GraphCurve
	} else
		curve->line()->setStyle(penStyle);

	// symbol properties
	auto* symbol = curve->symbol();
	DEBUG(Q_FUNC_INFO << ", curve type = " << (unsigned int)originCurve.type)
	if (originCurve.type == Origin::GraphCurve::Scatter || originCurve.type == Origin::GraphCurve::LineSymbol) {
		// try to map the different symbols, mapping is not exact
		symbol->setRotationAngle(0);
		switch (originCurve.symbolShape) { // see https://www.originlab.com/doc/Labtalk/Ref/List-of-Symbol-Shapes
		case 0: // NoSymbol
			symbol->setStyle(Symbol::Style::NoSymbols);
			break;
		case 1: // Square
			switch (originCurve.symbolInterior) {
			case 0: // solid
			case 1: // open
			case 3: // hollow
				symbol->setStyle(Symbol::Style::Square);
				break;
			case 2: // dot
				symbol->setStyle(Symbol::Style::SquareDot);
				break;
			case 4: // plus
				symbol->setStyle(Symbol::Style::SquarePlus);
				break;
			case 5: // X
				symbol->setStyle(Symbol::Style::SquareX);
				break;
			case 6: // minus
			case 10: // down
				symbol->setStyle(Symbol::Style::SquareHalf);
				break;
			case 7: // pipe
				symbol->setStyle(Symbol::Style::SquareHalf);
				symbol->setRotationAngle(90);
				break;
			case 8: // up
				symbol->setStyle(Symbol::Style::SquareHalf);
				symbol->setRotationAngle(180);
				break;
			case 9: // right
				symbol->setStyle(Symbol::Style::SquareHalf);
				symbol->setRotationAngle(-90);
				break;
			case 11: // left
				symbol->setStyle(Symbol::Style::SquareHalf);
				symbol->setRotationAngle(90);
				break;
			}
>>>>>>> b1a964f8
			break;
		case 10: // down
			symbol->setStyle(Symbol::Style::CircleHalf);
			symbol->setRotationAngle(-90);
			break;
		}
		break;
	case 3: // UTriangle
		switch (originCurve.symbolInterior) {
		case 0: // solid
		case 1: // open
		case 3: // hollow
		case 4: // plus	TODO
		case 5: // X	TODO
			symbol->setStyle(Symbol::Style::EquilateralTriangle);
			break;
		case 2: // dot
			symbol->setStyle(Symbol::Style::TriangleDot);
			break;
		case 7: // pipe
		case 11: // left
			symbol->setStyle(Symbol::Style::TriangleLine);
			break;
		case 6: // minus
		case 8: // up
			symbol->setStyle(Symbol::Style::TriangleHalf);
			break;
		case 9: // right	TODO
			symbol->setStyle(Symbol::Style::TriangleLine);
			// symbol->setRotationAngle(180);
			break;
		case 10: // down	TODO
			symbol->setStyle(Symbol::Style::TriangleHalf);
			// symbol->setRotationAngle(180);
			break;
		}
		break;
	case 4: // DTriangle
		switch (originCurve.symbolInterior) {
		case 0: // solid
		case 1: // open
		case 3: // hollow
		case 4: // plus	TODO
		case 5: // X	TODO
			symbol->setStyle(Symbol::Style::EquilateralTriangle);
			symbol->setRotationAngle(180);
			break;
		case 2: // dot
			symbol->setStyle(Symbol::Style::TriangleDot);
			symbol->setRotationAngle(180);
			break;
		case 7: // pipe
		case 11: // left
			symbol->setStyle(Symbol::Style::TriangleLine);
			symbol->setRotationAngle(180);
			break;
		case 6: // minus
		case 8: // up
			symbol->setStyle(Symbol::Style::TriangleHalf);
			symbol->setRotationAngle(180);
			break;
		case 9: // right	TODO
			symbol->setStyle(Symbol::Style::TriangleLine);
			symbol->setRotationAngle(180);
			break;
		case 10: // down	TODO
			symbol->setStyle(Symbol::Style::TriangleHalf);
			symbol->setRotationAngle(180);
			break;
		}
		break;
	case 5: // Diamond
		symbol->setStyle(Symbol::Style::Diamond);
		switch (originCurve.symbolInterior) {
		case 0: // solid
		case 1: // open
		case 3: // hollow
			symbol->setStyle(Symbol::Style::Diamond);
			break;
		case 2: // dot
			symbol->setStyle(Symbol::Style::SquareDot);
			symbol->setRotationAngle(45);
			break;
		case 4: // plus
			symbol->setStyle(Symbol::Style::SquareX);
			symbol->setRotationAngle(45);
			break;
		case 5: // X
			symbol->setStyle(Symbol::Style::SquarePlus);
			symbol->setRotationAngle(45);
			break;
		case 6: // minus
		case 10: // down
			symbol->setStyle(Symbol::Style::SquareHalf);
			break;
		case 7: // pipe
			symbol->setStyle(Symbol::Style::SquareHalf);
			symbol->setRotationAngle(90);
			break;
		case 8: // up
			symbol->setStyle(Symbol::Style::SquareHalf);
			symbol->setRotationAngle(180);
			break;
		case 9: // right
			symbol->setStyle(Symbol::Style::SquareHalf);
			symbol->setRotationAngle(-90);
			break;
		case 11: // left
			symbol->setStyle(Symbol::Style::SquareHalf);
			symbol->setRotationAngle(90);
			break;
		}
		break;
	case 6: // Cross +
		symbol->setStyle(Symbol::Style::Cross);
		break;
	case 7: // Cross x
		symbol->setStyle(Symbol::Style::Cross);
		symbol->setRotationAngle(45);
		break;
	case 8: // Snow
		symbol->setStyle(Symbol::Style::XPlus);
		break;
	case 9: // Horizontal -
		symbol->setStyle(Symbol::Style::Line);
		symbol->setRotationAngle(90);
		break;
	case 10: // Vertical |
		symbol->setStyle(Symbol::Style::Line);
		break;
	case 15: // LTriangle
		switch (originCurve.symbolInterior) {
		case 0: // solid
		case 1: // open
		case 3: // hollow
		case 4: // plus	TODO
		case 5: // X	TODO
			symbol->setStyle(Symbol::Style::EquilateralTriangle);
			symbol->setRotationAngle(-90);
			break;
		case 2: // dot
			symbol->setStyle(Symbol::Style::TriangleDot);
			symbol->setRotationAngle(-90);
			break;
		case 7: // pipe
		case 11: // left
			symbol->setStyle(Symbol::Style::TriangleLine);
			symbol->setRotationAngle(-90);
			break;
		case 6: // minus
		case 8: // up
			symbol->setStyle(Symbol::Style::TriangleHalf);
			symbol->setRotationAngle(-90);
			break;
		case 9: // right	TODO
			symbol->setStyle(Symbol::Style::TriangleLine);
			symbol->setRotationAngle(-90);
			break;
		case 10: // down	TODO
			symbol->setStyle(Symbol::Style::TriangleHalf);
			symbol->setRotationAngle(-90);
			break;
		}
		break;
	case 16: // RTriangle
		switch (originCurve.symbolInterior) {
		case 0: // solid
		case 1: // open
		case 3: // hollow
		case 4: // plus	TODO
		case 5: // X	TODO
			symbol->setStyle(Symbol::Style::EquilateralTriangle);
			symbol->setRotationAngle(90);
			break;
		case 2: // dot
			symbol->setStyle(Symbol::Style::TriangleDot);
			symbol->setRotationAngle(90);
			break;
		case 7: // pipe
		case 11: // left
			symbol->setStyle(Symbol::Style::TriangleLine);
			symbol->setRotationAngle(90);
			break;
<<<<<<< HEAD
		case 6: // minus
		case 8: // up
			symbol->setStyle(Symbol::Style::TriangleHalf);
			symbol->setRotationAngle(90);
			break;
		case 9: // right	TODO
			symbol->setStyle(Symbol::Style::TriangleLine);
			symbol->setRotationAngle(90);
			break;
		case 10: // down	TODO
			symbol->setStyle(Symbol::Style::TriangleHalf);
			symbol->setRotationAngle(90);
			break;
		}
		break;
	case 17: // Hexagon
		symbol->setStyle(Symbol::Style::Hexagon);
		break;
	case 18: // Star
		symbol->setStyle(Symbol::Style::Star);
		break;
	case 19: // Pentagon
		symbol->setStyle(Symbol::Style::Pentagon);
		break;
	default:
=======
		default:
			symbol->setStyle(Symbol::Style::NoSymbols);
		}

		// symbol size
		DEBUG(Q_FUNC_INFO << ", symbol size = " << originCurve.symbolSize)
		DEBUG(Q_FUNC_INFO << ", symbol size in points = " << Worksheet::convertToSceneUnits(originCurve.symbolSize, Worksheet::Unit::Point))
		symbol->setSize(Worksheet::convertToSceneUnits(originCurve.symbolSize * elementScalingFactor, Worksheet::Unit::Point));

		// symbol colors
		DEBUG(Q_FUNC_INFO << ", symbol fill color = " << originCurve.symbolFillColor.type << "_"
						  << (Origin::Color::RegularColor)originCurve.symbolFillColor.regular)
		DEBUG(Q_FUNC_INFO << ", symbol color = " << originCurve.symbolColor.type << "_" << (Origin::Color::RegularColor)originCurve.symbolColor.regular)
		// if plot type == line+symbol

		auto brush = symbol->brush();
		auto pen = symbol->pen();
		DEBUG(Q_FUNC_INFO << ", SYMBOL THICKNESS = " << (int)originCurve.symbolThickness)
		// border width (edge thickness in Origin) is given as percentage of the symbol radius
		const double borderScaleFactor = 5.; // match size
		if (originCurve.type == Origin::GraphCurve::LineSymbol) {
			// symbol fill color
			if (originCurve.symbolFillColor.type == Origin::Color::ColorType::Automatic) {
				//"automatic" color -> the color of the line, if available, is used, and black otherwise
				if (curve->lineType() != XYCurve::LineType::NoLine)
					brush.setColor(curve->line()->pen().color());
				else
					brush.setColor(Qt::black);
			} else
				brush.setColor(color(originCurve.symbolFillColor));
			if (originCurve.symbolInterior > 0 && originCurve.symbolInterior < 8) // unfilled styles
				brush.setStyle(Qt::NoBrush);

			// symbol border/edge color and width
			if (originCurve.symbolColor.type == Origin::Color::ColorType::Automatic) {
				//"automatic" color -> the color of the line, if available, has to be used, black otherwise
				if (curve->lineType() != XYCurve::LineType::NoLine)
					pen.setColor(curve->line()->pen().color());
				else
					pen.setColor(Qt::black);
			} else
				pen.setColor(color(originCurve.symbolColor));

			DEBUG(Q_FUNC_INFO << ", BORDER THICKNESS = " << borderScaleFactor * originCurve.symbolThickness / 100. * symbol->size())
			pen.setWidthF(borderScaleFactor * originCurve.symbolThickness / 100. * symbol->size());
		} else if (originCurve.type == Origin::GraphCurve::Scatter) {
			// symbol color (uses originCurve.symbolColor)
			if (originCurve.symbolColor.type == Origin::Color::ColorType::Automatic) {
				//"automatic" color -> the color of the line, if available, is used, and black otherwise
				if (curve->lineType() != XYCurve::LineType::NoLine)
					brush.setColor(curve->line()->pen().color());
				else
					brush.setColor(Qt::black);
			} else
				brush.setColor(color(originCurve.symbolColor));

			if (originCurve.symbolInterior > 0 && originCurve.symbolInterior < 8) { // unfilled styles
				brush.setStyle(Qt::NoBrush);
				DEBUG(Q_FUNC_INFO << ", BORDER THICKNESS = " << borderScaleFactor * originCurve.symbolThickness / 100. * symbol->size())
				pen.setWidthF(borderScaleFactor * originCurve.symbolThickness / 100. * symbol->size());

				// symbol border/edge color and width
				if (originCurve.symbolColor.type == Origin::Color::ColorType::Automatic) {
					//"automatic" color -> the color of the line, if available, has to be used, black otherwise
					if (curve->lineType() != XYCurve::LineType::NoLine)
						pen.setColor(curve->line()->pen().color());
					else
						pen.setColor(Qt::black);
				} else
					pen.setColor(color(originCurve.symbolColor));
			} else
				pen.setStyle(Qt::NoPen); // no border
		}
		symbol->setBrush(brush);
		symbol->setPen(pen);

		// handle unsigned char pointOffset member
		// handle bool connectSymbols member
	} else {
>>>>>>> b1a964f8
		symbol->setStyle(Symbol::Style::NoSymbols);
	}

	// symbol size
	const double sizeScaleFactor = 0.5; // match size
	symbol->setSize(Worksheet::convertToSceneUnits(originCurve.symbolSize * sizeScaleFactor, Worksheet::Unit::Point));

	// symbol fill color
	QBrush brush = symbol->brush();
	if (originCurve.symbolFillColor.type == Origin::Color::ColorType::Automatic) {
		// DEBUG(Q_FUNC_INFO << ", AUTOMATIC fill color")
		//"automatic" color -> the color of the line, if available, is used, and black otherwise
		if (curve && curve->lineType() != XYCurve::LineType::NoLine)
			brush.setColor(curve->line()->pen().color());
		else
			brush.setColor(Qt::black);
	} else
		brush.setColor(color(originCurve.symbolFillColor));

	if (originCurve.symbolInterior > 0 && originCurve.symbolInterior < 8) // unfilled styles
		brush.setStyle(Qt::NoBrush);

	symbol->setBrush(brush);

	// symbol border/edge color and width
	QPen pen = symbol->pen();
	if (originCurve.symbolColor.type == Origin::Color::ColorType::Automatic) {
		//"automatic" color -> the color of the line, if available, has to be used, black otherwise
		if (curve && curve->lineType() != XYCurve::LineType::NoLine)
			pen.setColor(curve->line()->pen().color());
		else
			pen.setColor(Qt::black);
	} else
		pen.setColor(color(originCurve.symbolColor));

	// DEBUG(Q_FUNC_INFO << ", SYMBOL THICKNESS = " << (int)originCurve.symbolThickness)
	// DEBUG(Q_FUNC_INFO << ", BORDER THICKNESS = " << borderScaleFactor * originCurve.symbolThickness/100.*symbol->size()/scaleFactor)
	// border width (edge thickness in Origin) is given as percentage of the symbol radius
	const double borderScaleFactor = 5.; // match size
	pen.setWidthF(borderScaleFactor * originCurve.symbolThickness / 100. * symbol->size() / sizeScaleFactor);

	symbol->setPen(pen);

	// handle unsigned char pointOffset member
	// handle bool connectSymbols member
}

bool OriginProjectParser::loadNote(Note* note, bool preview) {
	DEBUG(Q_FUNC_INFO);
	// load note data
	const auto& originNote = m_originFile->note(findNoteByName(note->name()));

	if (preview)
		return true;

	note->setComment(QString::fromStdString(originNote.label));
	note->setNote(QString::fromStdString(originNote.text));

	return true;
}

// ##############################################################################
// ########################### Helper functions  ################################
// ##############################################################################
QDateTime OriginProjectParser::creationTime(tree<Origin::ProjectNode>::iterator it) const {
	// this logic seems to be correct only for the first node (project node). For other nodes the current time is returned.
	char time_str[21];
	strftime(time_str, sizeof(time_str), "%F %T", gmtime(&(*it).creationDate));
	return QDateTime::fromString(QLatin1String(time_str), Qt::ISODate);
}

QString OriginProjectParser::parseOriginText(const QString& str) const {
	DEBUG(Q_FUNC_INFO);
	auto lines = str.split(QLatin1Char('\n'));
	QString text;
	for (int i = 0; i < lines.size(); ++i) {
		if (i > 0)
			text.append(QLatin1String("<br>"));
		text.append(parseOriginTags(lines[i]));
	}

	DEBUG(Q_FUNC_INFO << ", PARSED TEXT = " << STDSTRING(text));

	return text;
}

RangeT::Scale OriginProjectParser::scale(unsigned char scale) const {
	switch (scale) {
	case Origin::GraphAxis::Linear:
		return RangeT::Scale::Linear;
	case Origin::GraphAxis::Log10:
		return RangeT::Scale::Log10;
	case Origin::GraphAxis::Ln:
		return RangeT::Scale::Ln;
	case Origin::GraphAxis::Log2:
		return RangeT::Scale::Log2;
	case Origin::GraphAxis::Reciprocal:
		return RangeT::Scale::Inverse;
	case Origin::GraphAxis::Probability:
	case Origin::GraphAxis::Probit:
	case Origin::GraphAxis::OffsetReciprocal:
	case Origin::GraphAxis::Logit:
		// TODO:
		return RangeT::Scale::Linear;
	}

	return RangeT::Scale::Linear;
}

QColor OriginProjectParser::color(Origin::Color color) const {
	switch (color.type) {
	case Origin::Color::ColorType::Regular:
		switch (color.regular) {
		case Origin::Color::Black:
			return QColor{Qt::black};
		case Origin::Color::Red:
			return QColor{Qt::red};
		case Origin::Color::Green:
			return QColor{Qt::green};
		case Origin::Color::Blue:
			return QColor{Qt::blue};
		case Origin::Color::Cyan:
			return QColor{Qt::cyan};
		case Origin::Color::Magenta:
			return QColor{Qt::magenta};
		case Origin::Color::Yellow:
			return QColor{Qt::yellow};
		case Origin::Color::DarkYellow:
			return QColor{Qt::darkYellow};
		case Origin::Color::Navy:
			return QColor{0, 0, 128};
		case Origin::Color::Purple:
			return QColor{128, 0, 128};
		case Origin::Color::Wine:
			return QColor{128, 0, 0};
		case Origin::Color::Olive:
			return QColor{0, 128, 0};
		case Origin::Color::DarkCyan:
			return QColor{Qt::darkCyan};
		case Origin::Color::Royal:
			return QColor{0, 0, 160};
		case Origin::Color::Orange:
			return QColor{255, 128, 0};
		case Origin::Color::Violet:
			return QColor{128, 0, 255};
		case Origin::Color::Pink:
			return QColor{255, 0, 128};
		case Origin::Color::White:
			return QColor{Qt::white};
		case Origin::Color::LightGray:
			return QColor{Qt::lightGray};
		case Origin::Color::Gray:
			return QColor{Qt::gray};
		case Origin::Color::LTYellow:
			return QColor{255, 0, 128};
		case Origin::Color::LTCyan:
			return QColor{128, 255, 255};
		case Origin::Color::LTMagenta:
			return QColor{255, 128, 255};
		case Origin::Color::DarkGray:
			return QColor{Qt::darkGray};
		case Origin::Color::SpecialV7Axis:
			return QColor{Qt::black};
		}
		break;
	case Origin::Color::ColorType::Custom:
		return QColor{color.custom[0], color.custom[1], color.custom[2]};
	case Origin::Color::ColorType::None:
	case Origin::Color::ColorType::Automatic:
	case Origin::Color::ColorType::Increment:
	case Origin::Color::ColorType::Indexing:
	case Origin::Color::ColorType::RGB:
	case Origin::Color::ColorType::Mapping:
		break;
	}

	return Qt::white;
}

Background::ColorStyle OriginProjectParser::backgroundColorStyle(Origin::ColorGradientDirection colorGradient) const {
	switch (colorGradient) {
	case Origin::ColorGradientDirection::NoGradient:
		return Background::ColorStyle::SingleColor;
	case Origin::ColorGradientDirection::TopLeft:
		return Background::ColorStyle::TopLeftDiagonalLinearGradient;
	case Origin::ColorGradientDirection::Left:
		return Background::ColorStyle::HorizontalLinearGradient;
	case Origin::ColorGradientDirection::BottomLeft:
		return Background::ColorStyle::BottomLeftDiagonalLinearGradient;
	case Origin::ColorGradientDirection::Top:
		return Background::ColorStyle::VerticalLinearGradient;
	case Origin::ColorGradientDirection::Center:
		return Background::ColorStyle::RadialGradient;
	case Origin::ColorGradientDirection::Bottom:
		return Background::ColorStyle::VerticalLinearGradient;
	case Origin::ColorGradientDirection::TopRight:
		return Background::ColorStyle::BottomLeftDiagonalLinearGradient;
	case Origin::ColorGradientDirection::Right:
		return Background::ColorStyle::HorizontalLinearGradient;
	case Origin::ColorGradientDirection::BottomRight:
		return Background::ColorStyle::TopLeftDiagonalLinearGradient;
	}

	return Background::ColorStyle::SingleColor;
}

QString strreverse(const QString& str) { // QString reversing
	auto ba = str.toLocal8Bit();
	std::reverse(ba.begin(), ba.end());

	return QLatin1String(ba);
}

Qt::PenStyle OriginProjectParser::penStyle(unsigned char lineStyle) const {
	switch (lineStyle) {
	case Origin::GraphCurve::Solid:
		return Qt::SolidLine;
	case Origin::GraphCurve::Dash:
	case Origin::GraphCurve::ShortDash:
		return  Qt::DashLine;
	case Origin::GraphCurve::Dot:
	case Origin::GraphCurve::ShortDot:
		return Qt::DotLine;
	case Origin::GraphCurve::DashDot:
	case Origin::GraphCurve::ShortDashDot:
		return Qt::DashDotLine;
	case Origin::GraphCurve::DashDotDot:
		return Qt::DashDotDotLine;
	}

	return Qt::SolidLine;
}

XYCurve::LineType OriginProjectParser::lineType(unsigned char lineConnect) const {
	switch (lineConnect) {
	case Origin::GraphCurve::NoLine:
		return XYCurve::LineType::NoLine;
	case Origin::GraphCurve::Straight:
		return XYCurve::LineType::Line;
	case Origin::GraphCurve::TwoPointSegment:
		return XYCurve::LineType::Segments2;
	case Origin::GraphCurve::ThreePointSegment:
		return XYCurve::LineType::Segments3;
	case Origin::GraphCurve::BSpline:
	case Origin::GraphCurve::Bezier:
	case Origin::GraphCurve::Spline:
		return XYCurve::LineType::SplineCubicNatural;
	case Origin::GraphCurve::StepHorizontal:
		return XYCurve::LineType::StartHorizontal;
	case Origin::GraphCurve::StepVertical:
		return XYCurve::LineType::StartVertical;
	case Origin::GraphCurve::StepHCenter:
		return XYCurve::LineType::MidpointHorizontal;
	case Origin::GraphCurve::StepVCenter:
		return XYCurve::LineType::MidpointVertical;
	}

	return XYCurve::LineType::NoLine;
}

QList<QPair<QString, QString>> OriginProjectParser::charReplacementList() const {
	QList<QPair<QString, QString>> replacements;

	// TODO: probably missed some. Is there any generic method?
	replacements << qMakePair(QStringLiteral("ä"), QStringLiteral("&auml;"));
	replacements << qMakePair(QStringLiteral("ö"), QStringLiteral("&ouml;"));
	replacements << qMakePair(QStringLiteral("ü"), QStringLiteral("&uuml;"));
	replacements << qMakePair(QStringLiteral("Ä"), QStringLiteral("&Auml;"));
	replacements << qMakePair(QStringLiteral("Ö"), QStringLiteral("&Ouml;"));
	replacements << qMakePair(QStringLiteral("Ü"), QStringLiteral("&Uuml;"));
	replacements << qMakePair(QStringLiteral("ß"), QStringLiteral("&szlig;"));
	replacements << qMakePair(QStringLiteral("€"), QStringLiteral("&euro;"));
	replacements << qMakePair(QStringLiteral("£"), QStringLiteral("&pound;"));
	replacements << qMakePair(QStringLiteral("¥"), QStringLiteral("&yen;"));
	replacements << qMakePair(QStringLiteral("¤"), QStringLiteral("&curren;")); // krazy:exclude=spelling
	replacements << qMakePair(QStringLiteral("¦"), QStringLiteral("&brvbar;"));
	replacements << qMakePair(QStringLiteral("§"), QStringLiteral("&sect;"));
	replacements << qMakePair(QStringLiteral("µ"), QStringLiteral("&micro;"));
	replacements << qMakePair(QStringLiteral("¹"), QStringLiteral("&sup1;"));
	replacements << qMakePair(QStringLiteral("²"), QStringLiteral("&sup2;"));
	replacements << qMakePair(QStringLiteral("³"), QStringLiteral("&sup3;"));
	replacements << qMakePair(QStringLiteral("¶"), QStringLiteral("&para;"));
	replacements << qMakePair(QStringLiteral("ø"), QStringLiteral("&oslash;"));
	replacements << qMakePair(QStringLiteral("æ"), QStringLiteral("&aelig;"));
	replacements << qMakePair(QStringLiteral("ð"), QStringLiteral("&eth;"));
	replacements << qMakePair(QStringLiteral("ħ"), QStringLiteral("&hbar;"));
	replacements << qMakePair(QStringLiteral("ĸ"), QStringLiteral("&kappa;"));
	replacements << qMakePair(QStringLiteral("¢"), QStringLiteral("&cent;"));
	replacements << qMakePair(QStringLiteral("¼"), QStringLiteral("&frac14;"));
	replacements << qMakePair(QStringLiteral("½"), QStringLiteral("&frac12;"));
	replacements << qMakePair(QStringLiteral("¾"), QStringLiteral("&frac34;"));
	replacements << qMakePair(QStringLiteral("¬"), QStringLiteral("&not;"));
	replacements << qMakePair(QStringLiteral("©"), QStringLiteral("&copy;"));
	replacements << qMakePair(QStringLiteral("®"), QStringLiteral("&reg;"));
	replacements << qMakePair(QStringLiteral("ª"), QStringLiteral("&ordf;"));
	replacements << qMakePair(QStringLiteral("º"), QStringLiteral("&ordm;"));
	replacements << qMakePair(QStringLiteral("±"), QStringLiteral("&plusmn;"));
	replacements << qMakePair(QStringLiteral("¿"), QStringLiteral("&iquest;"));
	replacements << qMakePair(QStringLiteral("×"), QStringLiteral("&times;"));
	replacements << qMakePair(QStringLiteral("°"), QStringLiteral("&deg;"));
	replacements << qMakePair(QStringLiteral("«"), QStringLiteral("&laquo;"));
	replacements << qMakePair(QStringLiteral("»"), QStringLiteral("&raquo;"));
	replacements << qMakePair(QStringLiteral("¯"), QStringLiteral("&macr;"));
	replacements << qMakePair(QStringLiteral("¸"), QStringLiteral("&cedil;"));
	replacements << qMakePair(QStringLiteral("À"), QStringLiteral("&Agrave;"));
	replacements << qMakePair(QStringLiteral("Á"), QStringLiteral("&Aacute;"));
	replacements << qMakePair(QStringLiteral("Â"), QStringLiteral("&Acirc;"));
	replacements << qMakePair(QStringLiteral("Ã"), QStringLiteral("&Atilde;"));
	replacements << qMakePair(QStringLiteral("Å"), QStringLiteral("&Aring;"));
	replacements << qMakePair(QStringLiteral("Æ"), QStringLiteral("&AElig;"));
	replacements << qMakePair(QStringLiteral("Ç"), QStringLiteral("&Ccedil;"));
	replacements << qMakePair(QStringLiteral("È"), QStringLiteral("&Egrave;"));
	replacements << qMakePair(QStringLiteral("É"), QStringLiteral("&Eacute;"));
	replacements << qMakePair(QStringLiteral("Ê"), QStringLiteral("&Ecirc;"));
	replacements << qMakePair(QStringLiteral("Ë"), QStringLiteral("&Euml;"));
	replacements << qMakePair(QStringLiteral("Ì"), QStringLiteral("&Igrave;"));
	replacements << qMakePair(QStringLiteral("Í"), QStringLiteral("&Iacute;"));
	replacements << qMakePair(QStringLiteral("Î"), QStringLiteral("&Icirc;"));
	replacements << qMakePair(QStringLiteral("Ï"), QStringLiteral("&Iuml;"));
	replacements << qMakePair(QStringLiteral("Ð"), QStringLiteral("&ETH;"));
	replacements << qMakePair(QStringLiteral("Ñ"), QStringLiteral("&Ntilde;"));
	replacements << qMakePair(QStringLiteral("Ò"), QStringLiteral("&Ograve;"));
	replacements << qMakePair(QStringLiteral("Ó"), QStringLiteral("&Oacute;"));
	replacements << qMakePair(QStringLiteral("Ô"), QStringLiteral("&Ocirc;"));
	replacements << qMakePair(QStringLiteral("Õ"), QStringLiteral("&Otilde;"));
	replacements << qMakePair(QStringLiteral("Ù"), QStringLiteral("&Ugrave;"));
	replacements << qMakePair(QStringLiteral("Ú"), QStringLiteral("&Uacute;"));
	replacements << qMakePair(QStringLiteral("Û"), QStringLiteral("&Ucirc;"));
	replacements << qMakePair(QStringLiteral("Ý"), QStringLiteral("&Yacute;"));
	replacements << qMakePair(QStringLiteral("Þ"), QStringLiteral("&THORN;"));
	replacements << qMakePair(QStringLiteral("à"), QStringLiteral("&agrave;"));
	replacements << qMakePair(QStringLiteral("á"), QStringLiteral("&aacute;"));
	replacements << qMakePair(QStringLiteral("â"), QStringLiteral("&acirc;"));
	replacements << qMakePair(QStringLiteral("ã"), QStringLiteral("&atilde;"));
	replacements << qMakePair(QStringLiteral("å"), QStringLiteral("&aring;"));
	replacements << qMakePair(QStringLiteral("ç"), QStringLiteral("&ccedil;"));
	replacements << qMakePair(QStringLiteral("è"), QStringLiteral("&egrave;"));
	replacements << qMakePair(QStringLiteral("é"), QStringLiteral("&eacute;"));
	replacements << qMakePair(QStringLiteral("ê"), QStringLiteral("&ecirc;"));
	replacements << qMakePair(QStringLiteral("ë"), QStringLiteral("&euml;"));
	replacements << qMakePair(QStringLiteral("ì"), QStringLiteral("&igrave;"));
	replacements << qMakePair(QStringLiteral("í"), QStringLiteral("&iacute;"));
	replacements << qMakePair(QStringLiteral("î"), QStringLiteral("&icirc;"));
	replacements << qMakePair(QStringLiteral("ï"), QStringLiteral("&iuml;"));
	replacements << qMakePair(QStringLiteral("ñ"), QStringLiteral("&ntilde;"));
	replacements << qMakePair(QStringLiteral("ò"), QStringLiteral("&ograve;"));
	replacements << qMakePair(QStringLiteral("ó"), QStringLiteral("&oacute;"));
	replacements << qMakePair(QStringLiteral("ô"), QStringLiteral("&ocirc;"));
	replacements << qMakePair(QStringLiteral("õ"), QStringLiteral("&otilde;"));
	replacements << qMakePair(QStringLiteral("÷"), QStringLiteral("&divide;"));
	replacements << qMakePair(QStringLiteral("ù"), QStringLiteral("&ugrave;"));
	replacements << qMakePair(QStringLiteral("ú"), QStringLiteral("&uacute;"));
	replacements << qMakePair(QStringLiteral("û"), QStringLiteral("&ucirc;"));
	replacements << qMakePair(QStringLiteral("ý"), QStringLiteral("&yacute;"));
	replacements << qMakePair(QStringLiteral("þ"), QStringLiteral("&thorn;"));
	replacements << qMakePair(QStringLiteral("ÿ"), QStringLiteral("&yuml;"));
	replacements << qMakePair(QStringLiteral("Œ"), QStringLiteral("&#338;"));
	replacements << qMakePair(QStringLiteral("œ"), QStringLiteral("&#339;"));
	replacements << qMakePair(QStringLiteral("Š"), QStringLiteral("&#352;"));
	replacements << qMakePair(QStringLiteral("š"), QStringLiteral("&#353;"));
	replacements << qMakePair(QStringLiteral("Ÿ"), QStringLiteral("&#376;"));
	replacements << qMakePair(QStringLiteral("†"), QStringLiteral("&#8224;"));
	replacements << qMakePair(QStringLiteral("‡"), QStringLiteral("&#8225;"));
	replacements << qMakePair(QStringLiteral("…"), QStringLiteral("&#8230;"));
	replacements << qMakePair(QStringLiteral("‰"), QStringLiteral("&#8240;"));
	replacements << qMakePair(QStringLiteral("™"), QStringLiteral("&#8482;"));

	return replacements;
}

QString OriginProjectParser::replaceSpecialChars(const QString& text) const {
	QString t = text;
	DEBUG(Q_FUNC_INFO << ", got " << t.toStdString())
	for (const auto& r : charReplacementList())
		t.replace(r.first, r.second);
	DEBUG(Q_FUNC_INFO << ", now " << t.toStdString())
	return t;
}

/*!
 * helper function mapping the characters from the Symbol font (outdated and shouldn't be used for html)
 * to Unicode characters, s.a. https://www.alanwood.net/demos/symbol.html
 */
QString greekSymbol(const QString& symbol) {
	// characters in the Symbol-font
	static QStringList symbols{// letters
							   QStringLiteral("A"),
							   QStringLiteral("a"),
							   QStringLiteral("B"),
							   QStringLiteral("b"),
							   QStringLiteral("G"),
							   QStringLiteral("g"),
							   QStringLiteral("D"),
							   QStringLiteral("d"),
							   QStringLiteral("E"),
							   QStringLiteral("e"),
							   QStringLiteral("Z"),
							   QStringLiteral("z"),
							   QStringLiteral("H"),
							   QStringLiteral("h"),
							   QStringLiteral("Q"),
							   QStringLiteral("q"),
							   QStringLiteral("I"),
							   QStringLiteral("i"),
							   QStringLiteral("K"),
							   QStringLiteral("k"),
							   QStringLiteral("L"),
							   QStringLiteral("l"),
							   QStringLiteral("M"),
							   QStringLiteral("m"),
							   QStringLiteral("N"),
							   QStringLiteral("n"),
							   QStringLiteral("X"),
							   QStringLiteral("x"),
							   QStringLiteral("O"),
							   QStringLiteral("o"),
							   QStringLiteral("P"),
							   QStringLiteral("p"),
							   QStringLiteral("R"),
							   QStringLiteral("r"),
							   QStringLiteral("S"),
							   QStringLiteral("s"),
							   QStringLiteral("T"),
							   QStringLiteral("t"),
							   QStringLiteral("U"),
							   QStringLiteral("u"),
							   QStringLiteral("F"),
							   QStringLiteral("f"),
							   QStringLiteral("C"),
							   QStringLiteral("c"),
							   QStringLiteral("Y"),
							   QStringLiteral("y"),
							   QStringLiteral("W"),
							   QStringLiteral("w"),

							   // extra symbols
							   QStringLiteral("V"),
							   QStringLiteral("J"),
							   QStringLiteral("j"),
							   QStringLiteral("v"),
							   QStringLiteral("i")};

	// Unicode friendy codes for greek letters and symbols
	static QStringList unicodeFriendlyCode{// letters
										   QStringLiteral("&Alpha;"),
										   QStringLiteral("&alpha;"),
										   QStringLiteral("&Beta;"),
										   QStringLiteral("&beta;"),
										   QStringLiteral("&Gamma;"),
										   QStringLiteral("&gamma;"),
										   QStringLiteral("&Delta;"),
										   QStringLiteral("&delta;"),
										   QStringLiteral("&Epsilon;"),
										   QStringLiteral("&epsilon;"),
										   QStringLiteral("&Zeta;"),
										   QStringLiteral("&zeta;"),
										   QStringLiteral("&Eta;"),
										   QStringLiteral("&eta;"),
										   QStringLiteral("&Theta;"),
										   QStringLiteral("&theta;"),
										   QStringLiteral("&Iota;"),
										   QStringLiteral("Iota;"),
										   QStringLiteral("&Kappa;"),
										   QStringLiteral("&kappa;"),
										   QStringLiteral("&Lambda;"),
										   QStringLiteral("&lambda;"),
										   QStringLiteral("&Mu;"),
										   QStringLiteral("&mu;"),
										   QStringLiteral("&Nu;"),
										   QStringLiteral("&nu;"),
										   QStringLiteral("&Xi;"),
										   QStringLiteral("&xi;"),
										   QStringLiteral("&Omicron;"),
										   QStringLiteral("&omicron;"),
										   QStringLiteral("&Pi;"),
										   QStringLiteral("&pi;"),
										   QStringLiteral("&Rho;"),
										   QStringLiteral("&rho;"),
										   QStringLiteral("&Sigma;"),
										   QStringLiteral("&sigma;"),
										   QStringLiteral("&Tua;"),
										   QStringLiteral("&tau;"),
										   QStringLiteral("&Upsilon;"),
										   QStringLiteral("&upsilon;"),
										   QStringLiteral("&Phi;"),
										   QStringLiteral("&phi;"),
										   QStringLiteral("&Chi;"),
										   QStringLiteral("&chi;"),
										   QStringLiteral("&Psi;"),
										   QStringLiteral("&psi;"),
										   QStringLiteral("&Omega;"),
										   QStringLiteral("&omega;"),

										   // extra symbols
										   QStringLiteral("&sigmaf;"),
										   QStringLiteral("&thetasym;"),
										   QStringLiteral("&#981;;") /* phi symbol, no friendly code */,
										   QStringLiteral("&piv;"),
										   QStringLiteral("&upsih;")};

	int index = symbols.indexOf(symbol);
	if (index != -1)
		return unicodeFriendlyCode.at(index);
	else
		return QString();
}

/*!
 * converts the string with Origin's syntax for text formatting/highlighting
 * to a string in the richtext/html format supported by Qt.
 * For the supported syntax, see:
 * https://www.originlab.com/doc/LabTalk/ref/Label-cmd
 * https://www.originlab.com/doc/Origin-Help/TextOb-Prop-Text-tab
 * https://doc.qt.io/qt-5/richtext-html-subset.html
 */
QString OriginProjectParser::parseOriginTags(const QString& str) const {
	DEBUG(Q_FUNC_INFO << ", string = " << STDSTRING(str));
	QDEBUG("	UTF8 string: " << str.toUtf8());
	QString line = str;

	// replace %(...) tags
	// 	QRegExp rxcol("\\%\\(\\d+\\)");

	// replace \l(x) (plot legend tags) with \\c{x}, where x is a digit
	line.replace(QRegularExpression(QStringLiteral("\\\\\\s*l\\s*\\(\\s*(\\d+)\\s*\\)")), QStringLiteral("\\c{\\1}"));

	// replace umlauts etc.
	line = replaceSpecialChars(line);

	// replace tabs	(not really supported)
	line.replace(QLatin1Char('\t'), QLatin1String("&nbsp;&nbsp;&nbsp;&nbsp;&nbsp;&nbsp;&nbsp;&nbsp;"));

	// In PCRE2 (which is what QRegularExpression uses) variable-length lookbehind is supposed to be
	// exprimental in Perl 5.30; which means it doesn't work at the moment, i.e. using a variable-length
	// negative lookbehind isn't valid syntax from QRegularExpression POV.
	// Ultimately we have to reverse the string and use a negative _lookahead_ instead.
	// The goal is to temporatily replace '(' and ')' that don't denote tags; this is so that we
	// can handle parenthesis that are inside the tag, e.g. '\b(bold (cf))', we want the '(cf)' part
	// to remain as is.
	const QRegularExpression nonTagsRe(QLatin1String(R"(\)([^)(]*)\((?!\s*([buigs\+\-]|\d{1,3}\s*[pc]|[\w ]+\s*:\s*f)\s*\\))"));
	QString linerev = strreverse(line);
	const QString lBracket = strreverse(QStringLiteral("&lbracket;"));
	const QString rBracket = strreverse(QStringLiteral("&rbracket;"));
	linerev.replace(nonTagsRe, rBracket + QStringLiteral("\\1") + lBracket);

	// change the line back to normal
	line = strreverse(linerev);

	// replace \-(...), \+(...), \b(...), \i(...), \u(...), \s(....), \g(...), \f:font(...),
	//  \c'number'(...), \p'size'(...) tags with equivalent supported HTML syntax
	const QRegularExpression tagsRe(QStringLiteral("\\\\\\s*([-+bgisu]|f:(\\w[\\w ]+)|[pc]\\s*(\\d+))\\s*\\(([^()]+?)\\)"));
	QRegularExpressionMatch rmatch;
	while (line.contains(tagsRe, &rmatch)) {
		QString rep;
		const QString tagText = rmatch.captured(4);
		const QString marker = rmatch.captured(1);
		if (marker.startsWith(QLatin1Char('-'))) {
			rep = QStringLiteral("<sub>%1</sub>").arg(tagText);
		} else if (marker.startsWith(QLatin1Char('+'))) {
			rep = QStringLiteral("<sup>%1</sup>").arg(tagText);
		} else if (marker.startsWith(QLatin1Char('b'))) {
			rep = QStringLiteral("<b>%1</b>").arg(tagText);
		} else if (marker.startsWith(QLatin1Char('g'))) { // greek symbols e.g. α φ
			rep = greekSymbol(tagText);
		} else if (marker.startsWith(QLatin1Char('i'))) {
			rep = QStringLiteral("<i>%1</i>").arg(tagText);
		} else if (marker.startsWith(QLatin1Char('s'))) {
			rep = QStringLiteral("<s>%1</s>").arg(tagText);
		} else if (marker.startsWith(QLatin1Char('u'))) {
			rep = QStringLiteral("<u>%1</u>").arg(tagText);
		} else if (marker.startsWith(QLatin1Char('f'))) {
			rep = QStringLiteral("<font face=\"%1\">%2</font>").arg(rmatch.captured(2).trimmed(), tagText);
		} else if (marker.startsWith(QLatin1Char('p'))) { // e.g. \p200(...), means use font-size 200%
			rep = QStringLiteral("<span style=\"font-size: %1%\">%2</span>").arg(rmatch.captured(3), tagText);
		} else if (marker.startsWith(QLatin1Char('c'))) {
			// e.g. \c12(...), set the text color to the corresponding color from
			// the color drop-down list in OriginLab
			const int colorIndex = rmatch.captured(3).toInt();
			Origin::Color c;
			c.type = Origin::Color::ColorType::Regular;
			c.regular = colorIndex <= 23 ? static_cast<Origin::Color::RegularColor>(colorIndex) : Origin::Color::RegularColor::Black;
			QColor color = OriginProjectParser::color(c);
			rep = QStringLiteral("<span style=\"color: %1\">%2</span>").arg(color.name(), tagText);
		}
		line.replace(rmatch.capturedStart(0), rmatch.capturedLength(0), rep);
	}

	// put non-tag '(' and ')' back in their places
	line.replace(QLatin1String("&lbracket;"), QLatin1String("("));
	line.replace(QLatin1String("&rbracket;"), QLatin1String(")"));

	// special characters
	line.replace(QRegularExpression(QStringLiteral("\\\\\\((\\d+)\\)")), QLatin1String("&#\\1;"));

	DEBUG("	result: " << STDSTRING(line));

	return line;
}<|MERGE_RESOLUTION|>--- conflicted
+++ resolved
@@ -1248,13 +1248,6 @@
 
 			label->setHorizontalAlignment(hAlign);
 			label->setVerticalAlignment(vAlign);
-
-<<<<<<< HEAD
-			auto position = label->position();
-			position.point.setX(plot->dataRect().width() * (ratios.width() - 0.5));
-			position.point.setY(plot->dataRect().height() * (ratios.height() - 0.5));
-=======
->>>>>>> b1a964f8
 			label->setPosition(position);
 
 			++it;
@@ -1565,33 +1558,24 @@
 
 	int curveIndex = 1;
 	for (const auto& originCurve : layer.curves) {
-<<<<<<< HEAD
-		QString data(QLatin1String(originCurve.dataName.c_str()));
-		DEBUG(Q_FUNC_INFO << ", NEW CURVE " << STDSTRING(data))
+		QString dataName(QLatin1String(originCurve.dataName.c_str()));
+		DEBUG(Q_FUNC_INFO << ", NEW CURVE " << STDSTRING(dataName))
+		DEBUG(Q_FUNC_INFO << ", curve x column name = " << originCurve.xColumnName)
+		DEBUG(Q_FUNC_INFO << ", curve y column name = " << originCurve.yColumnName)
+		DEBUG(Q_FUNC_INFO << ", curve x data name = " << originCurve.xDataName)
+
 		Plot* childPlot{nullptr};
 
 		// handle the different data sources for plots (spreadsheet, workbook, matrix and function)
-		switch (data.at(0).toLatin1()) {
+		switch (dataName.at(0).toLatin1()) {
 		case 'T': // Spreadsheet
 		case 'E': { // Workbook
 			// determine the used columns first
-			QString containerName = data.right(data.length() - 2); // strip "E_" or "T_"
-			int sheetIndex = 0; // which sheet? "@..."
-			const int atIndex = containerName.indexOf(QLatin1Char('@'));
-			if (atIndex != -1) {
-				sheetIndex = containerName.mid(atIndex + 1).toInt() - 1;
-				containerName.truncate(atIndex);
-			}
-			// DEBUG("CONTAINER = " << STDSTRING(containerName) << ", SHEET = " << sheetIndex)
-			int workbookIndex = findWorkbookByName(containerName);
-			// if workbook not found, findWorkbookByName() returns 0: check this
-			if (workbookIndex == 0 && (m_originFile->excelCount() == 0 || containerName.toStdString() != m_originFile->excel(0).name))
-				workbookIndex = -1;
-			// DEBUG("WORKBOOK  index = " << workbookIndex)
+			QString containerName = dataName.right(dataName.length() - 2); // strip "E_" or "T_"
+			auto sheet = getSpreadsheetByName(containerName);
 			QString tableName = containerName;
-			if (workbookIndex != -1) // container is a workbook
-				tableName = containerName + QLatin1Char('/') + QLatin1String(m_originFile->excel(workbookIndex).sheets[sheetIndex].name.c_str());
-			// DEBUG("SPREADSHEET name = " << STDSTRING(tableName))
+				if (dataName.startsWith(QStringLiteral("E_"))) // container is a workbook
+					tableName += QLatin1Char('/') + QString::fromStdString(sheet.name);
 
 			QString xColumnName = QLatin1String(originCurve.xColumnName.c_str());
 			QString yColumnName = QLatin1String(originCurve.yColumnName.c_str());
@@ -1608,24 +1592,6 @@
 			case Origin::GraphCurve::XErrorBar:
 			case Origin::GraphCurve::YErrorBar:
 			case Origin::GraphCurve::XYErrorBar: {
-				/*
-				// parse and use legend text
-=======
-		QString dataName(QString::fromStdString(originCurve.dataName));
-		DEBUG(Q_FUNC_INFO << ", NEW CURVE (curve data name) " << STDSTRING(dataName))
-		DEBUG(Q_FUNC_INFO << ", curve x column name = " << originCurve.xColumnName)
-		DEBUG(Q_FUNC_INFO << ", curve y column name = " << originCurve.yColumnName)
-		DEBUG(Q_FUNC_INFO << ", curve x data name = " << originCurve.xDataName)
-
-		switch (dataName.at(0).toLatin1()) {
-		case 'T': // Spreadsheet
-		case 'E': { // Workbook
-			if (originCurve.type == Origin::GraphCurve::Line || originCurve.type == Origin::GraphCurve::Scatter
-				|| originCurve.type == Origin::GraphCurve::LineSymbol || originCurve.type == Origin::GraphCurve::ErrorBar
-				|| originCurve.type == Origin::GraphCurve::XErrorBar) {
-				auto containerName = dataName.right(dataName.length() - 2); // strip "E_" or "T_"
-				auto sheet = getSpreadsheetByName(containerName);
-
 				auto columnName(QString::fromStdString(originCurve.yColumnName));
 				auto column = sheet.columns[findColumnByName(sheet, columnName)];
 				QString shortName = columnName, curveName = columnName;
@@ -1664,39 +1630,95 @@
 				// s. a. https://www.originlab.com/doc/Origin-Help/Legend-ManualControl
 
 				// parse and use legend text (not used)
->>>>>>> b1a964f8
 				// find substring between %c{curveIndex} and %c{curveIndex+1}
 				// int pos1 = legendText.indexOf(QStringLiteral("\\c{%1}").arg(curveIndex)) + 5;
 				// int pos2 = legendText.indexOf(QStringLiteral("\\c{%1}").arg(curveIndex + 1));
 				// QString curveText = legendText.mid(pos1, pos2 - pos1);
 				// replace %(1), %(2), etc. with curve name
-<<<<<<< HEAD
-				curveText.replace(QStringLiteral("%(%1)").arg(curveIndex), yColumnName);
-				curveText = curveText.trimmed();
-				DEBUG(" curve " << curveIndex << " text = \"" << STDSTRING(curveText) << "\"");
-=======
 				// curveText.replace(QStringLiteral("%(%1)").arg(curveIndex), legendText);
->>>>>>> b1a964f8
 
 				// curveText = curveText.trimmed();
 				// DEBUG(" curve " << curveIndex << " text = \"" << STDSTRING(curveText) << "\"");
 				// TODO: curve (legend) does not support HTML text yet.
-<<<<<<< HEAD
-				// XYCurve* xyCurve = new XYCurve(curveText);
-				*/
-
-				auto* curve = new XYCurve(yColumnName);
+				// auto* curve = new XYCurve(curveText);
+
+				// check if curve is in actual legendText
+				// examples:  \l(1) %(1), \l(2) %(2) text, \l(3) %(3,@LG), ..
+				DEBUG(Q_FUNC_INFO << ", LEGEND TEXT = \"" << m_legendText.toStdString() << "\"")
+				// DEBUG(Q_FUNC_INFO << ", layer index = " << layerIndex + 1 << ", curve index = " << curveIndex)
+				bool enableCurveInLegend = false;
+				QString legendCurveString;
+				// find \l(C)
+				int pos1 = m_legendText.indexOf(QStringLiteral("\\l(%1)").arg(curveIndex));
+				if (pos1 == -1) // try \l(L.C)
+					pos1 = m_legendText.indexOf(QStringLiteral("\\l(%1.%2)").arg(layerIndex + 1).arg(curveIndex));
+				else // remove symbol string
+					m_legendText.remove(QStringLiteral("\\l(%1)").arg(curveIndex));
+
+				if (pos1 != -1) { // \l(C) or \l(L.C) found
+					// remove symbol string
+					m_legendText.remove(QStringLiteral("\\l(%1.%2)").arg(layerIndex + 1).arg(curveIndex));
+
+					// whole line
+					int pos2 = m_legendText.indexOf(QRegularExpression(QLatin1String("[\r\n]")), pos1);
+					if (pos2 == -1)
+						legendCurveString = m_legendText.mid(pos1, pos2);
+					else
+						legendCurveString = m_legendText.mid(pos1, pos2 - pos1);
+					DEBUG(Q_FUNC_INFO << ", legend curve string = \"" << legendCurveString.toStdString() << "\"")
+					if (!legendCurveString.isEmpty()) { // don't include empty entries
+						// replace %(C) and %(L.C)
+						// see https://www.originlab.com/doc/en/LabTalk/ref/Text-Label-Options#Complete_List_of_.40Options
+						QString unitString(unit.isEmpty() ? QStringLiteral("") : QStringLiteral(" (") + unit + QStringLiteral(")"));
+						// TODO: implement more
+						legendCurveString.replace(QStringLiteral("%(%1)").arg(curveIndex), curveName);
+						legendCurveString.replace(QStringLiteral("%(%1,@C)").arg(curveIndex), shortName);
+						legendCurveString.replace(QStringLiteral("%(%1,@L)").arg(curveIndex), longName);
+						legendCurveString.replace(QStringLiteral("%(%1,@LA)").arg(curveIndex), longName);
+						legendCurveString.replace(QStringLiteral("%(%1,@LC)").arg(curveIndex), comments);
+						legendCurveString.replace(QStringLiteral("%(%1,@LG)").arg(curveIndex), longName + unitString);
+						legendCurveString.replace(QStringLiteral("%(%1,@LL)").arg(curveIndex), longName);
+						legendCurveString.replace(QStringLiteral("%(%1,@LM)").arg(curveIndex), comments);
+						legendCurveString.replace(QStringLiteral("%(%1,@LN)").arg(curveIndex), comments + unitString);
+						legendCurveString.replace(QStringLiteral("%(%1,@LS)").arg(curveIndex), shortName);
+						legendCurveString.replace(QStringLiteral("%(%1,@LU)").arg(curveIndex), unit);
+
+						// same with %(L.C)
+						legendCurveString.replace(QStringLiteral("%(%1.%2)").arg(layerIndex + 1).arg(curveIndex), curveName);
+						legendCurveString.replace(QStringLiteral("%(%1.%2,@C)").arg(layerIndex + 1).arg(curveIndex), shortName);
+						legendCurveString.replace(QStringLiteral("%(%1.%2,@L)").arg(layerIndex + 1).arg(curveIndex), longName);
+						legendCurveString.replace(QStringLiteral("%(%1.%2,@LA)").arg(layerIndex + 1).arg(curveIndex), longName);
+						legendCurveString.replace(QStringLiteral("%(%1.%2,@LC)").arg(layerIndex + 1).arg(curveIndex), comments);
+						legendCurveString.replace(QStringLiteral("%(%1.%2,@LG)").arg(layerIndex + 1).arg(curveIndex), longName + unitString);
+						legendCurveString.replace(QStringLiteral("%(%1.%2,@LL)").arg(layerIndex + 1).arg(curveIndex), longName);
+						legendCurveString.replace(QStringLiteral("%(%1.%2,@LM)").arg(layerIndex + 1).arg(curveIndex), comments);
+						legendCurveString.replace(QStringLiteral("%(%1.%2,@LN)").arg(layerIndex + 1).arg(curveIndex), comments + unitString);
+						legendCurveString.replace(QStringLiteral("%(%1.%2,@LS)").arg(layerIndex + 1).arg(curveIndex), shortName);
+						legendCurveString.replace(QStringLiteral("%(%1.%2,@LU)").arg(layerIndex + 1).arg(curveIndex), unit);
+
+						DEBUG(Q_FUNC_INFO << ", legend curve string final = \"" << legendCurveString.toStdString() << "\"")
+
+						legendCurveString = legendCurveString.trimmed(); // remove leading and trailing whitspaces for curve name
+						legendCurveString.remove(QRegularExpression(QStringLiteral("\\\\l\\(\\d+\\)"))); // remove left over "\l(X)" (TO)
+						if (!legendCurveString.isEmpty())
+							curveName = legendCurveString;
+
+						enableCurveInLegend = true;
+					}
+				}
+
+				DEBUG(Q_FUNC_INFO << ", curve name = \"" << curveName.toStdString() << "\", in legend = " << enableCurveInLegend)
+
+				auto* curve = new XYCurve(curveName);
 				childPlot = curve;
 				curve->setXColumnPath(xColumnPath);
 				curve->setYColumnPath(yColumnPath);
-
-				if (!preview) {
-					curve->setSuppressRetransform(true);
+				curve->setLegendVisible(enableCurveInLegend);
+
+				curve->setSuppressRetransform(true);
+				if (!preview)
 					loadCurve(originCurve, curve);
-				}
-
-				break;
-			}
+			} break;
 			case Origin::GraphCurve::Column:
 			case Origin::GraphCurve::ColumnStack:
 			case Origin::GraphCurve::Bar:
@@ -1791,118 +1813,12 @@
 			case Origin::GraphCurve::XYZTriangular:
 			case Origin::GraphCurve::LineSeries:
 				break;
-=======
-				// auto* curve = new XYCurve(curveText);
-
-				// check if curve is in actual legendText
-				// examples:  \l(1) %(1), \l(2) %(2) text, \l(3) %(3,@LG), ..
-				DEBUG(Q_FUNC_INFO << ", LEGEND TEXT = \"" << m_legendText.toStdString() << "\"")
-				// DEBUG(Q_FUNC_INFO << ", layer index = " << layerIndex + 1 << ", curve index = " << curveIndex)
-				bool enableCurveInLegend = false;
-				QString legendCurveString;
-				// find \l(C)
-				int pos1 = m_legendText.indexOf(QStringLiteral("\\l(%1)").arg(curveIndex));
-				if (pos1 == -1) // try \l(L.C)
-					pos1 = m_legendText.indexOf(QStringLiteral("\\l(%1.%2)").arg(layerIndex + 1).arg(curveIndex));
-				else // remove symbol string
-					m_legendText.remove(QStringLiteral("\\l(%1)").arg(curveIndex));
-
-				if (pos1 != -1) { // \l(C) or \l(L.C) found
-					// remove symbol string
-					m_legendText.remove(QStringLiteral("\\l(%1.%2)").arg(layerIndex + 1).arg(curveIndex));
-
-					// whole line
-					int pos2 = m_legendText.indexOf(QRegularExpression(QLatin1String("[\r\n]")), pos1);
-					if (pos2 == -1)
-						legendCurveString = m_legendText.mid(pos1, pos2);
-					else
-						legendCurveString = m_legendText.mid(pos1, pos2 - pos1);
-					DEBUG(Q_FUNC_INFO << ", legend curve string = \"" << legendCurveString.toStdString() << "\"")
-					if (!legendCurveString.isEmpty()) { // don't include empty entries
-						// replace %(C) and %(L.C)
-						// see https://www.originlab.com/doc/en/LabTalk/ref/Text-Label-Options#Complete_List_of_.40Options
-						QString unitString(unit.isEmpty() ? QStringLiteral("") : QStringLiteral(" (") + unit + QStringLiteral(")"));
-						// TODO: implement more
-						legendCurveString.replace(QStringLiteral("%(%1)").arg(curveIndex), curveName);
-						legendCurveString.replace(QStringLiteral("%(%1,@C)").arg(curveIndex), shortName);
-						legendCurveString.replace(QStringLiteral("%(%1,@L)").arg(curveIndex), longName);
-						legendCurveString.replace(QStringLiteral("%(%1,@LA)").arg(curveIndex), longName);
-						legendCurveString.replace(QStringLiteral("%(%1,@LC)").arg(curveIndex), comments);
-						legendCurveString.replace(QStringLiteral("%(%1,@LG)").arg(curveIndex), longName + unitString);
-						legendCurveString.replace(QStringLiteral("%(%1,@LL)").arg(curveIndex), longName);
-						legendCurveString.replace(QStringLiteral("%(%1,@LM)").arg(curveIndex), comments);
-						legendCurveString.replace(QStringLiteral("%(%1,@LN)").arg(curveIndex), comments + unitString);
-						legendCurveString.replace(QStringLiteral("%(%1,@LS)").arg(curveIndex), shortName);
-						legendCurveString.replace(QStringLiteral("%(%1,@LU)").arg(curveIndex), unit);
-
-						// same with %(L.C)
-						legendCurveString.replace(QStringLiteral("%(%1.%2)").arg(layerIndex + 1).arg(curveIndex), curveName);
-						legendCurveString.replace(QStringLiteral("%(%1.%2,@C)").arg(layerIndex + 1).arg(curveIndex), shortName);
-						legendCurveString.replace(QStringLiteral("%(%1.%2,@L)").arg(layerIndex + 1).arg(curveIndex), longName);
-						legendCurveString.replace(QStringLiteral("%(%1.%2,@LA)").arg(layerIndex + 1).arg(curveIndex), longName);
-						legendCurveString.replace(QStringLiteral("%(%1.%2,@LC)").arg(layerIndex + 1).arg(curveIndex), comments);
-						legendCurveString.replace(QStringLiteral("%(%1.%2,@LG)").arg(layerIndex + 1).arg(curveIndex), longName + unitString);
-						legendCurveString.replace(QStringLiteral("%(%1.%2,@LL)").arg(layerIndex + 1).arg(curveIndex), longName);
-						legendCurveString.replace(QStringLiteral("%(%1.%2,@LM)").arg(layerIndex + 1).arg(curveIndex), comments);
-						legendCurveString.replace(QStringLiteral("%(%1.%2,@LN)").arg(layerIndex + 1).arg(curveIndex), comments + unitString);
-						legendCurveString.replace(QStringLiteral("%(%1.%2,@LS)").arg(layerIndex + 1).arg(curveIndex), shortName);
-						legendCurveString.replace(QStringLiteral("%(%1.%2,@LU)").arg(layerIndex + 1).arg(curveIndex), unit);
-
-						DEBUG(Q_FUNC_INFO << ", legend curve string final = \"" << legendCurveString.toStdString() << "\"")
-
-						legendCurveString = legendCurveString.trimmed(); // remove leading and trailing whitspaces for curve name
-						legendCurveString.remove(QRegularExpression(QStringLiteral("\\\\l\\(\\d+\\)"))); // remove left over "\l(X)" (TO)
-						if (!legendCurveString.isEmpty())
-							curveName = legendCurveString;
-
-						enableCurveInLegend = true;
-					}
-				}
-
-				DEBUG(Q_FUNC_INFO << ", curve name = \"" << curveName.toStdString() << "\", in legend = " << enableCurveInLegend)
-
-				auto* curve = new XYCurve(curveName);
-				if (m_graphLayerAsPlotArea)
-					curve->setCoordinateSystemIndex(plot->defaultCoordinateSystemIndex());
-				else
-					curve->setCoordinateSystemIndex(layerIndex);
-				// DEBUG("CURVE path = " << STDSTRING(data))
-
-				// set column path
-				QString tableName = containerName;
-				if (dataName.startsWith(QStringLiteral("E_"))) // container is a workbook
-					tableName += QLatin1Char('/') + QString::fromStdString(sheet.name);
-				curve->setXColumnPath(tableName + QLatin1Char('/') + QString::fromStdString(originCurve.xColumnName));
-				curve->setYColumnPath(tableName + QLatin1Char('/') + QString::fromStdString(originCurve.yColumnName));
-				DEBUG(Q_FUNC_INFO << ", x/y column path = \"" << STDSTRING(curve->xColumnPath()) << "\" \"" << STDSTRING(curve->yColumnPath()) << "\"")
-
-				curve->setLegendVisible(enableCurveInLegend);
-
-				curve->setSuppressRetransform(true);
-				if (!preview)
-					loadCurve(originCurve, curve);
-				plot->addChildFast(curve);
-				curve->setSuppressRetransform(false);
-			} else if (originCurve.type == Origin::GraphCurve::Column) {
-				// TODO: vertical bars
-
-			} else if (originCurve.type == Origin::GraphCurve::Bar) {
-				// TODO: horizontal bars
-
-			} else if (originCurve.type == Origin::GraphCurve::Histogram) {
-				// TODO
->>>>>>> b1a964f8
 			}
 
 			break;
 		}
 		case 'F': {
-<<<<<<< HEAD
-			const auto funcIndex = m_originFile->functionIndex(data.right(data.length() - 2).toStdString().c_str());
-=======
-			Origin::Function function;
 			const auto funcIndex = m_originFile->functionIndex(dataName.right(dataName.length() - 2).toStdString());
->>>>>>> b1a964f8
 			if (funcIndex < 0) {
 				++curveIndex;
 				continue;
@@ -1910,16 +1826,11 @@
 
 			const auto& function = m_originFile->function(funcIndex);
 
-<<<<<<< HEAD
-			auto* xyEqCurve = new XYEquationCurve(QLatin1String(function.name.c_str()));
-			childPlot = xyEqCurve;
-=======
 			auto* xyEqCurve = new XYEquationCurve(QString::fromStdString(function.name));
 			if (m_graphLayerAsPlotArea)
 				xyEqCurve->setCoordinateSystemIndex(plot->defaultCoordinateSystemIndex());
 			else
 				xyEqCurve->setCoordinateSystemIndex(layerIndex);
->>>>>>> b1a964f8
 			XYEquationCurve::EquationData eqData;
 			eqData.count = function.totalPoints;
 			eqData.expression1 = QString::fromStdString(function.formula);
@@ -2339,11 +2250,11 @@
 	DEBUG(Q_FUNC_INFO)
 
 	// line properties
-<<<<<<< HEAD
 	if (originCurve.type == Origin::GraphCurve::Line || originCurve.type == Origin::GraphCurve::LineSymbol) { // TODO: what about *ErrorBar types?
 		curve->setLineType(lineType(originCurve.lineConnect));
 		curve->line()->setStyle(penStyle(originCurve.lineStyle));
-		curve->line()->setWidth(Worksheet::convertToSceneUnits(originCurve.lineWidth, Worksheet::Unit::Point));
+		auto lineWidth = std::max(originCurve.lineWidth * elementScalingFactor, 1.); // minimum 1 px
+		curve->line()->setWidth(Worksheet::convertToSceneUnits(lineWidth, Worksheet::Unit::Point));
 		curve->line()->setColor(color(originCurve.lineColor));
 		curve->line()->setOpacity(1 - originCurve.lineTransparency / 255);
 		// TODO: handle unsigned char boxWidth of Origin::GraphCurve
@@ -2409,13 +2320,6 @@
 		case 17:
 		case 18:
 			background->setBrushStyle(Qt::CrossPattern);
-=======
-	auto penStyle(Qt::NoPen);
-	if (originCurve.type == Origin::GraphCurve::Line || originCurve.type == Origin::GraphCurve::LineSymbol) {
-		switch (originCurve.lineConnect) {
-		case Origin::GraphCurve::NoLine:
-			curve->setLineType(XYCurve::LineType::NoLine);
->>>>>>> b1a964f8
 			break;
 		}
 	}
@@ -2519,71 +2423,9 @@
 			symbol->setStyle(Symbol::Style::CircleHalf);
 			symbol->setRotationAngle(90);
 			break;
-<<<<<<< HEAD
 		case 9: // right
 			symbol->setStyle(Symbol::Style::CircleHalf);
 			symbol->setRotationAngle(180);
-=======
-		}
-
-		curve->line()->setStyle(penStyle);
-		auto lineWidth = std::max(originCurve.lineWidth * elementScalingFactor, 1.); // minimum 1 px
-		curve->line()->setWidth(Worksheet::convertToSceneUnits(lineWidth, Worksheet::Unit::Point));
-		curve->line()->setColor(color(originCurve.lineColor));
-		curve->line()->setOpacity(1 - originCurve.lineTransparency / 255);
-
-		// TODO: handle unsigned char boxWidth of Origin::GraphCurve
-	} else
-		curve->line()->setStyle(penStyle);
-
-	// symbol properties
-	auto* symbol = curve->symbol();
-	DEBUG(Q_FUNC_INFO << ", curve type = " << (unsigned int)originCurve.type)
-	if (originCurve.type == Origin::GraphCurve::Scatter || originCurve.type == Origin::GraphCurve::LineSymbol) {
-		// try to map the different symbols, mapping is not exact
-		symbol->setRotationAngle(0);
-		switch (originCurve.symbolShape) { // see https://www.originlab.com/doc/Labtalk/Ref/List-of-Symbol-Shapes
-		case 0: // NoSymbol
-			symbol->setStyle(Symbol::Style::NoSymbols);
-			break;
-		case 1: // Square
-			switch (originCurve.symbolInterior) {
-			case 0: // solid
-			case 1: // open
-			case 3: // hollow
-				symbol->setStyle(Symbol::Style::Square);
-				break;
-			case 2: // dot
-				symbol->setStyle(Symbol::Style::SquareDot);
-				break;
-			case 4: // plus
-				symbol->setStyle(Symbol::Style::SquarePlus);
-				break;
-			case 5: // X
-				symbol->setStyle(Symbol::Style::SquareX);
-				break;
-			case 6: // minus
-			case 10: // down
-				symbol->setStyle(Symbol::Style::SquareHalf);
-				break;
-			case 7: // pipe
-				symbol->setStyle(Symbol::Style::SquareHalf);
-				symbol->setRotationAngle(90);
-				break;
-			case 8: // up
-				symbol->setStyle(Symbol::Style::SquareHalf);
-				symbol->setRotationAngle(180);
-				break;
-			case 9: // right
-				symbol->setStyle(Symbol::Style::SquareHalf);
-				symbol->setRotationAngle(-90);
-				break;
-			case 11: // left
-				symbol->setStyle(Symbol::Style::SquareHalf);
-				symbol->setRotationAngle(90);
-				break;
-			}
->>>>>>> b1a964f8
 			break;
 		case 10: // down
 			symbol->setStyle(Symbol::Style::CircleHalf);
@@ -2767,7 +2609,6 @@
 			symbol->setStyle(Symbol::Style::TriangleLine);
 			symbol->setRotationAngle(90);
 			break;
-<<<<<<< HEAD
 		case 6: // minus
 		case 8: // up
 			symbol->setStyle(Symbol::Style::TriangleHalf);
@@ -2793,39 +2634,66 @@
 		symbol->setStyle(Symbol::Style::Pentagon);
 		break;
 	default:
-=======
-		default:
-			symbol->setStyle(Symbol::Style::NoSymbols);
-		}
-
-		// symbol size
-		DEBUG(Q_FUNC_INFO << ", symbol size = " << originCurve.symbolSize)
-		DEBUG(Q_FUNC_INFO << ", symbol size in points = " << Worksheet::convertToSceneUnits(originCurve.symbolSize, Worksheet::Unit::Point))
-		symbol->setSize(Worksheet::convertToSceneUnits(originCurve.symbolSize * elementScalingFactor, Worksheet::Unit::Point));
-
-		// symbol colors
-		DEBUG(Q_FUNC_INFO << ", symbol fill color = " << originCurve.symbolFillColor.type << "_"
-						  << (Origin::Color::RegularColor)originCurve.symbolFillColor.regular)
-		DEBUG(Q_FUNC_INFO << ", symbol color = " << originCurve.symbolColor.type << "_" << (Origin::Color::RegularColor)originCurve.symbolColor.regular)
-		// if plot type == line+symbol
-
-		auto brush = symbol->brush();
-		auto pen = symbol->pen();
-		DEBUG(Q_FUNC_INFO << ", SYMBOL THICKNESS = " << (int)originCurve.symbolThickness)
-		// border width (edge thickness in Origin) is given as percentage of the symbol radius
-		const double borderScaleFactor = 5.; // match size
-		if (originCurve.type == Origin::GraphCurve::LineSymbol) {
-			// symbol fill color
-			if (originCurve.symbolFillColor.type == Origin::Color::ColorType::Automatic) {
-				//"automatic" color -> the color of the line, if available, is used, and black otherwise
-				if (curve->lineType() != XYCurve::LineType::NoLine)
-					brush.setColor(curve->line()->pen().color());
-				else
-					brush.setColor(Qt::black);
-			} else
-				brush.setColor(color(originCurve.symbolFillColor));
-			if (originCurve.symbolInterior > 0 && originCurve.symbolInterior < 8) // unfilled styles
-				brush.setStyle(Qt::NoBrush);
+		symbol->setStyle(Symbol::Style::NoSymbols);
+		break;
+	}
+
+	// symbol size
+	DEBUG(Q_FUNC_INFO << ", symbol size = " << originCurve.symbolSize)
+	DEBUG(Q_FUNC_INFO << ", symbol size in points = " << Worksheet::convertToSceneUnits(originCurve.symbolSize, Worksheet::Unit::Point))
+	symbol->setSize(Worksheet::convertToSceneUnits(originCurve.symbolSize * elementScalingFactor, Worksheet::Unit::Point));
+
+	// symbol colors
+	DEBUG(Q_FUNC_INFO << ", symbol fill color = " << originCurve.symbolFillColor.type << "_"
+						<< (Origin::Color::RegularColor)originCurve.symbolFillColor.regular)
+	DEBUG(Q_FUNC_INFO << ", symbol color = " << originCurve.symbolColor.type << "_" << (Origin::Color::RegularColor)originCurve.symbolColor.regular)
+	// if plot type == line+symbol
+
+	auto brush = symbol->brush();
+	auto pen = symbol->pen();
+	DEBUG(Q_FUNC_INFO << ", SYMBOL THICKNESS = " << (int)originCurve.symbolThickness)
+	// border width (edge thickness in Origin) is given as percentage of the symbol radius
+	const double borderScaleFactor = 5.; // match size
+	if (originCurve.type == Origin::GraphCurve::LineSymbol) {
+		// symbol fill color
+		if (originCurve.symbolFillColor.type == Origin::Color::ColorType::Automatic) {
+			//"automatic" color -> the color of the line, if available, is used, and black otherwise
+			if (curve->lineType() != XYCurve::LineType::NoLine)
+				brush.setColor(curve->line()->pen().color());
+			else
+				brush.setColor(Qt::black);
+		} else
+			brush.setColor(color(originCurve.symbolFillColor));
+		if (originCurve.symbolInterior > 0 && originCurve.symbolInterior < 8) // unfilled styles
+			brush.setStyle(Qt::NoBrush);
+
+		// symbol border/edge color and width
+		if (originCurve.symbolColor.type == Origin::Color::ColorType::Automatic) {
+			//"automatic" color -> the color of the line, if available, has to be used, black otherwise
+			if (curve->lineType() != XYCurve::LineType::NoLine)
+				pen.setColor(curve->line()->pen().color());
+			else
+				pen.setColor(Qt::black);
+		} else
+			pen.setColor(color(originCurve.symbolColor));
+
+		DEBUG(Q_FUNC_INFO << ", BORDER THICKNESS = " << borderScaleFactor * originCurve.symbolThickness / 100. * symbol->size())
+		pen.setWidthF(borderScaleFactor * originCurve.symbolThickness / 100. * symbol->size());
+	} else if (originCurve.type == Origin::GraphCurve::Scatter) {
+		// symbol color (uses originCurve.symbolColor)
+		if (originCurve.symbolColor.type == Origin::Color::ColorType::Automatic) {
+			//"automatic" color -> the color of the line, if available, is used, and black otherwise
+			if (curve->lineType() != XYCurve::LineType::NoLine)
+				brush.setColor(curve->line()->pen().color());
+			else
+				brush.setColor(Qt::black);
+		} else
+			brush.setColor(color(originCurve.symbolColor));
+
+		if (originCurve.symbolInterior > 0 && originCurve.symbolInterior < 8) { // unfilled styles
+			brush.setStyle(Qt::NoBrush);
+			DEBUG(Q_FUNC_INFO << ", BORDER THICKNESS = " << borderScaleFactor * originCurve.symbolThickness / 100. * symbol->size())
+			pen.setWidthF(borderScaleFactor * originCurve.symbolThickness / 100. * symbol->size());
 
 			// symbol border/edge color and width
 			if (originCurve.symbolColor.type == Origin::Color::ColorType::Automatic) {
@@ -2836,85 +2704,10 @@
 					pen.setColor(Qt::black);
 			} else
 				pen.setColor(color(originCurve.symbolColor));
-
-			DEBUG(Q_FUNC_INFO << ", BORDER THICKNESS = " << borderScaleFactor * originCurve.symbolThickness / 100. * symbol->size())
-			pen.setWidthF(borderScaleFactor * originCurve.symbolThickness / 100. * symbol->size());
-		} else if (originCurve.type == Origin::GraphCurve::Scatter) {
-			// symbol color (uses originCurve.symbolColor)
-			if (originCurve.symbolColor.type == Origin::Color::ColorType::Automatic) {
-				//"automatic" color -> the color of the line, if available, is used, and black otherwise
-				if (curve->lineType() != XYCurve::LineType::NoLine)
-					brush.setColor(curve->line()->pen().color());
-				else
-					brush.setColor(Qt::black);
-			} else
-				brush.setColor(color(originCurve.symbolColor));
-
-			if (originCurve.symbolInterior > 0 && originCurve.symbolInterior < 8) { // unfilled styles
-				brush.setStyle(Qt::NoBrush);
-				DEBUG(Q_FUNC_INFO << ", BORDER THICKNESS = " << borderScaleFactor * originCurve.symbolThickness / 100. * symbol->size())
-				pen.setWidthF(borderScaleFactor * originCurve.symbolThickness / 100. * symbol->size());
-
-				// symbol border/edge color and width
-				if (originCurve.symbolColor.type == Origin::Color::ColorType::Automatic) {
-					//"automatic" color -> the color of the line, if available, has to be used, black otherwise
-					if (curve->lineType() != XYCurve::LineType::NoLine)
-						pen.setColor(curve->line()->pen().color());
-					else
-						pen.setColor(Qt::black);
-				} else
-					pen.setColor(color(originCurve.symbolColor));
-			} else
-				pen.setStyle(Qt::NoPen); // no border
-		}
-		symbol->setBrush(brush);
-		symbol->setPen(pen);
-
-		// handle unsigned char pointOffset member
-		// handle bool connectSymbols member
-	} else {
->>>>>>> b1a964f8
-		symbol->setStyle(Symbol::Style::NoSymbols);
-	}
-
-	// symbol size
-	const double sizeScaleFactor = 0.5; // match size
-	symbol->setSize(Worksheet::convertToSceneUnits(originCurve.symbolSize * sizeScaleFactor, Worksheet::Unit::Point));
-
-	// symbol fill color
-	QBrush brush = symbol->brush();
-	if (originCurve.symbolFillColor.type == Origin::Color::ColorType::Automatic) {
-		// DEBUG(Q_FUNC_INFO << ", AUTOMATIC fill color")
-		//"automatic" color -> the color of the line, if available, is used, and black otherwise
-		if (curve && curve->lineType() != XYCurve::LineType::NoLine)
-			brush.setColor(curve->line()->pen().color());
-		else
-			brush.setColor(Qt::black);
-	} else
-		brush.setColor(color(originCurve.symbolFillColor));
-
-	if (originCurve.symbolInterior > 0 && originCurve.symbolInterior < 8) // unfilled styles
-		brush.setStyle(Qt::NoBrush);
-
+		} else
+			pen.setStyle(Qt::NoPen); // no border
+	}
 	symbol->setBrush(brush);
-
-	// symbol border/edge color and width
-	QPen pen = symbol->pen();
-	if (originCurve.symbolColor.type == Origin::Color::ColorType::Automatic) {
-		//"automatic" color -> the color of the line, if available, has to be used, black otherwise
-		if (curve && curve->lineType() != XYCurve::LineType::NoLine)
-			pen.setColor(curve->line()->pen().color());
-		else
-			pen.setColor(Qt::black);
-	} else
-		pen.setColor(color(originCurve.symbolColor));
-
-	// DEBUG(Q_FUNC_INFO << ", SYMBOL THICKNESS = " << (int)originCurve.symbolThickness)
-	// DEBUG(Q_FUNC_INFO << ", BORDER THICKNESS = " << borderScaleFactor * originCurve.symbolThickness/100.*symbol->size()/scaleFactor)
-	// border width (edge thickness in Origin) is given as percentage of the symbol radius
-	const double borderScaleFactor = 5.; // match size
-	pen.setWidthF(borderScaleFactor * originCurve.symbolThickness / 100. * symbol->size() / sizeScaleFactor);
-
 	symbol->setPen(pen);
 
 	// handle unsigned char pointOffset member
