--- conflicted
+++ resolved
@@ -41,21 +41,16 @@
 	Q_ENUMS(FileType)
 
 public:
-	enum FileType{Ascii, Binary, Image, HDF, NETCDF, FITS};
+	enum FileType {Ascii, Binary, Image, HDF, NETCDF, FITS};
 
 	FileDataSource(AbstractScriptingEngine*, const QString& name, bool loading = false);
 	~FileDataSource();
 
-<<<<<<< HEAD
-        static QStringList supportedBaudRates();
-        static QStringList availablePorts();
+	static QStringList supportedBaudRates();
+	static QStringList availablePorts();
 
-		static QStringList fileTypes();
-		static QString fileInfoString(const QString&);
-=======
 	static QStringList fileTypes();
 	static QString fileInfoString(const QString&);
->>>>>>> d9bd0aa4
 
 	void setFileType(const FileType);
 	FileType fileType() const;
