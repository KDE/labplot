--- conflicted
+++ resolved
@@ -615,22 +615,16 @@
 	case FileOrPipe:
 		switch (m_fileType) {
 		case Ascii:
-<<<<<<< HEAD
-			qDebug() << "Reading live ascii file.." ;
-=======
 			DEBUG("Reading live ascii file ..");
->>>>>>> b8621dff
+
 			if (m_readingType == LiveDataSource::ReadingType::WholeFile) {
 				dynamic_cast<AsciiFilter*>(m_filter)->readFromLiveDevice(*m_file, this, 0);
 			} else {
 				bytes = dynamic_cast<AsciiFilter*>(m_filter)->readFromLiveDevice(*m_file, this, m_bytesRead);
 				m_bytesRead += bytes;
 			}
-<<<<<<< HEAD
-			qDebug() << "Read " << bytes << " bytes, in total: " << m_bytesRead;
-=======
+
 			DEBUG("Read " << bytes << " bytes, in total: " << m_bytesRead);
->>>>>>> b8621dff
 
 			break;
 		case Binary:
@@ -688,11 +682,7 @@
  */
 void LiveDataSource::readyRead() {
 	DEBUG("Got new data from the device");
-<<<<<<< HEAD
-	qDebug()<< "Got new data from the device";
-=======
-
->>>>>>> b8621dff
+
 	if (m_fileType == Ascii)
 		dynamic_cast<AsciiFilter*>(m_filter)->readFromLiveDeviceNotFile(*m_device, this);
 	// 	else if (m_fileType == Binary)
