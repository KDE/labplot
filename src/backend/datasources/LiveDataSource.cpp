/***************************************************************************
File		: LiveDataSource.cpp
Project		: LabPlot
Description	: Represents live data source
--------------------------------------------------------------------
Copyright	: (C) 2009-2017 Alexander Semke (alexander.semke@web.de)
Copyright	: (C) 2017 Fabian Kristof (fkristofszabolcs@gmail.com)
Copyright	: (C) 2018 Stefan Gerlach (stefan.gerlach@uni.kn)

***************************************************************************/

/***************************************************************************
*                                                                         *
*  This program is free software; you can redistribute it and/or modify   *
*  it under the terms of the GNU General Public License as published by   *
*  the Free Software Foundation; either version 2 of the License, or      *
*  (at your option) any later version.                                    *
*                                                                         *
*  This program is distributed in the hope that it will be useful,        *
*  but WITHOUT ANY WARRANTY; without even the implied warranty of         *
*  MERCHANTABILITY or FITNESS FOR A PARTICULAR PURPOSE.  See the          *
*  GNU General Public License for more details.                           *
*                                                                         *
*   You should have received a copy of the GNU General Public License     *
*   along with this program; if not, write to the Free Software           *
*   Foundation, Inc., 51 Franklin Street, Fifth Floor,                    *
*   Boston, MA  02110-1301  USA                                           *
*                                                                         *
***************************************************************************/

#include "backend/datasources/LiveDataSource.h"
#include "backend/datasources/filters/AsciiFilter.h"
#include "backend/datasources/filters/FITSFilter.h"
#include "backend/datasources/filters/BinaryFilter.h"
#include "backend/core/Project.h"
#include "kdefrontend/spreadsheet/PlotDataDialog.h"

#include "commonfrontend/spreadsheet/SpreadsheetView.h"



#include <QFileInfo>
#include <QDateTime>
#include <QProcess>
#include <QDir>
#include <QMenu>
#include <QFileSystemWatcher>
#include <QFile>
#include <QTimer>
#include <QMessageBox>

#include <QtSerialPort/QSerialPort>
#include <QtSerialPort/QSerialPortInfo>
#include <QTcpSocket>
#include <QUdpSocket>

#include <QIcon>
#include <QAction>
#include <KLocalizedString>

/*!
  \class LiveDataSource
  \brief Represents data stored in a file. Reading and writing is done with the help of appropriate I/O-filters.

  \ingroup datasources
*/
LiveDataSource::LiveDataSource(AbstractScriptingEngine* engine, const QString& name, bool loading)
	: Spreadsheet(engine, name, loading),
	  m_fileType(Ascii),
	  m_fileWatched(false),
	  m_fileLinked(false),
	  m_paused(false),
	  m_prepared(false),
	  m_keepLastValues(false),
	  m_updateInterval(1000),
//TODO: m_keepNvalues, m_sampleRate, m_port, m_baudRate ?
	  m_bytesRead(0),
	  m_filter(nullptr),
	  m_updateTimer(new QTimer(this)),
	  m_fileSystemWatcher(nullptr),
	  m_file(nullptr),
	  m_localSocket(nullptr),
	  m_tcpSocket(nullptr),
	  m_udpSocket(nullptr),
	  m_serialPort(nullptr),
	  m_device(nullptr) {

	initActions();

	connect(m_updateTimer, &QTimer::timeout, this, &LiveDataSource::read);
}

LiveDataSource::~LiveDataSource() {
	//stop reading before deleting the objects
	pauseReading();

	if (m_filter)
		delete m_filter;

	if (m_fileSystemWatcher)
		delete m_fileSystemWatcher;

	if (m_file)
		delete m_file;

	if (m_localSocket)
		delete m_localSocket;

	if (m_tcpSocket)
		delete m_tcpSocket;

	if (m_serialPort)
		delete m_serialPort;

	delete m_updateTimer;
}

/*!
 * depending on the update type, periodically or on data changes, starts the timer or activates the file watchers, respectively.
 */
void LiveDataSource::ready() {
	DEBUG("LiveDataSource::ready()");
	switch (m_updateType) {
	case TimeInterval:
		m_updateTimer->start(m_updateInterval);
		break;
	case NewData:
		watch();
	}
}

void LiveDataSource::initActions() {
	m_reloadAction = new QAction(QIcon::fromTheme("view-refresh"), i18n("Reload"), this);
	connect(m_reloadAction, &QAction::triggered, this, &LiveDataSource::read);

	m_toggleLinkAction = new QAction(i18n("Link the file"), this);
	m_toggleLinkAction->setCheckable(true);
	connect(m_toggleLinkAction, &QAction::triggered, this, &LiveDataSource::linkToggled);

	m_plotDataAction = new QAction(QIcon::fromTheme("office-chart-line"), i18n("Plot data"), this);
	connect(m_plotDataAction, &QAction::triggered, this, &LiveDataSource::plotData);
}

QWidget* LiveDataSource::view() const {
	if (!m_partView)
		m_partView = new SpreadsheetView(const_cast<LiveDataSource*>(this), true);
	return m_partView;
}

/*!
 * \brief Returns a list with the names of the available ports
 */
QStringList LiveDataSource::availablePorts() {
	QStringList ports;
	qDebug() << "available ports count:" << QSerialPortInfo::availablePorts().size();

	for (const QSerialPortInfo& sp : QSerialPortInfo::availablePorts()) {
		ports.append(sp.portName());

		qDebug() << sp.description();
		qDebug() << sp.manufacturer();
		qDebug() << sp.portName();
		qDebug() << sp.serialNumber();
		qDebug() << sp.systemLocation();
	}

	return ports;
}

/*!
 * \brief Returns a list with the supported baud rates
 */
QStringList LiveDataSource::supportedBaudRates() {
	QStringList baudRates;

	for (const auto& baud : QSerialPortInfo::standardBaudRates())
		baudRates.append(QString::number(baud));
	return baudRates;
}

/*!
 * \brief Updates this data source at this moment
 */
void LiveDataSource::updateNow() {
	DEBUG("LiveDataSource::updateNow() update interval = " << m_updateInterval);
	m_updateTimer->stop();
	read();

	//restart the timer after update
	if (m_updateType == TimeInterval)
		m_updateTimer->start(m_updateInterval);
}

/*!
 * \brief Continue reading from the live data source after it was paused
 */
void LiveDataSource::continueReading() {
	m_paused = false;
	switch (m_updateType) {
	case TimeInterval:
		m_updateTimer->start(m_updateInterval);
<<<<<<< HEAD
	else if (m_updateType == NewData) {
			connect(m_fileSystemWatcher, &QFileSystemWatcher::fileChanged, this, &LiveDataSource::read);
=======
		break;
	case  NewData:
		connect(m_fileSystemWatcher, &QFileSystemWatcher::fileChanged, this, &LiveDataSource::read);
>>>>>>> d1838fe4
	}
}

/*!
 * \brief Pause the reading of the live data source
 */
void LiveDataSource::pauseReading() {
	m_paused = true;
	switch (m_updateType) {
	case TimeInterval:
		m_updateTimer->stop();
<<<<<<< HEAD
	else if (m_updateType == NewData) {
			disconnect(m_fileSystemWatcher, &QFileSystemWatcher::fileChanged, this, &LiveDataSource::read);
=======
		break;
	case NewData:
		disconnect(m_fileSystemWatcher, &QFileSystemWatcher::fileChanged, this, &LiveDataSource::read);
>>>>>>> d1838fe4
	}
}

/*!
  returns the list of all supported data file formats
*/
QStringList LiveDataSource::fileTypes() {
	// see LiveDataSource::FileType
	return (QStringList() << i18n("ASCII data")
	        << i18n("Binary data")
	        << i18n("Image")
	        << i18n("Hierarchical Data Format 5 (HDF5)")
	        << i18n("Network Common Data Format (NetCDF)")
	        << i18n("Flexible Image Transport System Data Format (FITS)")
	        << i18n("ROOT (CERN) Histograms")
	       );
}

void LiveDataSource::setFileName(const QString& name) {
	m_fileName = name;
}

QString LiveDataSource::fileName() const {
	return m_fileName;
}

/*!
 * \brief Sets the local socket's server name to name
 * \param name
 */
void LiveDataSource::setLocalSocketName(const QString& name) {
	m_localSocketName = name;
}

QString LiveDataSource::localSocketName() const {
	return m_localSocketName;
}

void LiveDataSource::setFileType(FileType type) {
	m_fileType = type;
}

LiveDataSource::FileType LiveDataSource::fileType() const {
	return m_fileType;
}

void LiveDataSource::setFilter(AbstractFileFilter* f) {
	m_filter = f;
}

AbstractFileFilter* LiveDataSource::filter() const {
	return m_filter;
}

/*!
  sets whether the file should be watched or not.
  In the first case the data source will be automatically updated on file changes.
*/
void LiveDataSource::setFileWatched(bool b) {
	m_fileWatched = b;
}

bool LiveDataSource::isFileWatched() const {
	return m_fileWatched;
}

/*!
 * \brief Sets whether we'll keep the last values or append it to the previous ones
 * \param keepLastValues
 */
void LiveDataSource::setKeepLastValues(bool keepLastValues) {
	m_keepLastValues = keepLastValues;
}

bool LiveDataSource::keepLastValues() const {
	return m_keepLastValues;
}

/*!
 * \brief Sets the serial port's baud rate
 * \param baudrate
 */
void LiveDataSource::setBaudRate(int baudrate) {
	m_baudRate = baudrate;
}

int LiveDataSource::baudRate() const {
	return m_baudRate;
}

/*!
 * \brief Sets the source's update interval to \c interval
 * \param interval
 */
void LiveDataSource::setUpdateInterval(int interval) {
	m_updateInterval = interval;	
	if(!m_paused)
		m_updateTimer->start(m_updateInterval);
}

int LiveDataSource::updateInterval() const {
	return m_updateInterval;
}

/*!
 * \brief Sets how many values we should store
 * \param keepnvalues
 */
void LiveDataSource::setKeepNvalues(int keepnvalues) {
	m_keepNvalues = keepnvalues;
}

int LiveDataSource::keepNvalues() const {
	return m_keepNvalues;
}

/*!
 * \brief Sets the network socket's port to port
 * \param port
 */
void LiveDataSource::setPort(quint16 port) {
	m_port = port;
}

void LiveDataSource::setBytesRead(qint64 bytes) {
	m_bytesRead = bytes;
}

int LiveDataSource::bytesRead() const {
	return m_bytesRead;
}

int LiveDataSource::port() const {
	return m_port;
}

/*!
 * \brief Sets the serial port's name to name
 * \param name
 */
void LiveDataSource::setSerialPort(const QString& name) {
	m_serialPortName = name;
}

QString LiveDataSource::serialPortName() const {
	return m_serialPortName;
}

bool LiveDataSource::isPaused() const {
	return m_paused;
}

/*!
 * \brief Sets the sample rate to samplerate
 * \param samplerate
 */
void LiveDataSource::setSampleRate(int samplerate) {
	m_sampleRate = samplerate;
}

int LiveDataSource::sampleRate() const {
	return m_sampleRate;
}

/*!
 * \brief Sets the source's type to sourcetype
 * \param sourcetype
 */
void LiveDataSource::setSourceType(SourceType sourcetype) {
	m_sourceType = sourcetype;
}

LiveDataSource::SourceType LiveDataSource::sourceType() const {
	return m_sourceType;
}

/*!
 * \brief Sets the source's reading type to readingType
 * \param readingType
 */
void LiveDataSource::setReadingType(ReadingType readingType) {
	m_readingType = readingType;
}

LiveDataSource::ReadingType LiveDataSource::readingType() const {
	return m_readingType;
}

/*!
 * \brief Sets the source's update type to updatetype and handles this change
 * \param updatetype
 */
void LiveDataSource::setUpdateType(UpdateType updatetype) {
	switch (updatetype) {
	case NewData:
		m_updateTimer->stop();
		if (m_fileSystemWatcher == nullptr)
			watch();
		else
			connect(m_fileSystemWatcher, &QFileSystemWatcher::fileChanged, this, &LiveDataSource::read);
		break;
	case TimeInterval:
		if (m_fileSystemWatcher)
			disconnect(m_fileSystemWatcher, &QFileSystemWatcher::fileChanged, this, &LiveDataSource::read);
	}
	m_updateType = updatetype;
}

LiveDataSource::UpdateType LiveDataSource::updateType() const {
	return m_updateType;
}

/*!
 * \brief Sets the network socket's host
 * \param host
 */
void LiveDataSource::setHost(const QString& host) {
	m_host = host;
}

QString LiveDataSource::host() const {
	return m_host;
}

/*!
  sets whether only a link to the file is saved in the project file (\c b=true)
  or the whole content of the file (\c b=false).
*/
void LiveDataSource::setFileLinked(bool b) {
	m_fileLinked = b;
}

/*!
  returns \c true if only a link to the file is saved in the project file.
  \c false otherwise.
*/
bool LiveDataSource::isFileLinked() const {
	return m_fileLinked;
}

QIcon LiveDataSource::icon() const {
	QIcon icon;
	if (m_fileType == LiveDataSource::Ascii)
		icon = QIcon::fromTheme("text-plain");
	else if (m_fileType == LiveDataSource::Binary)
		icon = QIcon::fromTheme("application-octet-stream");
	else if (m_fileType == LiveDataSource::Image)
		icon = QIcon::fromTheme("image-x-generic");
	// TODO: HDF5, NetCDF, FITS, etc.

	return icon;
}

QMenu* LiveDataSource::createContextMenu() {
	QMenu* menu = AbstractPart::createContextMenu();

	QAction* firstAction = 0;
	// if we're populating the context menu for the project explorer, then
	//there're already actions available there. Skip the first title-action
	//and insert the action at the beginning of the menu.
	if (menu->actions().size() > 1)
		firstAction = menu->actions().at(1);

	menu->insertAction(firstAction, m_plotDataAction);
	menu->insertSeparator(firstAction);

	//TODO: doesnt' always make sense...
// 	if (!m_fileWatched)
// 		menu->insertAction(firstAction, m_reloadAction);
//
// 	m_toggleWatchAction->setChecked(m_fileWatched);
// 	menu->insertAction(firstAction, m_toggleWatchAction);
//
// 	m_toggleLinkAction->setChecked(m_fileLinked);
// 	menu->insertAction(firstAction, m_toggleLinkAction);

	return menu;
}

//##############################################################################
//#################################  SLOTS  ####################################
//##############################################################################

/*
 * called periodically or on new data changes (file changed, new data in the socket, etc.)
 */
void LiveDataSource::read() {
	DEBUG("LiveDataSource::read()");
	if (m_filter == nullptr)
		return;

	//initialize the device (file, socket, serial port), when calling this function for the first time
	if (!m_prepared) {
		DEBUG("	preparing device");
		switch (m_sourceType) {
		case FileOrPipe:
			m_file = new QFile(m_fileName);
			m_device = m_file;
			break;
		case NetworkTcpSocket:
			m_tcpSocket = new QTcpSocket(this);
			m_device = m_tcpSocket;
			m_tcpSocket->connectToHost(m_host, m_port, QIODevice::ReadOnly);

			connect(m_tcpSocket, &QTcpSocket::readyRead, this, &LiveDataSource::readyRead);
			connect(m_tcpSocket, static_cast<void (QTcpSocket::*) (QAbstractSocket::SocketError)>(&QTcpSocket::error), this, &LiveDataSource::tcpSocketError);

			break;
		case NetworkUdpSocket:
			m_udpSocket = new QUdpSocket(this);
			m_device = m_udpSocket;
			m_udpSocket->bind(QHostAddress(m_host), m_port);
			m_udpSocket->connectToHost(m_host, 0, QUdpSocket::ReadOnly);

			connect(m_udpSocket, &QUdpSocket::readyRead, this, &LiveDataSource::readyRead);
			connect(m_udpSocket, static_cast<void (QUdpSocket::*) (QAbstractSocket::SocketError)>(&QUdpSocket::error), this, &LiveDataSource::tcpSocketError);

			break;
		case LocalSocket:
			m_localSocket = new QLocalSocket(this);
			m_device = m_localSocket;
			m_localSocket->connectToServer(m_localSocketName, QLocalSocket::ReadOnly);

			connect(m_localSocket, &QLocalSocket::readyRead, this, &LiveDataSource::readyRead);
			connect(m_localSocket, static_cast<void (QLocalSocket::*) (QLocalSocket::LocalSocketError)>(&QLocalSocket::error), this, &LiveDataSource::localSocketError);

			break;
		case SerialPort:
			m_serialPort = new QSerialPort;
			m_device = m_serialPort;
			m_serialPort->setBaudRate(m_baudRate);
			m_serialPort->setPortName(m_serialPortName);
			connect(m_serialPort, static_cast<void (QSerialPort::*) (QSerialPort::SerialPortError)>(&QSerialPort::error), this, &LiveDataSource::serialPortError);
			connect(m_serialPort, &QSerialPort::readyRead, this, &LiveDataSource::readyRead);
			break;
		case MQTT:
			break;
		}
		m_prepared = true;
	}

	qint64 bytes = 0;

	switch (m_sourceType) {
	case FileOrPipe:
		switch (m_fileType) {
		case Ascii:
			DEBUG("Reading live ascii file ..");

			if (m_readingType == LiveDataSource::ReadingType::WholeFile) {
				dynamic_cast<AsciiFilter*>(m_filter)->readFromLiveDevice(*m_file, this, 0);
			} else {
				bytes = dynamic_cast<AsciiFilter*>(m_filter)->readFromLiveDevice(*m_file, this, m_bytesRead);
				m_bytesRead += bytes;
			}

			DEBUG("Read " << bytes << " bytes, in total: " << m_bytesRead);

			break;
		case Binary:
			//bytes = dynamic_cast<BinaryFilter*>(m_filter)->readFromLiveDevice(*m_file, this, m_bytesRead);
			m_bytesRead += bytes;
		case Image:
		case HDF5:
		case NETCDF:
		case FITS:
		case ROOT:
			break;
		}
		break;
	case NetworkTcpSocket:
		DEBUG("reading from TCP socket. state before abort = " << m_tcpSocket->state());
		m_tcpSocket->abort();
		m_tcpSocket->connectToHost(m_host, m_port, QIODevice::ReadOnly);
		DEBUG("reading from TCP socket. state after reconnect = " << m_tcpSocket->state());
		break;
	case NetworkUdpSocket:
		DEBUG("reading from UDP socket. state before abort = " << m_udpSocket->state());
		m_udpSocket->abort();
		m_udpSocket->bind(QHostAddress(m_host), m_port);
		m_udpSocket->connectToHost(m_host, 0, QUdpSocket::ReadOnly);
		DEBUG("reading from UDP socket. state after reconnect = " << m_udpSocket->state());
		break;
	case LocalSocket:
		DEBUG("reading from local socket. state before abort = " << m_localSocket->state());
		m_localSocket->abort();
		m_localSocket->connectToServer(m_localSocketName, QLocalSocket::ReadOnly);
		DEBUG("reading from local socket. state after reconnect = " << m_localSocket->state());
		break;
	case SerialPort:
		DEBUG("reading from the serial port");
		m_serialPort->setBaudRate(m_baudRate);
		m_serialPort->setPortName(m_serialPortName);
		m_device = m_serialPort;
		//TODO
		break;
	case MQTT:
		break;	
	}
}

/*!
 * Slot for the signal that is emitted once every time new data is available for reading from the device.
 * It will only be emitted again once new data is available, such as when a new payload of network data has arrived on the network socket,
 * or when a new block of data has been appended to your device.
 */
void LiveDataSource::readyRead() {
	DEBUG("LiveDataSource::readyRead() update type = " << m_updateType);

	if (m_fileType == Ascii)
		dynamic_cast<AsciiFilter*>(m_filter)->readFromLiveDeviceNotFile(*m_device, this);
<<<<<<< HEAD
	// 	else if (m_fileType == Binary)
=======
//TODO:	else if (m_fileType == Binary)
>>>>>>> d1838fe4
	//  dynamic_cast<BinaryFilter*>(m_filter)->readFromLiveDeviceNotFile(*m_device, this);

	//since we won't have the timer to call read() where we create new connections
	//for sequencial devices in read() we just request data/connect to servers
	if (m_updateType == NewData)
		read();
}

void LiveDataSource::localSocketError(QLocalSocket::LocalSocketError socketError) {
	Q_UNUSED(socketError);
	/*disconnect(m_localSocket, SIGNAL(error(QLocalSocket::LocalSocketError)), this, SLOT(localSocketError(QLocalSocket::LocalSocketError)));
	disconnect(m_localSocket, SIGNAL(readyRead()), this, SLOT(readyRead()));*/

	/*switch (socketError) {
	case QLocalSocket::ServerNotFoundError:
		QMessageBox::critical(0, i18n("Local Socket Error"),
		                      i18n("The socket was not found. Please check the socket name."));
		break;
	case QLocalSocket::ConnectionRefusedError:
		QMessageBox::critical(0, i18n("Local Socket Error"),
		                      i18n("The connection was refused by the peer"));
		break;
	case QLocalSocket::PeerClosedError:
		QMessageBox::critical(0, i18n("Local Socket Error"),
		                      i18n("The socket has closed the connection."));
		break;
	default:
		QMessageBox::critical(0, i18n("Local Socket Error"),
		                      i18n("The following error occurred: %1.", m_localSocket->errorString()));
	}*/
}

void LiveDataSource::tcpSocketError(QAbstractSocket::SocketError socketError) {
	Q_UNUSED(socketError);
	/*switch (socketError) {
	case QAbstractSocket::ConnectionRefusedError:
		QMessageBox::critical(0, i18n("TCP Socket Error"),
		                      i18n("The connection was refused by the peer. Make sure the server is running and check the host name and port settings."));
		break;
	case QAbstractSocket::RemoteHostClosedError:
		QMessageBox::critical(0, i18n("TCP Socket Error"),
		                      i18n("The remote host closed the connection."));
		break;
	case QAbstractSocket::HostNotFoundError:
		QMessageBox::critical(0, i18n("TCP Socket Error"),
		                      i18n("The host was not found. Please check the host name and port settings."));
		break;
	default:
		QMessageBox::critical(0, i18n("TCP Socket Error"),
		                      i18n("The following error occurred: %1.", m_tcpSocket->errorString()));
	}*/
}

void LiveDataSource::serialPortError(QSerialPort::SerialPortError serialPortError) {
	switch (serialPortError) {
	case QSerialPort::DeviceNotFoundError:
		QMessageBox::critical(0, i18n("Serial Port Error"), i18n("Failed to open the device."));
		break;
	case QSerialPort::PermissionError:
		QMessageBox::critical(0, i18n("Serial Port Error"),
			i18n("Failed to open the device. Please check your permissions on this device."));
		break;
	case QSerialPort::OpenError:
		QMessageBox::critical(0, i18n("Serial Port Error"), i18n("Device already opened."));
		break;
	case QSerialPort::NotOpenError:
		QMessageBox::critical(0, i18n("Serial Port Error"), i18n("The device is not opened."));
		break;
	case QSerialPort::ReadError:
		QMessageBox::critical(0, i18n("Serial Port Error"), i18n("Failed to read data."));
		break;
	case QSerialPort::ResourceError:
		QMessageBox::critical(0, i18n("Serial Port Error"), i18n("Failed to read data. The device is removed."));
		break;
	case QSerialPort::TimeoutError:
		QMessageBox::critical(0, i18n("Serial Port Error"), i18n("The device timed out."));
		break;
#ifndef _MSC_VER
	//MSVC complains about the usage of deprecated enums, g++ and clang complain about missing enums
	case QSerialPort::ParityError:
	case QSerialPort::FramingError:
	case QSerialPort::BreakConditionError:
#endif
	case QSerialPort::WriteError:
	case QSerialPort::UnsupportedOperationError:
	case QSerialPort::UnknownError:
		QMessageBox::critical(0, i18n("Serial Port Error"),
			i18n("The following error occurred: %1.", m_serialPort->errorString()));
		break;
	case QSerialPort::NoError:
		break;
	}
}

void LiveDataSource::watchToggled() {
	m_fileWatched = !m_fileWatched;
	watch();
	project()->setChanged(true);
}

void LiveDataSource::linkToggled() {
	m_fileLinked = !m_fileLinked;
	project()->setChanged(true);
}

//watch the file upon reading for changes if required
void LiveDataSource::watch() {
	DEBUG("LiveDataSource::watch() file name = " << m_fileName.toStdString());
	if (m_fileWatched) {
		if (!m_fileSystemWatcher) {
			m_fileSystemWatcher = new QFileSystemWatcher;
			connect(m_fileSystemWatcher, &QFileSystemWatcher::fileChanged, this, &LiveDataSource::read);
		}

		if ( !m_fileSystemWatcher->files().contains(m_fileName) )
			m_fileSystemWatcher->addPath(m_fileName);
	} else {
		if (m_fileSystemWatcher)
			m_fileSystemWatcher->removePath(m_fileName);
	}
}

/*!
    returns a string containing the general information about the file \c name
    and some content specific information
    (number of columns and lines for ASCII, color-depth for images etc.).
 */
QString LiveDataSource::fileInfoString(const QString &name) {
	QString infoString;
	QFileInfo fileInfo;
	QString fileTypeString;
	QIODevice *file = new QFile(name);

	QString fileName;
#ifdef Q_OS_WIN
	if (name.at(1) != QLatin1Char(':'))
		fileName = QDir::homePath() + name;
	else
		fileName = name;
#else
	if (name.at(0) != QDir::separator())
		fileName = QDir::homePath() + QDir::separator() + name;
	else
		fileName = name;
#endif
	if(file==0)
		file = new QFile(fileName);

	if (file->open(QIODevice::ReadOnly)) {
		QStringList infoStrings;

		//general information about the file
		infoStrings << "<u><b>" + fileName + "</b></u><br>";
		fileInfo.setFile(fileName);

		infoStrings << i18n("Readable: %1", fileInfo.isReadable() ? i18n("yes") : i18n("no"));
		infoStrings << i18n("Writable: %1", fileInfo.isWritable() ? i18n("yes") : i18n("no"));
		infoStrings << i18n("Executable: %1", fileInfo.isExecutable() ? i18n("yes") : i18n("no"));

		infoStrings << i18n("Created: %1", fileInfo.created().toString());
		infoStrings << i18n("Last modified: %1", fileInfo.lastModified().toString());
		infoStrings << i18n("Last read: %1", fileInfo.lastRead().toString());
		infoStrings << i18n("Owner: %1", fileInfo.owner());
		infoStrings << i18n("Group: %1", fileInfo.group());
		infoStrings << i18n("Size: %1", i18np("%1 cByte", "%1 cBytes", fileInfo.size()));

#ifdef HAVE_FITS
		if (fileName.endsWith(QLatin1String(".fits"))) {
			infoStrings << i18n("Images: %1", QString::number(FITSFilter::imagesCount(fileName) ));
			infoStrings << i18n("Tables: %1", QString::number(FITSFilter::tablesCount(fileName) ));
		}
#endif

		// file type and type specific information about the file
#ifdef Q_OS_LINUX
		QProcess *proc = new QProcess();
		QStringList args;
		args<<"-b"<<fileName;
		proc->start( "file", args);

		if(proc->waitForReadyRead(1000) == false)
			infoStrings << i18n("Could not open file %1 for reading.", fileName);
		else {
			fileTypeString = proc->readLine();
			if( fileTypeString.contains(i18n("cannot open")) )
				fileTypeString="";
			else {
				fileTypeString.remove(fileTypeString.length()-1,1);	// remove '\n'
			}
		}
		infoStrings << i18n("File type: %1", fileTypeString);
#endif

		//TODO depending on the file type, generate additional information about the file:
		//Number of lines for ASCII, color-depth for images etc. Use the specific filters here.
		// port the old labplot1.6 code.
		if( fileTypeString.contains("ASCII")) {
			infoStrings << "<br/>";
			//TODO: consider choosen separator
			infoStrings << i18n("Number of columns: %1", AsciiFilter::columnNumber(fileName));

			infoStrings << i18n("Number of lines: %1", AsciiFilter::lineNumber(fileName));
		}
		infoString += infoStrings.join("<br/>");
	} else
		infoString += i18n("Could not open file %1 for reading.", fileName);

	return infoString;
}

void LiveDataSource::plotData() {
	PlotDataDialog* dlg = new PlotDataDialog(this);
	dlg->exec();
}

//##############################################################################
//##################  Serialization/Deserialization  ###########################
//##############################################################################
/*!
  Saves as XML.
 */
void LiveDataSource::save(QXmlStreamWriter* writer) const {
	writer->writeStartElement("LiveDataSource");
	writeBasicAttributes(writer);
	writeCommentElement(writer);

	//general
	writer->writeStartElement("general");
	writer->writeAttribute("fileName", m_fileName);
	writer->writeAttribute("fileType", QString::number(m_fileType));
	writer->writeAttribute("fileWatched", QString::number(m_fileWatched));
	writer->writeAttribute("fileLinked", QString::number(m_fileLinked));
	writer->writeAttribute("updateType", QString::number(m_updateType));
	writer->writeAttribute("readingType", QString::number(m_readingType));
	writer->writeAttribute("sourceType", QString::number(m_sourceType));
	writer->writeAttribute("keepValues", QString::number(m_keepNvalues));

	if (m_updateType == TimeInterval)
		writer->writeAttribute("updateInterval", QString::number(m_updateInterval));

	if (m_readingType != TillEnd)
		writer->writeAttribute("sampleRate", QString::number(m_sampleRate));

	switch (m_sourceType) {
	case SerialPort:
		writer->writeAttribute("baudRate", QString::number(m_baudRate));
		writer->writeAttribute("serialPortName", m_serialPortName);

		break;
	case NetworkTcpSocket:
	case NetworkUdpSocket:
		writer->writeAttribute("host", m_host);
		writer->writeAttribute("port", QString::number(m_port));
		break;
	case FileOrPipe:
		break;
	case LocalSocket:
		break;
	case MQTT:
		break;
	default:
		break;
	}

	writer->writeEndElement();

	//filter
	m_filter->save(writer);

	//columns
	if (!m_fileLinked) {
		for (auto* col : children<Column>(IncludeHidden))
			col->save(writer);
	}

	writer->writeEndElement(); // "LiveDataSource"
}

/*!
  Loads from XML.
*/
bool LiveDataSource::load(XmlStreamReader* reader, bool preview) {
	if (!readBasicAttributes(reader))
		return false;

	KLocalizedString attributeWarning = ki18n("Attribute '%1' missing or empty, default value is used");
	QXmlStreamAttributes attribs;
	QString str;

	while (!reader->atEnd()) {
		reader->readNext();
		if (reader->isEndElement() && reader->name() == "LiveDataSource")
			break;

		if (!reader->isStartElement())
			continue;

		if (reader->name() == "comment") {
			if (!readCommentElement(reader))
				return false;
		} else if (reader->name() == "general") {
			attribs = reader->attributes();

			str = attribs.value("fileName").toString();
			if(str.isEmpty())
				reader->raiseWarning(attributeWarning.subs("fileName").toString());
			else
				m_fileName = str;

			str = attribs.value("fileType").toString();
			if(str.isEmpty())
				reader->raiseWarning(attributeWarning.subs("fileType").toString());
			else
				m_fileType = (FileType)str.toInt();

			str = attribs.value("fileWatched").toString();
			if(str.isEmpty())
				reader->raiseWarning(attributeWarning.subs("fileWatched").toString());
			else
				m_fileWatched = str.toInt();

			str = attribs.value("fileLinked").toString();
			if(str.isEmpty())
				reader->raiseWarning(attributeWarning.subs("fileLinked").toString());
			else
				m_fileLinked = str.toInt();

			str = attribs.value("updateType").toString();
			if(str.isEmpty())
				reader->raiseWarning(attributeWarning.subs("updateType").toString());
			else
				m_updateType =  static_cast<UpdateType>(str.toInt());

			str = attribs.value("sourceType").toString();
			if(str.isEmpty())
				reader->raiseWarning(attributeWarning.subs("sourceType").toString());
			else
				m_sourceType =  static_cast<SourceType>(str.toInt());

			str = attribs.value("readingType").toString();
			if(str.isEmpty())
				reader->raiseWarning(attributeWarning.subs("readingType").toString());
			else
				m_readingType =  static_cast<ReadingType>(str.toInt());

			if (m_updateType == TimeInterval) {
				str = attribs.value("updateInterval").toString();
				if(str.isEmpty())
					reader->raiseWarning(attributeWarning.subs("updateInterval").toString());
				else
					m_updateInterval = str.toInt();
			}

			if (m_readingType != TillEnd) {
				str = attribs.value("sampleRate").toString();
				if(str.isEmpty())
					reader->raiseWarning(attributeWarning.subs("sampleRate").toString());
				else
					m_sampleRate = str.toInt();
			}

			switch (m_sourceType) {
			case SerialPort:
				str = attribs.value("baudRate").toString();
				if(str.isEmpty())
					reader->raiseWarning(attributeWarning.subs("baudRate").toString());
				else
					m_baudRate = str.toInt();

				str = attribs.value("serialPortName").toString();
				if(str.isEmpty())
					reader->raiseWarning(attributeWarning.subs("serialPortName").toString());
				else
					m_serialPortName = str;

				break;
			case NetworkTcpSocket:
			case NetworkUdpSocket:
				str = attribs.value("host").toString();
				if(str.isEmpty())
					reader->raiseWarning(attributeWarning.subs("host").toString());
				else
					m_host = str;

				str = attribs.value("port").toString();
				if(str.isEmpty())
					reader->raiseWarning(attributeWarning.subs("port").toString());
				else
					m_host = str;
				break;
			case MQTT:
				break;
			case FileOrPipe:
				break;
			case LocalSocket:
				break;
			default:
				break;
			}

		} else if (reader->name() == "asciiFilter") {
			m_filter = new AsciiFilter();
			if (!m_filter->load(reader))
				return false;
		} else if(reader->name() == "column") {
			Column* column = new Column("", AbstractColumn::Text);
			if (!column->load(reader, preview)) {
				delete column;
				setColumnCount(0);
				return false;
			}
			addChild(column);
		} else {// unknown element
			reader->raiseWarning(i18n("unknown element '%1'", reader->name().toString()));
			if (!reader->skipToEndElement()) return false;
		}
	}

	//read the content of the file if it was only linked
	if (m_fileLinked)
		this->read();

	return !reader->hasError();
}<|MERGE_RESOLUTION|>--- conflicted
+++ resolved
@@ -199,14 +199,9 @@
 	switch (m_updateType) {
 	case TimeInterval:
 		m_updateTimer->start(m_updateInterval);
-<<<<<<< HEAD
-	else if (m_updateType == NewData) {
-			connect(m_fileSystemWatcher, &QFileSystemWatcher::fileChanged, this, &LiveDataSource::read);
-=======
 		break;
 	case  NewData:
 		connect(m_fileSystemWatcher, &QFileSystemWatcher::fileChanged, this, &LiveDataSource::read);
->>>>>>> d1838fe4
 	}
 }
 
@@ -218,14 +213,9 @@
 	switch (m_updateType) {
 	case TimeInterval:
 		m_updateTimer->stop();
-<<<<<<< HEAD
-	else if (m_updateType == NewData) {
-			disconnect(m_fileSystemWatcher, &QFileSystemWatcher::fileChanged, this, &LiveDataSource::read);
-=======
 		break;
 	case NewData:
 		disconnect(m_fileSystemWatcher, &QFileSystemWatcher::fileChanged, this, &LiveDataSource::read);
->>>>>>> d1838fe4
 	}
 }
 
@@ -637,11 +627,8 @@
 
 	if (m_fileType == Ascii)
 		dynamic_cast<AsciiFilter*>(m_filter)->readFromLiveDeviceNotFile(*m_device, this);
-<<<<<<< HEAD
-	// 	else if (m_fileType == Binary)
-=======
 //TODO:	else if (m_fileType == Binary)
->>>>>>> d1838fe4
+
 	//  dynamic_cast<BinaryFilter*>(m_filter)->readFromLiveDeviceNotFile(*m_device, this);
 
 	//since we won't have the timer to call read() where we create new connections
