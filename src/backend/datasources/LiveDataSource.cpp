--- conflicted
+++ resolved
@@ -637,15 +637,10 @@
 
 	if (m_fileType == AbstractFileFilter::Ascii)
 		dynamic_cast<AsciiFilter*>(m_filter)->readFromLiveDeviceNotFile(*m_device, this);
-<<<<<<< HEAD
-//TODO:	else if (m_fileType == Binary)
-
-	//  dynamic_cast<BinaryFilter*>(m_filter)->readFromLiveDeviceNotFile(*m_device, this);
-=======
+
 //TODO: not implemented yet
 //	else if (m_fileType == AbstractFileFilter::Binary)
 //		dynamic_cast<BinaryFilter*>(m_filter)->readFromLiveDeviceNotFile(*m_device, this);
->>>>>>> b8de1239
 
 	//since we won't have the timer to call read() where we create new connections
 	//for sequencial devices in read() we just request data/connect to servers
