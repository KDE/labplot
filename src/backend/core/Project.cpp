/*
	File                 : Project.cpp
	Project              : LabPlot
	Description          : Represents a LabPlot project.
	--------------------------------------------------------------------
	SPDX-FileCopyrightText: 2021 Stefan Gerlach <stefan.gerlach@uni.kn>
	SPDX-FileCopyrightText: 2011-2025 Alexander Semke <alexander.semke@web.de>
	SPDX-FileCopyrightText: 2007-2008 Tilman Benkert <thzs@gmx.net>
	SPDX-FileCopyrightText: 2007 Knut Franke <knut.franke@gmx.de>

	SPDX-License-Identifier: GPL-2.0-or-later
*/
#include "backend/core/Project.h"
#include "backend/core/Settings.h"
#include "backend/lib/XmlStreamReader.h"
#include "backend/lib/commandtemplates.h"
#include "backend/pivot/PivotTable.h"
#include "backend/spreadsheet/Spreadsheet.h"
#ifndef SDK
#include "backend/statistics/HypothesisTest.h"
#endif
#include "backend/worksheet/InfoElement.h"
#include "backend/worksheet/Worksheet.h"
#include "backend/worksheet/plots/cartesian/BarPlot.h"
#include "backend/worksheet/plots/cartesian/BoxPlot.h"
#include "backend/worksheet/plots/cartesian/CartesianPlot.h"
#include "backend/worksheet/plots/cartesian/ErrorBar.h"
#include "backend/worksheet/plots/cartesian/Histogram.h"
#include "backend/worksheet/plots/cartesian/KDEPlot.h"
#include "backend/worksheet/plots/cartesian/LollipopPlot.h"
#include "backend/worksheet/plots/cartesian/ProcessBehaviorChart.h"
#include "backend/worksheet/plots/cartesian/QQPlot.h"
#include "backend/worksheet/plots/cartesian/RunChart.h"
#include "backend/worksheet/plots/cartesian/Value.h"
#include "backend/worksheet/plots/cartesian/XYFitCurve.h"
#include "backend/worksheet/plots/cartesian/XYFunctionCurve.h"
#ifdef HAVE_LIBORIGIN
#include "backend/datasources/projects/OriginProjectParser.h"
#endif

#ifndef SDK
#include "backend/datapicker/DatapickerCurve.h"
#include "backend/datasources/LiveDataSource.h"
#ifdef HAVE_MQTT
#include "backend/datasources/MQTTClient.h"
#endif
#endif

#include <KCompressionDevice>
#include <KConfig>
#include <KConfigGroup>
#include <KLocalizedString>
#include <KMessageBox>
#include <kwidgetsaddons_version.h>

#include <QBuffer>
#include <QDateTime>
#include <QFile>
#include <QFileInfo>
#include <QMenu>
#include <QMimeData>
#include <QThreadPool>
#include <QUndoStack>

// required to parse Cantor and Jupyter files
#ifdef HAVE_CANTOR_LIBS
#include "backend/notebook/Notebook.h"
#include <KZip>
#include <QDomDocument>
#include <QJsonDocument>
#include <QJsonObject>
#include <QJsonParseError>
#endif

namespace {
// xmlVersion of this labplot version
// the project version will be compared with this.
// if you make any incompatible changes to the xmlfile
// or the function in labplot, increase this number.
int buildXmlVersion = 16;
}

/**
 * \class Project
 * \ingroup core
 * \brief Represents a project.
 *
 * Project represents the root node of all objects created during the runtime of the program.
 * Manages also the undo stack.
 */

/**
 * \enum Project::MdiWindowVisibility
 * \brief MDI subwindow visibility setting
 */
/**
 * \var Project::folderOnly
 * \brief only show MDI windows corresponding to Parts in the current folder
 */
/**
 * \var Project::foldAndSubfolders
 * \brief show MDI windows corresponding to Parts in the current folder and its subfolders
 */
/**
 * \var Project::allMdiWindows
 * \brief show MDI windows for all Parts in the project simultaneously
 */

class ProjectPrivate {
public:
	explicit ProjectPrivate(Project* owner)
		: modificationTime(QDateTime::currentDateTime())
		, q(owner) {
		setVersion(QStringLiteral(LVERSION));
	}
	QString name() const {
		return q->name();
	}

	bool setVersion(const QString& v) const {
		versionString = v;
		auto l = v.split(QLatin1Char('.'));
		const int count = l.count();
		int major = 0;
		int minor = 0;
		int patch = 0;
		bool ok;

		if (count > 0) {
			major = l.at(0).toInt(&ok);
			if (!ok)
				return false;
		}

		if (count > 1) {
			minor = l.at(1).toInt(&ok);
			if (!ok)
				return false;
		}

		if (count > 2) {
			patch = l.at(2).toInt(&ok);
			if (!ok)
				return false;
		}

		m_versionNumber = QT_VERSION_CHECK(major, minor, patch);
		return true;
	}

	static QString version() {
		return versionString;
	}

	static int versionNumber() {
		return m_versionNumber;
	}

	static int xmlVersion() {
		return mXmlVersion;
	}

	Project::DockVisibility dockVisibility{Project::DockVisibility::folderOnly};
	bool changed{false};
	bool aspectAddedSignalSuppressed{false};

	static int m_versionNumber;
	static int mXmlVersion;
	static QString versionString;

	bool saveData{true}; // Save column and matrix data in the file. If false, the data gets not stored in the saved file
	bool fileCompression{true};
	QDateTime modificationTime;
	Project* const q;
	QString fileName;
	QString author;
	QString dockWidgetState;
	bool saveDefaultDockWidgetState{false};
	QString defaultDockWidgetState;
	bool saveCalculations{true};
	QUndoStack undo_stack;
};

int ProjectPrivate::m_versionNumber = 0;
QString ProjectPrivate::versionString = QString();
int ProjectPrivate::mXmlVersion = buildXmlVersion;

Project::Project()
	: Folder(i18n("Project"), AspectType::Project)
	, d_ptr(new ProjectPrivate(this)) {
#ifdef SDK
	qRegisterMetaType<const AbstractAspect*>("const AbstractAspect*");
	qRegisterMetaType<const AbstractColumn*>("const AbstractColumn*");
#endif
	Q_D(Project);

	QString user = qEnvironmentVariable("USER"); // !Windows
	if (user.isEmpty())
		user = qEnvironmentVariable("USERNAME"); // Windows
	d->author = std::move(user);

	// we don't have direct access to the members name and comment
	//->temporary disable the undo stack and call the setters
	setUndoAware(false);
	setIsLoading(true);

	const auto& group = Settings::group(QStringLiteral("Settings_General"));
	setSaveDefaultDockWidgetState(group.readEntry(QStringLiteral("SaveDefaultDockWidgetState"), false));
	setSaveCalculations(group.readEntry(QStringLiteral("SaveCalculations"), true));

	setUndoAware(true);
	setIsLoading(false);
	d->changed = false;

	connect(this, &Project::aspectDescriptionChanged, this, &Project::descriptionChanged);
	connect(this, &Project::childAspectAdded, this, &Project::aspectAddedSlot);
}

Project::~Project() {
	Q_D(Project);
	Q_EMIT aboutToClose();
#ifndef SDK
	// if the project is being closed and the live data sources still continue reading the data,
	// the dependent objects (columns, etc.), which are already deleted maybe here,  are still being notified about the changes.
	//->stop reading the live data sources prior to deleting all objects.
	for (auto* lds : children<LiveDataSource>())
		lds->pauseReading();

#ifdef HAVE_MQTT
	for (auto* client : children<MQTTClient>())
		client->pauseReading();
#endif
#endif
	// if the project is being closed, in Worksheet the scene items are being removed and the selection in the view can change.
	// don't react on these changes since this can lead crashes (worksheet object is already in the destructor).
	//->notify all worksheets about the project being closed.
	for (auto* w : children<Worksheet>(ChildIndexFlag::Recursive))
		w->setIsClosing();

	d->undo_stack.clear();
	delete d;
}

QString Project::version() {
	return ProjectPrivate::version();
}

int Project::versionNumber() {
	return ProjectPrivate::versionNumber();
}

int Project::xmlVersion() {
	return ProjectPrivate::xmlVersion();
}

void Project::setXmlVersion(int version) {
	ProjectPrivate::mXmlVersion = version;
}

int Project::currentBuildXmlVersion() {
	return buildXmlVersion;
}

QUndoStack* Project::undoStack() const {
	// Q_D(const Project);
	return &d_ptr->undo_stack;
}

QMenu* Project::createContextMenu() {
	QMenu* menu = AbstractAspect::createContextMenu(); // add default actions from Aspect
	Q_EMIT requestProjectContextMenu(menu); // add the actions from MainWin
	return menu;
}

QMenu* Project::createFolderContextMenu(const Folder* folder) {
	QMenu* menu = const_cast<Folder*>(folder)->AbstractAspect::createContextMenu();
	Q_EMIT requestFolderContextMenu(folder, menu);
	return menu;
}

void Project::setDockVisibility(DockVisibility visibility) {
	Q_D(Project);
	d->dockVisibility = visibility;
	Q_EMIT mdiWindowVisibilityChanged();
}

Project::DockVisibility Project::dockVisibility() const {
	Q_D(const Project);
	return d->dockVisibility;
}

CLASS_D_ACCESSOR_IMPL(Project, QString, fileName, FileName, fileName)
BASIC_D_READER_IMPL(Project, QString, author, author)
CLASS_D_ACCESSOR_IMPL(Project, QDateTime, modificationTime, ModificationTime, modificationTime)
CLASS_D_ACCESSOR_IMPL(Project, QString, dockWidgetState, DockWidgetState, dockWidgetState)
BASIC_D_READER_IMPL(Project, bool, saveDefaultDockWidgetState, saveDefaultDockWidgetState)
CLASS_D_ACCESSOR_IMPL(Project, QString, defaultDockWidgetState, DefaultDockWidgetState, defaultDockWidgetState)
BASIC_D_READER_IMPL(Project, bool, saveCalculations, saveCalculations)
BASIC_D_READER_IMPL(Project, bool, fileCompression, fileCompression)
BASIC_D_READER_IMPL(Project, bool, saveData, saveData)

STD_SETTER_CMD_IMPL_S(Project, SetAuthor, QString, author)
void Project::setAuthor(const QString& author) {
	Q_D(Project);
	if (author != d->author)
		exec(new ProjectSetAuthorCmd(d, author, ki18n("%1: set author")));
}

STD_SETTER_CMD_IMPL_S(Project, SetSaveDefaultDockWidgetState, bool, saveDefaultDockWidgetState)
void Project::setSaveDefaultDockWidgetState(bool save) {
	Q_D(Project);
	if (save != d->saveDefaultDockWidgetState)
		exec(new ProjectSetSaveDefaultDockWidgetStateCmd(d, save, ki18n("%1: save dock state changed")));
}

STD_SETTER_CMD_IMPL_S(Project, SetSaveCalculations, bool, saveCalculations)
void Project::setSaveCalculations(bool save) {
	Q_D(Project);
	if (save != d->saveCalculations)
		exec(new ProjectSetSaveCalculationsCmd(d, save, ki18n("%1: save calculation changed")));
}

void Project::setFileCompression(bool compression) {
	Q_D(Project);
	// No Undo command, because we don't have this on the stack since it could be changed easily unintentionally
	d->fileCompression = compression;
	setProjectChanged(true);
}

void Project::setSaveData(bool save) {
	Q_D(Project);
	// No Undo command, because we don't have this on the stack since it could be changed easily unintentionally
	d->saveData = save;
	setProjectChanged(true);
}

void Project::setChanged(const bool value) {
	if (isLoading())
		return;

	Q_D(Project);

	d->changed = value;

	if (value)
		Q_EMIT changed();
}

void Project::setSuppressAspectAddedSignal(bool value) {
	Q_D(Project);
	d->aspectAddedSignalSuppressed = value;
}

bool Project::aspectAddedSignalSuppressed() const {
	Q_D(const Project);
	return d->aspectAddedSignalSuppressed;
}

bool Project::hasChanged() const {
	Q_D(const Project);
	return d->changed;
}

/*!
 * \brief Project::updateDependencies
 * Notify that WorksheetElements are updated. This is required if the element
 * is not a child of another element, like a XYCurve for an InfoElement, ...
 * \param changedElements
 */
template<typename T>
void Project::updateDependencies(const QVector<const AbstractAspect*> changedAspects) {
	if (!changedAspects.isEmpty()) {
		// if a new aspect was added, check whether the aspect names match the missing
		// names in the other aspects and update the dependencies
		const auto& children = this->children<T>(ChildIndexFlag::Recursive);

		for (const auto* changedAspect : changedAspects) {
			const auto& changedAspectPath = changedAspect->path();
			for (auto* child : children)
				child->handleAspectUpdated(changedAspectPath, changedAspect);
		}
	}
}

/*!
 * \brief Project::descriptionChanged
 * This function is called, when an object changes its name. When a column changed its name and wasn't connected
 * before to the curve/column(formula), this is updated in this function.
 *
 * Example: curve needs "column1"
 * An Existing column is called "column2". This existing column will be renamed to "column1". Now the column shall be connected to the curve
 * \param aspect
 */
void Project::descriptionChanged(const AbstractAspect* aspect) {
	if (isLoading())
		return;

	updateDependencies<Column>({aspect}); // notify all columns
	updateDependencies<WorksheetElement>({aspect}); // notify all worksheetelements
	updateDependencies<Spreadsheet>({aspect}); // notify all spreadsheets. Linked spreadsheets

	Q_D(Project);
	d->changed = true;
	Q_EMIT changed();
}

/*!
 * \brief Project::aspectAddedSlot
 * When adding new columns, these should be connected to the corresponding curves
 * \param aspect
 */
void Project::aspectAddedSlot(const AbstractAspect* aspect) {
	if (isLoading())
		return;

	updateDependencies<Column>({aspect});
	updateDependencies<WorksheetElement>({aspect});
	updateDependencies<Spreadsheet>({aspect});

	if (aspect->inherits(AspectType::Spreadsheet)) {
		const auto* spreadsheet = static_cast<const Spreadsheet*>(aspect);

		// if a new spreadsheet was added, check whether the spreadsheet name match the missing
		// name in a linked spreadsheet, etc. and update the dependencies
		connect(spreadsheet, &Spreadsheet::aboutToResize, [this]() {
			const auto& wes = children<WorksheetElement>(AbstractAspect::ChildIndexFlag::Recursive);
			for (auto* we : wes)
				we->setSuppressRetransform(true);
		});
		connect(spreadsheet, &Spreadsheet::resizeFinished, [this]() {
			const auto& wes = children<WorksheetElement>(AbstractAspect::ChildIndexFlag::Recursive);
			for (auto* we : wes)
				we->setSuppressRetransform(false);
		});

		// notify all worksheet elements about all new columns, so the plots, etc. can be updated again
		const auto& columns = spreadsheet->children<Column>();
		for (const auto* column : columns)
			updateDependencies<WorksheetElement>({column});
	}
}

void Project::navigateTo(const QString& path) {
	Q_EMIT requestNavigateTo(path);
}

/*!
 * returns \c true if the project file \fileName has a supported format and can be opened in LabPlot directly,
 * returns \c false otherwise.
 */
bool Project::isSupportedProject(const QString& fileName) {
	bool open = Project::isLabPlotProject(fileName);
#ifdef HAVE_LIBORIGIN
	if (!open)
		open = OriginProjectParser::isOriginProject(fileName);
#endif

#ifdef HAVE_CANTOR_LIBS
	if (!open) {
		QFileInfo fi(fileName);
		open = (fi.completeSuffix() == QLatin1String("cws")) || (fi.completeSuffix() == QLatin1String("ipynb"));
	}
#endif

	return open;
}

bool Project::isLabPlotProject(const QString& fileName) {
	return fileName.endsWith(QStringLiteral(".lml"), Qt::CaseInsensitive) || fileName.endsWith(QStringLiteral(".lml.gz"), Qt::CaseInsensitive)
		|| fileName.endsWith(QStringLiteral(".lml.bz2"), Qt::CaseInsensitive) || fileName.endsWith(QStringLiteral(".lml.xz"), Qt::CaseInsensitive);
}

QString Project::supportedExtensions() {
	static const QString extensions = QStringLiteral("*.lml *.lml.gz *.lml.bz2 *.lml.xz *.LML *.LML.GZ *.LML.BZ2 *.LML.XZ");
	return extensions;
}

QVector<quintptr> Project::droppedAspects(const QMimeData* mimeData) {
	auto data = mimeData->data(QLatin1String("labplot-dnd"));
	QDataStream stream(&data, QIODevice::ReadOnly);

	// read the project pointer first
	quintptr project = 0;
	stream >> project;

	// read the pointers of the dragged aspects
	QVector<quintptr> vec;
	stream >> vec;

	return vec;
}

// ##############################################################################
// ##################  Serialization/Deserialization  ###########################
// ##############################################################################

void Project::save(const QPixmap& thumbnail, QXmlStreamWriter* writer) {
	Q_D(Project);
	// set the version and the modification time to the current values
	d->setVersion(QStringLiteral(LVERSION));
	d->modificationTime = QDateTime::currentDateTime();

	writer->setAutoFormatting(true);
	writer->writeStartDocument();
	writer->writeDTD(QStringLiteral("<!DOCTYPE LabPlotXML>"));

	writer->writeStartElement(QStringLiteral("project"));
	writer->writeAttribute(QStringLiteral("version"), version());
	writer->writeAttribute(QStringLiteral("xmlVersion"), QString::number(buildXmlVersion));
	writer->writeAttribute(QStringLiteral("modificationTime"), modificationTime().toString(QStringLiteral("yyyy-dd-MM hh:mm:ss:zzz")));
	writer->writeAttribute(QStringLiteral("author"), author());
	writer->writeAttribute(QStringLiteral("saveCalculations"), QString::number(d->saveCalculations));

	// save the state of the content dock widgets
	writer->writeAttribute(QStringLiteral("dockWidgetState"), d->dockWidgetState);

	// save the state of the default dock widgets, if activated
	writer->writeAttribute(QStringLiteral("saveDefaultDockWidgetState"), QString::number(d->saveDefaultDockWidgetState));
	if (d->saveDefaultDockWidgetState)
		writer->writeAttribute(QStringLiteral("defaultDockWidgetState"), d->defaultDockWidgetState);

	QString image;
	if (!thumbnail.isNull()) {
		QByteArray bArray;
		QBuffer buffer(&bArray);
		buffer.open(QIODevice::WriteOnly);
		QPixmap scaledThumbnail = thumbnail.scaled(512, 512, Qt::KeepAspectRatio);
		scaledThumbnail.save(&buffer, "JPEG");
		image = QString::fromLatin1(bArray.toBase64().data());
	}

	writer->writeAttribute(QStringLiteral("thumbnail"), image);
	writeBasicAttributes(writer);
	writeCommentElement(writer);
	save(writer);
}

/**
 * \brief Save as XML
 */
void Project::save(QXmlStreamWriter* writer) const {
	// save all children
	const auto& children = this->children<AbstractAspect>(ChildIndexFlag::IncludeHidden);
	for (auto* child : children) {
		writer->writeStartElement(QStringLiteral("child_aspect"));
		child->save(writer);
		writer->writeEndElement();
	}

	// save the state of the views (visible, maximized/minimized/geometry)
	// and the state of the project explorer (expanded items, currently selected item)
	Q_EMIT requestSaveState(writer);

	writer->writeEndElement();
	writer->writeEndDocument();
	Q_EMIT saved();
}

bool Project::load(const QString& filename, bool preview) {
	setFileName(filename);
	DEBUG(Q_FUNC_INFO << ", LOADING file " << STDSTRING(filename))
	QIODevice* file;
	if (filename.endsWith(QLatin1String(".lml"), Qt::CaseInsensitive)) {
		DEBUG(Q_FUNC_INFO << ", filename ends with .lml")

		// check compression
		file = new QFile(filename);
		if (!file->open(QIODevice::ReadOnly)) {
			KMessageBox::error(nullptr, i18n("Sorry. Could not open file for reading."));
			delete file;
			return false;
		}
		QDataStream in(file);
		quint16 magic;
		in >> magic;
		file->close();
		delete file;

		if (!magic) {
			KMessageBox::error(nullptr, i18n("The project file is empty."), i18n("Error opening project"));
			return false;
		}
		QDEBUG(Q_FUNC_INFO << ", got magic: " << magic << Qt::hex << "0x" << magic)

		if (magic == 0xfd37) // XZ compressed data
			file = new KCompressionDevice(filename, KCompressionDevice::Xz);
		else // gzip or not compressed data
			file = new KCompressionDevice(filename, KCompressionDevice::GZip);
	} else { // opens filename using file ending
		// DEBUG(Q_FUNC_INFO << ", filename does not end with .lml. Guessing by extension")
		file = new KCompressionDevice(filename);
		DEBUG(Q_FUNC_INFO << ", found compression type " << ((KCompressionDevice*)file)->compressionType())
	}

	if (!file)
		file = new QFile(filename);

	if (!file->open(QIODevice::ReadOnly)) {
		KMessageBox::error(nullptr, i18n("Sorry. Could not open file for reading."));
		return false;
	}

	char c;
	bool rc = file->getChar(&c);
	if (!rc) {
		KMessageBox::error(nullptr, i18n("The project file is empty."), i18n("Error opening project"));
		file->close();
		delete file;
		return false;
	}
	file->seek(0);

	// parse XML
	XmlStreamReader reader(file);
	setIsLoading(true);
	ProjectPrivate::mXmlVersion =
		0; // set the version temporarily to 0, the actual project version will be read in the file, if available, and used in load() functions
	rc = this->load(&reader, preview);
	ProjectPrivate::mXmlVersion = buildXmlVersion; // set the version back to the current XML version
	setIsLoading(false);
	if (rc == false) {
		RESET_CURSOR;
		QString msg = reader.errorString();
		if (msg.isEmpty())
			msg = i18n("Unknown error when opening the project %1.", filename);
		KMessageBox::error(nullptr, msg, i18n("Error when opening the project"));
		file->close();
		delete file;
		return false;
	}

	if (reader.hasWarnings() && debugTraceEnabled()) {
		qWarning("The following problems occurred when loading the project file:");
		const QStringList& warnings = reader.warningStrings();
		for (const auto& str : warnings)
			WARN(qUtf8Printable(str))

		// TODO: show warnings in a kind of "log window" but not in message box
		//  		KMessageBox::error(this, msg, i18n("Project loading partly failed"));
	}

	if (reader.hasMissingCASWarnings()) {
		RESET_CURSOR;

		const QString& msg = i18n(
			"The project has content written with %1. "
			"Your installation of LabPlot lacks the support for it.\n\n "
			"You won't be able to see this part of the project. "
			"If you modify and save the project, the CAS content will be lost.\n\n"
			"Do you want to continue?",
			reader.missingCASWarning());
		auto status = KMessageBox::warningTwoActions(nullptr, msg, i18n("Missing Support for CAS"), KStandardGuiItem::cont(), KStandardGuiItem::cancel());
		if (status == KMessageBox::SecondaryAction) {
			file->close();
			delete file;
			return false;
		}
	}

	file->close();
	delete file;

	return true;
}

/**
 * \brief Load from XML
 */
bool Project::load(XmlStreamReader* reader, bool preview) {
	Q_D(Project);
	while (!(reader->isStartDocument() || reader->atEnd()))
		reader->readNext();

	bool stateAttributeFound = false;
	if (!(reader->atEnd())) {
		if (!reader->skipToNextTag())
			return false;

		if (reader->name() == QLatin1String("project")) {
			QString version = reader->attributes().value(QStringLiteral("version")).toString();
			if (version.isEmpty())
				reader->raiseWarning(i18n("Attribute 'version' is missing."));
			else
				d->setVersion(version);

			QString c = reader->attributes().value(QStringLiteral("xmlVersion")).toString();
			if (c.isEmpty())
				d->mXmlVersion = 0;
			else
				d->mXmlVersion = c.toInt();

			if (!readBasicAttributes(reader))
				return false;
			if (!readProjectAttributes(reader))
				return false;

			while (!reader->atEnd()) {
				reader->readNext();

				if (reader->isEndElement())
					break;

				if (reader->isStartElement()) {
					if (reader->name() == QLatin1String("comment")) {
						if (!readCommentElement(reader))
							return false;
					} else if (reader->name() == QLatin1String("child_aspect")) {
						if (!readChildAspectElement(reader, preview))
							return false;
					} else if (reader->name() == QLatin1String("state")) {
						// load the state of the views (visible, maximized/minimized/geometry)
						// and the state of the project explorer (expanded items, currently selected item).
						//"state" is read at the very end of XML, restore the pointers here so the current index
						// can be properly selected in ProjectExplorer after requestLoadState() is called.
						// Restore pointers and retransform elements before loading the state,
						// otherwise curves don't have column pointers assigned and therefore calculations
						// in the docks might be wrong
						stateAttributeFound = true;
						restorePointers(this);
						if (!preview)
							retransformElements(this);
						Q_EMIT requestLoadState(reader);
					} else {
						if (!preview)
							reader->raiseWarning(i18n("unknown element '%1'", reader->name().toString()));
						if (!reader->skipToEndElement())
							return false;
					}
				}
			}
		} else // no project element
			reader->raiseError(i18n("no project element found"));
	} else // no start document
		reader->raiseError(i18n("no valid XML document found"));

	if (!stateAttributeFound) {
		// No state attribute available, means no project explorer reacted on the signal
		restorePointers(this);
		if (!preview)
			retransformElements(this);
	}

	Q_EMIT loaded();

	return !reader->hasError();
}

#ifndef SDK
bool Project::loadNotebook(const QString& filename) {
	bool rc = false;
#ifdef HAVE_CANTOR_LIBS
	QString errorMessage;
	QFile file(filename);
	if (QFileInfo(filename).completeSuffix() == QLatin1String("cws")) {
		KZip archive(&file);
		rc = archive.open(QIODevice::ReadOnly);
		if (rc) {
			const auto* contentEntry = archive.directory()->entry(QLatin1String("content.xml"));
			if (contentEntry && contentEntry->isFile()) {
				const auto* contentFile = static_cast<const KArchiveFile*>(contentEntry);
				QByteArray data = contentFile->data();
				archive.close();

				// determine the name of the backend
				QDomDocument doc;
				doc.setContent(data);
				QString backendName = doc.documentElement().attribute(QLatin1String("backend"));

				if (!backendName.isEmpty()) {
					// create new notebook and load the data
					auto* notebook = new Notebook(backendName);
					notebook->setName(QFileInfo(filename).fileName());
					notebook->setComment(filename);

					rc = file.open(QIODevice::ReadOnly);
					if (rc) {
						QByteArray content = file.readAll();
						rc = notebook->init(&content);
						if (rc)
							addChild(notebook);
						else
							delete notebook;
					} else
						errorMessage = i18n("Failed to open the file '%1'.", filename);
				} else
					rc = false;
			} else
				rc = false;
		} else
			errorMessage = i18n("Failed to open the file '%1'.", filename);
	} else if (QFileInfo(filename).completeSuffix() == QLatin1String("ipynb")) {
		rc = file.open(QIODevice::ReadOnly);
		if (rc) {
			QByteArray content = file.readAll();
			QJsonParseError error;
			// TODO: use QJsonDocument& doc = QJsonDocument::fromJson(content, &error); if minimum Qt version is at least 5.10
			const QJsonDocument& jsonDoc = QJsonDocument::fromJson(content, &error);
			const QJsonObject& doc = jsonDoc.object();
			if (error.error == QJsonParseError::NoError) {
				// determine the backend name
				QString backendName;
				// TODO: use doc["metadata"]["kernelspec"], etc. if minimum Qt version is at least 5.10
				if ((doc[QLatin1String("metadata")] != QJsonValue::Undefined && doc[QLatin1String("metadata")].isObject())
					&& (doc[QLatin1String("metadata")].toObject()[QLatin1String("kernelspec")] != QJsonValue::Undefined
						&& doc[QLatin1String("metadata")].toObject()[QLatin1String("kernelspec")].isObject())) {
					QString kernel;
					if (doc[QLatin1String("metadata")].toObject()[QLatin1String("kernelspec")].toObject()[QLatin1String("name")] != QJsonValue::Undefined)
						kernel = doc[QLatin1String("metadata")].toObject()[QLatin1String("kernelspec")].toObject()[QLatin1String("name")].toString();

					if (!kernel.isEmpty()) {
						if (kernel.startsWith(QLatin1String("julia")))
							backendName = QLatin1String("julia");
						else if (kernel == QLatin1String("sagemath"))
							backendName = QLatin1String("sage");
						else if (kernel == QLatin1String("ir"))
							backendName = QLatin1String("r");
						else if (kernel == QLatin1String("python3") || kernel == QLatin1String("python2"))
							backendName = QLatin1String("python");
						else
							backendName = std::move(kernel);
					} else
						backendName = doc[QLatin1String("metadata")].toObject()[QLatin1String("kernelspec")].toObject()[QLatin1String("language")].toString();

					if (!backendName.isEmpty()) {
						// create new notebook and load the data
						auto* notebook = new Notebook(backendName);
						notebook->setName(QFileInfo(filename).fileName());
						notebook->setComment(filename);
						rc = notebook->init(&content);
						if (rc)
							addChild(notebook);
						else
							delete notebook;
					} else
						rc = false;
				} else
					rc = false;
			}
		} else {
			rc = false;
			errorMessage = i18n("Failed to open the file '%1'.", filename);
		}
	}

	if (!rc) {
		if (errorMessage.isEmpty())
			errorMessage = i18n("Failed to process the content of the file '%1'.", filename);

		RESET_CURSOR;
		KMessageBox::error(nullptr, errorMessage, i18n("Failed to open project"));
	}
#else
	Q_UNUSED(filename)
#endif

	return rc;
}
#endif

void Project::retransformElements(AbstractAspect* aspect) {
	bool hasChildren = aspect->childCount<AbstractAspect>();

	// recalculate all analysis curves if the results of the calculations were not saved in the project
	if (!aspect->project()->saveCalculations()) {
		for (auto* curve : aspect->children<XYAnalysisCurve>(ChildIndexFlag::Recursive))
			curve->recalculate();
	}

	// set "isLoading" to false for all worksheet elements
	for (auto* child : aspect->children<WorksheetElement>(ChildIndexFlag::Recursive | ChildIndexFlag::IncludeHidden))
		child->setIsLoading(false);

	for (auto& column : aspect->project()->children<Column>(ChildIndexFlag::Recursive))
		column->setIsLoading(false);

	// all data was read:
	// call retransform() to every element
	if (hasChildren && aspect->type() == AspectType::Worksheet) {
		const auto& elements = aspect->children<WorksheetElement>(ChildIndexFlag::Recursive | ChildIndexFlag::IncludeHidden);
		for (auto* e : elements)
			e->retransform();
	} else if (hasChildren && aspect->type() != AspectType::CartesianPlot) {
		for (const auto* w : aspect->children<Worksheet>(ChildIndexFlag::Recursive | ChildIndexFlag::IncludeHidden)) {
			// retransform all elements in the worksheet (labels, images, plots)
			// the plots will then recursive retransform the childs of them
			const auto& elements = w->children<WorksheetElement>(ChildIndexFlag::IncludeHidden);
			for (auto* e : elements)
				e->retransform();
		}
	} else {
		QVector<CartesianPlot*> plots;
		if (aspect->type() == AspectType::CartesianPlot)
			plots << static_cast<CartesianPlot*>(aspect);
		else if (dynamic_cast<Plot*>(aspect))
			plots << static_cast<CartesianPlot*>(aspect->parentAspect());

		if (!plots.isEmpty()) {
			for (auto* plot : plots)
				plot->retransform();
		} else {
			// worksheet element is being copied alone without its parent plot object
			// so the plot retransform is not called above. we need to call it for the aspect.
			auto* e = dynamic_cast<WorksheetElement*>(aspect);
			if (e)
				e->retransform();
		}
	}

#ifndef SDK
	QVector<XYCurve*> curves;
	if (hasChildren)
		curves = aspect->children<XYCurve>(ChildIndexFlag::Recursive);
	// all data was read in live-data sources:
	// call CartesianPlot::dataChanged() to notify affected plots about the new data.
	// this needs to be done here since in LiveDataSource::finalizeImport() called above
	// where the data is read the column pointers are not restored yes in curves.
	QVector<CartesianPlot*> plots;
	for (auto* source : aspect->children<LiveDataSource>(ChildIndexFlag::Recursive)) {
		for (int n = 0; n < source->columnCount(); ++n) {
			Column* column = source->column(n);

			// determine the plots where the column is consumed
			for (const auto* curve : curves) {
				if (curve->xColumn() == column || curve->yColumn() == column) {
					auto* plot = static_cast<CartesianPlot*>(curve->parentAspect());
					if (plots.indexOf(plot) == -1) {
						plots << plot;
						plot->setSuppressRetransform(true);
					}
				}
			}

			column->setChanged();
		}
	}

	// loop over all affected plots and retransform them
	for (auto* plot : plots) {
		plot->setSuppressRetransform(false);
		plot->dataChanged(-1, -1);
	}
#endif
}

/*!
 * this function is used to restore the pointers to the columns in xy-curves etc.
 * from the stored column paths. This function is called after the project was loaded
 * and when an aspect is being pasted. In both cases we deserialized from XML and need
 * to restore the pointers.
 */
void Project::restorePointers(AbstractAspect* aspect) {
	DEBUG(Q_FUNC_INFO)
	// wait until all columns are decoded from base64-encoded data
	QThreadPool::globalInstance()->waitForDone();

	// when restoring pointers for an aspect having children, for example a Folder, we need to recursively traverse
	// all its children and restore the pointers for all of them. Analysis curves, for example XYFitCurve, can also
	// children (residuals column, note) but there is no need to check the children, the pointers need to be restored
	// for the analysis curve itself.
	bool hasChildren = (aspect->childCount<AbstractAspect>() > 0 && !aspect->inherits(AspectType::XYAnalysisCurve));

#ifndef SDK
	// LiveDataSource:
	// call finalizeLoad() to replace relative with absolute paths if required
	// and to create columns during the initial read
	for (auto* source : aspect->children<LiveDataSource>(ChildIndexFlag::Recursive)) {
		if (!source)
			continue;
		source->finalizeLoad();
	}
#endif

	// aspects in the project that can be used as sources/references:
	auto* project = aspect->project();
	const auto& columns = project->children<Column>(ChildIndexFlag::Recursive);
	const auto& histogramsAll = project->children<Histogram>(ChildIndexFlag::Recursive); // needed for fit curves only.
	const auto& curvesAll = project->children<XYCurve>(ChildIndexFlag::Recursive);

	// xy-curves
	//  cannot be removed by the column observer, because it does not react
	//  on curve changes
	QVector<XYCurve*> curves;
	if (hasChildren)
		curves = aspect->children<XYCurve>(ChildIndexFlag::Recursive);
	else if (aspect->inherits(AspectType::XYCurve) || aspect->inherits(AspectType::XYAnalysisCurve))
		// the object doesn't have any children -> one single aspect is being pasted.
		// check whether the object being pasted is a XYCurve and add it to the
		// list of curves to be retransformed
		curves << static_cast<XYCurve*>(aspect);

	for (auto* curve : std::as_const(curves)) {
		if (!curve)
			continue;
		curve->setSuppressRetransform(true);

		auto* analysisCurve = dynamic_cast<XYAnalysisCurve*>(curve);
		if (analysisCurve) {
			RESTORE_COLUMN_POINTER(analysisCurve, xDataColumn, XDataColumn);
			RESTORE_COLUMN_POINTER(analysisCurve, yDataColumn, YDataColumn);
			RESTORE_COLUMN_POINTER(analysisCurve, y2DataColumn, Y2DataColumn);
			auto* fitCurve = dynamic_cast<XYFitCurve*>(curve);
			if (fitCurve) {
				RESTORE_COLUMN_POINTER(fitCurve, xErrorColumn, XErrorColumn);
				RESTORE_COLUMN_POINTER(fitCurve, yErrorColumn, YErrorColumn);
				RESTORE_POINTER(fitCurve, dataSourceHistogram, DataSourceHistogram, Histogram, histogramsAll);
			}
		} else {
			RESTORE_COLUMN_POINTER(curve, xColumn, XColumn);
			RESTORE_COLUMN_POINTER(curve, yColumn, YColumn);
			RESTORE_COLUMN_POINTER(curve, valuesColumn, ValuesColumn);
			RESTORE_COLUMN_POINTER(curve->errorBar(), xPlusColumn, XPlusColumn);
			RESTORE_COLUMN_POINTER(curve->errorBar(), xMinusColumn, XMinusColumn);
			RESTORE_COLUMN_POINTER(curve->errorBar(), yPlusColumn, YPlusColumn);
			RESTORE_COLUMN_POINTER(curve->errorBar(), yMinusColumn, YMinusColumn);
		}

		if (analysisCurve)
			RESTORE_POINTER(analysisCurve, dataSourceCurve, DataSourceCurve, XYCurve, curvesAll);

		curve->setSuppressRetransform(false);
	}

	// assign to all markers the curves they need
	QVector<InfoElement*> elements;
	if (aspect->type() == AspectType::InfoElement) // check for the type first. InfoElement has children, but they are not relevant here
		elements << static_cast<InfoElement*>(aspect);
	else if (hasChildren)
		elements = aspect->children<InfoElement>(ChildIndexFlag::Recursive);

	for (auto* element : elements)
		element->assignCurve(curves);

	QVector<XYFunctionCurve*> functionCurves;
	if (aspect->type() == AspectType::XYFunctionCurve) // check for the type first. InfoElement has children, but they are not relevant here
		functionCurves << static_cast<XYFunctionCurve*>(aspect);
	else if (hasChildren)
		functionCurves = aspect->children<XYFunctionCurve>(ChildIndexFlag::Recursive);

	for (auto* functionCurve : functionCurves) {
		for (const auto* curve : std::as_const(curves))
			functionCurve->setFunctionVariableCurve(curve);
	}

	// axes
	QVector<Axis*> axes;
	if (hasChildren)
		axes = aspect->children<Axis>(ChildIndexFlag::Recursive);
	else if (aspect->type() == AspectType::Axis)
		axes << static_cast<Axis*>(aspect);

	for (auto* axis : axes) {
		if (!axis)
			continue;
		RESTORE_COLUMN_POINTER(axis, majorTicksColumn, MajorTicksColumn);
		RESTORE_COLUMN_POINTER(axis, minorTicksColumn, MinorTicksColumn);
		RESTORE_COLUMN_POINTER(axis, labelsTextColumn, LabelsTextColumn);
	}

	// histograms
	QVector<Histogram*> hists;
	if (hasChildren)
		hists = aspect->children<Histogram>(ChildIndexFlag::Recursive);
	else if (aspect->type() == AspectType::Histogram)
		hists << static_cast<Histogram*>(aspect);

	for (auto* hist : hists) {
		if (!hist)
			continue;
		RESTORE_COLUMN_POINTER(hist, dataColumn, DataColumn);
		auto* value = hist->value();
		RESTORE_COLUMN_POINTER(value, column, Column);
		RESTORE_COLUMN_POINTER(hist->errorBar(), yPlusColumn, YPlusColumn);
		RESTORE_COLUMN_POINTER(hist->errorBar(), yMinusColumn, YMinusColumn);
	}

	// QQ-plots
	QVector<QQPlot*> qqPlots;
	if (hasChildren)
		qqPlots = aspect->children<QQPlot>(ChildIndexFlag::Recursive);
	else if (aspect->type() == AspectType::QQPlot)
		qqPlots << static_cast<QQPlot*>(aspect);

	for (auto* plot : qqPlots) {
		if (!plot)
			continue;
		RESTORE_COLUMN_POINTER(plot, dataColumn, DataColumn);
	}

	// KDE-plots
	QVector<KDEPlot*> kdePlots;
	if (hasChildren)
		kdePlots = aspect->children<KDEPlot>(ChildIndexFlag::Recursive);
	else if (aspect->type() == AspectType::KDEPlot)
		kdePlots << static_cast<KDEPlot*>(aspect);

	for (auto* plot : kdePlots) {
		if (!plot)
			continue;
		RESTORE_COLUMN_POINTER(plot, dataColumn, DataColumn);
	}

	// box plots
	QVector<BoxPlot*> boxPlots;
	if (hasChildren)
		boxPlots = aspect->children<BoxPlot>(ChildIndexFlag::Recursive);
	else if (aspect->type() == AspectType::BoxPlot)
		boxPlots << static_cast<BoxPlot*>(aspect);

	for (auto* boxPlot : boxPlots) {
		if (!boxPlot)
			continue;

		// initialize the array for the column pointers
		const auto& paths = boxPlot->dataColumnPaths();
		int count = paths.count();
		QVector<const AbstractColumn*> dataColumns;
		dataColumns.resize(count);

		// restore the pointers
		for (int i = 0; i < count; ++i) {
			dataColumns[i] = nullptr;
			const auto& path = paths.at(i);
			for (auto* column : columns) {
				if (!column)
					continue;
				if (column->path() == path) {
					dataColumns[i] = column;
					break;
				}
			}
		}

		boxPlot->setDataColumns(std::move(dataColumns));
	}

	// bar plots
	QVector<BarPlot*> barPlots;
	if (hasChildren)
		barPlots = aspect->children<BarPlot>(ChildIndexFlag::Recursive);
	else if (aspect->type() == AspectType::BarPlot)
		barPlots << static_cast<BarPlot*>(aspect);

	for (auto* barPlot : barPlots) {
		if (!barPlot)
			continue;

		// initialize the array for the column pointers
		const auto& paths = barPlot->dataColumnPaths();
		int count = paths.count();
		QVector<const AbstractColumn*> dataColumns;
		dataColumns.resize(count);

		// restore the pointers
		for (int i = 0; i < count; ++i) {
			// data columns
			dataColumns[i] = nullptr;
			const auto& path = paths.at(i);
			for (auto* column : columns) {
				if (!column)
					continue;
				if (column->path() == path) {
					dataColumns[i] = column;
					break;
				}
			}

			// error bars
			if (auto* errorBar = barPlot->errorBarAt(i)) {
				RESTORE_COLUMN_POINTER(errorBar, yPlusColumn, YPlusColumn);
				RESTORE_COLUMN_POINTER(errorBar, yMinusColumn, YMinusColumn);
			} else {
				DEBUG(Q_FUNC_INFO << ", WARNING error bar " << i << " is missing")
			}
		}

		barPlot->setDataColumns(dataColumns);

		RESTORE_COLUMN_POINTER(barPlot, xColumn, XColumn);
	}

	// lollipop plots
	QVector<LollipopPlot*> lollipopPlots;
	if (hasChildren)
		lollipopPlots = aspect->children<LollipopPlot>(ChildIndexFlag::Recursive);
	else if (aspect->type() == AspectType::BoxPlot)
		lollipopPlots << static_cast<LollipopPlot*>(aspect);

	for (auto* lollipopPlot : lollipopPlots) {
		if (!lollipopPlot)
			continue;

		// initialize the array for the column pointers
		const auto& paths = lollipopPlot->dataColumnPaths();
		int count = paths.count();
		QVector<const AbstractColumn*> dataColumns;
		dataColumns.resize(count);

		// restore the pointers
		for (int i = 0; i < count; ++i) {
			dataColumns[i] = nullptr;
			const auto& path = paths.at(i);
			for (Column* column : columns) {
				if (!column)
					continue;
				if (column->path() == path) {
					dataColumns[i] = column;
					break;
				}
			}
		}

		lollipopPlot->setDataColumns(std::move(dataColumns));

		RESTORE_COLUMN_POINTER(lollipopPlot, xColumn, XColumn);
	}

	// process behavior charts/plots
	QVector<ProcessBehaviorChart*> pbPlots;
	if (hasChildren)
		pbPlots = aspect->children<ProcessBehaviorChart>(ChildIndexFlag::Recursive);
	else if (aspect->type() == AspectType::ProcessBehaviorChart)
		pbPlots << static_cast<ProcessBehaviorChart*>(aspect);

	for (auto* plot : pbPlots) {
		if (!plot)
			continue;
		RESTORE_COLUMN_POINTER(plot, dataColumn, DataColumn);
		RESTORE_COLUMN_POINTER(plot, data2Column, Data2Column);
	}

	// run charts/plots
	QVector<RunChart*> runPlots;
	if (hasChildren)
		runPlots = aspect->children<RunChart>(ChildIndexFlag::Recursive);
	else if (aspect->type() == AspectType::RunChart)
		runPlots << static_cast<RunChart*>(aspect);

	for (auto* plot : runPlots) {
		if (!plot)
			continue;
		RESTORE_COLUMN_POINTER(plot, dataColumn, DataColumn);
	}

	// spreadsheet
	QVector<Spreadsheet*> spreadsheets;
	if (hasChildren)
		spreadsheets = aspect->children<Spreadsheet>(ChildIndexFlag::Recursive);
	for (auto* linkingSpreadsheet : spreadsheets) {
		if (!linkingSpreadsheet->linking())
			continue;
		for (const auto* toLinkedSpreadsheet : spreadsheets) {
			if (linkingSpreadsheet->linkedSpreadsheetPath() == toLinkedSpreadsheet->path()) {
				linkingSpreadsheet->setLinkedSpreadsheet(toLinkedSpreadsheet, true);
			}
		}
	}

<<<<<<< HEAD
	// pivot tables
	QVector<PivotTable*> pivotTables;
	if (hasChildren)
		pivotTables = aspect->children<PivotTable>(ChildIndexFlag::Recursive);
	for (auto* pivotTable : pivotTables) {
		if (!pivotTable)
			continue;

		const auto& path = pivotTable->dataSourceSpreadsheetPath();
		for (const auto* spreadsheet : spreadsheets) {
			if (spreadsheet->path() == path) {
				pivotTable->setDataSourceSpreadsheet(spreadsheet);
				break;
			}
		}
	}
=======
#ifndef SDK
	// hypothesis tests
	QVector<HypothesisTest*> tests;
	if (hasChildren)
		tests = aspect->children<HypothesisTest>(ChildIndexFlag::Recursive);
	else if (aspect->type() == AspectType::HypothesisTest)
		tests << static_cast<HypothesisTest*>(aspect);

	for (auto* test : tests) {
		if (!test)
			continue;

		// initialize the array for the column pointers
		const auto& paths = test->dataColumnPaths();
		int count = paths.count();
		QVector<const AbstractColumn*> dataColumns;
		dataColumns.resize(count);

		// restore the pointers
		for (int i = 0; i < count; ++i) {
			dataColumns[i] = nullptr;
			const auto& path = paths.at(i);
			for (auto* column : columns) {
				if (!column)
					continue;
				if (column->path() == path) {
					dataColumns[i] = column;
					break;
				}
			}
		}

		test->setDataColumns(std::move(dataColumns));
	}
#endif
>>>>>>> 57f63679

	// if a column was calculated via a formula, restore the pointers to the variable columns defining the formula
	for (auto* col : columns) {
		for (Column* c : columns)
			col->setFormulaVariableColumn(c);
		col->finalizeLoad();
	}

	if (hasChildren && Project::xmlVersion() < 9) {
		const auto& plots = aspect->children<CartesianPlot>(ChildIndexFlag::Recursive);
		for (const auto* plot : plots) {
			const auto& axes = plot->children<Axis>(ChildIndexFlag::Recursive);
			for (auto* axis : axes) {
				const auto cSystem = plot->coordinateSystem(axis->coordinateSystemIndex());
				RangeT::Scale scale{RangeT::Scale::Linear};
				switch (axis->orientation()) {
				case Axis::Orientation::Horizontal:
					scale = plot->range(Dimension::X, cSystem->index(Dimension::X)).scale();
					break;
				case Axis::Orientation::Vertical:
					scale = plot->range(Dimension::Y, cSystem->index(Dimension::Y)).scale();
					break;
				case Axis::Orientation::Both:
					continue;
				}
				if (axis->scale() == scale) {
					axis->setUndoAware(false);
					axis->setRangeScale(true);
					axis->setUndoAware(true);
				}
			}
		}
	}
}

bool Project::readProjectAttributes(XmlStreamReader* reader) {
	Q_D(Project);
	const auto& attribs = reader->attributes();
	auto str = attribs.value(QStringLiteral("modificationTime")).toString();
	auto modificationTime = QDateTime::fromString(str, QStringLiteral("yyyy-dd-MM hh:mm:ss:zzz"));
	if (str.isEmpty() || !modificationTime.isValid()) {
		reader->raiseWarning(i18n("Invalid project modification time. Using current time."));
		d->modificationTime = QDateTime::currentDateTime();
	} else
		d->modificationTime = std::move(modificationTime);

	d->author = attribs.value(QStringLiteral("author")).toString();

	// state of the content dock widgets
	d->dockWidgetState = attribs.value(QStringLiteral("dockWidgetState")).toString();

	// state of the default dock widgets
	str = attribs.value(QStringLiteral("saveDefaultDockWidgetState")).toString();
	if (!str.isEmpty()) {
		d->saveDefaultDockWidgetState = str.toInt();

		if (d->saveDefaultDockWidgetState)
			d->defaultDockWidgetState = attribs.value(QStringLiteral("defaultDockWidgetState")).toString();
	}

	str = attribs.value(QStringLiteral("saveCalculations")).toString();
	if (!str.isEmpty())
		d->saveCalculations = str.toInt();

	return true;
}

/*!
 * This static member variable will hold a pointer to the current project.
 * It starts out as nullptr but is updated in various places in MainWin.
 */
Project* Project::currentProject = nullptr;

/*!
 * This free function will return a pointer to the current project.
 * It was created for our scripting runtimes which need access to the current project.
 * So, our scripting runtimes can do something like:
 * 		project = project()
 * Having a singular function is less error prone than our former approach of manually
 * injecting the project variable into the scripting runtime.
 */
Project* project() {
	return Project::currentProject;
}<|MERGE_RESOLUTION|>--- conflicted
+++ resolved
@@ -1255,7 +1255,6 @@
 		}
 	}
 
-<<<<<<< HEAD
 	// pivot tables
 	QVector<PivotTable*> pivotTables;
 	if (hasChildren)
@@ -1272,7 +1271,7 @@
 			}
 		}
 	}
-=======
+
 #ifndef SDK
 	// hypothesis tests
 	QVector<HypothesisTest*> tests;
@@ -1308,7 +1307,6 @@
 		test->setDataColumns(std::move(dataColumns));
 	}
 #endif
->>>>>>> 57f63679
 
 	// if a column was calculated via a formula, restore the pointers to the variable columns defining the formula
 	for (auto* col : columns) {
