--- conflicted
+++ resolved
@@ -625,33 +625,17 @@
  * \brief Return an icon to be used for decorating the views and spreadsheet column headers
  */
 QIcon Column::icon() const {
-<<<<<<< HEAD
-	//TODO: provide type-specific icons
-// 	switch(columnMode()) {
-// 		case AbstractColumn::Numeric:
-// 			return KIcon("x-shape-text");
-// 		case AbstractColumn::Text:
-// 			return QIcon::fromTheme(QPixmap(":/texttype.png"));
-// 		case AbstractColumn::DateTime:
-// 		case AbstractColumn::Month:
-// 		case AbstractColumn::Day:
-// 			return QIcon::fromTheme(QPixmap(""));
-// 	}
-
-	return QIcon::fromTheme("x-shape-text");
-=======
 	switch(columnMode()) {
 		case AbstractColumn::Numeric:
-			return KIcon("x-shape-text");
+			return QIcon::fromTheme("x-shape-text");
 		case AbstractColumn::Text:
-			return KIcon("draw-text");
+			return QIcon::fromTheme("draw-text");
 		case AbstractColumn::DateTime:
 		case AbstractColumn::Month:
 		case AbstractColumn::Day:
-			return KIcon("chronometer");
-	}
-	return KIcon("x-shape-text");
->>>>>>> f99b3eec
+			return QIcon::fromTheme("chronometer");
+	}
+	return QIcon::fromTheme("x-shape-text");
 }
 
 ////////////////////////////////////////////////////////////////////////////////////////////////////
