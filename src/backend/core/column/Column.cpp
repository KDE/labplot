--- conflicted
+++ resolved
@@ -709,14 +709,8 @@
 }
 
 void Column::addValueLabel(const QDateTime& value, const QString& label) {
-<<<<<<< HEAD
 	d->addValueLabel(static_cast<qint64>(value.toMSecsSinceEpoch()), label);
-	if (project())
-		project()->setChanged(true);
-=======
-	d->addValueLabel(value, label);
 	setProjectChanged(true);
->>>>>>> 4f7a42d2
 }
 
 void Column::setValues(const QVector<double>& values) {
@@ -2409,13 +2403,8 @@
 						start--;
 				}
 
-<<<<<<< HEAD
-				if (end > rowCount() - 1) {
+				if (end > rowCount - 1) {
 					value = timestampAt(end + 1);
-=======
-				if (end > rowCount - 1) {
-					value = dateTimeAt(end + 1).toMSecsSinceEpoch();
->>>>>>> 4f7a42d2
 					if (value <= v2int64 && value >= v1int64)
 						end++;
 				}
@@ -2426,13 +2415,8 @@
 						end--;
 				}
 
-<<<<<<< HEAD
-				if (start > rowCount() - 1) {
+				if (start > rowCount - 1) {
 					value = timestampAt(start + 1);
-=======
-				if (start > rowCount - 1) {
-					value = dateTimeAt(start + 1).toMSecsSinceEpoch();
->>>>>>> 4f7a42d2
 					if (value <= v2int64 && value >= v1int64)
 						start++;
 				}
