/***************************************************************************
    File                 : Column.h
    Project              : LabPlot
    Description          : Aspect that manages a column
    --------------------------------------------------------------------
    Copyright            : (C) 2007-2009 Tilman Benkert (thzs@gmx.net)
	Copyright            : (C) 2013-2017 by Alexander Semke (alexander.semke@web.de)

 ***************************************************************************/

/***************************************************************************
 *                                                                         *
 *  This program is free software; you can redistribute it and/or modify   *
 *  it under the terms of the GNU General Public License as published by   *
 *  the Free Software Foundation; either version 2 of the License, or      *
 *  (at your option) any later version.                                    *
 *                                                                         *
 *  This program is distributed in the hope that it will be useful,        *
 *  but WITHOUT ANY WARRANTY; without even the implied warranty of         *
 *  MERCHANTABILITY or FITNESS FOR A PARTICULAR PURPOSE.  See the          *
 *  GNU General Public License for more details.                           *
 *                                                                         *
 *   You should have received a copy of the GNU General Public License     *
 *   along with this program; if not, write to the Free Software           *
 *   Foundation, Inc., 51 Franklin Street, Fifth Floor,                    *
 *   Boston, MA  02110-1301  USA                                           *
 *                                                                         *
 ***************************************************************************/

#ifndef COLUMN_H
#define COLUMN_H

#include "backend/core/AbstractSimpleFilter.h"
#include "backend/lib/XmlStreamReader.h"

#include <cmath>

class ColumnStringIO;
class ColumnPrivate;
class QActionGroup;

class Column : public AbstractColumn {
	Q_OBJECT

	public:
		struct ColumnStatistics {
			ColumnStatistics() {
				minimum = NAN;
				maximum = NAN;
				arithmeticMean = NAN;
				geometricMean = NAN;
				harmonicMean = NAN;
				contraharmonicMean = NAN;
				median = NAN;
				variance = NAN;
				standardDeviation = NAN;
				meanDeviation = NAN;
				meanDeviationAroundMedian = NAN;
				medianDeviation = NAN;
				skewness = NAN;
				kurtosis = NAN;
				entropy = NAN;
			}
			double minimum;
			double maximum;
			double arithmeticMean;
			double geometricMean;
			double harmonicMean;
			double contraharmonicMean;
			double median;
			double variance;
			double standardDeviation;
			double meanDeviation; // mean absolute deviation around mean
			double meanDeviationAroundMedian; // mean absolute deviation around median
			double medianDeviation; // median absolute deviation
			double skewness;
			double kurtosis;
			double entropy;
		};
<<<<<<< HEAD

		friend class ColumnPrivate;
=======
>>>>>>> b1ee68a4

		explicit Column(const QString& name, AbstractColumn::ColumnMode mode = AbstractColumn::Numeric);
		Column(const QString& name, QVector<double> data);
		Column(const QString& name, QStringList data);
		Column(const QString& name, QList<QDateTime> data);
		void init();
		~Column();

		virtual QIcon icon() const;
		virtual QMenu* createContextMenu();

		AbstractColumn::ColumnMode columnMode() const;
		void setColumnMode(AbstractColumn::ColumnMode);

		bool copy(const AbstractColumn*);
		bool copy(const AbstractColumn* source, int source_start, int dest_start, int num_rows);

		AbstractColumn::PlotDesignation plotDesignation() const;
		void setPlotDesignation(AbstractColumn::PlotDesignation pd);

		bool isReadOnly() const;
		int rowCount() const;
		int width() const;
		void setWidth(int value);
		void clear();
		AbstractSimpleFilter* outputFilter() const;
		ColumnStringIO* asStringColumn() const;

		void setFormula(const QString& formula, const QStringList& variableNames, const QStringList& variableColumnPathes);
		QString formula() const;
		const QStringList& formulaVariableNames() const;
		const QStringList& formulaVariableColumnPathes() const;
		QString formula(int) const;
		QList< Interval<int> > formulaIntervals() const;
		void setFormula(Interval<int>, QString);
		void setFormula(int, QString);
		void clearFormulas();

		const ColumnStatistics& statistics();
		void* data() const;

		QString textAt(int) const;
		void setTextAt(int, const QString&);
		void replaceTexts(int, const QStringList&);

		QDate dateAt(int) const;
		void setDateAt(int, const QDate&);
		QTime timeAt(int) const;
		void setTimeAt(int, const QTime&);
		QDateTime dateTimeAt(int) const;
		void setDateTimeAt(int, const QDateTime&);
		void replaceDateTimes(int, const QList<QDateTime>&);

		double valueAt(int) const;
		void setValueAt(int, double);
		virtual void replaceValues(int, const QVector<double>&);

		void setChanged();
		void setSuppressDataChangedSignal(bool);

		void save(QXmlStreamWriter*) const;
		bool load(XmlStreamReader*);

	private:
		bool XmlReadInputFilter(XmlStreamReader*);
		bool XmlReadOutputFilter(XmlStreamReader*);
		bool XmlReadFormula(XmlStreamReader*);
		bool XmlReadRow(XmlStreamReader*);

		void handleRowInsertion(int before, int count);
		void handleRowRemoval(int first, int count);

		void calculateStatistics();
		void setStatisticsAvailable(bool);
		bool statisticsAvailable() const;

		bool m_suppressDataChangedSignal;
		QActionGroup* usedInActionGroup;

		friend class ColumnStringIO;

		ColumnStringIO* m_string_io;

		ColumnPrivate* d;
		friend class ColumnPrivate;

	signals:
		void requestProjectContextMenu(QMenu*);

	private slots:
		void navigateTo(QAction*);
		void handleFormatChange();
};

class ColumnStringIO : public AbstractColumn {
	Q_OBJECT

	public:
		ColumnStringIO(Column* owner);
		virtual AbstractColumn::ColumnMode columnMode() const;
		virtual AbstractColumn::PlotDesignation plotDesignation() const;
		virtual int rowCount() const;
		virtual QString textAt(int) const;
		virtual void setTextAt(int, const QString&);
		virtual bool isValid(int) const;
		virtual bool copy(const AbstractColumn*);
		virtual bool copy(const AbstractColumn* source, int source_start, int dest_start, int num_rows);
		virtual void replaceTexts(int start_row, const QStringList& texts);

	private:
		Column* m_owner;
		bool m_setting;
		QString m_to_set;
};

#endif<|MERGE_RESOLUTION|>--- conflicted
+++ resolved
@@ -77,11 +77,6 @@
 			double kurtosis;
 			double entropy;
 		};
-<<<<<<< HEAD
-
-		friend class ColumnPrivate;
-=======
->>>>>>> b1ee68a4
 
 		explicit Column(const QString& name, AbstractColumn::ColumnMode mode = AbstractColumn::Numeric);
 		Column(const QString& name, QVector<double> data);
