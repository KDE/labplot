/*
	File                 : ColumnPrivate.cpp
	Project              : AbstractColumn
	Description          : Private data class of Column
	--------------------------------------------------------------------
	SPDX-FileCopyrightText: 2007-2008 Tilman Benkert <thzs@gmx.net>
	SPDX-FileCopyrightText: 2012-2022 Alexander Semke <alexander.semke@web.de>
	SPDX-FileCopyrightText: 2017-2022 Stefan Gerlach <stefan.gerlach@uni.kn>

	SPDX-License-Identifier: GPL-2.0-or-later
*/

#include "ColumnPrivate.h"
#include "Column.h"
#include "ColumnStringIO.h"
#include "backend/core/datatypes/filter.h"
#include "backend/gsl/ExpressionParser.h"
#include "backend/lib/trace.h"
#include "backend/spreadsheet/Spreadsheet.h"

#include "backend/nsl/nsl_stats.h"
#include <gsl/gsl_math.h>
#include <gsl/gsl_statistics.h>

#include "functions.h"

#include <array>
#include <unordered_map>

namespace {
template<typename T>
int indexForValueCommon(const T* obj,
						double x,
						const std::function<AbstractColumn::ColumnMode(const T*)> columnMode,
						const std::function<int(const T*)> rowCount,
						const std::function<double(const T*, int)> valueAt,
						const std::function<qint64(const T*, int)> timestampAt,
						const std::function<AbstractColumn::Properties(const T*)> properties,
						const std::function<bool(const T*, int)> isValid,
						const std::function<bool(const T*, int)> isMasked) {
	int rc = rowCount(obj);
	double prevValue = 0;
	qint64 prevValueDateTime = 0;
	auto mode = columnMode(obj);
	auto property = properties(obj);
	if (property == Column::Properties::MonotonicIncreasing || property == Column::Properties::MonotonicDecreasing) {
		// bisects the index every time, so it is possible to find the value in log_2(rowCount) steps
		bool increase = (property != Column::Properties::MonotonicDecreasing);

		int lowerIndex = 0;
		int higherIndex = rc - 1;

		unsigned int maxSteps = Column::calculateMaxSteps(static_cast<unsigned int>(rc)) + 1;

		switch (mode) {
		case Column::ColumnMode::Double:
		case Column::ColumnMode::Integer:
		case Column::ColumnMode::BigInt:
			for (unsigned int i = 0; i < maxSteps; i++) { // so no log_2(rowCount) needed
				int index = lowerIndex + round(static_cast<double>(higherIndex - lowerIndex) / 2);
				double value = valueAt(obj, index);

				if (higherIndex - lowerIndex < 2) {
					if (std::abs(valueAt(obj, lowerIndex) - x) < std::abs(valueAt(obj, higherIndex) - x))
						index = lowerIndex;
					else
						index = higherIndex;

					return index;
				}

				if (value > x && increase)
					higherIndex = index;
				else if (value >= x && !increase)
					lowerIndex = index;
				else if (value <= x && increase)
					lowerIndex = index;
				else if (value < x && !increase)
					higherIndex = index;
			}
			break;
		case Column::ColumnMode::Text:
			break;
		case Column::ColumnMode::DateTime:
		case Column::ColumnMode::Month:
		case Column::ColumnMode::Day: {
			qint64 xInt64 = static_cast<qint64>(x);
			for (unsigned int i = 0; i < maxSteps; i++) { // so no log_2(rowCount) needed
				int index = lowerIndex + round(static_cast<double>(higherIndex - lowerIndex) / 2);
				qint64 value = timestampAt(obj, index);

				if (higherIndex - lowerIndex < 2) {
					if (std::llabs(timestampAt(obj, index) - xInt64)
						< std::llabs(timestampAt(obj, index) - xInt64))
						index = lowerIndex;
					else
						index = higherIndex;

					return index;
				}

				if (value > xInt64 && increase)
					higherIndex = index;
				else if (value >= xInt64 && !increase)
					lowerIndex = index;
				else if (value <= xInt64 && increase)
					lowerIndex = index;
				else if (value < xInt64 && !increase)
					higherIndex = index;
			}
		}
		}

	} else if (property == Column::Properties::Constant) {
		if (rc > 0)
			return 0;
		else
			return -1;
	} else {
		// naiv way
		int index = 0;
		switch (mode) {
		case Column::ColumnMode::Double:
		case Column::ColumnMode::Integer:
		case Column::ColumnMode::BigInt:
			for (int row = 0; row < rc; row++) {
				if (!isValid(obj, row) || isMasked(obj, row))
					continue;
				if (row == 0)
					prevValue = valueAt(obj, row);

				double value = valueAt(obj, row);
				if (std::abs(value - x) <= std::abs(prevValue - x)) { // <= prevents also that row - 1 become < 0
					prevValue = value;
					index = row;
				}
			}
			return index;
		case Column::ColumnMode::Text:
			break;
		case Column::ColumnMode::DateTime:
		case Column::ColumnMode::Month:
		case Column::ColumnMode::Day: {
			qint64 xInt64 = static_cast<qint64>(x);
			for (int row = 0; row < rc; row++) {
				if (!isValid(obj, row) || isMasked(obj, row))
					continue;

				if (row == 0)
					prevValueDateTime = timestampAt(obj, row);

				qint64 value =  timestampAt(obj, row);
				if (std::llabs(value - xInt64) <= std::llabs(prevValueDateTime - xInt64)) { // "<=" prevents also that row - 1 become < 0
					prevValueDateTime = value;
					index = row;
				}
			}
			return index;
		}
		}
	}
	return -1;
}
} // anonymous namespace

void ColumnPrivate::ValueLabels::setMode(AbstractColumn::ColumnMode mode) {
	if (!initialized())
		m_mode = mode;
	else
		migrateLabels(mode);
}

bool ColumnPrivate::ValueLabels::init(AbstractColumn::ColumnMode mode) {
	if (initialized())
		return false;

	invalidateStatistics();

	m_mode = mode;
	switch (m_mode) {
	case AbstractColumn::ColumnMode::Double:
		m_labels = new QVector<Column::ValueLabel<double>>();
		break;
	case AbstractColumn::ColumnMode::Integer:
		m_labels = new QVector<Column::ValueLabel<int>>();
		break;
	case AbstractColumn::ColumnMode::BigInt:
		m_labels = new QVector<Column::ValueLabel<qint64>>();
		break;
	case AbstractColumn::ColumnMode::Text:
		m_labels = new QVector<Column::ValueLabel<QString>>();
		break;
	case AbstractColumn::ColumnMode::DateTime:
	case AbstractColumn::ColumnMode::Month:
	case AbstractColumn::ColumnMode::Day:
		m_labels = new QVector<Column::ValueLabel<QDateTime>>();
		break;
	case AbstractColumn::ColumnMode::Timestamp:
		m_labels = new QVector<Column::ValueLabel<qint64>>();
		break;
	}
	return true;
}

void ColumnPrivate::ValueLabels::deinit() {
	invalidateStatistics();
	if (m_labels) {
		switch (m_mode) {
		case AbstractColumn::ColumnMode::Double:
			delete cast_vector<double>();
			break;
		case AbstractColumn::ColumnMode::Integer:
			delete cast_vector<int>();
			break;
		case AbstractColumn::ColumnMode::BigInt:
			delete cast_vector<qint64>();
			break;
		case AbstractColumn::ColumnMode::Text:
			delete cast_vector<QString>();
			break;
		case AbstractColumn::ColumnMode::DateTime:
		case AbstractColumn::ColumnMode::Month:
		case AbstractColumn::ColumnMode::Day:
			delete cast_vector<QDateTime>();
			break;
		case AbstractColumn::ColumnMode::Timestamp:
			delete cast_vector<qint64>();
			break;
		}

		m_labels = nullptr;
	}
}

AbstractColumn::ColumnMode ColumnPrivate::ValueLabels::mode() const {
	return m_mode;
}
AbstractColumn::Properties ColumnPrivate::ValueLabels::properties() const {
	return AbstractColumn::Properties::No; // Performance improvements not yet implemented
}

double ColumnPrivate::ValueLabels::valueAt(int index) const {
	if (!initialized())
		return 0;

	switch (m_mode) {
	case AbstractColumn::ColumnMode::Double:
		return cast_vector<double>()->at(index).value;
	case AbstractColumn::ColumnMode::Integer:
		return cast_vector<int>()->at(index).value;
	case AbstractColumn::ColumnMode::BigInt:
		return cast_vector<qint64>()->at(index).value;
	case AbstractColumn::ColumnMode::Text:
		return std::nan("0");
	case AbstractColumn::ColumnMode::DateTime:
	case AbstractColumn::ColumnMode::Month:
	case AbstractColumn::ColumnMode::Day:
		return cast_vector<qint64>()->at(index).value;
	case AbstractColumn::ColumnMode::Timestamp:
		return cast_vector<qint64>()->at(index).value;
	}
	Q_ASSERT(false);
	return std::nan("0");
}

QDateTime ColumnPrivate::ValueLabels::dateTimeAt(int index) const {
	if (!initialized())
		return QDateTime();

	switch (m_mode) {
	case AbstractColumn::ColumnMode::Timestamp:{
		qint64 ts = cast_vector<qint64>()->at(index).value;
		return QDateTime::fromMSecsSinceEpoch(ts / 1000); //ns to ms
	}
	case AbstractColumn::ColumnMode::DateTime:
	case AbstractColumn::ColumnMode::Month:
	case AbstractColumn::ColumnMode::Day:{
		qint64 ts = cast_vector<qint64>()->at(index).value;
		return QDateTime::fromMSecsSinceEpoch(ts);
	}
	case AbstractColumn::ColumnMode::Double:
	case AbstractColumn::ColumnMode::Integer:
	case AbstractColumn::ColumnMode::BigInt:
	case AbstractColumn::ColumnMode::Text:
		return QDateTime();
	}
	
	Q_ASSERT(false);
	return QDateTime();
}

qint64 ColumnPrivate::ValueLabels::timestampAt(int index) const {
	if (!initialized())
		return 0;

	switch (m_mode) {
	case AbstractColumn::ColumnMode::DateTime:
	case AbstractColumn::ColumnMode::Month:
	case AbstractColumn::ColumnMode::Day:
	case AbstractColumn::ColumnMode::Timestamp:
		return cast_vector<qint64>()->at(index).value;
	case AbstractColumn::ColumnMode::Double:
	case AbstractColumn::ColumnMode::Integer:
	case AbstractColumn::ColumnMode::BigInt:
	case AbstractColumn::ColumnMode::Text:
		return 0;
	}
	Q_ASSERT(false);
	return 0;
}

void ColumnPrivate::ValueLabels::migrateLabels(AbstractColumn::ColumnMode newMode) {
	switch (mode()) {
	case AbstractColumn::ColumnMode::Double:
		migrateDoubleTo(newMode);
		break;
	case AbstractColumn::ColumnMode::Integer:
		migrateIntTo(newMode);
		break;
	case AbstractColumn::ColumnMode::BigInt:
		migrateBigIntTo(newMode);
		break;
	case AbstractColumn::ColumnMode::Text:
		migrateTextTo(newMode);
		break;
	case AbstractColumn::ColumnMode::DateTime:
	case AbstractColumn::ColumnMode::Month:
	case AbstractColumn::ColumnMode::Day:
		migrateDateTimeTo(newMode);
		break;
	case AbstractColumn::ColumnMode::Timestamp:
		migrateBigIntTo(newMode); // TODO
	}
}

void ColumnPrivate::ValueLabels::migrateDoubleTo(AbstractColumn::ColumnMode newMode) {
	if (newMode == AbstractColumn::ColumnMode::Double)
		return;

	auto vector = *cast_vector<double>();
	deinit();
	init(newMode);
	switch (newMode) {
	case AbstractColumn::ColumnMode::Double:
		break; // Nothing to do
	case AbstractColumn::ColumnMode::Integer:
		for (const auto& value : vector)
			add((int)value.value, value.label);
		break;
	case AbstractColumn::ColumnMode::BigInt:
		for (const auto& value : vector)
			add((qint64)value.value, value.label);
		break;
	case AbstractColumn::ColumnMode::Text:
		for (const auto& value : vector)
			add(QString::number(value.value), value.label);
		break;
	case AbstractColumn::ColumnMode::DateTime:
	case AbstractColumn::ColumnMode::Month:
	case AbstractColumn::ColumnMode::Day:
		// Not possible
		// All value labels deleted
		break;	
	case AbstractColumn::ColumnMode::Timestamp:
		for (const auto& value : vector)
			add((qint64)value.value, value.label);
		break;
	}
}

void ColumnPrivate::ValueLabels::migrateIntTo(AbstractColumn::ColumnMode newMode) {
	if (newMode == AbstractColumn::ColumnMode::Integer)
		return;

	auto vector = *cast_vector<int>();
	deinit();
	init(newMode);
	switch (newMode) {
	case AbstractColumn::ColumnMode::Double:
		for (const auto& value : vector)
			add((double)value.value, value.label);
		break;
	case AbstractColumn::ColumnMode::Integer:
		// nothing to do
		break;
	case AbstractColumn::ColumnMode::BigInt:
		for (const auto& value : vector)
			add((qint64)value.value, value.label);
		break;
	case AbstractColumn::ColumnMode::Text:
		for (const auto& value : vector)
			add(QString::number(value.value), value.label);
		break;
	case AbstractColumn::ColumnMode::DateTime:
	case AbstractColumn::ColumnMode::Month:
	case AbstractColumn::ColumnMode::Day:
		// Not possible
		// All value labels deleted
		break;
	case AbstractColumn::ColumnMode::Timestamp:
		for (const auto& value : vector)
			add((qint64)value.value, value.label);
		break;
	}
}

void ColumnPrivate::ValueLabels::migrateBigIntTo(AbstractColumn::ColumnMode newMode) {
	if (newMode == AbstractColumn::ColumnMode::BigInt)
		return;

	auto vector = *cast_vector<qint64>();
	deinit();
	init(newMode);
	switch (newMode) {
	case AbstractColumn::ColumnMode::Double:
		for (const auto& value : vector)
			add((double)value.value, value.label);
		break;
	case AbstractColumn::ColumnMode::Integer:
		for (const auto& value : vector)
			add((int)value.value, value.label);
		break;
	case AbstractColumn::ColumnMode::BigInt:
		// Nothing to do
		break;
	case AbstractColumn::ColumnMode::Text:
		for (const auto& value : vector)
			add(QString::number(value.value), value.label);
		break;
	case AbstractColumn::ColumnMode::DateTime:
	case AbstractColumn::ColumnMode::Month:
	case AbstractColumn::ColumnMode::Day:
		// Not possible
		// All value labels deleted
		break;
	case AbstractColumn::ColumnMode::Timestamp:
		// Nothing to do
		break;
	}
}

void ColumnPrivate::ValueLabels::migrateTextTo(AbstractColumn::ColumnMode newMode) {
	if (newMode == AbstractColumn::ColumnMode::Text)
		return;

	auto vector = *cast_vector<QString>();
	deinit();
	init(newMode);
	switch (newMode) {
	case AbstractColumn::ColumnMode::Double: {
		for (const auto& value : vector) {
			bool ok;
			double v = value.value.toDouble(&ok);
			if (ok)
				add(v, value.label);
		}
		break;
	}
	case AbstractColumn::ColumnMode::Integer: {
		for (const auto& value : vector) {
			bool ok;
			int v = value.value.toInt(&ok);
			if (ok)
				add(v, value.label);
		}
		break;
	}
	case AbstractColumn::ColumnMode::BigInt: {
		for (const auto& value : vector) {
			bool ok;
			qint64 v = value.value.toLongLong(&ok);
			if (ok)
				add(v, value.label);
		}
		break;
	}
	case AbstractColumn::ColumnMode::Text:
		// Nothing to do
		break;
	case AbstractColumn::ColumnMode::DateTime:
	case AbstractColumn::ColumnMode::Month:
	case AbstractColumn::ColumnMode::Day:
		// Not supported
		break;
	case AbstractColumn::ColumnMode::Timestamp: {
		for (const auto& value : vector) {
			bool ok;
			qint64 v = value.value.toLongLong(&ok);
			if (ok)
				add(v, value.label);
		}
		break;
	}
	}

}

int ColumnPrivate::ValueLabels::indexForValue(double value) const {
	return indexForValueCommon<ValueLabels>(this,
											value,
											std::mem_fn(&ValueLabels::mode),
											std::mem_fn<int() const>(&ValueLabels::count),
											std::mem_fn(&ValueLabels::valueAt),
											std::mem_fn(&ValueLabels::timestampAt),
											std::mem_fn(&ValueLabels::properties),
											std::mem_fn<bool(int) const>(&ValueLabels::isValid),
											std::mem_fn<bool(int) const>(&ValueLabels::isMasked));
}

bool ColumnPrivate::ValueLabels::isValid(int) const {
	return true;
}

bool ColumnPrivate::ValueLabels::isMasked(int) const {
	return false;
}

QString ColumnPrivate::ValueLabels::labelAt(int index) const {
	if (!initialized())
		return {};

	switch (m_mode) {
	case AbstractColumn::ColumnMode::Double:
		return cast_vector<double>()->at(index).label;
	case AbstractColumn::ColumnMode::Integer:
		return cast_vector<int>()->at(index).label;
	case AbstractColumn::ColumnMode::BigInt:
		return cast_vector<qint64>()->at(index).label;
	case AbstractColumn::ColumnMode::Text:
		return cast_vector<QString>()->at(index).label;
	case AbstractColumn::ColumnMode::DateTime:
	case AbstractColumn::ColumnMode::Month:
	case AbstractColumn::ColumnMode::Day:
		return cast_vector<QDateTime>()->at(index).label;
	case AbstractColumn::ColumnMode::Timestamp:
		return cast_vector<qint64>()->at(index).label;
	}
	Q_ASSERT(false);
	return {};
}

double ColumnPrivate::ValueLabels::minimum() {
	if (!m_statistics.available)
		recalculateStatistics();
	return m_statistics.minimum;
}

double ColumnPrivate::ValueLabels::maximum() {
	if (!m_statistics.available)
		recalculateStatistics();
	return m_statistics.maximum;
}

void ColumnPrivate::ValueLabels::recalculateStatistics() {
	m_statistics.available = false;
	m_statistics.minimum = INFINITY;
	m_statistics.maximum = -INFINITY;

	const int rowValuesSize = count();
	for (int row = 0; row < rowValuesSize; ++row) {
		const double val = valueAt(row);
		if (val < m_statistics.minimum)
			m_statistics.minimum = val;
		if (val > m_statistics.maximum)
			m_statistics.maximum = val;
	}

	m_statistics.available = true;
}

void ColumnPrivate::ValueLabels::invalidateStatistics() {
	m_statistics.available = false;
}

void ColumnPrivate::ValueLabels::migrateDateTimeTo(AbstractColumn::ColumnMode newMode) {
	if (newMode == AbstractColumn::ColumnMode::DateTime || newMode == AbstractColumn::ColumnMode::Day || newMode == AbstractColumn::ColumnMode::Month)
		return;

	// auto vector = *cast_vector<QDateTime>();
	deinit();
	init(newMode);
	// switch (newMode) {
	// case AbstractColumn::ColumnMode::Double: {
	//     // Not possible
	//     break;
	// }
	// case AbstractColumn::ColumnMode::Integer: {
	//     // Not possible
	//     break;
	// }
	// case AbstractColumn::ColumnMode::BigInt: {
	//     // Not possible
	//     break;
	// }
	// case AbstractColumn::ColumnMode::Text:
	//     // Not supported
	//     break;
	// case AbstractColumn::ColumnMode::DateTime:
	// case AbstractColumn::ColumnMode::Month:
	// case AbstractColumn::ColumnMode::Day:
	//     // Nothing to do
	//     break;
	// }
}

int ColumnPrivate::ValueLabels::count() const {
	if (!initialized())
		return 0;

	switch (m_mode) {
	case AbstractColumn::ColumnMode::Double:
		return cast_vector<double>()->count();
	case AbstractColumn::ColumnMode::Integer:
		return cast_vector<int>()->count();
	case AbstractColumn::ColumnMode::BigInt:
		return cast_vector<qint64>()->count();
	case AbstractColumn::ColumnMode::Timestamp:
		return cast_vector<qint64>()->count();
	case AbstractColumn::ColumnMode::Text:
		return cast_vector<QString>()->count();
	case AbstractColumn::ColumnMode::DateTime:
	case AbstractColumn::ColumnMode::Month:
	case AbstractColumn::ColumnMode::Day:
		return cast_vector<QDateTime>()->count();
	}
	return 0;
}

int ColumnPrivate::ValueLabels::count(double min, double max) const {
	if (!initialized())
		return 0;

	min = qMin(min, max);
	max = qMax(min, max);

	int counter = 0;
	switch (m_mode) {
	case AbstractColumn::ColumnMode::Double: {
		const auto* data = cast_vector<double>();
		for (const auto& d : *data) {
			if (d.value >= min && d.value <= max)
				counter++;
		}
		break;
	}
	case AbstractColumn::ColumnMode::Integer: {
		const auto* data = cast_vector<int>();
		for (const auto& d : *data) {
			if (d.value >= min && d.value <= max)
				counter++;
		}
		break;
	}
	case AbstractColumn::ColumnMode::BigInt: {
		const auto* data = cast_vector<qint64>();
		for (const auto& d : *data) {
			if (d.value >= min && d.value <= max)
				counter++;
		}
		break;
	}
	case AbstractColumn::ColumnMode::Text:
		return 0;
	case AbstractColumn::ColumnMode::DateTime:
	case AbstractColumn::ColumnMode::Month:
	case AbstractColumn::ColumnMode::Day: {
		const auto* data = cast_vector<qint64>();
		for (const auto& d : *data) {
			const auto value = d.value;
			if (value >= min && value <= max)
				counter++;
		}
		break;
	}
	case AbstractColumn::ColumnMode::Timestamp: {
		const auto* data = cast_vector<qint64>();
		for (const auto& d : *data) {
			if (d.value >= min && d.value <= max)
				counter++;
		}
		break;
	}
	}
	return counter;
}

void ColumnPrivate::ValueLabels::add(const QString& value, const QString& label) {
	if (initialized() && m_mode != AbstractColumn::ColumnMode::Text)
		return;

	init(AbstractColumn::ColumnMode::Text);
	invalidateStatistics();
	cast_vector<QString>()->append({value, label});
}

void ColumnPrivate::ValueLabels::add(const QDateTime& value, const QString& label) {
	if (initialized() && m_mode != AbstractColumn::ColumnMode::DateTime && m_mode != AbstractColumn::ColumnMode::Day
		&& m_mode != AbstractColumn::ColumnMode::Month)
		return;

	init(AbstractColumn::ColumnMode::Month);
	invalidateStatistics();
	cast_vector<QDateTime>()->append({value, label});
}

void ColumnPrivate::ValueLabels::add(double value, const QString& label) {
	if (initialized() && m_mode != AbstractColumn::ColumnMode::Double)
		return;

	init(AbstractColumn::ColumnMode::Double);
	invalidateStatistics();
	cast_vector<double>()->append({value, label});
}

void ColumnPrivate::ValueLabels::add(int value, const QString& label) {
	if (initialized() && m_mode != AbstractColumn::ColumnMode::Integer)
		return;

	init(AbstractColumn::ColumnMode::Integer);
	invalidateStatistics();
	cast_vector<int>()->append({value, label});
}


void ColumnPrivate::ValueLabels::add(qint64 value, const QString& label) {
	if (initialized() && m_mode != AbstractColumn::ColumnMode::DateTime && m_mode != AbstractColumn::ColumnMode::Day
		&& m_mode != AbstractColumn::ColumnMode::Month && m_mode != AbstractColumn::ColumnMode::BigInt)
		return;
	if(m_mode == AbstractColumn::ColumnMode::BigInt)
		init(AbstractColumn::ColumnMode::BigInt);
	else{
		init(AbstractColumn::ColumnMode::DateTime);
	}
	invalidateStatistics();
	cast_vector<qint64>()->append({value, label});
}

void ColumnPrivate::ValueLabels::removeAll() {
	if (!initialized())
		return;

	deinit();
	init(m_mode);
}

void ColumnPrivate::ValueLabels::remove(const QString& key) {
	if (!initialized())
		return;

	invalidateStatistics();
	bool ok;
	switch (m_mode) {
	case AbstractColumn::ColumnMode::Double: {
		double value = QLocale().toDouble(key, &ok);
		if (!ok)
			return;
		remove<double>(value);
		break;
	}
	case AbstractColumn::ColumnMode::Integer: {
		int value = QLocale().toInt(key, &ok);
		if (!ok)
			return;
		remove<int>(value);
		break;
	}
	case AbstractColumn::ColumnMode::BigInt: {
		qint64 value = QLocale().toLongLong(key, &ok);
		if (!ok)
			return;
		remove<qint64>(value);
		break;
	}
	case AbstractColumn::ColumnMode::Text: {
		remove<QString>(key);
		break;
	}
	case AbstractColumn::ColumnMode::Month:
	case AbstractColumn::ColumnMode::Day:
	case AbstractColumn::ColumnMode::DateTime: {
		DateTime2StringFilter f;
		if (m_mode == AbstractColumn::ColumnMode::Month) {
			f.setFormat(QStringLiteral("MMMM"));
		} else {
			f.setFormat(QStringLiteral("dddd"));
		}
		const auto ref = QDateTime::fromString(key, f.format());
		remove<QDateTime>(ref);
		break;
	}
	case AbstractColumn::ColumnMode::Timestamp: {
		qint64 value = QLocale().toLongLong(key, &ok);
		if (!ok)
			return;
		remove<qint64>(value);
		break;
	}
	}
}

const QVector<Column::ValueLabel<QString>>* ColumnPrivate::ValueLabels::textValueLabels() const {
	if (!initialized() || m_mode != AbstractColumn::ColumnMode::Text)
		return nullptr;
	return cast_vector<QString>();
}

const QVector<Column::ValueLabel<QDateTime>>* ColumnPrivate::ValueLabels::dateTimeValueLabels() const {
	if (!initialized()
		|| (m_mode != AbstractColumn::ColumnMode::DateTime && m_mode != AbstractColumn::ColumnMode::Day && m_mode != AbstractColumn::ColumnMode::Month))
		return nullptr;
	return cast_vector<QDateTime>();
}

const QVector<Column::ValueLabel<double>>* ColumnPrivate::ValueLabels::valueLabels() const {
	if (!initialized() || m_mode != AbstractColumn::ColumnMode::Double)
		return nullptr;
	return cast_vector<double>();
}

const QVector<Column::ValueLabel<int>>* ColumnPrivate::ValueLabels::intValueLabels() const {
	if (!initialized() || m_mode != AbstractColumn::ColumnMode::Integer)
		return nullptr;
	return cast_vector<int>();
}

const QVector<Column::ValueLabel<qint64>>* ColumnPrivate::ValueLabels::bigIntValueLabels() const {
	if (!initialized() || m_mode != AbstractColumn::ColumnMode::BigInt)
		return nullptr;
	return cast_vector<qint64>();
}

const QVector<Column::ValueLabel<qint64>>* ColumnPrivate::ValueLabels::timestampValueLabels() const {
	if (!initialized() || m_mode != AbstractColumn::ColumnMode::DateTime)
		return nullptr;
	return cast_vector<qint64>();
}

// ######################################################################################################
// ######################################################################################################
// ######################################################################################################

ColumnPrivate::ColumnPrivate(Column* owner, AbstractColumn::ColumnMode mode)
	: m_columnMode(mode)
	, m_owner(owner) {
	initIOFilters();
}

/**
 * \brief Special ctor (to be called from Column only!)
 */
ColumnPrivate::ColumnPrivate(Column* owner, AbstractColumn::ColumnMode mode, void* data)
	: m_columnMode(mode)
	, m_data(data)
	, m_owner(owner) {
	initIOFilters();
}

/*!
 * initializes the interal vector for data. This is where the actual allocation on the heap is happening.
 * If \c resize is set to \false, the vector is not resized after its creation. This should be used
 * if there is already a vector created somewhere and the content of the column is going to be replaced
 * with the existing content where the memory was already allocated.
 */
bool ColumnPrivate::initDataContainer(bool resize) {
	switch (m_columnMode) {
	case AbstractColumn::ColumnMode::Double: {
		auto* vec = new QVector<double>();
		try {
			if (resize)
				vec->resize(m_rowCount);
		} catch (std::bad_alloc&) { return false; }
		vec->fill(std::numeric_limits<double>::quiet_NaN());
		m_data = vec;
		break;
	}
	case AbstractColumn::ColumnMode::Integer: {
		auto* vec = new QVector<int>();
		try {
			if (resize)
				vec->resize(m_rowCount);
		} catch (std::bad_alloc&) { return false; }
		m_data = vec;
		break;
	}
	case AbstractColumn::ColumnMode::BigInt: {
		auto* vec = new QVector<qint64>();
		try {
			if (resize)
				vec->resize(m_rowCount);
		} catch (std::bad_alloc&) { return false; }
		m_data = vec;
		break;
	}
	case AbstractColumn::ColumnMode::Text: {
		auto* vec = new QVector<QString>();
		try {
			if (resize)
				vec->resize(m_rowCount);
		} catch (std::bad_alloc&) { return false; }
		m_data = vec;
		break;
	}
	case AbstractColumn::ColumnMode::DateTime:
	case AbstractColumn::ColumnMode::Month:
	case AbstractColumn::ColumnMode::Day: {
		auto* vec = new QVector<qint64>();
		try {
			if (resize)
				vec->resize(m_rowCount);
		} catch (std::bad_alloc&) { return false; }
		m_data = vec;
		break;
	}
	case AbstractColumn::ColumnMode::Timestamp: {
		auto* vec = new QVector<qint64>();
		try {
			if (resize)
				vec->resize(m_rowCount);
		} catch (std::bad_alloc&) { return false; }
		m_data = vec;
		break;
	}
	}

	return true;
}

void ColumnPrivate::initIOFilters() {
	const auto numberLocale = QLocale();
	switch (m_columnMode) {
	case AbstractColumn::ColumnMode::Double:
		m_inputFilter = new String2DoubleFilter();
		m_inputFilter->setNumberLocale(numberLocale);
		m_outputFilter = new Double2StringFilter();
		m_outputFilter->setNumberLocale(numberLocale);
		break;
	case AbstractColumn::ColumnMode::Integer:
		m_inputFilter = new String2IntegerFilter();
		m_inputFilter->setNumberLocale(numberLocale);
		m_outputFilter = new Integer2StringFilter();
		m_outputFilter->setNumberLocale(numberLocale);
		break;
	case AbstractColumn::ColumnMode::BigInt:
		m_inputFilter = new String2BigIntFilter();
		m_inputFilter->setNumberLocale(numberLocale);
		m_outputFilter = new BigInt2StringFilter();
		m_outputFilter->setNumberLocale(numberLocale);
		break;
	case AbstractColumn::ColumnMode::Text:
		m_inputFilter = new SimpleCopyThroughFilter();
		m_outputFilter = new SimpleCopyThroughFilter();
		break;
	case AbstractColumn::ColumnMode::DateTime:
		m_inputFilter = new String2DateTimeFilter();
		m_outputFilter = new DateTime2StringFilter();
		break;
	case AbstractColumn::ColumnMode::Month:
		m_inputFilter = new String2MonthFilter();
		m_outputFilter = new DateTime2StringFilter();
		static_cast<DateTime2StringFilter*>(m_outputFilter)->setFormat(QStringLiteral("MMMM"));
		break;
	case AbstractColumn::ColumnMode::Day:
		m_inputFilter = new String2DayOfWeekFilter();
		m_outputFilter = new DateTime2StringFilter();
		static_cast<DateTime2StringFilter*>(m_outputFilter)->setFormat(QStringLiteral("dddd"));
		break;
	case AbstractColumn::ColumnMode::Timestamp:
		m_inputFilter = new String2BigIntFilter();
		m_inputFilter->setNumberLocale(numberLocale);
		m_outputFilter = new BigInt2StringFilter();
		m_outputFilter->setNumberLocale(numberLocale);
		break;
	}

	connect(m_outputFilter, &AbstractSimpleFilter::formatChanged, m_owner, &Column::handleFormatChange);
}

ColumnPrivate::~ColumnPrivate() {
	deleteData();
}

void ColumnPrivate::deleteData() {
	if (!m_data)
		return;

	switch (m_columnMode) {
	case AbstractColumn::ColumnMode::Double:
		delete static_cast<QVector<double>*>(m_data);
		break;
	case AbstractColumn::ColumnMode::Integer:
		delete static_cast<QVector<int>*>(m_data);
		break;
	case AbstractColumn::ColumnMode::BigInt:
		delete static_cast<QVector<qint64>*>(m_data);
		break;
	case AbstractColumn::ColumnMode::Text:
		delete static_cast<QVector<QString>*>(m_data);
		break;
	case AbstractColumn::ColumnMode::DateTime:
	case AbstractColumn::ColumnMode::Month:
	case AbstractColumn::ColumnMode::Day:
		delete static_cast<QVector<qint64>*>(m_data);
		break;
	case AbstractColumn::ColumnMode::Timestamp:
		delete static_cast<QVector<QString>*>(m_data);
		break;
	}
	m_data = nullptr;
}

AbstractColumn::ColumnMode ColumnPrivate::columnMode() const {
	return m_columnMode;
}

/**
 * \brief Set the column mode
 *
 * This sets the column mode and, if
 * necessary, converts it to another datatype.
 * Remark: setting the mode back to undefined (the
 * initial value) is not supported.
 */
void ColumnPrivate::setColumnMode(AbstractColumn::ColumnMode mode) {
	DEBUG(Q_FUNC_INFO << ", " << ENUM_TO_STRING(AbstractColumn, ColumnMode, m_columnMode) << " -> " << ENUM_TO_STRING(AbstractColumn, ColumnMode, mode))
	if (mode == m_columnMode)
		return;

	void* old_data = m_data;
	// remark: the deletion of the old data will be done in the dtor of a command

	AbstractSimpleFilter *filter{nullptr}, *new_in_filter{nullptr}, *new_out_filter{nullptr};
	bool filter_is_temporary = false; // it can also become outputFilter(), which we may not delete here
	Column* temp_col = nullptr;

	Q_EMIT m_owner->modeAboutToChange(m_owner);

	// determine the conversion filter and allocate the new data vector
	switch (m_columnMode) { // old mode
	case AbstractColumn::ColumnMode::Double: {
		disconnect(static_cast<Double2StringFilter*>(m_outputFilter), &Double2StringFilter::formatChanged, m_owner, &Column::handleFormatChange);
		switch (mode) {
		case AbstractColumn::ColumnMode::Double:
			break;
		case AbstractColumn::ColumnMode::Integer:
			filter = new Double2IntegerFilter();
			filter_is_temporary = true;
			if (m_data) {
				temp_col = new Column(QStringLiteral("temp_col"), *(static_cast<QVector<double>*>(old_data)));
				m_data = new QVector<int>();
			}
			break;
		case AbstractColumn::ColumnMode::BigInt:
			filter = new Double2BigIntFilter();
			filter_is_temporary = true;
			if (m_data) {
				temp_col = new Column(QStringLiteral("temp_col"), *(static_cast<QVector<double>*>(old_data)));
				m_data = new QVector<qint64>();
			}
			break;
		case AbstractColumn::ColumnMode::Text:
			filter = outputFilter();
			filter_is_temporary = false;
			if (m_data) {
				temp_col = new Column(QStringLiteral("temp_col"), *(static_cast<QVector<double>*>(old_data)));
				m_data = new QVector<QString>();
			}
			break;
		case AbstractColumn::ColumnMode::DateTime:
			filter = new Double2DateTimeFilter();
			filter_is_temporary = true;
			if (m_data) {
				temp_col = new Column(QStringLiteral("temp_col"), *(static_cast<QVector<double>*>(old_data)));
				m_data = new QVector<QDateTime>();
			}
			break;
		case AbstractColumn::ColumnMode::Month:
			filter = new Double2MonthFilter();
			filter_is_temporary = true;
			if (m_data) {
				temp_col = new Column(QStringLiteral("temp_col"), *(static_cast<QVector<double>*>(old_data)));
				m_data = new QVector<QDateTime>();
			}
			break;
		case AbstractColumn::ColumnMode::Day:
			filter = new Double2DayOfWeekFilter();
			filter_is_temporary = true;
			if (m_data) {
				temp_col = new Column(QStringLiteral("temp_col"), *(static_cast<QVector<double>*>(old_data)));
				m_data = new QVector<QDateTime>();
			}
			break;
		case AbstractColumn::ColumnMode::Timestamp:
			filter = new Double2BigIntFilter(); //TODO
			filter_is_temporary = true;
			if (m_data) {
				temp_col = new Column(QStringLiteral("temp_col"), *(static_cast<QVector<double>*>(old_data)));
				m_data = new QVector<qint64>();
			}
			break;
		} // switch(mode)

		break;
	}
	case AbstractColumn::ColumnMode::Integer: {
		disconnect(static_cast<Integer2StringFilter*>(m_outputFilter), &Integer2StringFilter::formatChanged, m_owner, &Column::handleFormatChange);
		switch (mode) {
		case AbstractColumn::ColumnMode::Integer:
			break;
		case AbstractColumn::ColumnMode::BigInt:
			filter = new Integer2BigIntFilter();
			filter_is_temporary = true;
			if (m_data) {
				temp_col = new Column(QStringLiteral("temp_col"), *(static_cast<QVector<int>*>(old_data)));
				m_data = new QVector<qint64>();
			}
			break;
		case AbstractColumn::ColumnMode::Double:
			filter = new Integer2DoubleFilter();
			filter_is_temporary = true;
			if (m_data) {
				temp_col = new Column(QStringLiteral("temp_col"), *(static_cast<QVector<int>*>(old_data)));
				m_data = new QVector<double>();
			}
			break;
		case AbstractColumn::ColumnMode::Text:
			filter = outputFilter();
			filter_is_temporary = false;
			if (m_data) {
				temp_col = new Column(QStringLiteral("temp_col"), *(static_cast<QVector<int>*>(old_data)));
				m_data = new QVector<QString>();
			}
			break;
		case AbstractColumn::ColumnMode::DateTime:
			DEBUG(Q_FUNC_INFO << ", int -> datetime")
			filter = new Integer2DateTimeFilter();
			filter_is_temporary = true;
			if (m_data) {
				temp_col = new Column(QStringLiteral("temp_col"), *(static_cast<QVector<int>*>(old_data)));
				m_data = new QVector<QDateTime>();
			}
			DEBUG(Q_FUNC_INFO << ", int -> datetime done")
			break;
		case AbstractColumn::ColumnMode::Month:
			filter = new Integer2MonthFilter();
			filter_is_temporary = true;
			if (m_data) {
				temp_col = new Column(QStringLiteral("temp_col"), *(static_cast<QVector<int>*>(old_data)));
				m_data = new QVector<QDateTime>();
			}
			break;
		case AbstractColumn::ColumnMode::Day:
			filter = new Integer2DayOfWeekFilter();
			filter_is_temporary = true;
			if (m_data) {
				temp_col = new Column(QStringLiteral("temp_col"), *(static_cast<QVector<int>*>(old_data)));
				m_data = new QVector<QDateTime>();
			}
			break;
		case AbstractColumn::ColumnMode::Timestamp:
			filter = new Integer2DayOfWeekFilter(); //TODO
			filter_is_temporary = true;
			if (m_data) {
				temp_col = new Column(QStringLiteral("temp_col"), *(static_cast<QVector<int>*>(old_data)));
				m_data = new QVector<QDateTime>();
			}
			break;
		} // switch(mode)

		break;
	}
	case AbstractColumn::ColumnMode::BigInt: {
		disconnect(static_cast<BigInt2StringFilter*>(m_outputFilter), &BigInt2StringFilter::formatChanged, m_owner, &Column::handleFormatChange);
		switch (mode) {
		case AbstractColumn::ColumnMode::BigInt:
			break;
		case AbstractColumn::ColumnMode::Integer: // TODO: timeUnit
			filter = new BigInt2IntegerFilter();
			filter_is_temporary = true;
			if (m_data) {
				temp_col = new Column(QStringLiteral("temp_col"), *(static_cast<QVector<qint64>*>(old_data)));
				m_data = new QVector<int>();
			}
			break;
		case AbstractColumn::ColumnMode::Double: // TODO: timeUnit
			filter = new BigInt2DoubleFilter();
			filter_is_temporary = true;
			if (m_data) {
				temp_col = new Column(QStringLiteral("temp_col"), *(static_cast<QVector<qint64>*>(old_data)));
				m_data = new QVector<double>();
			}
			break;
		case AbstractColumn::ColumnMode::Text:
			filter = outputFilter();
			filter_is_temporary = false;
			if (m_data) {
				temp_col = new Column(QStringLiteral("temp_col"), *(static_cast<QVector<qint64>*>(old_data)));
				m_data = new QVector<QString>();
			}
			break;
		case AbstractColumn::ColumnMode::DateTime: // TODO: timeUnit
			filter = new BigInt2DateTimeFilter();
			filter_is_temporary = true;
			if (m_data) {
				temp_col = new Column(QStringLiteral("temp_col"), *(static_cast<QVector<qint64>*>(old_data)));
				m_data = new QVector<QDateTime>();
			}
			break;
		case AbstractColumn::ColumnMode::Month:
			filter = new BigInt2MonthFilter();
			filter_is_temporary = true;
			if (m_data) {
				temp_col = new Column(QStringLiteral("temp_col"), *(static_cast<QVector<qint64>*>(old_data)));
				m_data = new QVector<QDateTime>();
			}
			break;
		case AbstractColumn::ColumnMode::Day:
			filter = new BigInt2DayOfWeekFilter();
			filter_is_temporary = true;
			if (m_data) {
				temp_col = new Column(QStringLiteral("temp_col"), *(static_cast<QVector<qint64>*>(old_data)));
				m_data = new QVector<QDateTime>();
			}
			break;
		case AbstractColumn::ColumnMode::Timestamp:
			filter = new BigInt2DayOfWeekFilter(); //TODO
			filter_is_temporary = true; 
			if (m_data) {
				temp_col = new Column(QStringLiteral("temp_col"), *(static_cast<QVector<qint64>*>(old_data)));
				m_data = new QVector<QDateTime>();
			}
			break;
		} // switch(mode)

		break;
	}
	case AbstractColumn::ColumnMode::Text: {
		switch (mode) {
		case AbstractColumn::ColumnMode::Text:
			break;
		case AbstractColumn::ColumnMode::Double:
			filter = new String2DoubleFilter();
			filter->setNumberLocale(QLocale());
			filter_is_temporary = true;
			if (m_data) {
				temp_col = new Column(QStringLiteral("temp_col"), *(static_cast<QVector<QString>*>(old_data)));
				m_data = new QVector<double>();
			}
			break;
		case AbstractColumn::ColumnMode::Integer:
			filter = new String2IntegerFilter();
			filter->setNumberLocale(QLocale());
			filter_is_temporary = true;
			if (m_data) {
				temp_col = new Column(QStringLiteral("temp_col"), *(static_cast<QVector<QString>*>(old_data)));
				m_data = new QVector<int>();
			}
			break;
		case AbstractColumn::ColumnMode::BigInt:
			filter = new String2BigIntFilter();
			filter->setNumberLocale(QLocale());
			filter_is_temporary = true;
			if (m_data) {
				temp_col = new Column(QStringLiteral("temp_col"), *(static_cast<QVector<QString>*>(old_data)));
				m_data = new QVector<qint64>();
			}
			break;
		case AbstractColumn::ColumnMode::DateTime:
			filter = new String2DateTimeFilter();
			filter_is_temporary = true;
			if (m_data) {
				temp_col = new Column(QStringLiteral("temp_col"), *(static_cast<QVector<QString>*>(old_data)));
				m_data = new QVector<QDateTime>();
			}
			break;
		case AbstractColumn::ColumnMode::Month:
			filter = new String2MonthFilter();
			filter_is_temporary = true;
			if (m_data) {
				temp_col = new Column(QStringLiteral("temp_col"), *(static_cast<QVector<QString>*>(old_data)));
				m_data = new QVector<QDateTime>();
			}
			break;
		case AbstractColumn::ColumnMode::Day:
			filter = new String2DayOfWeekFilter();
			filter_is_temporary = true;
			if (m_data) {
				temp_col = new Column(QStringLiteral("temp_col"), *(static_cast<QVector<QString>*>(old_data)));
				m_data = new QVector<QDateTime>();
			}
			break;
		} // switch(mode)

		break;
	}
	case AbstractColumn::ColumnMode::DateTime:
	case AbstractColumn::ColumnMode::Month:
	case AbstractColumn::ColumnMode::Day: {
		disconnect(static_cast<DateTime2StringFilter*>(m_outputFilter), &DateTime2StringFilter::formatChanged, m_owner, &Column::handleFormatChange);
		switch (mode) {
		case AbstractColumn::ColumnMode::DateTime:
		case AbstractColumn::ColumnMode::Month:
		case AbstractColumn::ColumnMode::Day:
			break;
		case AbstractColumn::ColumnMode::Text:
			filter = outputFilter();
			filter_is_temporary = false;
			if (m_data) {
				temp_col = new Column(QStringLiteral("temp_col"), *(static_cast<QVector<QDateTime>*>(old_data)), m_columnMode);
				m_data = new QStringList();
			}
			break;
		case AbstractColumn::ColumnMode::Double:
			if (m_columnMode == AbstractColumn::ColumnMode::Month)
				filter = new Month2DoubleFilter();
			else if (m_columnMode == AbstractColumn::ColumnMode::Day)
				filter = new DayOfWeek2DoubleFilter();
			else // TODO: timeUnit
				filter = new DateTime2DoubleFilter();
			filter_is_temporary = true;
			if (m_data) {
				temp_col = new Column(QStringLiteral("temp_col"), *(static_cast<QVector<QDateTime>*>(old_data)), m_columnMode);
				m_data = new QVector<double>();
			}
			break;
		case AbstractColumn::ColumnMode::Integer:
			if (m_columnMode == AbstractColumn::ColumnMode::Month)
				filter = new Month2IntegerFilter();
			else if (m_columnMode == AbstractColumn::ColumnMode::Day)
				filter = new DayOfWeek2IntegerFilter();
			else // TODO: timeUnit
				filter = new DateTime2IntegerFilter();
			filter_is_temporary = true;
			if (m_data) {
				temp_col = new Column(QStringLiteral("temp_col"), *(static_cast<QVector<QDateTime>*>(old_data)), m_columnMode);
				m_data = new QVector<int>();
			}
			break;
		case AbstractColumn::ColumnMode::BigInt:
			if (m_columnMode == AbstractColumn::ColumnMode::Month)
				filter = new Month2BigIntFilter();
			else if (m_columnMode == AbstractColumn::ColumnMode::Day)
				filter = new DayOfWeek2BigIntFilter();
			else // TODO: timeUnit
				filter = new DateTime2BigIntFilter();
			filter_is_temporary = true;
			if (m_data) {
				temp_col = new Column(QStringLiteral("temp_col"), *(static_cast<QVector<QDateTime>*>(old_data)), m_columnMode);
				m_data = new QVector<qint64>();
			}
			break;
		} // switch(mode)

		break;
	}
	}

	// determine the new input and output filters
	switch (mode) { // new mode
	case AbstractColumn::ColumnMode::Double:
		new_in_filter = new String2DoubleFilter();
		new_in_filter->setNumberLocale(QLocale());
		new_out_filter = new Double2StringFilter();
		new_out_filter->setNumberLocale(QLocale());
		connect(static_cast<Double2StringFilter*>(new_out_filter), &Double2StringFilter::formatChanged, m_owner, &Column::handleFormatChange);
		break;
	case AbstractColumn::ColumnMode::Integer:
		new_in_filter = new String2IntegerFilter();
		new_in_filter->setNumberLocale(QLocale());
		new_out_filter = new Integer2StringFilter();
		new_out_filter->setNumberLocale(QLocale());
		connect(static_cast<Integer2StringFilter*>(new_out_filter), &Integer2StringFilter::formatChanged, m_owner, &Column::handleFormatChange);
		break;
	case AbstractColumn::ColumnMode::BigInt:
		new_in_filter = new String2BigIntFilter();
		new_in_filter->setNumberLocale(QLocale());
		new_out_filter = new BigInt2StringFilter();
		new_out_filter->setNumberLocale(QLocale());
		connect(static_cast<BigInt2StringFilter*>(new_out_filter), &BigInt2StringFilter::formatChanged, m_owner, &Column::handleFormatChange);
		break;
	case AbstractColumn::ColumnMode::Text:
		new_in_filter = new SimpleCopyThroughFilter();
		new_out_filter = new SimpleCopyThroughFilter();
		break;
	case AbstractColumn::ColumnMode::DateTime:
		new_in_filter = new String2DateTimeFilter();
		new_out_filter = new DateTime2StringFilter();
		connect(static_cast<DateTime2StringFilter*>(new_out_filter), &DateTime2StringFilter::formatChanged, m_owner, &Column::handleFormatChange);
		break;
	case AbstractColumn::ColumnMode::Month:
		new_in_filter = new String2MonthFilter();
		new_out_filter = new DateTime2StringFilter();
		static_cast<DateTime2StringFilter*>(new_out_filter)->setFormat(QStringLiteral("MMMM"));
		// DEBUG("	Month out_filter format: " << STDSTRING(static_cast<DateTime2StringFilter*>(new_out_filter)->format()));
		connect(static_cast<DateTime2StringFilter*>(new_out_filter), &DateTime2StringFilter::formatChanged, m_owner, &Column::handleFormatChange);
		break;
	case AbstractColumn::ColumnMode::Day:
		new_in_filter = new String2DayOfWeekFilter();
		new_out_filter = new DateTime2StringFilter();
		static_cast<DateTime2StringFilter*>(new_out_filter)->setFormat(QStringLiteral("dddd"));
		connect(static_cast<DateTime2StringFilter*>(new_out_filter), &DateTime2StringFilter::formatChanged, m_owner, &Column::handleFormatChange);
		break;
	} // switch(mode)

	m_columnMode = mode;

	m_inputFilter = new_in_filter;
	m_outputFilter = new_out_filter;
	m_inputFilter->input(0, m_owner->m_string_io);
	m_outputFilter->input(0, m_owner);
	m_inputFilter->setHidden(true);
	m_outputFilter->setHidden(true);

	if (temp_col) { // if temp_col == 0, only the input/output filters need to be changed
		// copy the filtered, i.e. converted, column (mode is orig mode)
		DEBUG("	temp_col column mode = " << ENUM_TO_STRING(AbstractColumn, ColumnMode, temp_col->columnMode()));
		filter->input(0, temp_col);
		DEBUG("	filter->output size = " << filter->output(0)->rowCount());
		copy(filter->output(0));
		DEBUG(" DONE")
		delete temp_col;
	}

	if (filter_is_temporary)
		delete filter;

	Q_EMIT m_owner->modeChanged(m_owner);
}

/**
 * \brief Replace all mode related members
 *
 * Replace column mode, data type, data pointer and filters directly
 */
void ColumnPrivate::replaceModeData(AbstractColumn::ColumnMode mode, void* data, AbstractSimpleFilter* in_filter, AbstractSimpleFilter* out_filter) {
	Q_EMIT m_owner->modeAboutToChange(m_owner);
	// disconnect formatChanged()
	switch (m_columnMode) {
	case AbstractColumn::ColumnMode::Double:
		disconnect(static_cast<Double2StringFilter*>(m_outputFilter), &Double2StringFilter::formatChanged, m_owner, &Column::handleFormatChange);
		break;
	case AbstractColumn::ColumnMode::Integer:
		disconnect(static_cast<Integer2StringFilter*>(m_outputFilter), &Integer2StringFilter::formatChanged, m_owner, &Column::handleFormatChange);
		break;
	case AbstractColumn::ColumnMode::BigInt:
		disconnect(static_cast<BigInt2StringFilter*>(m_outputFilter), &BigInt2StringFilter::formatChanged, m_owner, &Column::handleFormatChange);
		break;
	case AbstractColumn::ColumnMode::Text:
		break;
	case AbstractColumn::ColumnMode::DateTime:
	case AbstractColumn::ColumnMode::Month:
	case AbstractColumn::ColumnMode::Day:
		disconnect(static_cast<DateTime2StringFilter*>(m_outputFilter), &DateTime2StringFilter::formatChanged, m_owner, &Column::handleFormatChange);
		break;
	}

	m_columnMode = mode;
	setLabelsMode(mode);
	m_data = data;

	m_inputFilter = in_filter;
	m_outputFilter = out_filter;
	m_inputFilter->input(0, m_owner->m_string_io);
	m_outputFilter->input(0, m_owner);

	// connect formatChanged()
	switch (m_columnMode) {
	case AbstractColumn::ColumnMode::Double:
		connect(static_cast<Double2StringFilter*>(m_outputFilter), &Double2StringFilter::formatChanged, m_owner, &Column::handleFormatChange);
		break;
	case AbstractColumn::ColumnMode::Integer:
		connect(static_cast<Integer2StringFilter*>(m_outputFilter), &Integer2StringFilter::formatChanged, m_owner, &Column::handleFormatChange);
		break;
	case AbstractColumn::ColumnMode::BigInt:
		connect(static_cast<BigInt2StringFilter*>(m_outputFilter), &BigInt2StringFilter::formatChanged, m_owner, &Column::handleFormatChange);
		break;
	case AbstractColumn::ColumnMode::Text:
		break;
	case AbstractColumn::ColumnMode::DateTime:
	case AbstractColumn::ColumnMode::Month:
	case AbstractColumn::ColumnMode::Day:
		connect(static_cast<DateTime2StringFilter*>(m_outputFilter), &DateTime2StringFilter::formatChanged, m_owner, &Column::handleFormatChange);
		break;
	}

	Q_EMIT m_owner->modeChanged(m_owner);
}

/**
 * \brief Replace data pointer
 */
void ColumnPrivate::replaceData(void* data) {
	Q_EMIT m_owner->dataAboutToChange(m_owner);

	m_data = data;
	invalidate();
	if (!m_owner->m_suppressDataChangedSignal)
		Q_EMIT m_owner->dataChanged(m_owner);
}

/**
 * \brief Copy another column of the same type
 *
 * This function will return false if the data type
 * of 'other' is not the same as the type of 'this'.
 * Use a filter to convert a column to another type.
 */
bool ColumnPrivate::copy(const AbstractColumn* other) {
	DEBUG(Q_FUNC_INFO)
	if (other->columnMode() != columnMode())
		return false;
	// 	DEBUG(Q_FUNC_INFO << ", mode = " << ENUM_TO_STRING(AbstractColumn, ColumnMode, columnMode()));
	int num_rows = other->rowCount();
	// 	DEBUG(Q_FUNC_INFO << ", rows " << num_rows);

	Q_EMIT m_owner->dataAboutToChange(m_owner);
	resizeTo(num_rows);

	if (!m_data) {
		if (!initDataContainer())
			return false; // failed to allocate memory
	}

	// copy the data
	switch (m_columnMode) {
	case AbstractColumn::ColumnMode::Double: {
		double* ptr = static_cast<QVector<double>*>(m_data)->data();
		for (int i = 0; i < num_rows; ++i)
			ptr[i] = other->valueAt(i);
		break;
	}
	case AbstractColumn::ColumnMode::Integer: {
		int* ptr = static_cast<QVector<int>*>(m_data)->data();
		for (int i = 0; i < num_rows; ++i)
			ptr[i] = other->integerAt(i);
		break;
	}
	case AbstractColumn::ColumnMode::BigInt: {
		qint64* ptr = static_cast<QVector<qint64>*>(m_data)->data();
		for (int i = 0; i < num_rows; ++i)
			ptr[i] = other->bigIntAt(i);
		break;
	}
	case AbstractColumn::ColumnMode::Text: {
		auto* vec = static_cast<QVector<QString>*>(m_data);
		for (int i = 0; i < num_rows; ++i)
			vec->replace(i, other->textAt(i));
		break;
	}
	case AbstractColumn::ColumnMode::DateTime:
	case AbstractColumn::ColumnMode::Month:
	case AbstractColumn::ColumnMode::Day:
	case AbstractColumn::ColumnMode::Timestamp:  {
		auto* vec = static_cast<QVector<qint64>*>(m_data);
		for (int i = 0; i < num_rows; ++i)
			vec->replace(i, other->timestampAt(i));
		break;
	}
	}

	invalidate();

	if (!m_owner->m_suppressDataChangedSignal)
		Q_EMIT m_owner->dataChanged(m_owner);

	DEBUG(Q_FUNC_INFO << ", done")
	return true;
}

/**
 * \brief Copies a part of another column of the same type
 *
 * This function will return false if the data type
 * of 'other' is not the same as the type of 'this'.
 * \param source pointer to the column to copy
 * \param source_start first row to copy in the column to copy
 * \param dest_start first row to copy in
 * \param num_rows the number of rows to copy
 */
bool ColumnPrivate::copy(const AbstractColumn* source, int source_start, int dest_start, int num_rows) {
	if (source->columnMode() != m_columnMode)
		return false;
	if (num_rows == 0)
		return true;

	Q_EMIT m_owner->dataAboutToChange(m_owner);
	if (dest_start + num_rows > rowCount())
		resizeTo(dest_start + num_rows);

	if (!m_data) {
		if (!initDataContainer())
			return false; // failed to allocate memory
	}

	// copy the data
	switch (m_columnMode) {
	case AbstractColumn::ColumnMode::Double: {
		double* ptr = static_cast<QVector<double>*>(m_data)->data();
		for (int i = 0; i < num_rows; i++)
			ptr[dest_start + i] = source->valueAt(source_start + i);
		break;
	}
	case AbstractColumn::ColumnMode::Integer: {
		int* ptr = static_cast<QVector<int>*>(m_data)->data();
		for (int i = 0; i < num_rows; i++)
			ptr[dest_start + i] = source->integerAt(source_start + i);
		break;
	}
	case AbstractColumn::ColumnMode::BigInt: {
		qint64* ptr = static_cast<QVector<qint64>*>(m_data)->data();
		for (int i = 0; i < num_rows; i++)
			ptr[dest_start + i] = source->bigIntAt(source_start + i);
		break;
	}
	case AbstractColumn::ColumnMode::Text:
		for (int i = 0; i < num_rows; i++)
			static_cast<QVector<QString>*>(m_data)->replace(dest_start + i, source->textAt(source_start + i));
		break;
	case AbstractColumn::ColumnMode::DateTime:
	case AbstractColumn::ColumnMode::Month:
	case AbstractColumn::ColumnMode::Day:
	case AbstractColumn::ColumnMode::Timestamp:
		for (int i = 0; i < num_rows; i++)
			static_cast<QVector<qint64>*>(m_data)->replace(dest_start + i, source->timestampAt(source_start + i));
		break;
	}

	invalidate();

	if (!m_owner->m_suppressDataChangedSignal)
		Q_EMIT m_owner->dataChanged(m_owner);

	return true;
}

/**
 * \brief Copy another column of the same type
 *
 * This function will return false if the data type
 * of 'other' is not the same as the type of 'this'.
 * Use a filter to convert a column to another type.
 */
bool ColumnPrivate::copy(const ColumnPrivate* other) {
	if (other->columnMode() != m_columnMode)
		return false;
	int num_rows = other->rowCount();

	Q_EMIT m_owner->dataAboutToChange(m_owner);
	resizeTo(num_rows);

	if (!m_data) {
		if (!initDataContainer())
			return false; // failed to allocate memory
	}

	// copy the data
	switch (m_columnMode) {
	case AbstractColumn::ColumnMode::Double: {
		double* ptr = static_cast<QVector<double>*>(m_data)->data();
		for (int i = 0; i < num_rows; ++i)
			ptr[i] = other->valueAt(i);
		break;
	}
	case AbstractColumn::ColumnMode::Integer: {
		int* ptr = static_cast<QVector<int>*>(m_data)->data();
		for (int i = 0; i < num_rows; ++i)
			ptr[i] = other->integerAt(i);
		break;
	}
	case AbstractColumn::ColumnMode::BigInt: {
		qint64* ptr = static_cast<QVector<qint64>*>(m_data)->data();
		for (int i = 0; i < num_rows; ++i)
			ptr[i] = other->bigIntAt(i);
		break;
	}
	case AbstractColumn::ColumnMode::Text:
		for (int i = 0; i < num_rows; ++i)
			static_cast<QVector<QString>*>(m_data)->replace(i, other->textAt(i));
		break;
	case AbstractColumn::ColumnMode::DateTime:
	case AbstractColumn::ColumnMode::Month:
	case AbstractColumn::ColumnMode::Day:
	case AbstractColumn::ColumnMode::Timestamp:

		for (int i = 0; i < num_rows; ++i)
			static_cast<QVector<qint64>*>(m_data)->replace(i, other->timestampAt(i));
		break;
	}

	invalidate();

	if (!m_owner->m_suppressDataChangedSignal)
		Q_EMIT m_owner->dataChanged(m_owner);

	return true;
}

/**
 * \brief Copies a part of another column of the same type
 *
 * This function will return false if the data type
 * of 'other' is not the same as the type of 'this'.
 * \param source pointer to the column to copy
 * \param source_start first row to copy in the column to copy
 * \param dest_start first row to copy in
 * \param num_rows the number of rows to copy
 */
bool ColumnPrivate::copy(const ColumnPrivate* source, int source_start, int dest_start, int num_rows) {
	if (source->columnMode() != m_columnMode)
		return false;
	if (num_rows == 0)
		return true;

	Q_EMIT m_owner->dataAboutToChange(m_owner);
	if (dest_start + num_rows > rowCount())
		resizeTo(dest_start + num_rows);

	if (!m_data) {
		if (!initDataContainer())
			return false; // failed to allocate memory
	}

	// copy the data
	switch (m_columnMode) {
	case AbstractColumn::ColumnMode::Double: {
		double* ptr = static_cast<QVector<double>*>(m_data)->data();
		for (int i = 0; i < num_rows; ++i)
			ptr[dest_start + i] = source->valueAt(source_start + i);
		break;
	}
	case AbstractColumn::ColumnMode::Integer: {
		int* ptr = static_cast<QVector<int>*>(m_data)->data();
		for (int i = 0; i < num_rows; ++i)
			ptr[dest_start + i] = source->integerAt(source_start + i);
		break;
	}
	case AbstractColumn::ColumnMode::BigInt: {
		qint64* ptr = static_cast<QVector<qint64>*>(m_data)->data();
		for (int i = 0; i < num_rows; ++i)
			ptr[dest_start + i] = source->bigIntAt(source_start + i);
		break;
	}
	case AbstractColumn::ColumnMode::Text:
		for (int i = 0; i < num_rows; ++i)
			static_cast<QVector<QString>*>(m_data)->replace(dest_start + i, source->textAt(source_start + i));
		break;
	case AbstractColumn::ColumnMode::DateTime:
	case AbstractColumn::ColumnMode::Month:
	case AbstractColumn::ColumnMode::Day:
	case AbstractColumn::ColumnMode::Timestamp:
		for (int i = 0; i < num_rows; ++i)
			static_cast<QVector<qint64>*>(m_data)->replace(dest_start + i, source->timestampAt(source_start + i));
		break;
	}

	invalidate();

	if (!m_owner->m_suppressDataChangedSignal)
		Q_EMIT m_owner->dataChanged(m_owner);

	return true;
}

/**
 * \brief Return the data vector size
 *
 * This returns the size of the column container
 */
int ColumnPrivate::rowCount() const {
	if (!m_data)
		return m_rowCount;

	switch (m_columnMode) {
	case AbstractColumn::ColumnMode::Double:
		return static_cast<QVector<double>*>(m_data)->size();
	case AbstractColumn::ColumnMode::Integer:
		return static_cast<QVector<int>*>(m_data)->size();
	case AbstractColumn::ColumnMode::BigInt:
		return static_cast<QVector<qint64>*>(m_data)->size();
	case AbstractColumn::ColumnMode::DateTime:
	case AbstractColumn::ColumnMode::Month:
	case AbstractColumn::ColumnMode::Day:
	case AbstractColumn::ColumnMode::Timestamp:
		return static_cast<QVector<qint64>*>(m_data)->size();
	case AbstractColumn::ColumnMode::Text:
		return static_cast<QVector<QString>*>(m_data)->size();
	}

	return 0;
}

int ColumnPrivate::rowCount(double min, double max) const {
	if (!m_data)
		return m_rowCount;

	int counter = 0;
	switch (m_columnMode) {
	case AbstractColumn::ColumnMode::Double: {
		const auto* data = static_cast<QVector<double>*>(m_data);
		for (const auto& d : *data) {
			if (d >= min && d <= max)
				counter++;
		}
		break;
	}
	case AbstractColumn::ColumnMode::Integer: {
		const auto* data = static_cast<QVector<int>*>(m_data);
		for (const auto& d : *data) {
			if (d >= min && d <= max)
				counter++;
		}
		break;
	}
	case AbstractColumn::ColumnMode::BigInt: {
		const auto* data = static_cast<QVector<qint64>*>(m_data);
		for (const auto& d : *data) {
			if (d >= min && d <= max)
				counter++;
		}
		break;
	}
	case AbstractColumn::ColumnMode::DateTime:
	case AbstractColumn::ColumnMode::Month:
	case AbstractColumn::ColumnMode::Day:
	case AbstractColumn::ColumnMode::Timestamp:{
		const auto* data = static_cast<QVector<qint64>*>(m_data);
		for (const auto& d : *data) {
			const auto value = d;
			if (value >= min && value <= max)
				counter++;
		}
		break;
	}
	case AbstractColumn::ColumnMode::Text:
		break;
	}
	return counter;
}

/**
 * \brief Return the number of available rows
 *
 * This returns the number of rows that actually contain data.
 * Rows beyond this can be masked etc. but should be ignored by filters,
 * plots etc.
 */
int ColumnPrivate::availableRowCount(int max) const {
	int count = 0;
	for (int row = 0; row < rowCount(); row++) {
		if (m_owner->isValid(row) && !m_owner->isMasked(row)) {
			count++;
			if (count == max)
				return max;
		}
	}

	return count;
}

/**
 * \brief Resize the vector to the specified number of rows
 *
 * Since selecting and masking rows higher than the
 * real internal number of rows is supported, this
 * does not change the interval attributes. Also
 * no signal is emitted. If the new rows are filled
 * with values AbstractColumn::dataChanged()
 * must be emitted.
 */
void ColumnPrivate::resizeTo(int new_size) {
	int old_size = rowCount();
	if (new_size == old_size)
		return;

	// 	DEBUG("ColumnPrivate::resizeTo() " << old_size << " -> " << new_size);
	const int new_rows = new_size - old_size;

	if (!m_data) {
		m_rowCount += new_rows;
		return;
	}

	switch (m_columnMode) {
	case AbstractColumn::ColumnMode::Double: {
		auto* data = static_cast<QVector<double>*>(m_data);
		if (new_rows > 0)
			data->insert(data->end(), new_rows, NAN);
		else
			data->remove(old_size - 1 + new_rows, -new_rows);
		break;
	}
	case AbstractColumn::ColumnMode::Integer: {
		auto* data = static_cast<QVector<int>*>(m_data);
		if (new_rows > 0)
			data->insert(data->end(), new_rows, 0);
		else
			data->remove(old_size - 1 + new_rows, -new_rows);
		break;
	}
	case AbstractColumn::ColumnMode::BigInt: {
		auto* data = static_cast<QVector<qint64>*>(m_data);
		if (new_rows > 0)
			data->insert(data->end(), new_rows, 0);
		else
			data->remove(old_size - 1 + new_rows, -new_rows);
		break;
	}
	case AbstractColumn::ColumnMode::Text: {
		auto* data = static_cast<QVector<QString>*>(m_data);
		if (new_rows > 0)
			data->insert(data->end(), new_rows, QString());
		else
			data->remove(old_size - 1 + new_rows, -new_rows);
		break;
	}
	case AbstractColumn::ColumnMode::DateTime:
	case AbstractColumn::ColumnMode::Month:
	case AbstractColumn::ColumnMode::Day: 	
	case AbstractColumn::ColumnMode::Timestamp:
{
		auto* data = static_cast<QVector<qint64>*>(m_data);
		if (new_rows > 0)
			data->insert(data->end(), new_rows, 0);
		else
			data->remove(old_size - 1 + new_rows, -new_rows);
		break;
	}
	}

	invalidate();
}

/**
 * \brief Insert some empty (or initialized with zero) rows
 */
void ColumnPrivate::insertRows(int before, int count) {
	if (count == 0)
		return;

	m_formulas.insertRows(before, count);

	if (!m_data) {
		m_rowCount += count;
		return;
	}

	if (before <= rowCount()) {
		switch (m_columnMode) {
		case AbstractColumn::ColumnMode::Double:
			static_cast<QVector<double>*>(m_data)->insert(before, count, NAN);
			break;
		case AbstractColumn::ColumnMode::Integer:
			static_cast<QVector<int>*>(m_data)->insert(before, count, 0);
			break;
		case AbstractColumn::ColumnMode::BigInt:
			static_cast<QVector<qint64>*>(m_data)->insert(before, count, 0);
			break;
		case AbstractColumn::ColumnMode::DateTime:
		case AbstractColumn::ColumnMode::Month:
		case AbstractColumn::ColumnMode::Day:
		case AbstractColumn::ColumnMode::Timestamp:
			for (int i = 0; i < count; ++i)
				static_cast<QVector<qint64>*>(m_data)->insert(before, 0);
			break;
		case AbstractColumn::ColumnMode::Text:
			for (int i = 0; i < count; ++i)
				static_cast<QVector<QString>*>(m_data)->insert(before, QString());
			break;
		}
	}

	invalidate();
}

/**
 * \brief Remove 'count' rows starting from row 'first'
 */
void ColumnPrivate::removeRows(int first, int count) {
	if (count == 0)
		return;

	m_formulas.removeRows(first, count);

	if (first < rowCount()) {
		int corrected_count = count;
		if (first + count > rowCount())
			corrected_count = rowCount() - first;

		if (!m_data) {
			m_rowCount -= corrected_count;
			return;
		}

		switch (m_columnMode) {
		case AbstractColumn::ColumnMode::Double:
			static_cast<QVector<double>*>(m_data)->remove(first, corrected_count);
			break;
		case AbstractColumn::ColumnMode::Integer:
			static_cast<QVector<int>*>(m_data)->remove(first, corrected_count);
			break;
		case AbstractColumn::ColumnMode::BigInt:
			static_cast<QVector<qint64>*>(m_data)->remove(first, corrected_count);
			break;
		case AbstractColumn::ColumnMode::DateTime:
		case AbstractColumn::ColumnMode::Month:
		case AbstractColumn::ColumnMode::Day:
		case AbstractColumn::ColumnMode::Timestamp:
			for (int i = 0; i < corrected_count; ++i)
				static_cast<QVector<qint64>*>(m_data)->removeAt(first);
			break;
		case AbstractColumn::ColumnMode::Text:
			for (int i = 0; i < corrected_count; ++i)
				static_cast<QVector<QString>*>(m_data)->removeAt(first);
			break;
		}
	}

	invalidate();
}

int ColumnPrivate::indexForValue(double x) const {
	return indexForValueCommon<Column>(m_owner,
									   x,
									   std::mem_fn(&Column::columnMode),
									   std::mem_fn<int() const>(&Column::rowCount),
									   std::mem_fn(&Column::valueAt),
									   std::mem_fn(&Column::timestampAt),
									   std::mem_fn(&Column::properties),
									   std::mem_fn<bool(int) const>(&Column::isValid),
									   std::mem_fn<bool(int) const>(&Column::isMasked));
}

//! Return the column name
QString ColumnPrivate::name() const {
	return m_owner->name();
}

/**
 * \brief Return the column plot designation
 */
AbstractColumn::PlotDesignation ColumnPrivate::plotDesignation() const {
	return m_plotDesignation;
}

/**
 * \brief Set the column plot designation
 */
void ColumnPrivate::setPlotDesignation(AbstractColumn::PlotDesignation pd) {
	Q_EMIT m_owner->plotDesignationAboutToChange(m_owner);
	m_plotDesignation = pd;
	Q_EMIT m_owner->plotDesignationChanged(m_owner);
}

/**
 * \brief Get width
 */
int ColumnPrivate::width() const {
	return m_width;
}

/**
 * \brief Set width
 */
void ColumnPrivate::setWidth(int value) {
	m_width = value;
}

/**
 * @brief ColumnPrivate::setData
 * Set new column data
 */
void ColumnPrivate::setData(void* data) {
	deleteData();
	m_data = data;
	invalidate();
}

/**
 * \brief Return the data pointer
 */
void* ColumnPrivate::data() const {
	if (!m_data)
		const_cast<ColumnPrivate*>(this)->initDataContainer();

	return m_data;
}

/**
 * \brief Return the input filter (for string -> data type conversion)
 */
AbstractSimpleFilter* ColumnPrivate::inputFilter() const {
	return m_inputFilter;
}

/**
 * \brief Return the output filter (for data type -> string  conversion)
 */
AbstractSimpleFilter* ColumnPrivate::outputFilter() const {
	return m_outputFilter;
}

//! \name Labels related functions
//@{
void ColumnPrivate::setLabelsMode(Column::ColumnMode mode) {
	m_labels.setMode(mode);
}

void ColumnPrivate::valueLabelsRemoveAll() {
	m_labels.removeAll();
}

bool ColumnPrivate::valueLabelsInitialized() const {
	return m_labels.initialized();
}

void ColumnPrivate::removeValueLabel(const QString& key) {
	m_labels.remove(key);
}

double ColumnPrivate::valueLabelsMinimum() {
	return m_labels.minimum();
}

double ColumnPrivate::valueLabelsMaximum() {
	return m_labels.maximum();
}

const QVector<Column::ValueLabel<QString>>* ColumnPrivate::textValueLabels() const {
	return m_labels.textValueLabels();
}

const QVector<Column::ValueLabel<QDateTime>>* ColumnPrivate::dateTimeValueLabels() const {
	return m_labels.dateTimeValueLabels();
}

const QVector<Column::ValueLabel<qint64>>* ColumnPrivate::timestampValueLabels() const {
	return m_labels.timestampValueLabels();
}

int ColumnPrivate::valueLabelsCount() const {
	return m_labels.count();
}

int ColumnPrivate::valueLabelsCount(double min, double max) const {
	return m_labels.count(min, max);
}

int ColumnPrivate::valueLabelsIndexForValue(double value) const {
	return m_labels.indexForValue(value);
}

double ColumnPrivate::valueLabelsValueAt(int index) const {
	return m_labels.valueAt(index);
}

QString ColumnPrivate::valueLabelAt(int index) const {
	return m_labels.labelAt(index);
}

const QVector<Column::ValueLabel<double>>* ColumnPrivate::valueLabels() const {
	return m_labels.valueLabels();
}

const QVector<Column::ValueLabel<int>>* ColumnPrivate::intValueLabels() const {
	return m_labels.intValueLabels();
}

const QVector<Column::ValueLabel<qint64>>* ColumnPrivate::bigIntValueLabels() const {
	return m_labels.bigIntValueLabels();
}
//@}

//! \name Formula related functions
//@{
/**
 * \brief Return the formula last used to generate data for the column
 */
QString ColumnPrivate::formula() const {
	return m_formula;
}

const QVector<Column::FormulaData>& ColumnPrivate::formulaData() const {
	return m_formulaData;
}

bool ColumnPrivate::formulaAutoUpdate() const {
	return m_formulaAutoUpdate;
}

bool ColumnPrivate::formulaAutoResize() const {
	return m_formulaAutoResize;
}

/**
 * \brief Sets the formula used to generate column values
 */
void ColumnPrivate::setFormula(const QString& formula, const QVector<Column::FormulaData>& formulaData, bool autoUpdate, bool autoResize) {
	m_formula = formula;
	m_formulaData = formulaData; // TODO: disconnecting everything?
	m_formulaAutoUpdate = autoUpdate;
	m_formulaAutoResize = autoResize;

	for (auto& connection : m_connectionsUpdateFormula)
		if (static_cast<bool>(connection))
			disconnect(connection);

	for (const auto& data : m_formulaData) {
		const auto* column = data.column();
		assert(column);
		if (autoUpdate)
			connectFormulaColumn(column);
	}

	Q_EMIT m_owner->formulaChanged(m_owner);
}

/*!
 * called after the import of the project was done and all columns were loaded in \sa Project::load()
 * to establish the required slot-signal connections for the formula update
 */
void ColumnPrivate::finalizeLoad() {
	if (m_formulaAutoUpdate) {
		for (const auto& formulaData : m_formulaData) {
			const auto* column = formulaData.column();
			if (column)
				connectFormulaColumn(column);
		}
	}
}

/*!
 * \brief ColumnPrivate::connectFormulaColumn
 * This function is used to connect the columns to the needed slots for updating formulas
 * \param column
 */
void ColumnPrivate::connectFormulaColumn(const AbstractColumn* column) {
	if (!column)
		return;

	// avoid circular dependencies - the current column cannot be part of the variable columns.
	// this should't actually happen because of the checks done when the formula is defined,
	// but in case we have bugs somewhere or somebody manipulated the project xml file we add
	// a sanity check to avoid recursive calls here and crash because of the stack overflow.
	if (column == m_owner)
		return;

	DEBUG(Q_FUNC_INFO)
	m_connectionsUpdateFormula << connect(column, &AbstractColumn::dataChanged, m_owner, &Column::updateFormula);
	connect(column->parentAspect(),
			QOverload<const AbstractAspect*>::of(&AbstractAspect::childAspectAboutToBeRemoved),
			this,
			&ColumnPrivate::formulaVariableColumnRemoved);
	connect(column, &AbstractColumn::aboutToReset, this, &ColumnPrivate::formulaVariableColumnRemoved);
	connect(column->parentAspect(), &AbstractAspect::childAspectAdded, this, &ColumnPrivate::formulaVariableColumnAdded);
}

/*!
 * helper function used in \c Column::load() to set parameters read from the xml file.
 * \param variableColumnPaths is used to restore the pointers to columns from pathes
 * after the project was loaded in Project::load().
 */
void ColumnPrivate::setFormula(const QString& formula,
							   const QStringList& variableNames,
							   const QStringList& variableColumnPaths,
							   bool autoUpdate,
							   bool autoResize) {
	m_formula = formula;
	m_formulaData.clear();
	for (int i = 0; i < variableNames.count(); i++)
		m_formulaData.append(Column::FormulaData(variableNames.at(i), variableColumnPaths.at(i)));

	m_formulaAutoUpdate = autoUpdate;
	m_formulaAutoResize = autoResize;
}

void ColumnPrivate::setFormulVariableColumnsPath(int index, const QString& path) {
	if (!m_formulaData[index].setColumnPath(path))
		DEBUG(Q_FUNC_INFO << ": For some reason, there was already a column assigned");
}

void ColumnPrivate::setFormulVariableColumn(int index, Column* column) {
	if (m_formulaData.at(index).column()) // if there exists already a valid column, disconnect it first
		disconnect(m_formulaData.at(index).column(), nullptr, this, nullptr);
	m_formulaData[index].setColumn(column);
	connectFormulaColumn(column);
}

void ColumnPrivate::setFormulVariableColumn(Column* c) {
	for (auto& d : m_formulaData) {
		if (d.columnName() == c->path()) {
			d.setColumn(c);
			break;
		}
	}
}

struct PayloadColumn : public Payload {
	PayloadColumn(const QVector<Column::FormulaData>& data)
		: Payload(true)
		, formulaData(data) {
	}
	const QVector<Column::FormulaData>& formulaData;
};

#define COLUMN_FUNCTION(function_name, evaluation_function)                                                                                                    \
	double column##function_name(const char* variable, const std::weak_ptr<Payload> payload) {                                                                 \
		const auto p = std::dynamic_pointer_cast<PayloadColumn>(payload.lock());                                                                               \
		if (!p) {                                                                                                                                              \
			assert(p); /* Debug build */                                                                                                                       \
			return NAN;                                                                                                                                        \
		}                                                                                                                                                      \
		for (const auto& formulaData : p->formulaData) {                                                                                                       \
			if (formulaData.variableName().compare(QLatin1String(variable)) == 0)                                                                              \
				return formulaData.column()->evaluation_function;                                                                                              \
		}                                                                                                                                                      \
		return NAN;                                                                                                                                            \
	}

// Constant functions, which return always the same value independet of the row index
COLUMN_FUNCTION(Size, statistics().size)
COLUMN_FUNCTION(Min, minimum())
COLUMN_FUNCTION(Max, maximum())
COLUMN_FUNCTION(Mean, statistics().arithmeticMean)
COLUMN_FUNCTION(Median, statistics().median)
COLUMN_FUNCTION(Stdev, statistics().standardDeviation)
COLUMN_FUNCTION(Var, statistics().variance)
COLUMN_FUNCTION(Gm, statistics().geometricMean)
COLUMN_FUNCTION(Hm, statistics().harmonicMean)
COLUMN_FUNCTION(Chm, statistics().contraharmonicMean)
COLUMN_FUNCTION(StatisticsMode, statistics().mode)
COLUMN_FUNCTION(Quartile1, statistics().firstQuartile)
COLUMN_FUNCTION(Quartile3, statistics().thirdQuartile)
COLUMN_FUNCTION(Iqr, statistics().iqr)
COLUMN_FUNCTION(Percentile1, statistics().percentile_1)
COLUMN_FUNCTION(Percentile5, statistics().percentile_5)
COLUMN_FUNCTION(Percentile10, statistics().percentile_10)
COLUMN_FUNCTION(Percentile90, statistics().percentile_90)
COLUMN_FUNCTION(Percentile95, statistics().percentile_95)
COLUMN_FUNCTION(Percentile99, statistics().percentile_99)
COLUMN_FUNCTION(Trimean, statistics().trimean)
COLUMN_FUNCTION(Meandev, statistics().meanDeviation)
COLUMN_FUNCTION(Meandevmedian, statistics().meanDeviationAroundMedian)
COLUMN_FUNCTION(Mediandev, statistics().medianDeviation)
COLUMN_FUNCTION(Skew, statistics().skewness)
COLUMN_FUNCTION(Kurt, statistics().kurtosis)
COLUMN_FUNCTION(Entropy, statistics().entropy)

double columnQuantile(double p, const char* variable, const std::weak_ptr<Payload> payload) {
	const auto pd = std::dynamic_pointer_cast<PayloadColumn>(payload.lock());
	if (!pd) {
		assert(pd); // Debug build
		return NAN;
	}

	if (p < 0)
		return NAN;

	const Column* column = nullptr;
	for (const auto& formulaData : pd->formulaData) {
		if (formulaData.variableName().compare(QLatin1String(variable)) == 0) {
			column = formulaData.column();
			break;
		}
	}
	if (!column)
		return NAN;

	double value = 0.0;
	switch (column->columnMode()) { // all types
	case AbstractColumn::ColumnMode::Double: {
		auto data = reinterpret_cast<QVector<double>*>(column->data());
		value = nsl_stats_quantile(data->data(), 1, column->statistics().size, p, nsl_stats_quantile_type7);
		break;
	}
	case AbstractColumn::ColumnMode::Integer: {
		auto* intData = reinterpret_cast<QVector<int>*>(column->data());

		QVector<double> data = QVector<double>(); // copy data to double
		data.reserve(column->rowCount());
		for (auto v : *intData)
			data << static_cast<double>(v);
		value = nsl_stats_quantile(data.data(), 1, column->statistics().size, p, nsl_stats_quantile_type7);
		break;
	}
	case AbstractColumn::ColumnMode::BigInt: {
		auto* bigIntData = reinterpret_cast<QVector<qint64>*>(column->data());

		QVector<double> data = QVector<double>(); // copy data to double
		data.reserve(column->rowCount());
		for (auto v : *bigIntData)
			data << static_cast<double>(v);
		value = nsl_stats_quantile(data.data(), 1, column->statistics().size, p, nsl_stats_quantile_type7);
		break;
	}
	case AbstractColumn::ColumnMode::DateTime: // not supported yet
	case AbstractColumn::ColumnMode::Day:
	case AbstractColumn::ColumnMode::Month:
	case AbstractColumn::ColumnMode::Timestamp:
	case AbstractColumn::ColumnMode::Text:
		break;
	}
	return value;
}

double columnPercentile(double p, const char* variable, const std::weak_ptr<Payload> payload) {
	return columnQuantile(p / 100., variable, payload);
}

/*!
 * \sa FunctionValuesDialog::generate()
 */
void ColumnPrivate::updateFormula() {
	if (m_formula.isEmpty())
		return;
	DEBUG(Q_FUNC_INFO)
	// determine variable names and the data vectors of the specified columns
	QVector<QVector<double>*> xVectors;

	bool valid = true;
	QStringList formulaVariableNames;
	int maxRowCount = 0;

	auto numberLocale = QLocale();
	// need to disable group separator since parser can't handle it
	numberLocale.setNumberOptions(QLocale::OmitGroupSeparator);

	for (const auto& formulaData : m_formulaData) {
		auto* column = formulaData.column();
		if (!column) {
			valid = false;
			break;
		}
		auto varName = formulaData.variableName();
		formulaVariableNames << varName;

		if (column->columnMode() == AbstractColumn::ColumnMode::Integer || column->columnMode() == AbstractColumn::ColumnMode::BigInt) {
			// convert integers to doubles first
			auto* xVector = new QVector<double>(column->rowCount());
			for (int i = 0; i < column->rowCount(); ++i)
				(*xVector)[i] = column->valueAt(i);

			xVectors << xVector;
		} else
			xVectors << static_cast<QVector<double>*>(column->data());

		if (column->rowCount() > maxRowCount)
			maxRowCount = column->rowCount();
	}

	if (valid) {
		// resize the spreadsheet if one of the data vectors from
		// other spreadsheet(s) has more elements than the parent spreadsheet
		// and if the option "auto resize" is activated
		if (m_formulaAutoResize && rowCount() < maxRowCount) {
			auto* spreadsheet = static_cast<Spreadsheet*>(m_owner->parentAspect());
			// In the tests spreadsheet might not exist, because directly the column was created
			if (spreadsheet)
				spreadsheet->setRowCount(maxRowCount);
		}

		// create new vector for storing the calculated values
		// the vectors with the variable data can be smaller then the result vector. So, not all values in the result vector might get initialized.
		//->"clean" the result vector first
		QVector<double> new_data(rowCount(), NAN);

		const auto payload = std::make_shared<PayloadColumn>(m_formulaData);

		// evaluate the expression for f(x_1, x_2, ...) and write the calculated values into a new vector.
		auto* parser = ExpressionParser::getInstance();
		parser->setSpecialFunction1(colfun_size, columnSize, payload);
		parser->setSpecialFunction1(colfun_min, columnMin, payload);
		parser->setSpecialFunction1(colfun_max, columnMax, payload);
		parser->setSpecialFunction1(colfun_mean, columnMean, payload);
		parser->setSpecialFunction1(colfun_median, columnMedian, payload);
		parser->setSpecialFunction1(colfun_stdev, columnStdev, payload);
		parser->setSpecialFunction1(colfun_var, columnVar, payload);
		parser->setSpecialFunction1(colfun_gm, columnGm, payload);
		parser->setSpecialFunction1(colfun_hm, columnHm, payload);
		parser->setSpecialFunction1(colfun_chm, columnChm, payload);
		parser->setSpecialFunction1(colfun_mode, columnStatisticsMode, payload);
		parser->setSpecialFunction1(colfun_quartile1, columnQuartile1, payload);
		parser->setSpecialFunction1(colfun_quartile3, columnQuartile3, payload);
		parser->setSpecialFunction1(colfun_iqr, columnIqr, payload);
		parser->setSpecialFunction1(colfun_percentile1, columnPercentile1, payload);
		parser->setSpecialFunction1(colfun_percentile5, columnPercentile5, payload);
		parser->setSpecialFunction1(colfun_percentile10, columnPercentile10, payload);
		parser->setSpecialFunction1(colfun_percentile90, columnPercentile90, payload);
		parser->setSpecialFunction1(colfun_percentile95, columnPercentile95, payload);
		parser->setSpecialFunction1(colfun_percentile99, columnPercentile99, payload);
		parser->setSpecialFunction1(colfun_trimean, columnTrimean, payload);
		parser->setSpecialFunction1(colfun_meandev, columnMeandev, payload);
		parser->setSpecialFunction1(colfun_meandevmedian, columnMeandevmedian, payload);
		parser->setSpecialFunction1(colfun_mediandev, columnMediandev, payload);
		parser->setSpecialFunction1(colfun_skew, columnSkew, payload);
		parser->setSpecialFunction1(colfun_kurt, columnKurt, payload);
		parser->setSpecialFunction1(colfun_entropy, columnEntropy, payload);
		parser->setSpecialFunction2(colfun_percentile, columnPercentile, payload);
		parser->setSpecialFunction2(colfun_quantile, columnQuantile, payload);

		QDEBUG(Q_FUNC_INFO << ", Calling evaluateCartesian(). formula: " << m_formula << ", var names: " << formulaVariableNames)
		parser->evaluateCartesian(m_formula, formulaVariableNames, xVectors, &new_data);
		DEBUG(Q_FUNC_INFO << ", Calling replaceValues()")
		replaceValues(-1, new_data);

		// initialize remaining rows with NAN
		// This will be done already in evaluateCartesian()
		// int remainingRows = rowCount() - maxRowCount;
		// if (remainingRows > 0) {
		//	QVector<double> emptyRows(remainingRows, NAN);
		//	replaceValues(maxRowCount, emptyRows);
		//}
	} else { // not valid
		QVector<double> new_data(rowCount(), NAN);
		replaceValues(-1, new_data);
	}

	DEBUG(Q_FUNC_INFO << " DONE")
}

void ColumnPrivate::formulaVariableColumnRemoved(const AbstractAspect* aspect) {
	const Column* column = dynamic_cast<const Column*>(aspect);
	disconnect(column, nullptr, this, nullptr);
	int index = -1;
	for (int i = 0; i < formulaData().count(); i++) {
		auto& d = formulaData().at(i);
		if (d.column() == column) {
			index = i;
			break;
		}
	}
	if (index != -1) {
		m_formulaData[index].setColumn(nullptr);
		DEBUG(Q_FUNC_INFO << ", calling updateFormula()")
		updateFormula();
	}
}

void ColumnPrivate::formulaVariableColumnAdded(const AbstractAspect* aspect) {
	PERFTRACE(QLatin1String(Q_FUNC_INFO));
	auto* column = dynamic_cast<Column*>(const_cast<AbstractAspect*>(aspect));
	if (!column)
		return;

	const auto& path = aspect->path();
	for (int i = 0; i < formulaData().count(); i++) {
		if (formulaData().at(i).columnName() == path) {
			// m_formulaData[index].setColumn(const_cast<Column*>(column));
			// DEBUG(Q_FUNC_INFO << ", calling updateFormula()")
			setFormulVariableColumn(i, column);
			updateFormula();
			return;
		}
	}
}

/**
 * \brief Return the formula associated with row 'row'
 */
QString ColumnPrivate::formula(int row) const {
	return m_formulas.value(row);
}

/**
 * \brief Return the intervals that have associated formulas
 *
 * This can be used to make a list of formulas with their intervals.
 * Here is some example code:
 *
 * \code
 * QStringList list;
 * QVector< Interval<int> > intervals = my_column.formulaIntervals();
 * foreach(Interval<int> interval, intervals)
 * 	list << QString(interval.toString() + ": " + my_column.formula(interval.start()));
 * \endcode
 */
QVector<Interval<int>> ColumnPrivate::formulaIntervals() const {
	return m_formulas.intervals();
}

/**
 * \brief Set a formula string for an interval of rows
 */
void ColumnPrivate::setFormula(const Interval<int>& i, const QString& formula) {
	m_formulas.setValue(i, formula);
}

/**
 * \brief Overloaded function for convenience
 */
void ColumnPrivate::setFormula(int row, const QString& formula) {
	setFormula(Interval<int>(row, row), formula);
}

/**
 * \brief Clear all formulas
 */
void ColumnPrivate::clearFormulas() {
	m_formulas.clear();
}
//@}

////////////////////////////////////////////////////////////////////////////////
//! \name type specific functions
//@{
////////////////////////////////////////////////////////////////////////////////
void ColumnPrivate::setValueAt(int row, int new_value) {
	setIntegerAt(row, new_value);
}

void ColumnPrivate::setValueAt(int row, QDateTime new_value) {
	setDateTimeAt(row, new_value);
}

void ColumnPrivate::setValueAt(int row, QString new_value) {
	setTextAt(row, new_value);
}

void ColumnPrivate::setValueAt(int row, qint64 new_value) {
	if(m_columnMode == AbstractColumn::ColumnMode::BigInt){
		setBigIntAt(row, new_value);
	}else{
		setTimestampAt(row, new_value);
	}
}

void ColumnPrivate::setTimestampAt(int row, qint64 new_value) {
	if (m_columnMode != AbstractColumn::ColumnMode::DateTime && m_columnMode != AbstractColumn::ColumnMode::Month
		&& m_columnMode != AbstractColumn::ColumnMode::Day)
		return;

	setValueAtPrivate<qint64>(row, new_value);;
}

void ColumnPrivate::replaceValues(int first, const QVector<int>& new_values) {
	replaceInteger(first, new_values);
}



void ColumnPrivate::replaceValues(int first, const QVector<QDateTime>& new_values) {
	replaceDateTimes(first, new_values);
}

void ColumnPrivate::replaceValues(int first, const QVector<QString>& new_values) {
	replaceTexts(first, new_values);
}

void ColumnPrivate::replaceValues(int first, const QVector<qint64>& new_values) {
	if(m_columnMode== AbstractColumn::ColumnMode::BigInt){
		replaceBigInt(first, new_values);
	}else{
		replaceTimestamps(first,new_values);
	}
}

/**
 * \brief Return the content of row 'row'.
 *
 * Use this only when columnMode() is Text
 */
QString ColumnPrivate::textAt(int row) const {
	if (!m_data || m_columnMode != AbstractColumn::ColumnMode::Text)
		return {};
	return static_cast<QVector<QString>*>(m_data)->value(row);
}

/**
 * \brief Return the date part of row 'row'
 *
 * Use this only when columnMode() is DateTime, Month or Day
 */
QDate ColumnPrivate::dateAt(int row) const {
	if (!m_data
		|| (m_columnMode != AbstractColumn::ColumnMode::DateTime && m_columnMode != AbstractColumn::ColumnMode::Month
			&& m_columnMode != AbstractColumn::ColumnMode::Day))
		return QDate{};
	return dateTimeAt(row).date();
}

/**
 * \brief Return the time part of row 'row'
 *
 * Use this only when columnMode() is DateTime, Month or Day
 */
QTime ColumnPrivate::timeAt(int row) const {
	if (!m_data
		|| (m_columnMode != AbstractColumn::ColumnMode::DateTime && m_columnMode != AbstractColumn::ColumnMode::Month
			&& m_columnMode != AbstractColumn::ColumnMode::Day))
		return QTime{};
	return dateTimeAt(row).time();
}

/**
 * \brief Return the QDateTime in row 'row'
 *
 * Use this only when columnMode() is DateTime, Month or Day
 */
QDateTime ColumnPrivate::dateTimeAt(int row) const {
	if (!m_data
		|| (m_columnMode != AbstractColumn::ColumnMode::DateTime && m_columnMode != AbstractColumn::ColumnMode::Month
			&& m_columnMode != AbstractColumn::ColumnMode::Day))
		return QDateTime();

	return QDateTime::fromMSecsSinceEpoch(static_cast<QVector<qint64>*>(m_data)->value(row));
}

/**
 * \brief Return the Timestamp qint64 in row 'row'
 *
 * Use this only when columnMode() is DateTime, Month or Day
 */
qint64 ColumnPrivate::timestampAt(int row) const {
	if (!m_data
		|| (m_columnMode != AbstractColumn::ColumnMode::DateTime && m_columnMode != AbstractColumn::ColumnMode::Month
			&& m_columnMode != AbstractColumn::ColumnMode::Day))
		return 0;
	return static_cast<QVector<qint64>*>(m_data)->value(row);
}


double ColumnPrivate::doubleAt(int index) const {
	if (!m_data)
		return NAN;

	return static_cast<QVector<double>*>(m_data)->value(index, NAN);
}

/**
 * \brief Return the double value at index 'index' for columns with type Numeric, Integer or BigInt.
 * This function has to be used everywhere where the exact type (double, int or qint64) is not relevant for numerical calculations.
 * For cases where the integer value is needed without any implicit conversions, \sa integerAt() has to be used.
 */
double ColumnPrivate::valueAt(int index) const {
	if (!m_data)
		return NAN;

	switch (m_columnMode) {
	case AbstractColumn::ColumnMode::Double:
		return static_cast<QVector<double>*>(m_data)->value(index, NAN);
	case AbstractColumn::ColumnMode::Integer:
		return static_cast<QVector<int>*>(m_data)->value(index, 0);
	case AbstractColumn::ColumnMode::BigInt:
		return static_cast<QVector<qint64>*>(m_data)->value(index, 0);
	case AbstractColumn::ColumnMode::DateTime:
		return static_cast<QVector<qint64>*>(m_data)->value(index);
	case AbstractColumn::ColumnMode::Timestamp:
		return static_cast<QVector<qint64>*>(m_data)->value(index);
	case AbstractColumn::ColumnMode::Month: // Fall through
	case AbstractColumn::ColumnMode::Day: // Fall through
	case AbstractColumn::ColumnMode::Text: // Fall through
		break;
	}
	return NAN;
}

/**
 * \brief Return the int value in row 'row'
 */
int ColumnPrivate::integerAt(int row) const {
	if (!m_data || m_columnMode != AbstractColumn::ColumnMode::Integer)
		return 0;
	return static_cast<QVector<int>*>(m_data)->value(row, 0);
}

/**
 * \brief Return the bigint value in row 'row'
 */
qint64 ColumnPrivate::bigIntAt(int row) const {
	if (!m_data || m_columnMode != AbstractColumn::ColumnMode::BigInt)
		return 0;
	return static_cast<QVector<qint64>*>(m_data)->value(row, 0);
}

void ColumnPrivate::invalidate() {
	available.setUnavailable();
}

/**
 * \brief Set the content of row 'row'
 *
 * Use this only when columnMode() is Text
 */
void ColumnPrivate::setTextAt(int row, const QString& new_value) {
	if (m_columnMode != AbstractColumn::ColumnMode::Text)
		return;

	setValueAtPrivate<QString>(row, new_value);
}

/**
 * \brief Replace a range of values
 *
 * Use this only when columnMode() is Text
 */
void ColumnPrivate::replaceTexts(int first, const QVector<QString>& new_values) {
	if (m_columnMode != AbstractColumn::ColumnMode::Text)
		return;

	replaceValuePrivate<QString>(first, new_values);
}

int ColumnPrivate::dictionaryIndex(int row) const {
	if (!available.dictionary)
		const_cast<ColumnPrivate*>(this)->initDictionary();

	const auto& value = textAt(row);
	int index = 0;
	auto it = m_dictionary.constBegin();
	while (it != m_dictionary.constEnd()) {
		if (*it == value)
			break;
		++index;
		++it;
	}

	return index;
}

const QMap<QString, int>& ColumnPrivate::frequencies() const {
	if (!available.dictionary)
		const_cast<ColumnPrivate*>(this)->initDictionary();

	return m_dictionaryFrequencies;
}

void ColumnPrivate::initDictionary() {
	m_dictionary.clear();
	m_dictionaryFrequencies.clear();
	if (!m_data || columnMode() != AbstractColumn::ColumnMode::Text)
		return;

	auto data = static_cast<QVector<QString>*>(m_data);
	for (auto& value : *data) {
		if (value.isEmpty())
			continue;

		if (!m_dictionary.contains(value))
			m_dictionary << value;

		if (m_dictionaryFrequencies.constFind(value) == m_dictionaryFrequencies.constEnd())
			m_dictionaryFrequencies[value] = 1;
		else
			m_dictionaryFrequencies[value]++;
	}

	available.dictionary = true;
}

/**
 * \brief Set the content of row 'row'
 *
 * Use this only when columnMode() is DateTime, Month or Day
 */
void ColumnPrivate::setDateAt(int row, QDate new_value) {
	if (m_columnMode != AbstractColumn::ColumnMode::DateTime && m_columnMode != AbstractColumn::ColumnMode::Month
		&& m_columnMode != AbstractColumn::ColumnMode::Day)
		return;

	if (!m_data)
		initDataContainer();

	if (!m_data) // failed to allocate memory
		return;

	setDateTimeAt(row, QDateTime(new_value, timeAt(row)));
}

/**
 * \brief Set the content of row 'row'
 *
 * Use this only when columnMode() is DateTime, Month or Day
 */
void ColumnPrivate::setTimeAt(int row, QTime new_value) {
	if (m_columnMode != AbstractColumn::ColumnMode::DateTime && m_columnMode != AbstractColumn::ColumnMode::Month
		&& m_columnMode != AbstractColumn::ColumnMode::Day)
		return;

	if (!m_data)
		initDataContainer();

	if (!m_data) // failed to allocate memory
		return;

	setDateTimeAt(row, QDateTime(dateAt(row), new_value));
}

/**
 * \brief Set the content of row 'row'
 *
 * Use this only when columnMode() is DateTime, Month or Day
 */
void ColumnPrivate::setDateTimeAt(int row, const QDateTime& new_value) {
	if (m_columnMode != AbstractColumn::ColumnMode::DateTime && m_columnMode != AbstractColumn::ColumnMode::Month
		&& m_columnMode != AbstractColumn::ColumnMode::Day)
		return;

	setValueAtPrivate<qint64>(row, new_value.toMSecsSinceEpoch());
}

/**
 * \brief Replace a range of values
 * \param first first index which should be replaced. If first < 0, the complete vector
 * will be replaced
 * \param new_values
 * Use this only when columnMode() is DateTime, Month or Day
 */
void ColumnPrivate::replaceDateTimes(int first, const QVector<QDateTime>& new_values) {
	if (m_columnMode != AbstractColumn::ColumnMode::DateTime && m_columnMode != AbstractColumn::ColumnMode::Month
		&& m_columnMode != AbstractColumn::ColumnMode::Day)
		return;

	replaceValuePrivate<QDateTime>(first, new_values);
}

/**
 * \brief Replace a range of values
 * \param first first index which should be replaced. If first < 0, the complete vector
 * will be replaced
 * \param new_values
 * Use this only when columnMode() is DateTime, Month or Day
 */
void ColumnPrivate::replaceTimestamps(int first, const QVector<qint64>& new_values) {
	if (m_columnMode != AbstractColumn::ColumnMode::DateTime && m_columnMode != AbstractColumn::ColumnMode::Month
		&& m_columnMode != AbstractColumn::ColumnMode::Day)
		return;

	replaceValuePrivate<qint64>(first, new_values);
}

/**
 * \brief Set the content of row 'row'
 *
 * Use this only when columnMode() is Numeric
 */
void ColumnPrivate::setValueAt(int row, double new_value) {
	// DEBUG(Q_FUNC_INFO);
	if (m_columnMode != AbstractColumn::ColumnMode::Double)
		return;

	setValueAtPrivate<double>(row, new_value);
}

/**
 * \brief Replace a range of values
 *
 * Use this only when columnMode() is Numeric
 */
void ColumnPrivate::replaceValues(int first, const QVector<double>& new_values) {
	// DEBUG(Q_FUNC_INFO);
	if (m_columnMode != AbstractColumn::ColumnMode::Double)
		return;

	if (!m_data) {
		const bool resize = (first >= 0);
		if (!initDataContainer(resize))
			return; // failed to allocate memory
	}

	invalidate();

	Q_EMIT m_owner->dataAboutToChange(m_owner);
	if (first < 0)
		*static_cast<QVector<double>*>(m_data) = new_values;
	else {
		const int num_rows = new_values.size();
		resizeTo(first + num_rows);

		double* ptr = static_cast<QVector<double>*>(m_data)->data();
		for (int i = 0; i < num_rows; ++i)
			ptr[first + i] = new_values.at(i);
	}

	if (!m_owner->m_suppressDataChangedSignal)
		Q_EMIT m_owner->dataChanged(m_owner);
}

void ColumnPrivate::addValueLabel(const QString& value, const QString& label) {
	m_labels.add(value, label);
}

void ColumnPrivate::addValueLabel(const QDateTime& value, const QString& label) {
	m_labels.add(value, label);
}

void ColumnPrivate::addValueLabel(qint64 value, const QString& label) {
	m_labels.add(value, label);
}

void ColumnPrivate::addValueLabel(double value, const QString& label) {
	m_labels.add(value, label);
}

void ColumnPrivate::addValueLabel(int value, const QString& label) {
	m_labels.add(value, label);
}

/**
 * \brief Set the content of row 'row'
 *
 * Use this only when columnMode() is Integer
 */
void ColumnPrivate::setIntegerAt(int row, int new_value) {
	// DEBUG(Q_FUNC_INFO);
	if (m_columnMode != AbstractColumn::ColumnMode::Integer)
		return;

	setValueAtPrivate<int>(row, new_value);
}

/**
 * \brief Replace a range of values
 *
 * Use this only when columnMode() is Integer
 */
void ColumnPrivate::replaceInteger(int first, const QVector<int>& new_values) {
	// DEBUG(Q_FUNC_INFO);
	if (m_columnMode != AbstractColumn::ColumnMode::Integer)
		return;

	replaceValuePrivate<int>(first, new_values);
}

/**
 * \brief Set the content of row 'row'
 *
 * Use this only when columnMode() is BigInt
 */
void ColumnPrivate::setBigIntAt(int row, qint64 new_value) {
	// DEBUG(Q_FUNC_INFO);
	if (m_columnMode != AbstractColumn::ColumnMode::BigInt)
		return;

	setValueAtPrivate<qint64>(row, new_value);
}

/**
 * \brief Replace a range of values
 *
 * Use this only when columnMode() is BigInt
 */
void ColumnPrivate::replaceBigInt(int first, const QVector<qint64>& new_values) {
	// DEBUG(Q_FUNC_INFO);
	if (m_columnMode != AbstractColumn::ColumnMode::BigInt)
		return;

	replaceValuePrivate<qint64>(first, new_values);
}

/*!
 * Updates the properties. Will be called, when data in the column changed.
 * The properties will be used to speed up some algorithms.
 * See where variable properties will be used.
 */
void ColumnPrivate::updateProperties() {
	PERFTRACE(name() + QLatin1String(Q_FUNC_INFO));

	// TODO: for double Properties::Constant will never be used. Use an epsilon (difference smaller than epsilon is zero)
	const int rows = rowCount();
	if (rows == 0 || m_columnMode == AbstractColumn::ColumnMode::Text) {
		properties = AbstractColumn::Properties::No;
		available.properties = true;
		return;
	}

	double prevValue = NAN;
	int prevValueInt = 0;
	qint64 prevValueBigInt = 0;
	qint64 prevValueDatetime = 0;

	if (m_columnMode == AbstractColumn::ColumnMode::Integer)
		prevValueInt = integerAt(0);
	else if (m_columnMode == AbstractColumn::ColumnMode::BigInt)
		prevValueBigInt = bigIntAt(0);
	else if (m_columnMode == AbstractColumn::ColumnMode::Double)
		prevValue = doubleAt(0);
	else if (m_columnMode == AbstractColumn::ColumnMode::DateTime || m_columnMode == AbstractColumn::ColumnMode::Month
			 || m_columnMode == AbstractColumn::ColumnMode::Day)
		prevValueDatetime = timestampAt(0);
	else {
		properties = AbstractColumn::Properties::No;
		available.properties = true;
		return;
	}

	int monotonic_decreasing = -1;
	int monotonic_increasing = -1;

	double value;
	int valueInt;
	qint64 valueBigInt;
	qint64 valueDateTime;
	for (int row = 1; row < rows; row++) {
		if (!m_owner->isValid(row) || m_owner->isMasked(row)) {
			// if there is one invalid or masked value, the property is No, because
			// otherwise it's difficult to find the correct index in indexForValue().
			// You don't know if you should increase the index or decrease it when
			// you hit an invalid value
			properties = AbstractColumn::Properties::No;
			available.properties = true;
			return;
		}

		switch (m_columnMode) {
		case AbstractColumn::ColumnMode::Integer: {
			valueInt = integerAt(row);

			if (valueInt > prevValueInt) {
				monotonic_decreasing = 0;
				if (monotonic_increasing < 0)
					monotonic_increasing = 1;
				else if (monotonic_increasing == 0)
					break; // when nor increasing, nor decreasing, break

			} else if (valueInt < prevValueInt) {
				monotonic_increasing = 0;
				if (monotonic_decreasing < 0)
					monotonic_decreasing = 1;
				else if (monotonic_decreasing == 0)
					break; // when nor increasing, nor decreasing, break

			} else {
				if (monotonic_increasing < 0 && monotonic_decreasing < 0) {
					monotonic_decreasing = 1;
					monotonic_increasing = 1;
				}
			}

			prevValueInt = valueInt;
			break;
		}
		case AbstractColumn::ColumnMode::BigInt: {
			valueBigInt = bigIntAt(row);

			if (valueBigInt > prevValueBigInt) {
				monotonic_decreasing = 0;
				if (monotonic_increasing < 0)
					monotonic_increasing = 1;
				else if (monotonic_increasing == 0)
					break; // when nor increasing, nor decreasing, break

			} else if (valueBigInt < prevValueBigInt) {
				monotonic_increasing = 0;
				if (monotonic_decreasing < 0)
					monotonic_decreasing = 1;
				else if (monotonic_decreasing == 0)
					break; // when nor increasing, nor decreasing, break

			} else {
				if (monotonic_increasing < 0 && monotonic_decreasing < 0) {
					monotonic_decreasing = 1;
					monotonic_increasing = 1;
				}
			}

			prevValueBigInt = valueBigInt;
			break;
		}
		case AbstractColumn::ColumnMode::Double: {
			value = doubleAt(row);

			if (std::isnan(value)) {
				monotonic_increasing = 0;
				monotonic_decreasing = 0;
				break;
			}

			if (value > prevValue) {
				monotonic_decreasing = 0;
				if (monotonic_increasing < 0)
					monotonic_increasing = 1;
				else if (monotonic_increasing == 0)
					break; // when nor increasing, nor decreasing, break

			} else if (value < prevValue) {
				monotonic_increasing = 0;
				if (monotonic_decreasing < 0)
					monotonic_decreasing = 1;
				else if (monotonic_decreasing == 0)
					break; // when nor increasing, nor decreasing, break

			} else {
				if (monotonic_increasing < 0 && monotonic_decreasing < 0) {
					monotonic_decreasing = 1;
					monotonic_increasing = 1;
				}
			}

			prevValue = value;
<<<<<<< HEAD
		} else if (m_columnMode == AbstractColumn::ColumnMode::DateTime || m_columnMode == AbstractColumn::ColumnMode::Month
				   || m_columnMode == AbstractColumn::ColumnMode::Day) {
			valueDateTime = timestampAt(row);
=======
			break;
		}
		case AbstractColumn::ColumnMode::DateTime:
		case AbstractColumn::ColumnMode::Month:
		case AbstractColumn::ColumnMode::Day: {
			valueDateTime = dateTimeAt(row).toMSecsSinceEpoch();
>>>>>>> 4f7a42d2

			if (valueDateTime > prevValueDatetime) {
				monotonic_decreasing = 0;
				if (monotonic_increasing < 0)
					monotonic_increasing = 1;
				else if (monotonic_increasing == 0)
					break; // when nor increasing, nor decreasing, break

			} else if (valueDateTime < prevValueDatetime) {
				monotonic_increasing = 0;
				if (monotonic_decreasing < 0)
					monotonic_decreasing = 1;
				else if (monotonic_decreasing == 0)
					break; // when nor increasing, nor decreasing, break

			} else {
				if (monotonic_increasing < 0 && monotonic_decreasing < 0) {
					monotonic_decreasing = 1;
					monotonic_increasing = 1;
				}
			}

			prevValueDatetime = valueDateTime;
			break;
		}
		case AbstractColumn::ColumnMode::Text:
			break;
		}
	}

	properties = AbstractColumn::Properties::NonMonotonic;
	if (monotonic_increasing > 0 && monotonic_decreasing > 0) {
		properties = AbstractColumn::Properties::Constant;
		DEBUG("	setting column CONSTANT")
	} else if (monotonic_decreasing > 0) {
		properties = AbstractColumn::Properties::MonotonicDecreasing;
		DEBUG("	setting column MONTONIC DECREASING")
	} else if (monotonic_increasing > 0) {
		properties = AbstractColumn::Properties::MonotonicIncreasing;
		DEBUG("	setting column MONTONIC INCREASING")
	}

	available.properties = true;
}

////////////////////////////////////////////////////////////////////////////////
//@}
////////////////////////////////////////////////////////////////////////////////

/**
 * \brief Return the interval attribute representing the formula strings
 */
IntervalAttribute<QString> ColumnPrivate::formulaAttribute() const {
	return m_formulas;
}

/**
 * \brief Replace the interval attribute for the formula strings
 */
void ColumnPrivate::replaceFormulas(const IntervalAttribute<QString>& formulas) {
	m_formulas = formulas;
}

void ColumnPrivate::calculateStatistics() {
	PERFTRACE(QStringLiteral("calculate column statistics"));
	statistics = AbstractColumn::ColumnStatistics();

	if (m_owner->columnMode() == AbstractColumn::ColumnMode::Text) {
		calculateTextStatistics();
		return;
	}

	if (!m_owner->isNumeric()) {
		calculateDateTimeStatistics();
		return;
	}

	// ######  location measures  #######
	int rowValuesSize = rowCount();
	double columnSum = 0.0;
	double columnProduct = 1.0;
	double columnSumNeg = 0.0;
	double columnSumSquare = 0.0;
	statistics.minimum = INFINITY;
	statistics.maximum = -INFINITY;
	std::unordered_map<double, int> frequencyOfValues;
	QVector<double> rowData;
	rowData.reserve(rowValuesSize);

	for (int row = 0; row < rowValuesSize; ++row) {
		double val = valueAt(row);
		if (std::isnan(val) || m_owner->isMasked(row))
			continue;

		if (val < statistics.minimum)
			statistics.minimum = val;
		if (val > statistics.maximum)
			statistics.maximum = val;
		columnSum += val;
		columnSumNeg += (1.0 / val); // will be Inf when val == 0
		columnSumSquare += val * val;
		columnProduct *= val;
		if (frequencyOfValues.find(val) != frequencyOfValues.end())
			frequencyOfValues.operator[](val)++;
		else
			frequencyOfValues.insert(std::make_pair(val, 1));
		rowData.push_back(val);
	}

	const size_t notNanCount = rowData.size();

	if (notNanCount == 0) {
		available.statistics = true;
		available.min = true;
		available.max = true;
		return;
	}

	if (rowData.size() < rowValuesSize)
		rowData.squeeze();

	statistics.size = notNanCount;
	statistics.arithmeticMean = columnSum / notNanCount;

	// geometric mean
	if (statistics.minimum <= -100.) // invalid
		statistics.geometricMean = NAN;
	else if (statistics.minimum < 0) { // interpret as percentage (/100) and add 1
		columnProduct = 1.; // recalculate
		for (auto val : rowData)
			columnProduct *= val / 100. + 1.;
		// n-th root and convert back to percentage changes
		statistics.geometricMean = 100. * (std::pow(columnProduct, 1.0 / notNanCount) - 1.);
	} else if (statistics.minimum == 0) { // replace zero values with 1
		columnProduct = 1.; // recalculate
		for (auto val : rowData)
			columnProduct *= (val == 0.) ? 1. : val;
		statistics.geometricMean = std::pow(columnProduct, 1.0 / notNanCount);
	} else
		statistics.geometricMean = std::pow(columnProduct, 1.0 / notNanCount);

	statistics.harmonicMean = notNanCount / columnSumNeg;
	statistics.contraharmonicMean = columnSumSquare / columnSum;

	// calculate the mode, the most frequent value in the data set
	int maxFreq = 0;
	double mode = NAN;
	for (const auto& it : frequencyOfValues) {
		if (it.second > maxFreq) {
			maxFreq = it.second;
			mode = it.first;
		}
	}
	// check how many times the max frequency occurs in the data set.
	// if more than once, we have a multi-modal distribution and don't show any mode
	int maxFreqOccurance = 0;
	for (const auto& it : frequencyOfValues) {
		if (it.second == maxFreq)
			++maxFreqOccurance;

		if (maxFreqOccurance > 1) {
			mode = NAN;
			break;
		}
	}
	statistics.mode = mode;

	// sort the data to calculate the percentiles
	std::sort(rowData.begin(), rowData.end());
	statistics.firstQuartile = gsl_stats_quantile_from_sorted_data(rowData.constData(), 1, notNanCount, 0.25);
	statistics.median = gsl_stats_quantile_from_sorted_data(rowData.constData(), 1, notNanCount, 0.50);
	statistics.thirdQuartile = gsl_stats_quantile_from_sorted_data(rowData.constData(), 1, notNanCount, 0.75);
	statistics.percentile_1 = gsl_stats_quantile_from_sorted_data(rowData.constData(), 1, notNanCount, 0.01);
	statistics.percentile_5 = gsl_stats_quantile_from_sorted_data(rowData.constData(), 1, notNanCount, 0.05);
	statistics.percentile_10 = gsl_stats_quantile_from_sorted_data(rowData.constData(), 1, notNanCount, 0.1);
	statistics.percentile_90 = gsl_stats_quantile_from_sorted_data(rowData.constData(), 1, notNanCount, 0.9);
	statistics.percentile_95 = gsl_stats_quantile_from_sorted_data(rowData.constData(), 1, notNanCount, 0.95);
	statistics.percentile_99 = gsl_stats_quantile_from_sorted_data(rowData.constData(), 1, notNanCount, 0.99);
	statistics.iqr = statistics.thirdQuartile - statistics.firstQuartile;
	statistics.trimean = (statistics.firstQuartile + 2. * statistics.median + statistics.thirdQuartile) / 4.;

	// ######  dispersion and shape measures  #######
	statistics.variance = 0.;
	statistics.meanDeviation = 0.;
	statistics.meanDeviationAroundMedian = 0.;
	double centralMoment_r3 = 0.;
	double centralMoment_r4 = 0.;
	QVector<double> absoluteMedianList;
	absoluteMedianList.reserve(notNanCount);
	absoluteMedianList.resize(notNanCount);

	for (size_t row = 0; row < notNanCount; ++row) {
		double val = rowData.value(row);
		statistics.variance += gsl_pow_2(val - statistics.arithmeticMean);
		statistics.meanDeviation += std::abs(val - statistics.arithmeticMean);

		absoluteMedianList[row] = std::abs(val - statistics.median);
		statistics.meanDeviationAroundMedian += absoluteMedianList[row];

		centralMoment_r3 += gsl_pow_3(val - statistics.arithmeticMean);
		centralMoment_r4 += gsl_pow_4(val - statistics.arithmeticMean);
	}

	double centralMoment_r2 = statistics.variance / notNanCount;

	// normalize
	statistics.variance = (notNanCount != 1) ? statistics.variance / (notNanCount - 1) : NAN;
	statistics.meanDeviationAroundMedian = statistics.meanDeviationAroundMedian / notNanCount;
	statistics.meanDeviation = statistics.meanDeviation / notNanCount;

	// standard deviation
	statistics.standardDeviation = std::sqrt(statistics.variance);

	//"median absolute deviation" - the median of the absolute deviations from the data's median.
	std::sort(absoluteMedianList.begin(), absoluteMedianList.end());
	statistics.medianDeviation = gsl_stats_quantile_from_sorted_data(absoluteMedianList.data(), 1, notNanCount, 0.50);

	// skewness and kurtosis
	centralMoment_r3 /= notNanCount;
	centralMoment_r4 /= notNanCount;
	statistics.skewness = centralMoment_r3 / gsl_pow_3(std::sqrt(centralMoment_r2));
	statistics.kurtosis = centralMoment_r4 / gsl_pow_2(centralMoment_r2);

	// entropy
	double entropy = 0.;
	for (const auto& v : frequencyOfValues) {
		const double frequencyNorm = static_cast<double>(v.second) / notNanCount;
		entropy += (frequencyNorm * std::log2(frequencyNorm));
	}

	statistics.entropy = -entropy;

	available.statistics = true;
	available.min = true;
	available.max = true;
}

void ColumnPrivate::calculateTextStatistics() {
	if (!available.dictionary)
		initDictionary();

	int valid = 0;
	for (int row = 0; row < rowCount(); ++row) {
		if (m_owner->isMasked(row))
			continue;

		++valid;
	}

	statistics.size = valid;
	statistics.unique = m_dictionary.count();
	available.statistics = true;
}

void ColumnPrivate::calculateDateTimeStatistics() {
	statistics.minimum = INFINITY;
	statistics.maximum = -INFINITY;

	int valid = 0;
	for (int row = 0; row < rowCount(); ++row) {
		if (m_owner->isMasked(row))
			continue;

		const auto& value = timestampAt(row);

		qint64 val = value;
		if (val < statistics.minimum)
			statistics.minimum = val;
		if (val > statistics.maximum)
			statistics.maximum = val;

		++valid;
	}

	statistics.size = valid;
	available.statistics = true;
}<|MERGE_RESOLUTION|>--- conflicted
+++ resolved
@@ -3185,18 +3185,12 @@
 			}
 
 			prevValue = value;
-<<<<<<< HEAD
-		} else if (m_columnMode == AbstractColumn::ColumnMode::DateTime || m_columnMode == AbstractColumn::ColumnMode::Month
-				   || m_columnMode == AbstractColumn::ColumnMode::Day) {
-			valueDateTime = timestampAt(row);
-=======
 			break;
 		}
 		case AbstractColumn::ColumnMode::DateTime:
 		case AbstractColumn::ColumnMode::Month:
 		case AbstractColumn::ColumnMode::Day: {
-			valueDateTime = dateTimeAt(row).toMSecsSinceEpoch();
->>>>>>> 4f7a42d2
+			valueDateTime = timestampAt(row);
 
 			if (valueDateTime > prevValueDatetime) {
 				monotonic_decreasing = 0;
