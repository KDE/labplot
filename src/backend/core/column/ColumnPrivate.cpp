--- conflicted
+++ resolved
@@ -1897,18 +1897,12 @@
 	if (valid) {
 		// resize the spreadsheet if one of the data vectors from
 		// other spreadsheet(s) has more elements than the parent spreadsheet
-<<<<<<< HEAD
 		// and if the option "auto resize" is activated
 		if (m_formulaAutoResize && rowCount() < maxRowCount) {
 			auto* spreadsheet = static_cast<Spreadsheet*>(m_owner->parentAspect());
-=======
-		// TODO: maybe it's better to not extend the spreadsheet (see #31)
-
-		auto* spreadsheet = static_cast<Spreadsheet*>(m_owner->parentAspect());
-		// In the tests spreadsheet might not exist, because directly the column was created
-		if (spreadsheet && spreadsheet->rowCount() < maxRowCount)
->>>>>>> efdd7fda
-			spreadsheet->setRowCount(maxRowCount);
+			// In the tests spreadsheet might not exist, because directly the column was created
+			if (spreadsheet)
+				spreadsheet->setRowCount(maxRowCount);
 		}
 
 		// create new vector for storing the calculated values
