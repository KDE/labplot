/*
	File                 : ColumnPrivate.cpp
	Project              : AbstractColumn
	Description          : Private data class of Column
	--------------------------------------------------------------------
	SPDX-FileCopyrightText: 2007-2008 Tilman Benkert <thzs@gmx.net>
	SPDX-FileCopyrightText: 2012-2019 Alexander Semke <alexander.semke@web.de>
	SPDX-FileCopyrightText: 2017-2020 Stefan Gerlach <stefan.gerlach@uni.kn>

	SPDX-License-Identifier: GPL-2.0-or-later
*/

#include "ColumnPrivate.h"
#include "Column.h"
#include "ColumnStringIO.h"
#include "backend/core/datatypes/filter.h"
#include "backend/gsl/ExpressionParser.h"
#include "backend/lib/trace.h"
#include "backend/spreadsheet/Spreadsheet.h"

#include <array>
#include <unordered_map>

extern "C" {
#include <gsl/gsl_math.h>
#include <gsl/gsl_statistics.h>
}

ColumnPrivate::ColumnPrivate(Column* owner, AbstractColumn::ColumnMode mode)
	: m_columnMode(mode)
	, m_owner(owner) {
<<<<<<< HEAD
	initIOFilters();
=======
	Q_ASSERT(owner != nullptr);

	SET_NUMBER_LOCALE
	switch (mode) {
	case AbstractColumn::ColumnMode::Double:
		m_data = new QVector<double>();
		break;
	case AbstractColumn::ColumnMode::Integer:
		m_data = new QVector<int>();
		break;
	case AbstractColumn::ColumnMode::BigInt:
		m_data = new QVector<qint64>();
		break;
	case AbstractColumn::ColumnMode::Text:
		m_data = new QVector<QString>();
		break;
	case AbstractColumn::ColumnMode::DateTime:
	case AbstractColumn::ColumnMode::Month:
	case AbstractColumn::ColumnMode::Day:
		m_data = new QVector<QDateTime>();
		break;
	}

	init();
>>>>>>> 55c299f2
}

/**
 * \brief Special ctor (to be called from Column only!)
 */
ColumnPrivate::ColumnPrivate(Column* owner, AbstractColumn::ColumnMode mode, void* data)
	: m_columnMode(mode)
	, m_data(data)
	, m_owner(owner) {
	initIOFilters();
}

void ColumnPrivate::initDataContainer() {
	switch (m_columnMode) {
	case AbstractColumn::ColumnMode::Double: {
		auto* vec = new QVector<double>();
		vec->resize(m_rowCount);
		m_data = vec;
		break;
	}
	case AbstractColumn::ColumnMode::Integer: {
		auto* vec = new QVector<int>();
		vec->resize(m_rowCount);
		m_data = vec;
		break;
	}
	case AbstractColumn::ColumnMode::BigInt: {
		auto* vec = new QVector<qint64>();
		vec->resize(m_rowCount);
		m_data = vec;
		break;
	}
	case AbstractColumn::ColumnMode::Text: {
		auto* vec = new QVector<QString>();
		vec->resize(m_rowCount);
		m_data = vec;
		break;
	}
	case AbstractColumn::ColumnMode::DateTime: {
		auto* vec = new QVector<QDateTime>();
		vec->resize(m_rowCount);
		m_data = vec;
		break;
	}
	case AbstractColumn::ColumnMode::Month: {
		auto* vec = new QVector<QDateTime>();
		vec->resize(m_rowCount);
		m_data = vec;
		break;
	}
	case AbstractColumn::ColumnMode::Day: {
		auto* vec = new QVector<QDateTime>();
		vec->resize(m_rowCount);
		m_data = vec;
		break;
	}
	}
}

void ColumnPrivate::initIOFilters() {
	SET_NUMBER_LOCALE
	switch (m_columnMode) {
	case AbstractColumn::ColumnMode::Double:
		m_inputFilter = new String2DoubleFilter();
		m_inputFilter->setNumberLocale(numberLocale);
		m_outputFilter = new Double2StringFilter();
		m_outputFilter->setNumberLocale(numberLocale);
		break;
	case AbstractColumn::ColumnMode::Integer:
		m_inputFilter = new String2IntegerFilter();
		m_inputFilter->setNumberLocale(numberLocale);
		m_outputFilter = new Integer2StringFilter();
		m_outputFilter->setNumberLocale(numberLocale);
		break;
	case AbstractColumn::ColumnMode::BigInt:
		m_inputFilter = new String2BigIntFilter();
		m_inputFilter->setNumberLocale(numberLocale);
		m_outputFilter = new BigInt2StringFilter();
		m_outputFilter->setNumberLocale(numberLocale);
		break;
	case AbstractColumn::ColumnMode::Text:
		m_inputFilter = new SimpleCopyThroughFilter();
		m_outputFilter = new SimpleCopyThroughFilter();
		break;
	case AbstractColumn::ColumnMode::DateTime:
		m_inputFilter = new String2DateTimeFilter();
		m_outputFilter = new DateTime2StringFilter();
		break;
	case AbstractColumn::ColumnMode::Month:
		m_inputFilter = new String2MonthFilter();
		m_outputFilter = new DateTime2StringFilter();
		static_cast<DateTime2StringFilter*>(m_outputFilter)->setFormat("MMMM");
		break;
	case AbstractColumn::ColumnMode::Day:
		m_inputFilter = new String2DayOfWeekFilter();
		m_outputFilter = new DateTime2StringFilter();
		static_cast<DateTime2StringFilter*>(m_outputFilter)->setFormat("dddd");
		break;
	}

	connect(m_outputFilter, &AbstractSimpleFilter::formatChanged, m_owner, &Column::handleFormatChange);
}

ColumnPrivate::~ColumnPrivate() {
	if (!m_data)
		return;

	switch (m_columnMode) {
	case AbstractColumn::ColumnMode::Double:
		delete static_cast<QVector<double>*>(m_data);
		break;
	case AbstractColumn::ColumnMode::Integer:
		delete static_cast<QVector<int>*>(m_data);
		break;
	case AbstractColumn::ColumnMode::BigInt:
		delete static_cast<QVector<qint64>*>(m_data);
		break;
	case AbstractColumn::ColumnMode::Text:
		delete static_cast<QVector<QString>*>(m_data);
		break;
	case AbstractColumn::ColumnMode::DateTime:
	case AbstractColumn::ColumnMode::Month:
	case AbstractColumn::ColumnMode::Day:
		delete static_cast<QVector<QDateTime>*>(m_data);
		break;
	}
}

AbstractColumn::ColumnMode ColumnPrivate::columnMode() const {
	return m_columnMode;
}

/**
 * \brief Set the column mode
 *
 * This sets the column mode and, if
 * necessary, converts it to another datatype.
 * Remark: setting the mode back to undefined (the
 * initial value) is not supported.
 */
void ColumnPrivate::setColumnMode(AbstractColumn::ColumnMode mode) {
	//	DEBUG(Q_FUNC_INFO << ", " << ENUM_TO_STRING(AbstractColumn, ColumnMode, m_column_mode)
	//		<< " -> " << ENUM_TO_STRING(AbstractColumn, ColumnMode, mode))
	if (mode == m_columnMode)
		return;

	void* old_data = m_data;
	// remark: the deletion of the old data will be done in the dtor of a command

	AbstractSimpleFilter *filter{nullptr}, *new_in_filter{nullptr}, *new_out_filter{nullptr};
	bool filter_is_temporary = false; // it can also become outputFilter(), which we may not delete here
	Column* temp_col = nullptr;

	Q_EMIT m_owner->modeAboutToChange(m_owner);

	// determine the conversion filter and allocate the new data vector
	SET_NUMBER_LOCALE
	switch (m_columnMode) { // old mode
	case AbstractColumn::ColumnMode::Double: {
		disconnect(static_cast<Double2StringFilter*>(m_outputFilter), &Double2StringFilter::formatChanged, m_owner, &Column::handleFormatChange);
		switch (mode) {
		case AbstractColumn::ColumnMode::Double:
			break;
		case AbstractColumn::ColumnMode::Integer:
			filter = new Double2IntegerFilter();
			filter_is_temporary = true;
			if (m_data) {
				temp_col = new Column("temp_col", *(static_cast<QVector<double>*>(old_data)));
				m_data = new QVector<int>();
			}
			break;
		case AbstractColumn::ColumnMode::BigInt:
			filter = new Double2BigIntFilter();
			filter_is_temporary = true;
			if (m_data) {
				temp_col = new Column("temp_col", *(static_cast<QVector<double>*>(old_data)));
				m_data = new QVector<qint64>();
			}
			break;
		case AbstractColumn::ColumnMode::Text:
			filter = outputFilter();
			filter_is_temporary = false;
			if (m_data) {
				temp_col = new Column("temp_col", *(static_cast<QVector<double>*>(old_data)));
				m_data = new QVector<QString>();
			}
			break;
		case AbstractColumn::ColumnMode::DateTime:
			filter = new Double2DateTimeFilter();
			filter_is_temporary = true;
			if (m_data) {
				temp_col = new Column("temp_col", *(static_cast<QVector<double>*>(old_data)));
				m_data = new QVector<QDateTime>();
			}
			break;
		case AbstractColumn::ColumnMode::Month:
			filter = new Double2MonthFilter();
			filter_is_temporary = true;
			if (m_data) {
				temp_col = new Column("temp_col", *(static_cast<QVector<double>*>(old_data)));
				m_data = new QVector<QDateTime>();
			}
			break;
		case AbstractColumn::ColumnMode::Day:
			filter = new Double2DayOfWeekFilter();
			filter_is_temporary = true;
			if (m_data) {
				temp_col = new Column("temp_col", *(static_cast<QVector<double>*>(old_data)));
				m_data = new QVector<QDateTime>();
			}
			break;
		} // switch(mode)

		break;
	}
	case AbstractColumn::ColumnMode::Integer: {
		disconnect(static_cast<Integer2StringFilter*>(m_outputFilter), &Integer2StringFilter::formatChanged, m_owner, &Column::handleFormatChange);
		switch (mode) {
		case AbstractColumn::ColumnMode::Integer:
			break;
		case AbstractColumn::ColumnMode::BigInt:
			filter = new Integer2BigIntFilter();
			filter_is_temporary = true;
			if (m_data) {
				temp_col = new Column("temp_col", *(static_cast<QVector<int>*>(old_data)));
				m_data = new QVector<qint64>();
			}
			break;
		case AbstractColumn::ColumnMode::Double:
			filter = new Integer2DoubleFilter();
			filter_is_temporary = true;
			if (m_data) {
				temp_col = new Column("temp_col", *(static_cast<QVector<int>*>(old_data)));
				m_data = new QVector<double>();
			}
			break;
		case AbstractColumn::ColumnMode::Text:
			filter = outputFilter();
			filter_is_temporary = false;
			if (m_data) {
				temp_col = new Column("temp_col", *(static_cast<QVector<int>*>(old_data)));
				m_data = new QVector<QString>();
			}
			break;
		case AbstractColumn::ColumnMode::DateTime:
			filter = new Integer2DateTimeFilter();
			filter_is_temporary = true;
			if (m_data) {
				temp_col = new Column("temp_col", *(static_cast<QVector<int>*>(old_data)));
				m_data = new QVector<QDateTime>();
			}
			break;
		case AbstractColumn::ColumnMode::Month:
			filter = new Integer2MonthFilter();
			filter_is_temporary = true;
			if (m_data) {
				temp_col = new Column("temp_col", *(static_cast<QVector<int>*>(old_data)));
				m_data = new QVector<QDateTime>();
			}
			break;
		case AbstractColumn::ColumnMode::Day:
			filter = new Integer2DayOfWeekFilter();
			filter_is_temporary = true;
			if (m_data) {
				temp_col = new Column("temp_col", *(static_cast<QVector<int>*>(old_data)));
				m_data = new QVector<QDateTime>();
			}
			break;
		} // switch(mode)

		break;
	}
	case AbstractColumn::ColumnMode::BigInt: {
		disconnect(static_cast<BigInt2StringFilter*>(m_outputFilter), &BigInt2StringFilter::formatChanged, m_owner, &Column::handleFormatChange);
		switch (mode) {
		case AbstractColumn::ColumnMode::BigInt:
			break;
		case AbstractColumn::ColumnMode::Integer:
			filter = new BigInt2IntegerFilter();
			filter_is_temporary = true;
			if (m_data) {
				temp_col = new Column("temp_col", *(static_cast<QVector<qint64>*>(old_data)));
				m_data = new QVector<int>();
			}
			break;
		case AbstractColumn::ColumnMode::Double:
			filter = new BigInt2DoubleFilter();
			filter_is_temporary = true;
			if (m_data) {
				temp_col = new Column("temp_col", *(static_cast<QVector<qint64>*>(old_data)));
				m_data = new QVector<double>();
			}
			break;
		case AbstractColumn::ColumnMode::Text:
			filter = outputFilter();
			filter_is_temporary = false;
			if (m_data) {
				temp_col = new Column("temp_col", *(static_cast<QVector<qint64>*>(old_data)));
				m_data = new QVector<QString>();
			}
			break;
		case AbstractColumn::ColumnMode::DateTime:
			filter = new BigInt2DateTimeFilter();
			filter_is_temporary = true;
			if (m_data) {
				temp_col = new Column("temp_col", *(static_cast<QVector<qint64>*>(old_data)));
				m_data = new QVector<QDateTime>();
			}
			break;
		case AbstractColumn::ColumnMode::Month:
			filter = new BigInt2MonthFilter();
			filter_is_temporary = true;
			if (m_data) {
				temp_col = new Column("temp_col", *(static_cast<QVector<qint64>*>(old_data)));
				m_data = new QVector<QDateTime>();
			}
			break;
		case AbstractColumn::ColumnMode::Day:
			filter = new BigInt2DayOfWeekFilter();
			filter_is_temporary = true;
			if (m_data) {
				temp_col = new Column("temp_col", *(static_cast<QVector<qint64>*>(old_data)));
				m_data = new QVector<QDateTime>();
			}
			break;
		} // switch(mode)

		break;
	}
	case AbstractColumn::ColumnMode::Text: {
		switch (mode) {
		case AbstractColumn::ColumnMode::Text:
			break;
		case AbstractColumn::ColumnMode::Double:
			filter = new String2DoubleFilter();
			filter->setNumberLocale(numberLocale);
			filter_is_temporary = true;
			if (m_data) {
				temp_col = new Column("temp_col", *(static_cast<QVector<QString>*>(old_data)));
				m_data = new QVector<double>();
			}
			break;
		case AbstractColumn::ColumnMode::Integer:
			filter = new String2IntegerFilter();
			filter->setNumberLocale(numberLocale);
			filter_is_temporary = true;
			if (m_data) {
				temp_col = new Column("temp_col", *(static_cast<QVector<QString>*>(old_data)));
				m_data = new QVector<int>();
			}
			break;
		case AbstractColumn::ColumnMode::BigInt:
			filter = new String2BigIntFilter();
			filter->setNumberLocale(numberLocale);
			filter_is_temporary = true;
			if (m_data) {
				temp_col = new Column("temp_col", *(static_cast<QVector<QString>*>(old_data)));
				m_data = new QVector<qint64>();
			}
			break;
		case AbstractColumn::ColumnMode::DateTime:
			filter = new String2DateTimeFilter();
			filter_is_temporary = true;
			if (m_data) {
				temp_col = new Column("temp_col", *(static_cast<QVector<QString>*>(old_data)));
				m_data = new QVector<QDateTime>();
			}
			break;
		case AbstractColumn::ColumnMode::Month:
			filter = new String2MonthFilter();
			filter_is_temporary = true;
			if (m_data) {
				temp_col = new Column("temp_col", *(static_cast<QVector<QString>*>(old_data)));
				m_data = new QVector<QDateTime>();
			}
			break;
		case AbstractColumn::ColumnMode::Day:
			filter = new String2DayOfWeekFilter();
			filter_is_temporary = true;
			if (m_data) {
				temp_col = new Column("temp_col", *(static_cast<QVector<QString>*>(old_data)));
				m_data = new QVector<QDateTime>();
			}
			break;
		} // switch(mode)

		break;
	}
	case AbstractColumn::ColumnMode::DateTime:
	case AbstractColumn::ColumnMode::Month:
	case AbstractColumn::ColumnMode::Day: {
		disconnect(static_cast<DateTime2StringFilter*>(m_outputFilter), &DateTime2StringFilter::formatChanged, m_owner, &Column::handleFormatChange);
		switch (mode) {
		case AbstractColumn::ColumnMode::DateTime:
		case AbstractColumn::ColumnMode::Month:
		case AbstractColumn::ColumnMode::Day:
			break;
		case AbstractColumn::ColumnMode::Text:
			filter = outputFilter();
			filter_is_temporary = false;
			if (m_data) {
				temp_col = new Column("temp_col", *(static_cast<QVector<QDateTime>*>(old_data)), m_columnMode);
				m_data = new QStringList();
			}
			break;
		case AbstractColumn::ColumnMode::Double:
			if (m_columnMode == AbstractColumn::ColumnMode::Month)
				filter = new Month2DoubleFilter();
			else if (m_columnMode == AbstractColumn::ColumnMode::Day)
				filter = new DayOfWeek2DoubleFilter();
			else
				filter = new DateTime2DoubleFilter();
			filter_is_temporary = true;
			if (m_data) {
				temp_col = new Column("temp_col", *(static_cast<QVector<QDateTime>*>(old_data)), m_columnMode);
				m_data = new QVector<double>();
			}
			break;
		case AbstractColumn::ColumnMode::Integer:
			if (m_columnMode == AbstractColumn::ColumnMode::Month)
				filter = new Month2IntegerFilter();
			else if (m_columnMode == AbstractColumn::ColumnMode::Day)
				filter = new DayOfWeek2IntegerFilter();
			else
				filter = new DateTime2IntegerFilter();
			filter_is_temporary = true;
			if (m_data) {
				temp_col = new Column("temp_col", *(static_cast<QVector<QDateTime>*>(old_data)), m_columnMode);
				m_data = new QVector<int>();
			}
			break;
		case AbstractColumn::ColumnMode::BigInt:
			if (m_columnMode == AbstractColumn::ColumnMode::Month)
				filter = new Month2BigIntFilter();
			else if (m_columnMode == AbstractColumn::ColumnMode::Day)
				filter = new DayOfWeek2BigIntFilter();
			else
				filter = new DateTime2BigIntFilter();
			filter_is_temporary = true;
			if (m_data) {
				temp_col = new Column("temp_col", *(static_cast<QVector<QDateTime>*>(old_data)), m_columnMode);
				m_data = new QVector<qint64>();
			}
			break;
		} // switch(mode)

		break;
	}
	}

	// determine the new input and output filters
	switch (mode) { // new mode
	case AbstractColumn::ColumnMode::Double:
		new_in_filter = new String2DoubleFilter();
		new_in_filter->setNumberLocale(numberLocale);
		new_out_filter = new Double2StringFilter();
		new_out_filter->setNumberLocale(numberLocale);
		connect(static_cast<Double2StringFilter*>(new_out_filter), &Double2StringFilter::formatChanged, m_owner, &Column::handleFormatChange);
		break;
	case AbstractColumn::ColumnMode::Integer:
		new_in_filter = new String2IntegerFilter();
		new_in_filter->setNumberLocale(numberLocale);
		new_out_filter = new Integer2StringFilter();
		new_out_filter->setNumberLocale(numberLocale);
		connect(static_cast<Integer2StringFilter*>(new_out_filter), &Integer2StringFilter::formatChanged, m_owner, &Column::handleFormatChange);
		break;
	case AbstractColumn::ColumnMode::BigInt:
		new_in_filter = new String2BigIntFilter();
		new_in_filter->setNumberLocale(numberLocale);
		new_out_filter = new BigInt2StringFilter();
		new_out_filter->setNumberLocale(numberLocale);
		connect(static_cast<BigInt2StringFilter*>(new_out_filter), &BigInt2StringFilter::formatChanged, m_owner, &Column::handleFormatChange);
		break;
	case AbstractColumn::ColumnMode::Text:
		new_in_filter = new SimpleCopyThroughFilter();
		new_out_filter = new SimpleCopyThroughFilter();
		break;
	case AbstractColumn::ColumnMode::DateTime:
		new_in_filter = new String2DateTimeFilter();
		new_out_filter = new DateTime2StringFilter();
		connect(static_cast<DateTime2StringFilter*>(new_out_filter), &DateTime2StringFilter::formatChanged, m_owner, &Column::handleFormatChange);
		break;
	case AbstractColumn::ColumnMode::Month:
		new_in_filter = new String2MonthFilter();
		new_out_filter = new DateTime2StringFilter();
		static_cast<DateTime2StringFilter*>(new_out_filter)->setFormat("MMMM");
		// DEBUG("	Month out_filter format: " << STDSTRING(static_cast<DateTime2StringFilter*>(new_out_filter)->format()));
		connect(static_cast<DateTime2StringFilter*>(new_out_filter), &DateTime2StringFilter::formatChanged, m_owner, &Column::handleFormatChange);
		break;
	case AbstractColumn::ColumnMode::Day:
		new_in_filter = new String2DayOfWeekFilter();
		new_out_filter = new DateTime2StringFilter();
		static_cast<DateTime2StringFilter*>(new_out_filter)->setFormat("dddd");
		connect(static_cast<DateTime2StringFilter*>(new_out_filter), &DateTime2StringFilter::formatChanged, m_owner, &Column::handleFormatChange);
		break;
	} // switch(mode)

	m_columnMode = mode;

	m_inputFilter = new_in_filter;
	m_outputFilter = new_out_filter;
	m_inputFilter->input(0, m_owner->m_string_io);
	m_outputFilter->input(0, m_owner);
	m_inputFilter->setHidden(true);
	m_outputFilter->setHidden(true);

	if (temp_col) { // if temp_col == 0, only the input/output filters need to be changed
		// copy the filtered, i.e. converted, column (mode is orig mode)
		//		DEBUG("	temp_col column mode = " << ENUM_TO_STRING(AbstractColumn, ColumnMode, temp_col->columnMode()));
		filter->input(0, temp_col);
		//		DEBUG("	filter->output size = " << filter->output(0)->rowCount());
		copy(filter->output(0));
		delete temp_col;
	}

	if (filter_is_temporary)
		delete filter;

	Q_EMIT m_owner->modeChanged(m_owner);
}

/**
 * \brief Replace all mode related members
 *
 * Replace column mode, data type, data pointer and filters directly
 */
void ColumnPrivate::replaceModeData(AbstractColumn::ColumnMode mode, void* data, AbstractSimpleFilter* in_filter, AbstractSimpleFilter* out_filter) {
	Q_EMIT m_owner->modeAboutToChange(m_owner);
	// disconnect formatChanged()
	switch (m_columnMode) {
	case AbstractColumn::ColumnMode::Double:
		disconnect(static_cast<Double2StringFilter*>(m_outputFilter), &Double2StringFilter::formatChanged, m_owner, &Column::handleFormatChange);
		break;
	case AbstractColumn::ColumnMode::Integer:
		disconnect(static_cast<Integer2StringFilter*>(m_outputFilter), &Integer2StringFilter::formatChanged, m_owner, &Column::handleFormatChange);
		break;
	case AbstractColumn::ColumnMode::BigInt:
		disconnect(static_cast<BigInt2StringFilter*>(m_outputFilter), &BigInt2StringFilter::formatChanged, m_owner, &Column::handleFormatChange);
		break;
	case AbstractColumn::ColumnMode::Text:
		break;
	case AbstractColumn::ColumnMode::DateTime:
	case AbstractColumn::ColumnMode::Month:
	case AbstractColumn::ColumnMode::Day:
		disconnect(static_cast<DateTime2StringFilter*>(m_outputFilter), &DateTime2StringFilter::formatChanged, m_owner, &Column::handleFormatChange);
		break;
	}

	m_columnMode = mode;
	m_data = data;

	m_inputFilter = in_filter;
	m_outputFilter = out_filter;
	m_inputFilter->input(0, m_owner->m_string_io);
	m_outputFilter->input(0, m_owner);

	// connect formatChanged()
	switch (m_columnMode) {
	case AbstractColumn::ColumnMode::Double:
		connect(static_cast<Double2StringFilter*>(m_outputFilter), &Double2StringFilter::formatChanged, m_owner, &Column::handleFormatChange);
		break;
	case AbstractColumn::ColumnMode::Integer:
		connect(static_cast<Integer2StringFilter*>(m_outputFilter), &Integer2StringFilter::formatChanged, m_owner, &Column::handleFormatChange);
		break;
	case AbstractColumn::ColumnMode::BigInt:
		connect(static_cast<BigInt2StringFilter*>(m_outputFilter), &BigInt2StringFilter::formatChanged, m_owner, &Column::handleFormatChange);
		break;
	case AbstractColumn::ColumnMode::Text:
		break;
	case AbstractColumn::ColumnMode::DateTime:
	case AbstractColumn::ColumnMode::Month:
	case AbstractColumn::ColumnMode::Day:
		connect(static_cast<DateTime2StringFilter*>(m_outputFilter), &DateTime2StringFilter::formatChanged, m_owner, &Column::handleFormatChange);
		break;
	}

	Q_EMIT m_owner->modeChanged(m_owner);
}

/**
 * \brief Replace data pointer
 */
void ColumnPrivate::replaceData(void* data) {
	Q_EMIT m_owner->dataAboutToChange(m_owner);

	m_data = data;
	invalidate();
	if (!m_owner->m_suppressDataChangedSignal)
		Q_EMIT m_owner->dataChanged(m_owner);
}

/**
 * \brief Copy another column of the same type
 *
 * This function will return false if the data type
 * of 'other' is not the same as the type of 'this'.
 * Use a filter to convert a column to another type.
 */
bool ColumnPrivate::copy(const AbstractColumn* other) {
	if (other->columnMode() != columnMode())
		return false;
	// 	DEBUG(Q_FUNC_INFO << ", mode = " << ENUM_TO_STRING(AbstractColumn, ColumnMode, columnMode()));
	int num_rows = other->rowCount();
	// 	DEBUG(Q_FUNC_INFO << ", rows " << num_rows);

	Q_EMIT m_owner->dataAboutToChange(m_owner);
	resizeTo(num_rows);

	if (!m_data)
		initDataContainer();

	// copy the data
	switch (m_columnMode) {
	case AbstractColumn::ColumnMode::Double: {
		double* ptr = static_cast<QVector<double>*>(m_data)->data();
		for (int i = 0; i < num_rows; ++i)
			ptr[i] = other->valueAt(i);
		break;
	}
	case AbstractColumn::ColumnMode::Integer: {
		int* ptr = static_cast<QVector<int>*>(m_data)->data();
		for (int i = 0; i < num_rows; ++i)
			ptr[i] = other->integerAt(i);
		break;
	}
	case AbstractColumn::ColumnMode::BigInt: {
		qint64* ptr = static_cast<QVector<qint64>*>(m_data)->data();
		for (int i = 0; i < num_rows; ++i)
			ptr[i] = other->bigIntAt(i);
		break;
	}
	case AbstractColumn::ColumnMode::Text: {
		auto* vec = static_cast<QVector<QString>*>(m_data);
		for (int i = 0; i < num_rows; ++i)
			vec->replace(i, other->textAt(i));
		break;
	}
	case AbstractColumn::ColumnMode::DateTime:
	case AbstractColumn::ColumnMode::Month:
	case AbstractColumn::ColumnMode::Day: {
		auto* vec = static_cast<QVector<QDateTime>*>(m_data);
		for (int i = 0; i < num_rows; ++i)
			vec->replace(i, other->dateTimeAt(i));
		break;
	}
	}

	if (!m_owner->m_suppressDataChangedSignal)
		Q_EMIT m_owner->dataChanged(m_owner);

	return true;
}

/**
 * \brief Copies a part of another column of the same type
 *
 * This function will return false if the data type
 * of 'other' is not the same as the type of 'this'.
 * \param source pointer to the column to copy
 * \param source_start first row to copy in the column to copy
 * \param dest_start first row to copy in
 * \param num_rows the number of rows to copy
 */
bool ColumnPrivate::copy(const AbstractColumn* source, int source_start, int dest_start, int num_rows) {
	if (source->columnMode() != m_columnMode)
		return false;
	if (num_rows == 0)
		return true;

	Q_EMIT m_owner->dataAboutToChange(m_owner);
	if (dest_start + num_rows > rowCount())
		resizeTo(dest_start + num_rows);

	if (!m_data)
		initDataContainer();

	// copy the data
	switch (m_columnMode) {
	case AbstractColumn::ColumnMode::Double: {
		double* ptr = static_cast<QVector<double>*>(m_data)->data();
		for (int i = 0; i < num_rows; i++)
			ptr[dest_start + i] = source->valueAt(source_start + i);
		break;
	}
	case AbstractColumn::ColumnMode::Integer: {
		int* ptr = static_cast<QVector<int>*>(m_data)->data();
		for (int i = 0; i < num_rows; i++)
			ptr[dest_start + i] = source->integerAt(source_start + i);
		break;
	}
	case AbstractColumn::ColumnMode::BigInt: {
		qint64* ptr = static_cast<QVector<qint64>*>(m_data)->data();
		for (int i = 0; i < num_rows; i++)
			ptr[dest_start + i] = source->bigIntAt(source_start + i);
		break;
	}
	case AbstractColumn::ColumnMode::Text:
		for (int i = 0; i < num_rows; i++)
			static_cast<QVector<QString>*>(m_data)->replace(dest_start + i, source->textAt(source_start + i));
		break;
	case AbstractColumn::ColumnMode::DateTime:
	case AbstractColumn::ColumnMode::Month:
	case AbstractColumn::ColumnMode::Day:
		for (int i = 0; i < num_rows; i++)
			static_cast<QVector<QDateTime>*>(m_data)->replace(dest_start + i, source->dateTimeAt(source_start + i));
		break;
	}

	if (!m_owner->m_suppressDataChangedSignal)
		Q_EMIT m_owner->dataChanged(m_owner);
	return true;
}

/**
 * \brief Copy another column of the same type
 *
 * This function will return false if the data type
 * of 'other' is not the same as the type of 'this'.
 * Use a filter to convert a column to another type.
 */
bool ColumnPrivate::copy(const ColumnPrivate* other) {
	if (other->columnMode() != m_columnMode)
		return false;
	int num_rows = other->rowCount();

	Q_EMIT m_owner->dataAboutToChange(m_owner);
	resizeTo(num_rows);

	if (!m_data)
		initDataContainer();

	// copy the data
	switch (m_columnMode) {
	case AbstractColumn::ColumnMode::Double: {
		double* ptr = static_cast<QVector<double>*>(m_data)->data();
		for (int i = 0; i < num_rows; ++i)
			ptr[i] = other->valueAt(i);
		break;
	}
	case AbstractColumn::ColumnMode::Integer: {
		int* ptr = static_cast<QVector<int>*>(m_data)->data();
		for (int i = 0; i < num_rows; ++i)
			ptr[i] = other->integerAt(i);
		break;
	}
	case AbstractColumn::ColumnMode::BigInt: {
		qint64* ptr = static_cast<QVector<qint64>*>(m_data)->data();
		for (int i = 0; i < num_rows; ++i)
			ptr[i] = other->bigIntAt(i);
		break;
	}
	case AbstractColumn::ColumnMode::Text:
		for (int i = 0; i < num_rows; ++i)
			static_cast<QVector<QString>*>(m_data)->replace(i, other->textAt(i));
		break;
	case AbstractColumn::ColumnMode::DateTime:
	case AbstractColumn::ColumnMode::Month:
	case AbstractColumn::ColumnMode::Day:
		for (int i = 0; i < num_rows; ++i)
			static_cast<QVector<QDateTime>*>(m_data)->replace(i, other->dateTimeAt(i));
		break;
	}

	if (!m_owner->m_suppressDataChangedSignal)
		Q_EMIT m_owner->dataChanged(m_owner);

	return true;
}

/**
 * \brief Copies a part of another column of the same type
 *
 * This function will return false if the data type
 * of 'other' is not the same as the type of 'this'.
 * \param source pointer to the column to copy
 * \param source_start first row to copy in the column to copy
 * \param dest_start first row to copy in
 * \param num_rows the number of rows to copy
 */
bool ColumnPrivate::copy(const ColumnPrivate* source, int source_start, int dest_start, int num_rows) {
	if (source->columnMode() != m_columnMode)
		return false;
	if (num_rows == 0)
		return true;

	Q_EMIT m_owner->dataAboutToChange(m_owner);
	if (dest_start + num_rows > rowCount())
		resizeTo(dest_start + num_rows);

	if (!m_data)
		initDataContainer();

	// copy the data
	switch (m_columnMode) {
	case AbstractColumn::ColumnMode::Double: {
		double* ptr = static_cast<QVector<double>*>(m_data)->data();
		for (int i = 0; i < num_rows; ++i)
			ptr[dest_start + i] = source->valueAt(source_start + i);
		break;
	}
	case AbstractColumn::ColumnMode::Integer: {
		int* ptr = static_cast<QVector<int>*>(m_data)->data();
		for (int i = 0; i < num_rows; ++i)
			ptr[dest_start + i] = source->integerAt(source_start + i);
		break;
	}
	case AbstractColumn::ColumnMode::BigInt: {
		qint64* ptr = static_cast<QVector<qint64>*>(m_data)->data();
		for (int i = 0; i < num_rows; ++i)
			ptr[dest_start + i] = source->bigIntAt(source_start + i);
		break;
	}
	case AbstractColumn::ColumnMode::Text:
		for (int i = 0; i < num_rows; ++i)
			static_cast<QVector<QString>*>(m_data)->replace(dest_start + i, source->textAt(source_start + i));
		break;
	case AbstractColumn::ColumnMode::DateTime:
	case AbstractColumn::ColumnMode::Month:
	case AbstractColumn::ColumnMode::Day:
		for (int i = 0; i < num_rows; ++i)
			static_cast<QVector<QDateTime>*>(m_data)->replace(dest_start + i, source->dateTimeAt(source_start + i));
		break;
	}

	invalidate();

	if (!m_owner->m_suppressDataChangedSignal)
		Q_EMIT m_owner->dataChanged(m_owner);

	return true;
}

/**
 * \brief Return the data vector size
 *
 * This returns the size of the column container
 */
int ColumnPrivate::rowCount() const {
	if (!m_data)
		return m_rowCount;

	switch (m_columnMode) {
	case AbstractColumn::ColumnMode::Double:
		return static_cast<QVector<double>*>(m_data)->size();
	case AbstractColumn::ColumnMode::Integer:
		return static_cast<QVector<int>*>(m_data)->size();
	case AbstractColumn::ColumnMode::BigInt:
		return static_cast<QVector<qint64>*>(m_data)->size();
	case AbstractColumn::ColumnMode::DateTime:
	case AbstractColumn::ColumnMode::Month:
	case AbstractColumn::ColumnMode::Day:
		return static_cast<QVector<QDateTime>*>(m_data)->size();
	case AbstractColumn::ColumnMode::Text:
		return static_cast<QVector<QString>*>(m_data)->size();
	}

	return 0;
}

/**
 * \brief Return the number of available rows
 *
 * This returns the number of rows that actually contain data.
 * Rows beyond this can be masked etc. but should be ignored by filters,
 * plots etc.
 */
int ColumnPrivate::availableRowCount(int max) const {
	int count = 0;
	for (int row = 0; row < rowCount(); row++) {
		if (m_owner->isValid(row) && !m_owner->isMasked(row)) {
			count++;
			if (count == max)
				return max;
		}
	}

	return count;
}

/**
 * \brief Resize the vector to the specified number of rows
 *
 * Since selecting and masking rows higher than the
 * real internal number of rows is supported, this
 * does not change the interval attributes. Also
 * no signal is emitted. If the new rows are filled
 * with values AbstractColumn::dataChanged()
 * must be emitted.
 */
void ColumnPrivate::resizeTo(int new_size) {
	int old_size = rowCount();
	if (new_size == old_size)
		return;

	// 	DEBUG("ColumnPrivate::resizeTo() " << old_size << " -> " << new_size);
	const int new_rows = new_size - old_size;

	if (!m_data) {
		m_rowCount += new_rows;
		return;
	}

	switch (m_columnMode) {
	case AbstractColumn::ColumnMode::Double: {
		auto* data = static_cast<QVector<double>*>(m_data);
		if (new_rows > 0)
			data->insert(data->end(), new_rows, NAN);
		else
			data->remove(old_size - 1 + new_rows, -new_rows);
		break;
	}
	case AbstractColumn::ColumnMode::Integer: {
		auto* data = static_cast<QVector<int>*>(m_data);
		if (new_rows > 0)
			data->insert(data->end(), new_rows, 0);
		else
			data->remove(old_size - 1 + new_rows, -new_rows);
		break;
	}
	case AbstractColumn::ColumnMode::BigInt: {
		auto* data = static_cast<QVector<qint64>*>(m_data);
		if (new_rows > 0)
			data->insert(data->end(), new_rows, 0);
		else
			data->remove(old_size - 1 + new_rows, -new_rows);
		break;
	}
	case AbstractColumn::ColumnMode::Text: {
		auto* data = static_cast<QVector<QString>*>(m_data);
		if (new_rows > 0)
			data->insert(data->end(), new_rows, QString());
		else
			data->remove(old_size - 1 + new_rows, -new_rows);
		break;
	}
	case AbstractColumn::ColumnMode::DateTime:
	case AbstractColumn::ColumnMode::Month:
	case AbstractColumn::ColumnMode::Day: {
		auto* data = static_cast<QVector<QDateTime>*>(m_data);
		if (new_rows > 0)
			data->insert(data->end(), new_rows, QDateTime());
		else
			data->remove(old_size - 1 + new_rows, -new_rows);
		break;
	}
	}
}

/**
 * \brief Insert some empty (or initialized with zero) rows
 */
void ColumnPrivate::insertRows(int before, int count) {
	if (count == 0)
		return;

	m_formulas.insertRows(before, count);

	if (!m_data) {
		m_rowCount += count;
		return;
	}

	if (before <= rowCount()) {
		switch (m_columnMode) {
		case AbstractColumn::ColumnMode::Double:
			static_cast<QVector<double>*>(m_data)->insert(before, count, NAN);
			break;
		case AbstractColumn::ColumnMode::Integer:
			static_cast<QVector<int>*>(m_data)->insert(before, count, 0);
			break;
		case AbstractColumn::ColumnMode::BigInt:
			static_cast<QVector<qint64>*>(m_data)->insert(before, count, 0);
			break;
		case AbstractColumn::ColumnMode::DateTime:
		case AbstractColumn::ColumnMode::Month:
		case AbstractColumn::ColumnMode::Day:
			for (int i = 0; i < count; ++i)
				static_cast<QVector<QDateTime>*>(m_data)->insert(before, QDateTime());
			break;
		case AbstractColumn::ColumnMode::Text:
			for (int i = 0; i < count; ++i)
				static_cast<QVector<QString>*>(m_data)->insert(before, QString());
			break;
		}
	}
}

/**
 * \brief Remove 'count' rows starting from row 'first'
 */
void ColumnPrivate::removeRows(int first, int count) {
	if (count == 0)
		return;

	m_formulas.removeRows(first, count);

	if (first < rowCount()) {
		int corrected_count = count;
		if (first + count > rowCount())
			corrected_count = rowCount() - first;

		if (!m_data) {
			m_rowCount += corrected_count;
			return;
		}

		switch (m_columnMode) {
		case AbstractColumn::ColumnMode::Double:
			static_cast<QVector<double>*>(m_data)->remove(first, corrected_count);
			break;
		case AbstractColumn::ColumnMode::Integer:
			static_cast<QVector<int>*>(m_data)->remove(first, corrected_count);
			break;
		case AbstractColumn::ColumnMode::BigInt:
			static_cast<QVector<qint64>*>(m_data)->remove(first, corrected_count);
			break;
		case AbstractColumn::ColumnMode::DateTime:
		case AbstractColumn::ColumnMode::Month:
		case AbstractColumn::ColumnMode::Day:
			for (int i = 0; i < corrected_count; ++i)
				static_cast<QVector<QDateTime>*>(m_data)->removeAt(first);
			break;
		case AbstractColumn::ColumnMode::Text:
			for (int i = 0; i < corrected_count; ++i)
				static_cast<QVector<QString>*>(m_data)->removeAt(first);
			break;
		}
	}
}

//! Return the column name
QString ColumnPrivate::name() const {
	return m_owner->name();
}

/**
 * \brief Return the column plot designation
 */
AbstractColumn::PlotDesignation ColumnPrivate::plotDesignation() const {
	return m_plotDesignation;
}

/**
 * \brief Set the column plot designation
 */
void ColumnPrivate::setPlotDesignation(AbstractColumn::PlotDesignation pd) {
	Q_EMIT m_owner->plotDesignationAboutToChange(m_owner);
	m_plotDesignation = pd;
	Q_EMIT m_owner->plotDesignationChanged(m_owner);
}

/**
 * \brief Get width
 */
int ColumnPrivate::width() const {
	return m_width;
}

/**
 * \brief Set width
 */
void ColumnPrivate::setWidth(int value) {
	m_width = value;
}

/**
 * \brief Return the data pointer
 */
void* ColumnPrivate::data() const {
	if (!m_data)
		const_cast<ColumnPrivate*>(this)->initDataContainer();

	return m_data;
}

/**
 * \brief Return the input filter (for string -> data type conversion)
 */
AbstractSimpleFilter* ColumnPrivate::inputFilter() const {
	return m_inputFilter;
}

/**
 * \brief Return the output filter (for data type -> string  conversion)
 */
AbstractSimpleFilter* ColumnPrivate::outputFilter() const {
	return m_outputFilter;
}


//! \name Labels related functions
//@{
bool ColumnPrivate::hasValueLabels() const {
	return (m_labels != nullptr);
}

void ColumnPrivate::removeValueLabel(const QString& key) {
	if (!hasValueLabels())
		return;

	SET_NUMBER_LOCALE
	bool ok;
	switch (m_columnMode) {
	case AbstractColumn::ColumnMode::Double: {
		double value = numberLocale.toDouble(key, &ok);
		if (!ok)
			return;
		static_cast<QMap<double, QString>*>(m_labels)->remove(value);
		break;
	}
	case AbstractColumn::ColumnMode::Integer: {
		int value = numberLocale.toInt(key, &ok);
		if (!ok)
			return;
		static_cast<QMap<int, QString>*>(m_labels)->remove(value);
		break;
	}
	case AbstractColumn::ColumnMode::BigInt: {
		qint64 value = numberLocale.toLongLong(key, &ok);
		if (!ok)
			return;
		static_cast<QMap<qint64, QString>*>(m_labels)->remove(value);
		break;
	}
	case AbstractColumn::ColumnMode::Text: {
		static_cast<QMap<QString, QString>*>(m_labels)->remove(key);
		break;
	}
	case AbstractColumn::ColumnMode::Month:
	case AbstractColumn::ColumnMode::Day:
	case AbstractColumn::ColumnMode::DateTime: {
		auto* filter = static_cast<DateTime2StringFilter*>(m_outputFilter);
		static_cast<QMap<QDateTime, QString>*>(m_labels)->remove(QDateTime::fromString(key, filter->format()));
		break;
	}
	}
}

void ColumnPrivate::clearValueLabels() {
	if (!hasValueLabels())
		return;

	switch (m_columnMode) {
	case AbstractColumn::ColumnMode::Double: {
		static_cast<QMap<double, QString>*>(m_labels)->clear();
		break;
	}
	case AbstractColumn::ColumnMode::Integer: {
		static_cast<QMap<int, QString>*>(m_labels)->clear();
		break;
	}
	case AbstractColumn::ColumnMode::BigInt: {
		static_cast<QMap<qint64, QString>*>(m_labels)->clear();
		break;
	}
	case AbstractColumn::ColumnMode::Text: {
		static_cast<QMap<QString, QString>*>(m_labels)->clear();
		break;
	}
	case AbstractColumn::ColumnMode::Month:
	case AbstractColumn::ColumnMode::Day:
	case AbstractColumn::ColumnMode::DateTime: {
		static_cast<QMap<QDateTime, QString>*>(m_labels)->clear();
		break;
	}
	}
}

const QMap<QString, QString>& ColumnPrivate::textValueLabels() {
	initLabels();
	return *(static_cast<QMap<QString, QString>*>(m_labels));
}

const QMap<QDateTime, QString>& ColumnPrivate::dateTimeValueLabels() {
	initLabels();
	return *(static_cast<QMap<QDateTime, QString>*>(m_labels));
}

const QMap<double, QString>& ColumnPrivate::valueLabels() {
	initLabels();
	return *(static_cast<QMap<double, QString>*>(m_labels));
}

const QMap<int, QString>& ColumnPrivate::intValueLabels() {
	initLabels();
	return *(static_cast<QMap<int, QString>*>(m_labels));
}

const QMap<qint64, QString>& ColumnPrivate::bigIntValueLabels() {
	initLabels();
	return *(static_cast<QMap<qint64, QString>*>(m_labels));
}
//@}


//! \name Formula related functions
//@{
/**
 * \brief Return the formula last used to generate data for the column
 */
QString ColumnPrivate::formula() const {
	return m_formula;
}

const QVector<Column::FormulaData>& ColumnPrivate::formulaData() const {
	return m_formulaData;
}

bool ColumnPrivate::formulaAutoUpdate() const {
	return m_formulaAutoUpdate;
}

/**
 * \brief Sets the formula used to generate column values
 */
void ColumnPrivate::setFormula(const QString& formula, const QVector<Column::FormulaData>& formulaData, bool autoUpdate) {
	m_formula = formula;
	m_formulaData = formulaData; // TODO: disconnecting everything?
	m_formulaAutoUpdate = autoUpdate;

	for (auto connection : m_connectionsUpdateFormula)
		if (static_cast<bool>(connection))
			disconnect(connection);

	for (const auto& formulaData : m_formulaData) {
		const auto* column = formulaData.column();
		assert(column);
		if (autoUpdate)
			connectFormulaColumn(column);
	}

	Q_EMIT m_owner->formulaChanged(m_owner);
}

/*!
 * called after the import of the project was done and all columns were loaded in \sa Project::load()
 * to establish the required slot-signal connections for the formula update
 */
void ColumnPrivate::finalizeLoad() {
	if (m_formulaAutoUpdate) {
		for (const auto& formulaData : m_formulaData) {
			const auto* column = formulaData.column();
			if (column)
				connectFormulaColumn(column);
		}
	}
}

/*!
 * \brief ColumnPrivate::connectFormulaColumn
 * This function is used to connect the columns to the needed slots for updating formulas
 * \param column
 */
void ColumnPrivate::connectFormulaColumn(const AbstractColumn* column) {
	if (!column)
		return;

	// avoid circular dependencies - the current column cannot be part of the variable columns.
	// this should't actually happen because of the checks done when the formula is defined,
	// but in case we have bugs somewhere or somebody manipulated the project xml file we add
	// a sanity check to avoid recursive calls here and crash because of the stack overflow.
	if (column == m_owner)
		return;

	DEBUG(Q_FUNC_INFO)
	m_connectionsUpdateFormula << connect(column, &AbstractColumn::dataChanged, m_owner, &Column::updateFormula);
	connect(column->parentAspect(), &AbstractAspect::aspectAboutToBeRemoved, this, &ColumnPrivate::formulaVariableColumnRemoved);
	connect(column, &AbstractColumn::reset, this, &ColumnPrivate::formulaVariableColumnRemoved);
	connect(column->parentAspect(), &AbstractAspect::aspectAdded, this, &ColumnPrivate::formulaVariableColumnAdded);
}

/*!
 * helper function used in \c Column::load() to set parameters read from the xml file.
 * \param variableColumnPaths is used to restore the pointers to columns from pathes
 * after the project was loaded in Project::load().
 */
void ColumnPrivate::setFormula(const QString& formula, const QStringList& variableNames, const QStringList& variableColumnPaths, bool autoUpdate) {
	m_formula = formula;
	m_formulaData.clear();
	for (int i = 0; i < variableNames.count(); i++) {
		m_formulaData.append(Column::FormulaData(variableNames.at(i), variableColumnPaths.at(i)));
	}
	m_formulaAutoUpdate = autoUpdate;
}

void ColumnPrivate::setFormulVariableColumnsPath(int index, const QString& path) {
	if (!m_formulaData[index].setColumnPath(path))
		DEBUG(Q_FUNC_INFO << ": For some reason, there was already a column assigned");
}

void ColumnPrivate::setFormulVariableColumn(int index, Column* column) {
	if (m_formulaData.at(index).column()) // if there exists already a valid column, disconnect it first
		disconnect(m_formulaData.at(index).column(), nullptr, this, nullptr);
	m_formulaData[index].setColumn(column);
	connectFormulaColumn(column);
}

void ColumnPrivate::setFormulVariableColumn(Column* c) {
	for (auto& d : m_formulaData) {
		if (d.columnName() == c->path()) {
			d.setColumn(c);
			break;
		}
	}
}

/*!
 * \sa FunctionValuesDialog::generate()
 */
void ColumnPrivate::updateFormula() {
	DEBUG(Q_FUNC_INFO)
	// determine variable names and the data vectors of the specified columns
	QVector<QVector<double>*> xVectors;
	QVector<QVector<double>*> xNewVectors;
	QString formula = m_formula;

	bool valid = true;
	QStringList formulaVariableNames;
	int maxRowCount = 0;
	for (const auto& formulaData : m_formulaData) {
		auto* column = formulaData.column();
		if (!column) {
			valid = false;
			break;
		}
		auto varName = formulaData.variableName();
		formulaVariableNames << varName;

		// replace statistical values
		SET_NUMBER_LOCALE
		// list of available statistical methods (see AbstractColumn.h)
		QVector<QPair<QString,double>> methodList = {
			{"size", column->statistics().size}, {"min", column->minimum()}, {"max", column->maximum()},
			{"mean", column->statistics().arithmeticMean}, {"median", column->statistics().median},
			{"stdev", column->statistics().standardDeviation}, {"gm", column->statistics().geometricMean},
			{"hm", column->statistics().harmonicMean}, {"chm", column->statistics().contraharmonicMean},
			{"mode", column->statistics().mode}, {"quartile1", column->statistics().firstQuartile},
			{"quartile3", column->statistics().thirdQuartile}, {"iqr", column->statistics().iqr}};
		// TODO: more

		for (auto m : methodList)
			formula.replace(m.first + QLatin1String("(%1)").arg(varName), numberLocale.toString(m.second));
		QDEBUG("FORMULA: " << formula);

		if (column->columnMode() == AbstractColumn::ColumnMode::Integer || column->columnMode() == AbstractColumn::ColumnMode::BigInt) {
			// convert integers to doubles first
			auto* xVector = new QVector<double>(column->rowCount());
			for (int i = 0; i < column->rowCount(); ++i)
				xVector->operator[](i) = column->valueAt(i);

			xNewVectors << xVector;
			xVectors << xVector;
		} else
			xVectors << static_cast<QVector<double>*>(column->data());

		if (column->rowCount() > maxRowCount)
			maxRowCount = column->rowCount();
	}

	if (valid) {
		// resize the spreadsheet if one of the data vectors from
		// other spreadsheet(s) has more elements than the parent spreadsheet
		auto* spreadsheet = static_cast<Spreadsheet*>(m_owner->parentAspect());
		if (spreadsheet->rowCount() < maxRowCount)
			spreadsheet->setRowCount(maxRowCount);

		// create new vector for storing the calculated values
		// the vectors with the variable data can be smaller then the result vector. So, not all values in the result vector might get initialized.
		//->"clean" the result vector first
		QVector<double> new_data(rowCount(), NAN);

		// evaluate the expression for f(x_1, x_2, ...) and write the calculated values into a new vector.
		ExpressionParser* parser = ExpressionParser::getInstance();
		QDEBUG(Q_FUNC_INFO << ", Calling evaluateCartesian(). formula: " << m_formula << ", var names: " << formulaVariableNames)
		parser->evaluateCartesian(formula, formulaVariableNames, xVectors, &new_data);
		DEBUG(Q_FUNC_INFO << ", Calling replaceValues()")
		replaceValues(0, new_data);

		// initialize remaining rows with NAN
		int remainingRows = rowCount() - maxRowCount;
		if (remainingRows > 0) {
			QVector<double> emptyRows(remainingRows, NAN);
			replaceValues(maxRowCount, emptyRows);
		}
	} else {
		QVector<double> new_data(rowCount(), NAN);
		replaceValues(0, new_data);
	}

	// delete help vectors created for the conversion from int to double
	for (auto* vector : xNewVectors)
		delete vector;

	DEBUG(Q_FUNC_INFO << " DONE")
}

void ColumnPrivate::formulaVariableColumnRemoved(const AbstractAspect* aspect) {
	const Column* column = dynamic_cast<const Column*>(aspect);
	disconnect(column, nullptr, this, nullptr);
	int index = -1;
	for (int i = 0; i < formulaData().count(); i++) {
		auto& d = formulaData().at(i);
		if (d.column() == column) {
			index = i;
			break;
		}
	}
	if (index != -1) {
		m_formulaData[index].setColumn(nullptr);
		DEBUG(Q_FUNC_INFO << ", calling updateFormula()")
		updateFormula();
	}
}

void ColumnPrivate::formulaVariableColumnAdded(const AbstractAspect* aspect) {
	PERFTRACE(Q_FUNC_INFO);
	const auto& path = aspect->path();
	int index = -1;
	for (int i = 0; i < formulaData().count(); i++) {
		if (formulaData().at(i).columnName() == path) {
			index = i;
			break;
		}
	}
	if (index != -1) {
		const Column* column = dynamic_cast<const Column*>(aspect);
		m_formulaData[index].setColumn(const_cast<Column*>(column));
		DEBUG(Q_FUNC_INFO << ", calling updateFormula()")
		updateFormula();
	}
}

/**
 * \brief Return the formula associated with row 'row'
 */
QString ColumnPrivate::formula(int row) const {
	return m_formulas.value(row);
}

/**
 * \brief Return the intervals that have associated formulas
 *
 * This can be used to make a list of formulas with their intervals.
 * Here is some example code:
 *
 * \code
 * QStringList list;
 * QVector< Interval<int> > intervals = my_column.formulaIntervals();
 * foreach(Interval<int> interval, intervals)
 * 	list << QString(interval.toString() + ": " + my_column.formula(interval.start()));
 * \endcode
 */
QVector<Interval<int>> ColumnPrivate::formulaIntervals() const {
	return m_formulas.intervals();
}

/**
 * \brief Set a formula string for an interval of rows
 */
void ColumnPrivate::setFormula(const Interval<int>& i, const QString& formula) {
	m_formulas.setValue(i, formula);
}

/**
 * \brief Overloaded function for convenience
 */
void ColumnPrivate::setFormula(int row, const QString& formula) {
	setFormula(Interval<int>(row, row), formula);
}

/**
 * \brief Clear all formulas
 */
void ColumnPrivate::clearFormulas() {
	m_formulas.clear();
}
//@}

////////////////////////////////////////////////////////////////////////////////
//! \name type specific functions
//@{
////////////////////////////////////////////////////////////////////////////////
void ColumnPrivate::setValueAt(int row, int new_value) {
	if (!m_data)
		initDataContainer();
	setIntegerAt(row, new_value);
}

void ColumnPrivate::setValueAt(int row, qint64 new_value) {
	if (!m_data)
		initDataContainer();
	setBigIntAt(row, new_value);
}

void ColumnPrivate::setValueAt(int row, QDateTime new_value) {
	if (!m_data)
		initDataContainer();
	setDateTimeAt(row, new_value);
}

void ColumnPrivate::setValueAt(int row, QString new_value) {
	if (!m_data)
		initDataContainer();
	setTextAt(row, new_value);
}

void ColumnPrivate::replaceValues(int first, const QVector<int>& new_values) {
	if (!m_data)
		initDataContainer();
	replaceInteger(first, new_values);
}

void ColumnPrivate::replaceValues(int first, const QVector<qint64>& new_values) {
	if (!m_data)
		initDataContainer();
	replaceBigInt(first, new_values);
}

void ColumnPrivate::replaceValues(int first, const QVector<QDateTime>& new_values) {
	if (!m_data)
		initDataContainer();
	replaceDateTimes(first, new_values);
}

void ColumnPrivate::replaceValues(int first, const QVector<QString>& new_values) {
	if (!m_data)
		initDataContainer();
	replaceTexts(first, new_values);
}

/**
 * \brief Return the content of row 'row'.
 *
 * Use this only when columnMode() is Text
 */
QString ColumnPrivate::textAt(int row) const {
	if (!m_data || m_columnMode != AbstractColumn::ColumnMode::Text)
		return QString();
	return static_cast<QVector<QString>*>(m_data)->value(row);
}

/**
 * \brief Return the date part of row 'row'
 *
 * Use this only when columnMode() is DateTime, Month or Day
 */
QDate ColumnPrivate::dateAt(int row) const {
	if (!m_data || (m_columnMode != AbstractColumn::ColumnMode::DateTime && m_columnMode != AbstractColumn::ColumnMode::Month
		&& m_columnMode != AbstractColumn::ColumnMode::Day))
		return QDate{};
	return dateTimeAt(row).date();
}

/**
 * \brief Return the time part of row 'row'
 *
 * Use this only when columnMode() is DateTime, Month or Day
 */
QTime ColumnPrivate::timeAt(int row) const {
	if (!m_data || (m_columnMode != AbstractColumn::ColumnMode::DateTime && m_columnMode != AbstractColumn::ColumnMode::Month
		&& m_columnMode != AbstractColumn::ColumnMode::Day))
		return QTime{};
	return dateTimeAt(row).time();
}

/**
 * \brief Return the QDateTime in row 'row'
 *
 * Use this only when columnMode() is DateTime, Month or Day
 */
QDateTime ColumnPrivate::dateTimeAt(int row) const {
	if (!m_data || (m_columnMode != AbstractColumn::ColumnMode::DateTime && m_columnMode != AbstractColumn::ColumnMode::Month
		&& m_columnMode != AbstractColumn::ColumnMode::Day))
		return QDateTime();
	return static_cast<QVector<QDateTime>*>(m_data)->value(row);
}

/**
 * \brief Return the double value at index 'index' for columns with type Numeric, Integer or BigInt.
 * This function has to be used everywhere where the exact type (double, int or qint64) is not relevant for numerical calculations.
 * For cases where the integer value is needed without any implicit conversions, \sa integerAt() has to be used.
 */
double ColumnPrivate::valueAt(int index) const {
	if (!m_data)
		return NAN;

	if (m_columnMode == AbstractColumn::ColumnMode::Double)
		return static_cast<QVector<double>*>(m_data)->value(index, NAN);
	else if (m_columnMode == AbstractColumn::ColumnMode::Integer)
		return static_cast<QVector<int>*>(m_data)->value(index, 0);
	else if (m_columnMode == AbstractColumn::ColumnMode::BigInt)
		return static_cast<QVector<qint64>*>(m_data)->value(index, 0);
	else
		return NAN;
}

/**
 * \brief Return the int value in row 'row'
 */
int ColumnPrivate::integerAt(int row) const {
	if (!m_data || m_columnMode != AbstractColumn::ColumnMode::Integer)
		return 0;
	return static_cast<QVector<int>*>(m_data)->value(row, 0);
}

/**
 * \brief Return the bigint value in row 'row'
 */
qint64 ColumnPrivate::bigIntAt(int row) const {
	if (!m_data || m_columnMode != AbstractColumn::ColumnMode::BigInt)
		return 0;
	return static_cast<QVector<qint64>*>(m_data)->value(row, 0);
}

void ColumnPrivate::invalidate() {
	available.setUnavailable();
}

/**
 * \brief Set the content of row 'row'
 *
 * Use this only when columnMode() is Text
 */
void ColumnPrivate::setTextAt(int row, const QString& new_value) {
	if (m_columnMode != AbstractColumn::ColumnMode::Text)
		return;

	if (!m_data)
		initDataContainer();

	invalidate();

	Q_EMIT m_owner->dataAboutToChange(m_owner);
	if (row >= rowCount())
		resizeTo(row + 1);

	static_cast<QVector<QString>*>(m_data)->replace(row, new_value);
	if (!m_owner->m_suppressDataChangedSignal)
		Q_EMIT m_owner->dataChanged(m_owner);
}

/**
 * \brief Replace a range of values
 *
 * Use this only when columnMode() is Text
 */
void ColumnPrivate::replaceTexts(int first, const QVector<QString>& new_values) {
	if (m_columnMode != AbstractColumn::ColumnMode::Text)
		return;

	if (!m_data)
		initDataContainer();

	invalidate();

	Q_EMIT m_owner->dataAboutToChange(m_owner);

	if (first < 0)
		*static_cast<QVector<QString>*>(m_data) = new_values;
	else {
		const int num_rows = new_values.size();
		resizeTo(first + num_rows);

		for (int i = 0; i < num_rows; ++i)
			static_cast<QVector<QString>*>(m_data)->replace(first + i, new_values.at(i));
	}

	if (!m_owner->m_suppressDataChangedSignal)
		Q_EMIT m_owner->dataChanged(m_owner);
}

int ColumnPrivate::dictionaryIndex(int row) const {
	if (!available.dictionary)
		const_cast<ColumnPrivate*>(this)->initDictionary();

	const auto& value = textAt(row);
	int index = 0;
	auto it = m_dictionary.constBegin();
	while (it != m_dictionary.constEnd()) {
		if (*it == value)
			break;
		++index;
		++it;
	}

	return index;
}

const QMap<QString, int>& ColumnPrivate::frequencies() const {
	if (!available.dictionary)
		const_cast<ColumnPrivate*>(this)->initDictionary();

	return m_dictionaryFrequencies;
}

void ColumnPrivate::initDictionary() {
	m_dictionary.clear();
<<<<<<< HEAD
	if (!m_data || columnMode() != AbstractColumn::ColumnMode::Text)
=======
	m_dictionaryFrequencies.clear();
	if (columnMode() != AbstractColumn::ColumnMode::Text)
>>>>>>> 55c299f2
		return;

	auto data = static_cast<QVector<QString>*>(m_data);
	for (auto& value : *data) {
		if (value.isEmpty())
			continue;

		if (!m_dictionary.contains(value))
			m_dictionary << value;

		if (m_dictionaryFrequencies.constFind(value) == m_dictionaryFrequencies.constEnd())
			m_dictionaryFrequencies[value] = 1;
		else
			m_dictionaryFrequencies[value]++;
	}

	available.dictionary = true;
}

/**
 * \brief Set the content of row 'row'
 *
 * Use this only when columnMode() is DateTime, Month or Day
 */
void ColumnPrivate::setDateAt(int row, QDate new_value) {
	if (m_columnMode != AbstractColumn::ColumnMode::DateTime && m_columnMode != AbstractColumn::ColumnMode::Month
		&& m_columnMode != AbstractColumn::ColumnMode::Day)
		return;

	if (!m_data)
		initDataContainer();

	setDateTimeAt(row, QDateTime(new_value, timeAt(row)));
}

/**
 * \brief Set the content of row 'row'
 *
 * Use this only when columnMode() is DateTime, Month or Day
 */
void ColumnPrivate::setTimeAt(int row, QTime new_value) {
	if (m_columnMode != AbstractColumn::ColumnMode::DateTime && m_columnMode != AbstractColumn::ColumnMode::Month
		&& m_columnMode != AbstractColumn::ColumnMode::Day)
		return;

	if (!m_data)
		initDataContainer();

	setDateTimeAt(row, QDateTime(dateAt(row), new_value));
}

/**
 * \brief Set the content of row 'row'
 *
 * Use this only when columnMode() is DateTime, Month or Day
 */
void ColumnPrivate::setDateTimeAt(int row, const QDateTime& new_value) {
	if (m_columnMode != AbstractColumn::ColumnMode::DateTime && m_columnMode != AbstractColumn::ColumnMode::Month
		&& m_columnMode != AbstractColumn::ColumnMode::Day)
		return;

	if (!m_data)
		initDataContainer();

	invalidate();

	Q_EMIT m_owner->dataAboutToChange(m_owner);
	if (row >= rowCount())
		resizeTo(row + 1);

	static_cast<QVector<QDateTime>*>(m_data)->replace(row, new_value);
	if (!m_owner->m_suppressDataChangedSignal)
		Q_EMIT m_owner->dataChanged(m_owner);
}

/**
 * \brief Replace a range of values
 * \param first first index which should be replaced. If first < 0, the complete vector
 * will be replaced
 * \param new_values
 * Use this only when columnMode() is DateTime, Month or Day
 */
void ColumnPrivate::replaceDateTimes(int first, const QVector<QDateTime>& new_values) {
	if (m_columnMode != AbstractColumn::ColumnMode::DateTime && m_columnMode != AbstractColumn::ColumnMode::Month
		&& m_columnMode != AbstractColumn::ColumnMode::Day)
		return;

	if (!m_data)
		initDataContainer();

	invalidate();

	Q_EMIT m_owner->dataAboutToChange(m_owner);

	if (first < 0)
		*static_cast<QVector<QDateTime>*>(m_data) = new_values;
	else {
		const int num_rows = new_values.size();
		resizeTo(first + num_rows);

		for (int i = 0; i < num_rows; ++i)
			static_cast<QVector<QDateTime>*>(m_data)->replace(first + i, new_values.at(i));
	}

	if (!m_owner->m_suppressDataChangedSignal)
		Q_EMIT m_owner->dataChanged(m_owner);
}

/**
 * \brief Set the content of row 'row'
 *
 * Use this only when columnMode() is Numeric
 */
void ColumnPrivate::setValueAt(int row, double new_value) {
	// DEBUG(Q_FUNC_INFO);
	if (m_columnMode != AbstractColumn::ColumnMode::Double)
		return;

	if (!m_data)
		initDataContainer();

	invalidate();

	Q_EMIT m_owner->dataAboutToChange(m_owner);
	if (row >= rowCount())
		resizeTo(row + 1);

	static_cast<QVector<double>*>(m_data)->replace(row, new_value);
	if (!m_owner->m_suppressDataChangedSignal)
		Q_EMIT m_owner->dataChanged(m_owner);
}

/**
 * \brief Replace a range of values
 *
 * Use this only when columnMode() is Numeric
 */
void ColumnPrivate::replaceValues(int first, const QVector<double>& new_values) {
	// DEBUG(Q_FUNC_INFO);
	if (m_columnMode != AbstractColumn::ColumnMode::Double)
		return;

	if (!m_data)
		initDataContainer();

	invalidate();

	Q_EMIT m_owner->dataAboutToChange(m_owner);
	if (first < 0)
		*static_cast<QVector<double>*>(m_data) = new_values;
	else {
		const int num_rows = new_values.size();
		resizeTo(first + num_rows);

		double* ptr = static_cast<QVector<double>*>(m_data)->data();
		for (int i = 0; i < num_rows; ++i)
			ptr[first + i] = new_values.at(i);
	}

	if (!m_owner->m_suppressDataChangedSignal)
		Q_EMIT m_owner->dataChanged(m_owner);
}

void ColumnPrivate::initLabels() {
	if (!m_labels) {
		switch (m_columnMode) {
		case AbstractColumn::ColumnMode::Double:
			m_labels = new QMap<double, QString>();
			break;
		case AbstractColumn::ColumnMode::Integer:
			m_labels = new QMap<int, QString>();
			break;
		case AbstractColumn::ColumnMode::BigInt:
			m_labels = new QMap<qint64, QString>();
			break;
		case AbstractColumn::ColumnMode::Text:
			m_labels = new QMap<QString, QString>();
			break;
		case AbstractColumn::ColumnMode::DateTime:
		case AbstractColumn::ColumnMode::Month:
		case AbstractColumn::ColumnMode::Day:
			m_labels = new QMap<QDateTime, QString>();
			break;
		}
	}
}

void ColumnPrivate::addValueLabel(const QString& value, const QString& label) {
	if (m_columnMode != AbstractColumn::ColumnMode::Text)
		return;

	initLabels();
	static_cast<QMap<QString, QString>*>(m_labels)->operator[](value) = label;
}

void ColumnPrivate::addValueLabel(const QDateTime& value, const QString& label) {
	if (m_columnMode != AbstractColumn::ColumnMode::DateTime && m_columnMode != AbstractColumn::ColumnMode::Day
		&& m_columnMode != AbstractColumn::ColumnMode::Month)
		return;

	initLabels();
	static_cast<QMap<QDateTime, QString>*>(m_labels)->operator[](value) = label;
}

void ColumnPrivate::addValueLabel(double value, const QString& label) {
	if (m_columnMode != AbstractColumn::ColumnMode::Double)
		return;

	initLabels();
	static_cast<QMap<double, QString>*>(m_labels)->operator[](value) = label;
}

void ColumnPrivate::addValueLabel(int value, const QString& label) {
	if (m_columnMode != AbstractColumn::ColumnMode::Integer)
		return;

	initLabels();
	static_cast<QMap<int, QString>*>(m_labels)->operator[](value) = label;
}

void ColumnPrivate::addValueLabel(qint64 value, const QString& label) {
	if (m_columnMode != AbstractColumn::ColumnMode::BigInt)
		return;

	initLabels();
	static_cast<QMap<qint64, QString>*>(m_labels)->operator[](value) = label;
}

/**
 * \brief Set the content of row 'row'
 *
 * Use this only when columnMode() is Integer
 */
void ColumnPrivate::setIntegerAt(int row, int new_value) {
	// DEBUG(Q_FUNC_INFO);
	if (m_columnMode != AbstractColumn::ColumnMode::Integer)
		return;

	if (!m_data)
		initDataContainer();

	invalidate();

	Q_EMIT m_owner->dataAboutToChange(m_owner);
	if (row >= rowCount())
		resizeTo(row + 1);

	static_cast<QVector<int>*>(m_data)->replace(row, new_value);
	if (!m_owner->m_suppressDataChangedSignal)
		Q_EMIT m_owner->dataChanged(m_owner);
}

/**
 * \brief Replace a range of values
 *
 * Use this only when columnMode() is Integer
 */
void ColumnPrivate::replaceInteger(int first, const QVector<int>& new_values) {
	// DEBUG(Q_FUNC_INFO);
	if (m_columnMode != AbstractColumn::ColumnMode::Integer)
		return;

	if (!m_data)
		initDataContainer();

	invalidate();

	Q_EMIT m_owner->dataAboutToChange(m_owner);

	if (first < 0)
		*static_cast<QVector<int>*>(m_data) = new_values;
	else {
		const int num_rows = new_values.size();
		resizeTo(first + num_rows);

		int* ptr = static_cast<QVector<int>*>(m_data)->data();
		for (int i = 0; i < num_rows; ++i)
			ptr[first + i] = new_values.at(i);
	}

	if (!m_owner->m_suppressDataChangedSignal)
		Q_EMIT m_owner->dataChanged(m_owner);
}

/**
 * \brief Set the content of row 'row'
 *
 * Use this only when columnMode() is BigInt
 */
void ColumnPrivate::setBigIntAt(int row, qint64 new_value) {
	// DEBUG(Q_FUNC_INFO);
	if (m_columnMode != AbstractColumn::ColumnMode::BigInt)
		return;

	if (!m_data)
		initDataContainer();

	invalidate();

	Q_EMIT m_owner->dataAboutToChange(m_owner);
	if (row >= rowCount())
		resizeTo(row + 1);

	static_cast<QVector<qint64>*>(m_data)->replace(row, new_value);
	if (!m_owner->m_suppressDataChangedSignal)
		Q_EMIT m_owner->dataChanged(m_owner);
}

/**
 * \brief Replace a range of values
 *
 * Use this only when columnMode() is BigInt
 */
void ColumnPrivate::replaceBigInt(int first, const QVector<qint64>& new_values) {
	// DEBUG(Q_FUNC_INFO);
	if (m_columnMode != AbstractColumn::ColumnMode::BigInt)
		return;

	if (!m_data)
		initDataContainer();

	invalidate();

	Q_EMIT m_owner->dataAboutToChange(m_owner);

	if (first < 0)
		*static_cast<QVector<qint64>*>(m_data) = new_values;
	else {
		const int num_rows = new_values.size();
		resizeTo(first + num_rows);

		qint64* ptr = static_cast<QVector<qint64>*>(m_data)->data();
		for (int i = 0; i < num_rows; ++i)
			ptr[first + i] = new_values.at(i);
	}

	if (!m_owner->m_suppressDataChangedSignal)
		Q_EMIT m_owner->dataChanged(m_owner);
}

/*!
 * Updates the properties. Will be called, when data in the column changed.
 * The properties will be used to speed up some algorithms.
 * See where variable properties will be used.
 */
void ColumnPrivate::updateProperties() {
	// DEBUG(Q_FUNC_INFO);

	// TODO: for double Properties::Constant will never be used. Use an epsilon (difference smaller than epsilon is zero)
	if (rowCount() == 0) {
		properties = AbstractColumn::Properties::No;
		available.properties = true;
		return;
	}

	double prevValue = NAN;
	int prevValueInt = 0;
	qint64 prevValueBigInt = 0;
	qint64 prevValueDatetime = 0;

	if (m_columnMode == AbstractColumn::ColumnMode::Integer)
		prevValueInt = integerAt(0);
	else if (m_columnMode == AbstractColumn::ColumnMode::BigInt)
		prevValueBigInt = bigIntAt(0);
	else if (m_columnMode == AbstractColumn::ColumnMode::Double)
		prevValue = valueAt(0);
	else if (m_columnMode == AbstractColumn::ColumnMode::DateTime || m_columnMode == AbstractColumn::ColumnMode::Month
			 || m_columnMode == AbstractColumn::ColumnMode::Day)
		prevValueDatetime = dateTimeAt(0).toMSecsSinceEpoch();
	else {
		properties = AbstractColumn::Properties::No;
		available.properties = true;
		return;
	}

	int monotonic_decreasing = -1;
	int monotonic_increasing = -1;

	double value;
	int valueInt;
	qint64 valueBigInt;
	qint64 valueDateTime;
	for (int row = 1; row < rowCount(); row++) {
		if (!m_owner->isValid(row) || m_owner->isMasked(row)) {
			// if there is one invalid or masked value, the property is No, because
			// otherwise it's difficult to find the correct index in indexForValue().
			// You don't know if you should increase the index or decrease it when
			// you hit an invalid value
			properties = AbstractColumn::Properties::No;
			available.properties = true;
			return;
		}

		if (m_columnMode == AbstractColumn::ColumnMode::Integer) {
			valueInt = integerAt(row);

			if (valueInt > prevValueInt) {
				monotonic_decreasing = 0;
				if (monotonic_increasing < 0)
					monotonic_increasing = 1;
				else if (monotonic_increasing == 0)
					break; // when nor increasing, nor decreasing, break

			} else if (valueInt < prevValueInt) {
				monotonic_increasing = 0;
				if (monotonic_decreasing < 0)
					monotonic_decreasing = 1;
				else if (monotonic_decreasing == 0)
					break; // when nor increasing, nor decreasing, break

			} else {
				if (monotonic_increasing < 0 && monotonic_decreasing < 0) {
					monotonic_decreasing = 1;
					monotonic_increasing = 1;
				}
			}

			prevValueInt = valueInt;
		} else if (m_columnMode == AbstractColumn::ColumnMode::BigInt) {
			valueBigInt = bigIntAt(row);

			if (valueBigInt > prevValueBigInt) {
				monotonic_decreasing = 0;
				if (monotonic_increasing < 0)
					monotonic_increasing = 1;
				else if (monotonic_increasing == 0)
					break; // when nor increasing, nor decreasing, break

			} else if (valueBigInt < prevValueBigInt) {
				monotonic_increasing = 0;
				if (monotonic_decreasing < 0)
					monotonic_decreasing = 1;
				else if (monotonic_decreasing == 0)
					break; // when nor increasing, nor decreasing, break

			} else {
				if (monotonic_increasing < 0 && monotonic_decreasing < 0) {
					monotonic_decreasing = 1;
					monotonic_increasing = 1;
				}
			}

			prevValueBigInt = valueBigInt;
		} else if (m_columnMode == AbstractColumn::ColumnMode::Double) {
			value = valueAt(row);

			if (std::isnan(value)) {
				monotonic_increasing = 0;
				monotonic_decreasing = 0;
				break;
			}

			if (value > prevValue) {
				monotonic_decreasing = 0;
				if (monotonic_increasing < 0)
					monotonic_increasing = 1;
				else if (monotonic_increasing == 0)
					break; // when nor increasing, nor decreasing, break

			} else if (value < prevValue) {
				monotonic_increasing = 0;
				if (monotonic_decreasing < 0)
					monotonic_decreasing = 1;
				else if (monotonic_decreasing == 0)
					break; // when nor increasing, nor decreasing, break

			} else {
				if (monotonic_increasing < 0 && monotonic_decreasing < 0) {
					monotonic_decreasing = 1;
					monotonic_increasing = 1;
				}
			}

			prevValue = value;
		} else if (m_columnMode == AbstractColumn::ColumnMode::DateTime || m_columnMode == AbstractColumn::ColumnMode::Month
				   || m_columnMode == AbstractColumn::ColumnMode::Day) {
			valueDateTime = dateTimeAt(row).toMSecsSinceEpoch();

			if (valueDateTime > prevValueDatetime) {
				monotonic_decreasing = 0;
				if (monotonic_increasing < 0)
					monotonic_increasing = 1;
				else if (monotonic_increasing == 0)
					break; // when nor increasing, nor decreasing, break

			} else if (valueDateTime < prevValueDatetime) {
				monotonic_increasing = 0;
				if (monotonic_decreasing < 0)
					monotonic_decreasing = 1;
				else if (monotonic_decreasing == 0)
					break; // when nor increasing, nor decreasing, break

			} else {
				if (monotonic_increasing < 0 && monotonic_decreasing < 0) {
					monotonic_decreasing = 1;
					monotonic_increasing = 1;
				}
			}

			prevValueDatetime = valueDateTime;
		}
	}

	properties = AbstractColumn::Properties::NonMonotonic;
	if (monotonic_increasing > 0 && monotonic_decreasing > 0) {
		properties = AbstractColumn::Properties::Constant;
		DEBUG("	setting column CONSTANT")
	} else if (monotonic_decreasing > 0) {
		properties = AbstractColumn::Properties::MonotonicDecreasing;
		DEBUG("	setting column MONTONIC DECREASING")
	} else if (monotonic_increasing > 0) {
		properties = AbstractColumn::Properties::MonotonicIncreasing;
		DEBUG("	setting column MONTONIC INCREASING")
	}

	available.properties = true;
}

////////////////////////////////////////////////////////////////////////////////
//@}
////////////////////////////////////////////////////////////////////////////////

/**
 * \brief Return the interval attribute representing the formula strings
 */
IntervalAttribute<QString> ColumnPrivate::formulaAttribute() const {
	return m_formulas;
}

/**
 * \brief Replace the interval attribute for the formula strings
 */
void ColumnPrivate::replaceFormulas(const IntervalAttribute<QString>& formulas) {
	m_formulas = formulas;
}

void ColumnPrivate::calculateStatistics() {
	PERFTRACE("calculate column statistics");
	statistics = AbstractColumn::ColumnStatistics();

	if (m_owner->columnMode() == AbstractColumn::ColumnMode::Text) {
		calculateTextStatistics();
		return;
	}

	if (!m_owner->isNumeric())
		return;

	//######  location measures  #######
	int rowValuesSize = rowCount();
	double columnSum = 0.0;
	double columnProduct = 1.0;
	double columnSumNeg = 0.0;
	double columnSumSquare = 0.0;
	statistics.minimum = qInf();
	statistics.maximum = -qInf();
	std::unordered_map<double, int> frequencyOfValues;
	QVector<double> rowData;
	rowData.reserve(rowValuesSize);

	for (int row = 0; row < rowValuesSize; ++row) {
		double val = valueAt(row);
		if (std::isnan(val) || m_owner->isMasked(row))
			continue;

		if (val < statistics.minimum)
			statistics.minimum = val;
		if (val > statistics.maximum)
			statistics.maximum = val;
		columnSum += val;
		columnSumNeg += (1.0 / val); // will be Inf when val == 0
		columnSumSquare += val * val;
		columnProduct *= val;
		if (frequencyOfValues.find(val) != frequencyOfValues.end())
			frequencyOfValues.operator[](val)++;
		else
			frequencyOfValues.insert(std::make_pair(val, 1));
		rowData.push_back(val);
	}

	const size_t notNanCount = rowData.size();

	if (notNanCount == 0) {
		available.statistics = true;
		available.min = true;
		available.max = true;
		return;
	}

	if (rowData.size() < rowValuesSize)
		rowData.squeeze();

	statistics.size = notNanCount;
	statistics.arithmeticMean = columnSum / notNanCount;

	// geometric mean
	if (statistics.minimum <= -100.) // invalid
		statistics.geometricMean = qQNaN();
	else if (statistics.minimum < 0) { // interpret as percentage (/100) and add 1
		columnProduct = 1.; // recalculate
		for (auto val : rowData)
			columnProduct *= val / 100. + 1.;
		// n-th root and convert back to percentage changes
		statistics.geometricMean = 100. * (std::pow(columnProduct, 1.0 / notNanCount) - 1.);
	} else if (statistics.minimum == 0) { // replace zero values with 1
		columnProduct = 1.; // recalculate
		for (auto val : rowData)
			columnProduct *= (val == 0.) ? 1. : val;
		statistics.geometricMean = std::pow(columnProduct, 1.0 / notNanCount);
	} else
		statistics.geometricMean = std::pow(columnProduct, 1.0 / notNanCount);

	statistics.harmonicMean = notNanCount / columnSumNeg;
	statistics.contraharmonicMean = columnSumSquare / columnSum;

	// calculate the mode, the most frequent value in the data set
	int maxFreq = 0;
	double mode = NAN;
	for (const auto& it : frequencyOfValues) {
		if (it.second > maxFreq) {
			maxFreq = it.second;
			mode = it.first;
		}
	}
	// check how many times the max frequency occurs in the data set.
	// if more than once, we have a multi-modal distribution and don't show any mode
	int maxFreqOccurance = 0;
	for (const auto& it : frequencyOfValues) {
		if (it.second == maxFreq)
			++maxFreqOccurance;

		if (maxFreqOccurance > 1) {
			mode = NAN;
			break;
		}
	}
	statistics.mode = mode;

	// sort the data to calculate the percentiles
	std::sort(rowData.begin(), rowData.end());
	statistics.firstQuartile = gsl_stats_quantile_from_sorted_data(rowData.constData(), 1, notNanCount, 0.25);
	statistics.median = gsl_stats_quantile_from_sorted_data(rowData.constData(), 1, notNanCount, 0.50);
	statistics.thirdQuartile = gsl_stats_quantile_from_sorted_data(rowData.constData(), 1, notNanCount, 0.75);
	statistics.percentile_1 = gsl_stats_quantile_from_sorted_data(rowData.constData(), 1, notNanCount, 0.01);
	statistics.percentile_5 = gsl_stats_quantile_from_sorted_data(rowData.constData(), 1, notNanCount, 0.05);
	statistics.percentile_10 = gsl_stats_quantile_from_sorted_data(rowData.constData(), 1, notNanCount, 0.1);
	statistics.percentile_90 = gsl_stats_quantile_from_sorted_data(rowData.constData(), 1, notNanCount, 0.9);
	statistics.percentile_95 = gsl_stats_quantile_from_sorted_data(rowData.constData(), 1, notNanCount, 0.95);
	statistics.percentile_99 = gsl_stats_quantile_from_sorted_data(rowData.constData(), 1, notNanCount, 0.99);
	statistics.iqr = statistics.thirdQuartile - statistics.firstQuartile;
	statistics.trimean = (statistics.firstQuartile + 2. * statistics.median + statistics.thirdQuartile) / 4.;

	//######  dispersion and shape measures  #######
	statistics.variance = 0.;
	statistics.meanDeviation = 0.;
	statistics.meanDeviationAroundMedian = 0.;
	double centralMoment_r3 = 0.;
	double centralMoment_r4 = 0.;
	QVector<double> absoluteMedianList;
	absoluteMedianList.reserve(notNanCount);
	absoluteMedianList.resize(notNanCount);

	for (size_t row = 0; row < notNanCount; ++row) {
		double val = rowData.value(row);
		statistics.variance += gsl_pow_2(val - statistics.arithmeticMean);
		statistics.meanDeviation += std::abs(val - statistics.arithmeticMean);

		absoluteMedianList[row] = std::abs(val - statistics.median);
		statistics.meanDeviationAroundMedian += absoluteMedianList[row];

		centralMoment_r3 += gsl_pow_3(val - statistics.arithmeticMean);
		centralMoment_r4 += gsl_pow_4(val - statistics.arithmeticMean);
	}

	// normalize
	statistics.variance = (notNanCount != 1) ? statistics.variance / (notNanCount - 1) : NAN;
	statistics.meanDeviationAroundMedian = statistics.meanDeviationAroundMedian / notNanCount;
	statistics.meanDeviation = statistics.meanDeviation / notNanCount;

	// standard deviation
	statistics.standardDeviation = std::sqrt(statistics.variance);

	//"median absolute deviation" - the median of the absolute deviations from the data's median.
	std::sort(absoluteMedianList.begin(), absoluteMedianList.end());
	statistics.medianDeviation = gsl_stats_quantile_from_sorted_data(absoluteMedianList.data(), 1, notNanCount, 0.50);

	// skewness and kurtosis
	centralMoment_r3 = centralMoment_r3 / notNanCount;
	centralMoment_r4 = centralMoment_r4 / notNanCount;
	statistics.skewness = centralMoment_r3 / gsl_pow_3(statistics.standardDeviation);
	statistics.kurtosis = (centralMoment_r4 / gsl_pow_4(statistics.standardDeviation)) - 3.0;

	// entropy
	double entropy = 0.;
	for (const auto& v : frequencyOfValues) {
		const double frequencyNorm = static_cast<double>(v.second) / notNanCount;
		entropy += (frequencyNorm * std::log2(frequencyNorm));
	}

	statistics.entropy = -entropy;

	available.statistics = true;
	available.min = true;
	available.max = true;
}

void ColumnPrivate::calculateTextStatistics() {
	if (!available.dictionary)
		initDictionary();

	int valid = 0;
	for (int row = 0; row < rowCount(); ++row) {
		if (m_owner->isMasked(row))
			continue;

		++valid;
	}

	statistics.size = valid;
	statistics.unique = m_dictionary.count();
	available.statistics = true;
}<|MERGE_RESOLUTION|>--- conflicted
+++ resolved
@@ -29,34 +29,7 @@
 ColumnPrivate::ColumnPrivate(Column* owner, AbstractColumn::ColumnMode mode)
 	: m_columnMode(mode)
 	, m_owner(owner) {
-<<<<<<< HEAD
 	initIOFilters();
-=======
-	Q_ASSERT(owner != nullptr);
-
-	SET_NUMBER_LOCALE
-	switch (mode) {
-	case AbstractColumn::ColumnMode::Double:
-		m_data = new QVector<double>();
-		break;
-	case AbstractColumn::ColumnMode::Integer:
-		m_data = new QVector<int>();
-		break;
-	case AbstractColumn::ColumnMode::BigInt:
-		m_data = new QVector<qint64>();
-		break;
-	case AbstractColumn::ColumnMode::Text:
-		m_data = new QVector<QString>();
-		break;
-	case AbstractColumn::ColumnMode::DateTime:
-	case AbstractColumn::ColumnMode::Month:
-	case AbstractColumn::ColumnMode::Day:
-		m_data = new QVector<QDateTime>();
-		break;
-	}
-
-	init();
->>>>>>> 55c299f2
 }
 
 /**
@@ -1754,12 +1727,8 @@
 
 void ColumnPrivate::initDictionary() {
 	m_dictionary.clear();
-<<<<<<< HEAD
+	m_dictionaryFrequencies.clear();
 	if (!m_data || columnMode() != AbstractColumn::ColumnMode::Text)
-=======
-	m_dictionaryFrequencies.clear();
-	if (columnMode() != AbstractColumn::ColumnMode::Text)
->>>>>>> 55c299f2
 		return;
 
 	auto data = static_cast<QVector<QString>*>(m_data);
