/*
	File                 : AbstractAspect.cpp
	Project              : LabPlot
	Description          : Base class for all objects in a Project.
	--------------------------------------------------------------------
	SPDX-FileCopyrightText: 2007-2009 Tilman Benkert <thzs@gmx.net>
	SPDX-FileCopyrightText: 2007-2010 Knut Franke <knut.franke@gmx.de>
	SPDX-FileCopyrightText: 2011-2025 Alexander Semke <alexander.semke@web.de>
	SPDX-FileCopyrightText: 2023 Stefan Gerlach <stefan.gerlach@uni.kn>

	SPDX-License-Identifier: GPL-2.0-or-later
*/

#include "backend/core/AbstractAspect.h"
#include "backend/core/AspectFactory.h"
#include "backend/core/AspectPrivate.h"
#include "backend/core/Project.h"
#include "backend/core/aspectcommands.h"
#include "backend/lib/PropertyChangeCommand.h"
#include "backend/lib/SignallingUndoCommand.h"
#include "backend/lib/XmlStreamReader.h"
#include "backend/lib/commandtemplates.h"
#include "backend/lib/macros.h"
#include "backend/notebook/Notebook.h"

#include <KStandardAction>
#include <QClipboard>
#include <QMenu>
#include <QMimeData>

/**
 * \class AbstractAspect
 * \brief Base class of all persistent objects in a Project.
 *
 * Before going into the details, it's useful to understand the ideas behind the
 * \ref aspect "Aspect Framework".
 *
 * Aspects organize themselves into trees, where a parent takes ownership of its children. Usually,
 * though not necessarily, a Project instance will sit at the root of the tree (without a Project
 * ancestor, project() will return 0 and undo does not work). Children are organized using
 * addChild(), removeChild(), child(), indexOfChild() and childCount() on the parent's side as well
 * as the equivalent convenience methods index() and remove() on the child's side.
 * In contrast to the similar feature of QObject, Aspect trees are fully undo/redo aware and provide
 * signals around object adding/removal.
 *
 * AbstractAspect manages for every Aspect the properties #name, #comment, #captionSpec and
 * #creationTime. All of these translate into the caption() as described in the documentation
 * of setCaptionSpec().
 *
 * If an undoStack() can be found (usually it is managed by Project), changes to the properties
 * as well as adding/removing children support multi-level undo/redo. In order to support undo/redo
 * for problem-specific data in derived classes, make sure that all changes to your data are done
 * by handing appropriate commands to exec().
 */

/**
 * \enum AbstractAspect::ChildIndexFlag
 * \brief Flags which control numbering scheme of children.
 */
/**
 * \var AbstractAspect::IncludeHidden
 * \brief Include aspects marked as "hidden" in numbering or listing children.
 */
/**
 * \var AbstractAspect::Recursive
 * \brief Recursively handle all descendents, not just immediate children.
 */
/**
 * \var AbstractAspect::Compress
 * \brief Remove all null pointers from the result list.
 */

////////////////////////////////////////////////////////////////////////////////////////////////////
// documentation of template and inline methods
////////////////////////////////////////////////////////////////////////////////////////////////////

/**
 * \fn template < class T > T *AbstractAspect::ancestor() const
 * \brief Return the closest ancestor of class T (or NULL if none found).
 */

/**
 * \fn template < class T > QVector<T*> AbstractAspect::children(const ChildIndexFlags &flags=0) const
 * \brief Return list of children inheriting from class T.
 *
 * Use AbstractAspect for T in order to get all children.
 */

/**
 * \fn template < class T > T *AbstractAspect::child(int index, const ChildIndexFlags &flags=0) const
 * \brief Return child identified by (0 based) index and class.
 *
 * Identifying objects by an index is inherently error-prone and confusing,
 * given that the index can be based on different criteria (viz, counting
 * only instances of specific classes and including/excluding hidden
 * aspects). Therefore, it is recommended to avoid indices wherever possible
 * and instead refer to aspects using AbstractAspect pointers.
 */

/**
 * \fn template < class T > T *AbstractAspect::child(const QString &name) const
 * \brief Get child by name and class.
 */

/**
 * \fn template < class T > int AbstractAspect::childCount(const ChildIndexFlags &flags=0) const
 * \brief Return the number of child Aspects inheriting from given class.
 */

/**
 * \fn template < class T > int AbstractAspect::indexOfChild(const AbstractAspect * child, const ChildIndexFlags &flags=0) const
 * \brief Return (0 based) index of child in the list of children inheriting from class T.
 */

/**
 * \fn void AbstractAspect::aspectDescriptionAboutToChange(const AbstractAspect *aspect)
 * \brief Emitted before the name, comment or caption spec is changed
 */

/**
 * \fn void AbstractAspect::aspectDescriptionChanged(const AbstractAspect *aspect)
 * \brief Emitted after the name, comment or caption spec have changed
 */

/**
 * \fn void AbstractAspect::aspectAboutToBeAdded(const AbstractAspect *parent, const AbstractAspect *before, const AbstractAspect * child)
 * \brief Emitted before a new child is inserted
 */

/**
 * \fn void AbstractAspect::aspectAdded(const AbstractAspect *aspect)
 * \brief Emitted after a new Aspect has been added to the tree
 */

/**
 * \fn void AbstractAspect::aspectAboutToBeRemoved(const AbstractAspect *aspect)
 * \brief Emitted before an aspect is removed from its parent
 */

/**
 * \fn void AbstractAspect::aspectRemoved(const AbstractAspect *parent, const AbstractAspect * before, const AbstractAspect * child)
 * \brief Emitted from the parent after removing a child
 */

/**
 * \fn void AbstractAspect::aspectHiddenAboutToChange(const AbstractAspect *aspect)
 * \brief Emitted before the hidden attribute is changed
 */

/**
 * \fn void AbstractAspect::aspectHiddenChanged(const AbstractAspect *aspect)
 * \brief Emitted after the hidden attribute has changed
 */

/**
 * \fn void AbstractAspect::statusInfo(const QString &text)
 * \brief Emitted whenever some aspect in the tree wants to give status information to the user
 * \sa info(const QString&)
 */

/**
 * \fn void AbstractAspect::statusInfo(const QString &text)
 * \brief Emitted whenever some aspect in the tree wants to notify the user about an error
 */

/**
 * \fn protected void AbstractAspect::info(const QString &text)
 * \brief Implementations should call this whenever status information should be given to the user.
 *
 * This will cause statusInfo() to be emitted. Typically, this will cause the specified string
 * to be displayed in a status bar, a log window or some similar non-blocking way so as not to
 * disturb the workflow.
 */

/**
 * \fn protected virtual void childSelected(const AbstractAspect*) {}
 * \brief called when a child's child aspect was selected in the model
 */

/**
 * \fn protected virtual void childDeselected()
 * \brief called when a child aspect was deselected in the model
 */

/**
 * \fn protected virtual void childDeselected(const AbstractAspect*)
 * \brief called when a child's child aspect was deselected in the model
 */

////////////////////////////////////////////////////////////////////////////////////////////////////
// start of AbstractAspect implementation
////////////////////////////////////////////////////////////////////////////////////////////////////

AbstractAspect::AbstractAspect(const QString& name, AspectType type)
	: m_type(type)
	, d(new AbstractAspectPrivate(this, name)) {
}

AbstractAspect::~AbstractAspect() {
	delete d;
}

QString AbstractAspect::name() const {
	return d->m_name;
}

QUuid AbstractAspect::uuid() const {
	return d->m_uuid;
}

void AbstractAspect::setSuppressWriteUuid(bool suppress) {
	d->m_suppressWriteUuid = suppress;
}

/*!
 * \brief AbstractAspect::setName
 * sets the name of the abstract aspect
 * \param value - the new value for the name that needs to be checked and made unique if it's not the case yet
 * \param autoUnique - if set to \true the new name is automatically made unique, the name is not changed and \c false is returned otherwise. default is \true.
 * \param skipAutoUnique - if set to \true, don't check for uniqueness, the caller has to guarantee the uniqueness. default is \false.
 * \return returns, if the new name is valid or not
 */
bool AbstractAspect::setName(const QString& value, NameHandling handling, QUndoCommand* /*parent*/) {
	if (value.isEmpty())
		return setName(QLatin1String("1"), handling);

	if (value == d->m_name)
		return true; // name not changed, but the name is valid

	QString new_name;
	if ((handling == NameHandling::UniqueRequired || handling == NameHandling::AutoUnique) && d->m_parent) {
		new_name = d->m_parent->uniqueNameFor(value);

		if (handling == NameHandling::UniqueRequired && new_name.compare(value) != 0) // value is not unique, so don't change name
			return false; // this value is used in the dock to check if the name is valid

		// NameHandling::Autounique
		if (new_name != value)
			info(i18n(R"(Intended name "%1" was changed to "%2" in order to avoid name collision.)", value, new_name));
	} else
		new_name = value;
	exec(new AspectNameChangeCmd(this->d, new_name));
	return true;
}

QString AbstractAspect::comment() const {
	return d->m_comment;
}

void AbstractAspect::setComment(const QString& value) {
	if (value == d->m_comment)
		return;
	exec(new PropertyChangeCommand<QString>(i18n("%1: change comment", d->m_name), &d->m_comment, value),
		 "aspectCommentAboutToChange",
		 "aspectCommentChanged",
		 QArgument<const AbstractAspect*>("const AbstractAspect*", this));
}

void AbstractAspect::setCreationTime(const QDateTime& time) {
	d->m_creation_time = time;
}

QDateTime AbstractAspect::creationTime() const {
	return d->m_creation_time;
}

bool AbstractAspect::isHidden() const {
	return d->m_hidden;
}

/**
 * \brief Set "hidden" property, i.e. whether to exclude this aspect from being shown in the explorer.
 */
void AbstractAspect::setHidden(bool value) {
	if (value == d->m_hidden)
		return;
	d->m_hidden = value;
}

/**
 * \brief Set "fixed" property which defines whether the object can be renamed, deleted, etc.
 */
void AbstractAspect::setFixed(bool value) {
	if (value == d->m_fixed)
		return;
	d->m_fixed = value;
}

bool AbstractAspect::isFixed() const {
	return d->m_fixed;
}

void AbstractAspect::setMoved(bool value) {
	d->m_moved = value;
}

bool AbstractAspect::isMoved() const {
	return d->m_moved;
}

void AbstractAspect::setIsLoading(bool load) {
	d->m_isLoading = load;
}

bool AbstractAspect::isLoading() const {
	return d->m_isLoading;
}

/**
 * \brief Return an icon to be used for decorating my views.
 */
QIcon AbstractAspect::icon() const {
	return {};
}

/**
 * \brief Return a new context menu.
 *
 * The caller takes ownership of the menu.
 */
QMenu* AbstractAspect::createContextMenu() {
	QMenu* menu = new QMenu();
	menu->addSection(this->name());

	// TODO: activate this again when the functionality is implemented
	// 	menu->addAction( KStandardAction::cut(this) );

	QAction* actionDuplicate = nullptr;
	if (!isFixed() && m_type != AspectType::Project && m_type != AspectType::Notebook && m_type != AspectType::Script) {
		// copy action:
		// don't allow to copy fixed aspects
		auto* action = KStandardAction::copy(this);
		connect(action, &QAction::triggered, this, &AbstractAspect::copy);
		menu->addAction(action);

		// duplicate action:
		// don't allow to duplicate legends in the plots
		if (m_type != AspectType::CartesianPlotLegend) {
			actionDuplicate = new QAction(QIcon::fromTheme(QLatin1String("edit-copy")), i18n("Duplicate Here"), this);
			actionDuplicate->setShortcut(Qt::CTRL | Qt::Key_D);
			connect(actionDuplicate, &QAction::triggered, this, &AbstractAspect::duplicate);
			menu->addAction(actionDuplicate);
		}
	}

	// paste action:
	// determine the aspect type of the content available in the clipboard
	// and enable the paste entry if the content is labplot specific
	// and if it can be pasted into the current aspect
	QString name;
	auto t = clipboardAspectType(name);
	if (t != AspectType::AbstractAspect && pasteTypes().indexOf(t) != -1) {
		auto* action = KStandardAction::paste(this);
		action->setText(i18n("Paste '%1'", name));
		if (actionDuplicate)
			menu->insertAction(actionDuplicate, action);
		else
			menu->addAction(action);
		connect(action, &QAction::triggered, [=]() {
			paste();
		});
	}
	menu->addSeparator();

	// action to create data spreadsheet based on the results of the calculations for types that support it
	QAction* actionDataSpreadsheet = new QAction(QIcon::fromTheme(QLatin1String("labplot-spreadsheet")), i18n("Create Data Spreadsheet"), this);

	// handle types that support it
	bool dataAvailable = false;
	if (const auto* analysisCurve = dynamic_cast<XYAnalysisCurve*>(this)) {
		if (analysisCurve->resultAvailable()) {
			connect(actionDataSpreadsheet, &QAction::triggered, static_cast<XYAnalysisCurve*>(this), &XYAnalysisCurve::createDataSpreadsheet);
			dataAvailable = true;
		}
	} else if (const auto* equationCurve = dynamic_cast<XYEquationCurve*>(this)) {
		if (equationCurve->dataAvailable()) {
			connect(actionDataSpreadsheet, &QAction::triggered, static_cast<XYEquationCurve*>(this), &XYEquationCurve::createDataSpreadsheet);
			dataAvailable = true;
		}
	} else if (const auto* histogram = dynamic_cast<Histogram*>(this)) {
		if (histogram->bins()) {
			connect(actionDataSpreadsheet, &QAction::triggered, static_cast<Histogram*>(this), &Histogram::createDataSpreadsheet);
			dataAvailable = true;
		}
	} else if (const auto* boxPlot = dynamic_cast<BoxPlot*>(this)) {
		if (!boxPlot->dataColumns().isEmpty()) {
			connect(actionDataSpreadsheet, &QAction::triggered, static_cast<BoxPlot*>(this), &BoxPlot::createDataSpreadsheet);
			dataAvailable = true;
		}
	}

	if (dataAvailable) {
		menu->addAction(actionDataSpreadsheet);
		menu->addSeparator();
	}

	// don't allow to rename and delete fixed objects and
	//  - columns in live-data source
	//  - Mqtt subscriptions
	//  - Mqtt topics
	//  - Columns in Mqtt topics
	// TODO: make also these objects fixed and remove this additional handling for them here
	bool disabled = isFixed() || (m_type == AspectType::Column && parentAspect()->type() == AspectType::LiveDataSource)
#ifdef HAVE_MQTT
		|| (m_type == AspectType::MQTTSubscription)
		|| (m_type == AspectType::MQTTTopic) | (m_type == AspectType::Column && parentAspect()->type() == AspectType::MQTTTopic)
#endif
		;

	if (disabled)
		return menu;

	// rename and delete actions:
	menu->addAction(QIcon::fromTheme(QLatin1String("edit-rename")), i18n("Rename"), this, &AbstractAspect::renameRequested);
	if (m_type != AspectType::Project)
		menu->addAction(QIcon::fromTheme(QLatin1String("edit-delete")), i18n("Delete"), this, QOverload<>::of(&AbstractAspect::remove));

	// move up and down actions:
	// don't shown them for worksheet elements since they implement their own "Drawing order" menu
	if (!dynamic_cast<WorksheetElement*>(this) && this != project()) {
		const auto* parent = parentAspect();
		int count = parent->childCount<AbstractAspect>();
		if (count > 1) {
			auto* moveMenu = new QMenu(i18n("Move"), menu);
			moveMenu->setIcon(QIcon::fromTheme(QStringLiteral("layer-bottom")));
			if (parent->indexOfChild<AbstractAspect>(this) != 0)
				moveMenu->addAction(QIcon::fromTheme(QStringLiteral("draw-arrow-up")), i18n("Up"), this, &AbstractAspect::moveUp);

			if (parent->indexOfChild<AbstractAspect>(this) != count - 1)
				moveMenu->addAction(QIcon::fromTheme(QStringLiteral("draw-arrow-down")), i18n("Down"), this, &AbstractAspect::moveDown);
			menu->addSeparator();
			menu->addMenu(moveMenu);
		}
	}

	return menu;
}

AspectType AbstractAspect::type() const {
	return m_type;
}

<<<<<<< HEAD
bool AbstractAspect::inherits(AspectType type) const {
	if (type == AspectType::XYCurve && inherits(AspectType::XYAnalysisCurve))
		return true;
	return (static_cast<quint64>(m_type) & static_cast<quint64>(type)) == static_cast<quint64>(type);
}

/**
 * \brief In the parent-child hierarchy, return the first parent of type \param type or null pointer if there is none.
 */
AbstractAspect* AbstractAspect::parent(AspectType type) const {
	AbstractAspect* parent = parentAspect();
	if (!parent)
		return nullptr;

	if (parent->inherits(type))
		return parent;

	return parent->parent(type);
}

=======
>>>>>>> 75b0c472
/**
 * \brief Return my parent Aspect or 0 if I currently don't have one.
 */
AbstractAspect* AbstractAspect::parentAspect() const {
	return d->m_parent;
}

void AbstractAspect::setParentAspect(AbstractAspect* parent) {
	d->m_parent = parent;
}

/**
 * \brief Return the folder the Aspect is contained in or 0 if there is none.
 *
 * The returned folder may be the aspect itself if it inherits Folder.
 */
Folder* AbstractAspect::folder() {
	if (auto* f = castTo<Folder>())
		return f;
	AbstractAspect* parent_aspect = parentAspect();
	while (parent_aspect && !parent_aspect->inherits<Folder>())
		parent_aspect = parent_aspect->parentAspect();
	return static_cast<class Folder*>(parent_aspect);
}

/**
 * \brief Return whether the there is a path upwards to the given aspect
 *
 * This also returns true if other==this.
 */
bool AbstractAspect::isDescendantOf(AbstractAspect* other) {
	if (other == this)
		return true;
	AbstractAspect* parent_aspect = parentAspect();
	while (parent_aspect) {
		if (parent_aspect == other)
			return true;
		parent_aspect = parent_aspect->parentAspect();
	}
	return false;
}

/**
 * \brief Return the Project this Aspect belongs to, or 0 if it is currently not part of one.
 */
Project* AbstractAspect::project() {
	return parentAspect() ? parentAspect()->project() : nullptr;
}

const Project* AbstractAspect::project() const {
	return parentAspect() ? parentAspect()->project() : nullptr;
}

void AbstractAspect::setProjectChanged(bool changed) {
	auto* p = project();
	if (p)
		p->setChanged(changed);
}

/**
 * \brief Return the path that leads from the top-most Aspect (usually a Project) to me.
 */
QString AbstractAspect::path() const {
	return parentAspect() ? parentAspect()->path() + QLatin1Char('/') + name() : QString();
}

/**
 * \brief Add the given Aspect to my list of children.
 */
bool AbstractAspect::addChild(AbstractAspect* child) {
	Q_CHECK_PTR(child);

	const QString new_name = uniqueNameFor(child->name());
	beginMacro(i18n("%1: add %2", name(), new_name));
	if (new_name != child->name()) {
		info(i18n(R"(Renaming "%1" to "%2" in order to avoid name collision.)", child->name(), new_name));
		child->setName(new_name);
	}

	exec(new AspectChildAddCmd(d, child, d->m_children.count()));
	endMacro();
	return true;
}

/**
 * \brief Add the given Aspect to my list of children without any checks and without putting this step onto the undo-stack
 */
void AbstractAspect::addChildFast(AbstractAspect* child) {
	Q_EMIT childAspectAboutToBeAdded(this, nullptr, child); // TODO: before-pointer is 0 here, also in the commands classes. why?
	d->insertChild(d->m_children.count(), child);
	child->finalizeAdd();
	// PERFTRACE(Q_FUNC_INFO);
	Q_EMIT childAspectAdded(child);
	// print_callstack();
}

/**
 * \brief Insert the given Aspect at a specific position in my list of children.
 */
void AbstractAspect::insertChildBefore(AbstractAspect* child, AbstractAspect* before) {
	insertChild(child, d->indexOfChild(before));
}

void AbstractAspect::insertChild(AbstractAspect* child, int index) {
	Q_CHECK_PTR(child);
	if (index == -1)
		index = d->m_children.count();

	const auto* before = this->child<AbstractAspect>(index);
	QString new_name = uniqueNameFor(child->name());
	beginMacro(before ? i18n("%1: insert %2 before %3", name(), new_name, before->name()) : i18n("%1: insert %2 before end", name(), new_name));
	if (new_name != child->name()) {
		info(i18n(R"(Renaming "%1" to "%2" in order to avoid name collision.)", child->name(), new_name));
		child->setName(new_name);
	}

	exec(new AspectChildAddCmd(d, child, index));
	endMacro();
}

/**
 * \brief Insert the given Aspect at a specific position in my list of children.without any checks and without putting this step onto the undo-stack
 */
void AbstractAspect::insertChildBeforeFast(AbstractAspect* child, AbstractAspect* before) {
	connect(child, &AbstractAspect::selected, this, &AbstractAspect::childSelected);
	connect(child, &AbstractAspect::deselected, this, &AbstractAspect::childDeselected);

	int index = d->indexOfChild(before);
	if (index == -1)
		index = d->m_children.count();

	Q_EMIT childAspectAboutToBeAdded(this, nullptr, child);
	d->insertChild(index, child);
	child->finalizeAdd();
	Q_EMIT childAspectAdded(child);
}

/**
 * \brief Remove the given Aspect from my list of children.
 *
 * The ownership of the child is transferred to the undo command,
 * i.e., the aspect is deleted by the undo command.
 * \sa reparent()
 */
void AbstractAspect::removeChild(AbstractAspect* child) {
	beginMacro(i18n("%1: remove %2", name(), child->name()));
	exec(new AspectChildRemoveCmd(d, child));
	endMacro();
}

void AbstractAspect::moveChild(AbstractAspect* child, int steps) {
	exec(new AspectChildMoveCmd(d, child, steps));
}

/**
 * \brief Remove all child Aspects.
 */
void AbstractAspect::removeAllChildren() {
	beginMacro(i18n("%1: remove all children", name()));

	QVector<AbstractAspect*> children_list = children();
	QVector<AbstractAspect*>::const_iterator i = children_list.constBegin();
	AbstractAspect *current = nullptr, *nextSibling = nullptr;
	if (i != children_list.constEnd()) {
		current = *i;
		if (++i != children_list.constEnd())
			nextSibling = *i;
	}

	while (current) {
		Q_EMIT childAspectAboutToBeRemoved(current);
		exec(new AspectChildRemoveCmd(d, current));
		Q_EMIT childAspectRemoved(this, nextSibling, current);

		current = nextSibling;
		if (i != children_list.constEnd() && ++i != children_list.constEnd())
			nextSibling = *i;
		else
			nextSibling = nullptr;
	}

	endMacro();
}

/**
 * \brief Move a child to another parent aspect and transfer ownership.
 */
void AbstractAspect::reparent(AbstractAspect* newParent, int newIndex) {
	Q_ASSERT(parentAspect());
	Q_ASSERT(newParent);
	int max_index = newParent->childCount<AbstractAspect>(ChildIndexFlag::IncludeHidden);
	if (newIndex == -1)
		newIndex = max_index;
	Q_ASSERT(newIndex >= 0 && newIndex <= max_index);

	//	AbstractAspect* old_parent = parentAspect();
	// 	int old_index = old_parent->indexOfChild<AbstractAspect>(this, IncludeHidden);
	// 	auto* old_sibling = old_parent->child<AbstractAspect>(old_index+1, IncludeHidden);
	// 	auto* new_sibling = newParent->child<AbstractAspect>(newIndex, IncludeHidden);

	// 	Q_EMIT newParent->aspectAboutToBeAdded(newParent, new_sibling, this);
	exec(new AspectChildReparentCmd(parentAspect()->d, newParent->d, this, newIndex));
	// 	Q_EMIT old_parent->aspectRemoved(old_parent, old_sibling, this);
}

QVector<AbstractAspect*> AbstractAspect::children(AspectType type, ChildIndexFlags flags) const {
	QVector<AbstractAspect*> result;
	for (auto* child : children()) {
		if (flags & ChildIndexFlag::IncludeHidden || !child->isHidden()) {
			if (child->inherits(typeName(type).data()))
				result << child;

			if (flags & ChildIndexFlag::Recursive)
				result << child->children(type, flags);
		}
	}

	return result;
}

const QVector<AbstractAspect*>& AbstractAspect::children() const {
	Q_ASSERT(d);
	return d->m_children;
}

/**
 * \brief Remove me from my parent's list of children.
 */
void AbstractAspect::remove() {
	if (parentAspect())
		parentAspect()->removeChild(this);
}

void AbstractAspect::moveUp() {
	auto* parent = parentAspect();
	if (parent)
		parent->moveChild(this, -1);
}

void AbstractAspect::moveDown() {
	auto* parent = parentAspect();
	if (parent)
		parent->moveChild(this, 1);
}

/*!
 * returns the list of all parent aspects (folders and sub-folders)
 */
QVector<AbstractAspect*> AbstractAspect::dependsOn() const {
	QVector<AbstractAspect*> aspects;
	if (parentAspect())
		aspects << parentAspect() << parentAspect()->dependsOn();

	return aspects;
}

/*!
 * return the list of all aspect types that can be copy&pasted into the current aspect.
 * returns an empty list on default, needs to be re-implemented in all derived classes
 * that want to allow other aspects to be pasted into.
 */
QVector<AspectType> AbstractAspect::pasteTypes() const {
	return {};
}

STD_SETTER_CMD_IMPL(AbstractAspect, SetPasted, bool, m_pasted)
void AbstractAspect::setPasted(bool pasted) {
	// this property is part of the aspect state which is evaluated during the duplicate/paste steps,
	// its modification needs to be put onto the undo stack.
	if (pasted != d->m_pasted)
		exec(new AbstractAspectSetPastedCmd(d, pasted, ki18n("%1: pasted")));
}

bool AbstractAspect::isPasted() const {
	return d->m_pasted;
}

/*!
 * copies the aspect to the clipboard. The standard XML-serialization
 * via AbstractAspect::load() is used.
 */
void AbstractAspect::copy() {
	QString output;
	QXmlStreamWriter writer(&output);
	writer.writeStartDocument();

	// add LabPlot's copy&paste "identifier"
	writer.writeDTD(QLatin1String("<!DOCTYPE LabPlotCopyPasteXML>"));
	writer.writeStartElement(QStringLiteral("copy_content")); // root element

	// write the type of the copied aspect
	writer.writeStartElement(QStringLiteral("type"));
	writer.writeAttribute(QStringLiteral("value"), QString::number(static_cast<int>(m_type)));
	writer.writeEndElement();

	setSuppressWriteUuid(true);
	const auto& children = this->children<AbstractAspect>({ChildIndexFlag::IncludeHidden, ChildIndexFlag::Recursive});
	for (const auto& child : children)
		child->setSuppressWriteUuid(true);

	// write the aspect itself
	save(&writer);

	for (const auto& child : children)
		child->setSuppressWriteUuid(false);
	setSuppressWriteUuid(false);

	writer.writeEndElement(); // end the root-element
	writer.writeEndDocument();
	QApplication::clipboard()->setText(output);
}

/*!
 * duplicates the aspect in the project hierarchy, the copy of the duplicated aspect is
 * added below the current aspect at the same level in the hierarchy.
 */
void AbstractAspect::duplicate() {
	copy();
	auto* parent = parentAspect();
	const int index = parent->indexOfChild<AbstractAspect>(this, ChildIndexFlag::IncludeHidden) + 1;
	parent->paste(true, index);
}

/*!
 * in case the clipboard contains LabPlot's specific copy&paste content,
 * this function deserializes the XML string and adds the created aspect as
 * a child to the current aspect ("paste").
 */
void AbstractAspect::paste(bool duplicate, int index) {
	const QClipboard* clipboard = QApplication::clipboard();
	const QMimeData* mimeData = clipboard->mimeData();
	if (!mimeData->hasText())
		return;

	const QString& xml = clipboard->text();
	if (!xml.startsWith(QLatin1String("<?xml version=\"1.0\"?><!DOCTYPE LabPlotCopyPasteXML>")))
		return;

	WAIT_CURSOR_AUTO_RESET;

	AbstractAspect* aspect = nullptr;
	XmlStreamReader reader(xml);
	while (!reader.atEnd()) {
		reader.readNext();

		if (!reader.isStartElement())
			continue;

		if (reader.name() == QLatin1String("type")) {
			auto attribs = reader.attributes();
			auto type = static_cast<AspectType>(attribs.value(QLatin1String("value")).toInt());
			if (type != AspectType::AbstractAspect)
				aspect = AspectFactory::createAspect(type, this);
		} else {
			if (aspect) {
				aspect->setPasted(true);
				aspect->setIsLoading(true);
				aspect->load(&reader, false);
				break;
			}
		}
	}

	if (aspect) {
		if (!duplicate)
			beginMacro(i18n("%1: pasted '%2'", name(), aspect->name()));
		else {
			beginMacro(i18n("%1: duplicated '%2'", name(), aspect->name()));
			aspect->setName(i18n("Copy of '%1'", aspect->name()));
		}

		if (aspect->type() != AspectType::CartesianPlotLegend) {
			setPasted(true);
			insertChild(aspect, index);
			setPasted(false);
		} else {
			// special handling for the legend since only one single
			// legend object is allowed per plot
			auto* plot = static_cast<CartesianPlot*>(this);
			auto* legend = static_cast<CartesianPlotLegend*>(aspect);
			plot->addLegend(legend);
		}

		// special handling for inset plots to resize them to make sure they are not bigger than the plot they are being pasted into
		if (type() == AspectType::CartesianPlot && aspect->type() == AspectType::CartesianPlot) {
			auto* plot = static_cast<CartesianPlot*>(this);
			auto* insetPlot = static_cast<CartesianPlot*>(aspect);
			plot->resizeInsetPlot(insetPlot);
		}

		project()->restorePointers(aspect);
		aspect->setIsLoading(false); // set back to false before calling retransformElements()
		project()->retransformElements(aspect);
		aspect->setPasted(false);
		endMacro();
	}
}

/*!
 * helper function determining whether the current content of the clipboard
 * contains the labplot specific copy&paste XML content. In case valid content
 * is available, the aspect type of the object to be pasted is returned.
 * otherwise, AspectType::AbstractAspect is returned.
 */
AspectType AbstractAspect::clipboardAspectType(QString& name) {
	AspectType type = AspectType::AbstractAspect;
	const QClipboard* clipboard = QApplication::clipboard();
	const QMimeData* mimeData = clipboard->mimeData();
	if (!mimeData->hasText())
		return type;

	const QString& xml = clipboard->text();
	if (!xml.startsWith(QLatin1String("<?xml version=\"1.0\"?><!DOCTYPE LabPlotCopyPasteXML>")))
		return type;

	XmlStreamReader reader(xml);
	bool typeFound = false;
	while (!reader.atEnd()) {
		reader.readNext();
		if (reader.isStartElement()) {
			auto attribs = reader.attributes();
			if (reader.name() == QLatin1String("type")) {
				type = static_cast<AspectType>(attribs.value(QLatin1String("value")).toInt());
				typeFound = true;
			} else {
				name = attribs.value(QLatin1String("name")).toString();
				if (typeFound)
					break;
			}
		}
	}

	return type;
}

bool AbstractAspect::isDraggable() const {
	return false;
}

QVector<AspectType> AbstractAspect::dropableOn() const {
	return {};
}

////////////////////////////////////////////////////////////////////////////////////////////////////
//! \name serialize/deserialize
//@{
////////////////////////////////////////////////////////////////////////////////////////////////////

/**
 * \fn virtual void AbstractAspect::save(QXmlStreamWriter *) const
 * \brief Save as XML
 */

/**
 * \fn virtual bool AbstractAspect::load(XmlStreamReader *)
 * \brief Load from XML
 *
 * XmlStreamReader supports errors as well as warnings. If only
 * warnings (non-critical errors) occur, this function must return
 * the reader at the end element corresponding to the current
 * element at the time the function was called.
 *
 * This function is normally intended to be called directly
 * after the ctor. If you want to call load on an aspect that
 * has been altered, you must make sure beforehand that
 * it is in the same state as after creation, e.g., remove
 * all its child aspects.
 *
 * \return false on error
 */

/**
 * \brief Save the comment to XML
 */
void AbstractAspect::writeCommentElement(QXmlStreamWriter* writer) const {
	writer->writeStartElement(QLatin1String("comment"));
	writer->writeCharacters(comment());
	writer->writeEndElement();
}

/**
 * \brief Load comment from an XML element
 */
bool AbstractAspect::readCommentElement(XmlStreamReader* reader) {
	d->m_comment = reader->readElementText();
	return true;
}

/**
 * \brief Save name and creation time to XML
 */
void AbstractAspect::writeBasicAttributes(QXmlStreamWriter* writer) const {
	writer->writeAttribute(QLatin1String("creation_time"), creationTime().toString(QLatin1String("yyyy-dd-MM hh:mm:ss:zzz")));
	writer->writeAttribute(QLatin1String("name"), name());
	if (!d->m_suppressWriteUuid)
		writer->writeAttribute(QLatin1String("uuid"), uuid().toString());
}

/**
 * \brief Load name and creation time from XML
 *
 * \return false on error
 */
bool AbstractAspect::readBasicAttributes(XmlStreamReader* reader) {
	const QXmlStreamAttributes& attribs = reader->attributes();

	// name
	QString str = attribs.value(QLatin1String("name")).toString();
	if (str.isEmpty())
		reader->raiseWarning(i18n("Attribute 'name' is missing or empty."));

	d->m_name = str;

	// creation time
	str = attribs.value(QLatin1String("creation_time")).toString();
	if (str.isEmpty()) {
		reader->raiseWarning(i18n("Invalid creation time for '%1'. Using current time.", name()));
		d->m_creation_time = QDateTime::currentDateTime();
	} else {
		QDateTime creation_time = QDateTime::fromString(str, QLatin1String("yyyy-dd-MM hh:mm:ss:zzz"));
		if (creation_time.isValid())
			d->m_creation_time = std::move(creation_time);
		else
			d->m_creation_time = QDateTime::currentDateTime();
	}

	str = attribs.value(QLatin1String("uuid")).toString();
	if (!str.isEmpty()) {
		d->m_uuid = QUuid(str);
	}
	return true;
}

////////////////////////////////////////////////////////////////////////////////////////////////////
//@}
////////////////////////////////////////////////////////////////////////////////////////////////////

////////////////////////////////////////////////////////////////////////////////////////////////////
//! \name undo related
//@{
////////////////////////////////////////////////////////////////////////////////////////////////////

/*!
 * enables the undo awareness of the aspect (modifications are put onto the undo stack) if \c value is set to \c true,
 * disables it otherwise. Note, this function doesn't modify the behavior of aspects's children, the behavior of the children
 * needs to be handled separately, if needed.
 */
void AbstractAspect::setUndoAware(bool value) {
	d->m_undoAware = value;
}

/*!
 * returns \c true if the aspect is undo aware (modifications are put onto the undo stack), returns \c false otherwise.
 */
bool AbstractAspect::isUndoAware() const {
	return d->m_undoAware;
}

/**
 * \brief Return the undo stack of the Project, or 0 if this Aspect is not part of a Project.
 *
 * It's also possible to construct undo-enabled Aspect trees without Project.
 * The only requirement is that the root Aspect reimplements undoStack() to get the
 * undo stack from somewhere (the default implementation just delegates to parentAspect()).
 */
QUndoStack* AbstractAspect::undoStack() const {
	return parentAspect() ? parentAspect()->undoStack() : nullptr;
}

/**
 * \brief Execute the given command, pushing it on the undoStack() if available.
 */
void AbstractAspect::exec(QUndoCommand* cmd) {
	Q_CHECK_PTR(cmd);
	if (d->m_undoAware && (project() && project()->isUndoAware())) {
		auto* stack = undoStack();
		if (stack)
			stack->push(cmd);
		else {
			cmd->redo();
			delete cmd;
		}

		if (project())
			setProjectChanged(true);
	} else {
		cmd->redo();
		delete cmd;
	}
}

/**
 * \brief Execute command and arrange for signals to be sent before/after it is redone or undone.
 *
 * \arg \c command The command to be executed.
 * \arg \c preChangeSignal The name of the signal to be triggered before re-/undoing the command.
 * \arg \c postChangeSignal The name of the signal to be triggered after re-/undoing the command.
 * \arg <tt>val0,val1,val2,val3</tt> Arguments to the signals; to be given using Q_ARG().
 *
 * Signal arguments are given using the macro Q_ARG(typename, const value&). Since
 * the variable given as "value" will likely be out of scope when the signals are emitted, a copy
 * needs to be created. This uses QMetaType, which means that (non-trivial) argument types need to
 * be registered using qRegisterMetaType() before giving them to exec() (in particular, this also
 * goes for pointers to custom data types).
 *
 * \sa SignallingUndoCommand
 */
void AbstractAspect::exec(QUndoCommand* command,
						  const char* preChangeSignal,
						  const char* postChangeSignal,
						  QGenericArgument val0,
						  QGenericArgument val1,
						  QGenericArgument val2,
						  QGenericArgument val3) {
	beginMacro(command->text());
	exec(new SignallingUndoCommand(QLatin1String("change signal"), this, preChangeSignal, postChangeSignal, val0, val1, val2, val3));
	exec(command);
	exec(new SignallingUndoCommand(QLatin1String("change signal"), this, postChangeSignal, preChangeSignal, val0, val1, val2, val3));
	endMacro();
}

/**
 * \brief Begin an undo stack macro (series of commands)
 */
void AbstractAspect::beginMacro(const QString& text) {
	if (!d->m_undoAware || (project() && !project()->isUndoAware()))
		return;

	auto* stack = undoStack();
	if (stack)
		stack->beginMacro(text);
}

/**
 * \brief End the current undo stack macro
 */
void AbstractAspect::endMacro() {
	if (!d->m_undoAware || (project() && !project()->isUndoAware()))
		return;

	auto* stack = undoStack();
	if (stack)
		stack->endMacro();
}

////////////////////////////////////////////////////////////////////////////////////////////////////
//@}
////////////////////////////////////////////////////////////////////////////////////////////////////

/*!
 * this function is called when the selection in ProjectExplorer was changed.
 * forwards the selection/deselection to the parent aspect via emitting a signal.
 */
void AbstractAspect::setSelected(bool s) {
	if (s)
		Q_EMIT selected(this);
	else
		Q_EMIT deselected(this);
}

void AbstractAspect::childSelected(const AbstractAspect* aspect) {
	// forward the signal to the highest possible level in the parent-child hierarchy
	// e.g. axis of a plot was selected. Don't include parent aspects here that do not
	// need to react on the selection of children:
	//* Folder
	//* XYFitCurve with the child column for calculated residuals
	//* XYSmouthCurve with the child column for calculated rough values
	//* CantorWorksheet with the child columns for CAS variables
	auto* parent = this->parentAspect();
	if (parent && !parent->inherits<Folder>() && !parent->inherits<XYFitCurve>() && !parent->inherits<XYSmoothCurve>()
#ifdef HAVE_CANTOR_LIBS
		&& !parent->inherits<Notebook>()
#endif
	)
		Q_EMIT this->selected(aspect);
}

void AbstractAspect::childDeselected(const AbstractAspect* aspect) {
	// forward the signal to the highest possible level in the parent-child hierarchy
	// e.g. axis of a plot was selected. Don't include parent aspects here that do not
	// need to react on the deselection of children:
	//* Folder
	//* XYFitCurve with the child column for calculated residuals
	//* XYSmouthCurve with the child column for calculated rough values
	//* CantorWorksheet with the child columns for CAS variables
	auto* parent = this->parentAspect();
	if (parent && !parent->inherits<Folder>() && !parent->inherits<XYFitCurve>() && !parent->inherits<XYSmoothCurve>()
#ifdef HAVE_CANTOR_LIBS
		&& !parent->inherits<Notebook>()
#endif
	)
		Q_EMIT this->deselected(aspect);
}

/**
 * \brief Make the specified name unique among my children by incrementing a trailing number.
 */
QString AbstractAspect::uniqueNameFor(const QString& name) const {
	QStringList names;
	for (auto* child : children())
		names << child->name();

	return uniqueNameFor(name, names);
}

/*!
 * static helper function that makes the string \c name unique and avoids duplicates
 * in the list of strings \c names.
 */
QString AbstractAspect::uniqueNameFor(const QString& name, const QStringList& names) {
	if (!names.contains(name))
		return name;

	QString base = name;
	int last_non_digit;
	for (last_non_digit = base.size() - 1; last_non_digit >= 0; --last_non_digit) {
		if (base[last_non_digit].category() == QChar::Number_DecimalDigit) {
			base.chop(1);
		} else {
			if (base[last_non_digit].category() == QChar::Separator_Space)
				break;
			else {
				// non-digit character is found and it's not the separator,
				// the string either doesn't have any digits at all or is of
				// the form "data_2020.06". In this case we don't use anything
				// from the original name to increment the number
				last_non_digit = 0;
				base = name;
				break;
			}
		}
	}

	if (last_non_digit >= 0 && base[last_non_digit].category() != QChar::Separator_Space)
		base.append(QLatin1Char(' '));

	int new_nr = QStringView(name).right(name.size() - base.size()).toInt();
	QString new_name;
	do
		new_name = base + QString::number(++new_nr);
	while (names.contains(new_name));

	return new_name;
}

void AbstractAspect::connectChild(AbstractAspect* child) {
	connect(child, &AbstractAspect::aspectDescriptionAboutToChange, this, &AbstractAspect::aspectDescriptionAboutToChange);
	connect(child, &AbstractAspect::aspectDescriptionChanged, this, &AbstractAspect::aspectDescriptionChanged);
	connect(child,
			QOverload<const AbstractAspect*, const AbstractAspect*, const AbstractAspect*>::of(&AbstractAspect::childAspectAboutToBeAdded),
			this,
			QOverload<const AbstractAspect*, const AbstractAspect*, const AbstractAspect*>::of(&AbstractAspect::childAspectAboutToBeAdded));
	connect(child, &AbstractAspect::childAspectAdded, this, &AbstractAspect::childAspectAdded);
	connect(child,
			QOverload<const AbstractAspect*>::of(&AbstractAspect::childAspectAboutToBeRemoved),
			this,
			QOverload<const AbstractAspect*>::of(&AbstractAspect::childAspectAboutToBeRemoved));
	connect(child, &AbstractAspect::childAspectRemoved, this, &AbstractAspect::childAspectRemoved);
	connect(child, &AbstractAspect::childAspectAboutToBeMoved, this, &AbstractAspect::childAspectAboutToBeMoved);
	connect(child, &AbstractAspect::childAspectMoved, this, &AbstractAspect::childAspectMoved);
	connect(child, &AbstractAspect::aspectHiddenAboutToChange, this, &AbstractAspect::aspectHiddenAboutToChange);
	connect(child, &AbstractAspect::aspectHiddenChanged, this, &AbstractAspect::aspectHiddenChanged);
	connect(child, &AbstractAspect::statusInfo, this, &AbstractAspect::statusInfo);

	connect(child, &AbstractAspect::selected, this, &AbstractAspect::childSelected);
	connect(child, &AbstractAspect::deselected, this, &AbstractAspect::childDeselected);
}

// ##############################################################################
// ######################  Private implementation ###############################
// ##############################################################################
AbstractAspectPrivate::AbstractAspectPrivate(AbstractAspect* owner, const QString& name)
	: m_name(name.isEmpty() ? QLatin1String("1") : name)
	, q(owner) {
	m_creation_time = QDateTime::currentDateTime();
}

AbstractAspectPrivate::~AbstractAspectPrivate() {
	for (auto* child : std::as_const(m_children))
		delete child;
}

QString AbstractAspectPrivate::name() const {
	return q->name();
}

/*!
 * inserts the child \child at the index \index in the list of children.
 * note, the index needs to take the hidden aspects into account when calling
 * this function since the private list includes all children, also the hidden ones.
 */
void AbstractAspectPrivate::insertChild(int index, AbstractAspect* child) {
	m_children.insert(index, child);

	// Always remove from any previous parent before adding to a new one!
	// Can't handle this case here since two undo commands have to be created.
	Q_ASSERT(child->parentAspect() == nullptr);
	child->setParentAspect(q);
	q->connectChild(child);
}

int AbstractAspectPrivate::indexOfChild(const AbstractAspect* child) const {
	for (int i = 0; i < m_children.size(); ++i)
		if (m_children.at(i) == child)
			return i;

	return -1;
}<|MERGE_RESOLUTION|>--- conflicted
+++ resolved
@@ -440,29 +440,6 @@
 	return m_type;
 }
 
-<<<<<<< HEAD
-bool AbstractAspect::inherits(AspectType type) const {
-	if (type == AspectType::XYCurve && inherits(AspectType::XYAnalysisCurve))
-		return true;
-	return (static_cast<quint64>(m_type) & static_cast<quint64>(type)) == static_cast<quint64>(type);
-}
-
-/**
- * \brief In the parent-child hierarchy, return the first parent of type \param type or null pointer if there is none.
- */
-AbstractAspect* AbstractAspect::parent(AspectType type) const {
-	AbstractAspect* parent = parentAspect();
-	if (!parent)
-		return nullptr;
-
-	if (parent->inherits(type))
-		return parent;
-
-	return parent->parent(type);
-}
-
-=======
->>>>>>> 75b0c472
 /**
  * \brief Return my parent Aspect or 0 if I currently don't have one.
  */
