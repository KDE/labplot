/***************************************************************************
    File                 : AbstractAspect.cpp
    Project              : LabPlot
    --------------------------------------------------------------------
    Copyright            : (C) 2007-2009 by Tilman Benkert (thzs@gmx.net)
    Copyright            : (C) 2007-2010 by Knut Franke (knut.franke@gmx.de)
    Copyright            : (C) 2011-2016 by Alexander Semke (alexander.semke@web.de)
    Description          : Base class for all objects in a Project.
 ***************************************************************************/

/***************************************************************************
 *                                                                         *
 *  This program is free software; you can redistribute it and/or modify   *
 *  it under the terms of the GNU General Public License as published by   *
 *  the Free Software Foundation; either version 2 of the License, or      *
 *  (at your option) any later version.                                    *
 *                                                                         *
 *  This program is distributed in the hope that it will be useful,        *
 *  but WITHOUT ANY WARRANTY; without even the implied warranty of         *
 *  MERCHANTABILITY or FITNESS FOR A PARTICULAR PURPOSE.  See the          *
 *  GNU General Public License for more details.                           *
 *                                                                         *
 *   You should have received a copy of the GNU General Public License     *
 *   along with this program; if not, write to the Free Software           *
 *   Foundation, Inc., 51 Franklin Street, Fifth Floor,                    *
 *   Boston, MA  02110-1301  USA                                           *
 *                                                                         *
 ***************************************************************************/

#include "backend/core/AbstractAspect.h"
#include "backend/core/AspectPrivate.h"
#include "backend/core/AspectFactory.h"
#include "backend/core/aspectcommands.h"
#include "backend/core/Project.h"
#include "backend/datasources/LiveDataSource.h"
#include "backend/lib/XmlStreamReader.h"
#include "backend/lib/SignallingUndoCommand.h"
#include "backend/lib/PropertyChangeCommand.h"
#ifdef HAVE_MQTT
#include "backend/datasources/MQTTClient.h"
#endif

#include <QClipboard>
#include <QMenu>
#include <QMimeData>
#include <KStandardAction>

/**
 * \class AbstractAspect
 * \brief Base class of all persistent objects in a Project.
 *
 * Before going into the details, it's useful to understand the ideas behind the
 * \ref aspect "Aspect Framework".
 *
 * Aspects organize themselves into trees, where a parent takes ownership of its children. Usually,
 * though not necessarily, a Project instance will sit at the root of the tree (without a Project
 * ancestor, project() will return 0 and undo does not work). Children are organized using
 * addChild(), removeChild(), child(), indexOfChild() and childCount() on the parent's side as well
 * as the equivalent convenience methods index() and remove() on the child's side.
 * In contrast to the similar feature of QObject, Aspect trees are fully undo/redo aware and provide
 * signals around object adding/removal.
 *
 * AbstractAspect manages for every Aspect the properties #name, #comment, #captionSpec and
 * #creationTime. All of these translate into the caption() as described in the documentation
 * of setCaptionSpec().
 *
 * If an undoStack() can be found (usually it is managed by Project), changes to the properties
 * as well as adding/removing children support multi-level undo/redo. In order to support undo/redo
 * for problem-specific data in derived classes, make sure that all changes to your data are done
 * by handing appropriate commands to exec().
 */

/**
 * \enum AbstractAspect::ChildIndexFlag
 * \brief Flags which control numbering scheme of children.
 */
/**
 * \var AbstractAspect::IncludeHidden
 * \brief Include aspects marked as "hidden" in numbering or listing children.
 */
/**
 * \var AbstractAspect::Recursive
 * \brief Recursively handle all descendents, not just immediate children.
 */
/**
 * \var AbstractAspect::Compress
 * \brief Remove all null pointers from the result list.
 */

////////////////////////////////////////////////////////////////////////////////////////////////////
// documentation of template and inline methods
////////////////////////////////////////////////////////////////////////////////////////////////////

/**
 * \fn template < class T > T *AbstractAspect::ancestor() const
 * \brief Return the closest ancestor of class T (or NULL if none found).
 */

/**
 * \fn template < class T > QVector<T*> AbstractAspect::children(const ChildIndexFlags &flags=0) const
 * \brief Return list of children inheriting from class T.
 *
 * Use AbstractAspect for T in order to get all children.
 */

/**
 * \fn template < class T > T *AbstractAspect::child(int index, const ChildIndexFlags &flags=0) const
 * \brief Return child identified by (0 based) index and class.
 *
 * Identifying objects by an index is inherently error-prone and confusing,
 * given that the index can be based on different criteria (viz, counting
 * only instances of specific classes and including/excluding hidden
 * aspects). Therefore, it is recommended to avoid indices wherever possible
 * and instead refer to aspects using AbstractAspect pointers.
 */

/**
 * \fn template < class T > T *AbstractAspect::child(const QString &name) const
 * \brief Get child by name and class.
 */

/**
 * \fn template < class T > int AbstractAspect::childCount(const ChildIndexFlags &flags=0) const
 * \brief Return the number of child Aspects inheriting from given class.
 */

/**
 * \fn template < class T > int AbstractAspect::indexOfChild(const AbstractAspect * child, const ChildIndexFlags &flags=0) const
 * \brief Return (0 based) index of child in the list of children inheriting from class T.
 */

/**
 * \fn void AbstractAspect::aspectDescriptionAboutToChange(const AbstractAspect *aspect)
 * \brief Emitted before the name, comment or caption spec is changed
 */

/**
 * \fn void AbstractAspect::aspectDescriptionChanged(const AbstractAspect *aspect)
 * \brief Emitted after the name, comment or caption spec have changed
 */

/**
 * \fn void AbstractAspect::aspectAboutToBeAdded(const AbstractAspect *parent, const AbstractAspect *before, const AbstractAspect * child)
 * \brief Emitted before a new child is inserted
 */

/**
 * \fn void AbstractAspect::aspectAdded(const AbstractAspect *aspect)
 * \brief Emitted after a new Aspect has been added to the tree
 */

/**
 * \fn void AbstractAspect::aspectAboutToBeRemoved(const AbstractAspect *aspect)
 * \brief Emitted before an aspect is removed from its parent
 */

/**
 * \fn void AbstractAspect::aspectRemoved(const AbstractAspect *parent, const AbstractAspect * before, const AbstractAspect * child)
 * \brief Emitted from the parent after removing a child
 */

/**
 * \fn void AbstractAspect::aspectHiddenAboutToChange(const AbstractAspect *aspect)
 * \brief Emitted before the hidden attribute is changed
 */

/**
 * \fn void AbstractAspect::aspectHiddenChanged(const AbstractAspect *aspect)
 * \brief Emitted after the hidden attribute has changed
 */

/**
 * \fn void AbstractAspect::statusInfo(const QString &text)
 * \brief Emitted whenever some aspect in the tree wants to give status information to the user
 * \sa info(const QString&)
 */

/**
 * \fn protected void AbstractAspect::info(const QString &text)
 * \brief Implementations should call this whenever status information should be given to the user.
 *
 * This will cause statusInfo() to be emitted. Typically, this will cause the specified string
 * to be displayed in a status bar, a log window or some similar non-blocking way so as not to
 * disturb the workflow.
 */

/**
 * \fn protected virtual void childSelected(const AbstractAspect*) {}
 * \brief called when a child's child aspect was selected in the model
 */

/**
 * \fn protected virtual void childDeselected()
 * \brief called when a child aspect was deselected in the model
 */

/**
 * \fn protected virtual void childDeselected(const AbstractAspect*)
 * \brief called when a child's child aspect was deselected in the model
 */

////////////////////////////////////////////////////////////////////////////////////////////////////
// start of AbstractAspect implementation
////////////////////////////////////////////////////////////////////////////////////////////////////

AbstractAspect::AbstractAspect(const QString &name, AspectType type)
	: m_type(type), d(new AbstractAspectPrivate(this, name)) {
}

AbstractAspect::~AbstractAspect() {
	delete d;
}

QString AbstractAspect::name() const {
	return d->m_name;
}

/*!
 * \brief AbstractAspect::setName
 * sets the name of the abstract aspect
 * \param value
 * \param autoUnique
 * \return returns, if the new name is valid or not
 */
bool AbstractAspect::setName(const QString &value, bool autoUnique) {
	if (value.isEmpty())
		return setName(QLatin1String("1"), autoUnique);

	if (value == d->m_name)
		return true; // name not changed, but the name is valid

	QString new_name;
	if (d->m_parent) {
			new_name = d->m_parent->uniqueNameFor(value);

		if (!autoUnique && new_name.compare(value) != 0) // value is not unique, so don't change name
			return false; // this value is used in the dock to check if the name is valid


		if (new_name != value)
			info(i18n(R"(Intended name "%1" was changed to "%2" in order to avoid name collision.)", value, new_name));
	} else
		new_name = value;

	exec(new PropertyChangeCommand<QString>(i18n("%1: rename to %2", d->m_name, new_name),
				&d->m_name, new_name),
			"aspectDescriptionAboutToChange", "aspectDescriptionChanged", Q_ARG(const AbstractAspect*,this));
	return true;
}

QString AbstractAspect::comment() const {
	return d->m_comment;
}

void AbstractAspect::setComment(const QString& value) {
	if (value == d->m_comment) return;
	exec(new PropertyChangeCommand<QString>(i18n("%1: change comment", d->m_name),
				&d->m_comment, value),
			"aspectDescriptionAboutToChange", "aspectDescriptionChanged", Q_ARG(const AbstractAspect*,this));
}

void AbstractAspect::setCreationTime(const QDateTime& time) {
	d->m_creation_time = time;
}

QDateTime AbstractAspect::creationTime() const {
	return d->m_creation_time;
}

bool AbstractAspect::hidden() const {
	return d->m_hidden;
}

/**
 * \brief Set "hidden" property, i.e. whether to exclude this aspect from being shown in the explorer.
 */
void AbstractAspect::setHidden(bool value) {
	if (value == d->m_hidden)
		return;
	d->m_hidden = value;
}

void AbstractAspect::setIsLoading(bool load) {
	d->m_isLoading = load;
}

bool AbstractAspect::isLoading() const {
	return d->m_isLoading;
}

/**
 * \brief Return an icon to be used for decorating my views.
 */
QIcon AbstractAspect::icon() const {
	return QIcon();
}

/**
 * \brief Return a new context menu.
 *
 * The caller takes ownership of the menu.
 */
QMenu* AbstractAspect::createContextMenu() {
	QMenu* menu = new QMenu();
	menu->addSection(this->name());

	//TODO: activate this again when the functionality is implemented
// 	menu->addAction( KStandardAction::cut(this) );

	if (this != project()) {
		auto* action = KStandardAction::copy(this);
		connect(action, &QAction::triggered, this, &AbstractAspect::copy);
		menu->addAction(action);

		if (m_type != AspectType::CartesianPlotLegend) {
			auto* actionDuplicate = new QAction(QIcon::fromTheme(QLatin1String("edit-copy")), i18n("Duplicate Here"), this);
			actionDuplicate->setShortcut(Qt::CTRL + Qt::Key_D);
			connect(actionDuplicate, &QAction::triggered, this, &AbstractAspect::duplicate);
			menu->addAction(actionDuplicate);
		}
	}

	//determine the aspect type of the content available in the clipboard
	//and enable the paste entry if the content is labplot specific
	//and if it can be pasted into the current aspect
	QString name;
	auto t = clipboardAspectType(name);
	if (t != AspectType::AbstractAspect && pasteTypes().indexOf(t) != -1) {
		auto* action = KStandardAction::paste(this);
		action->setText(i18n("Paste '%1'", name));
		menu->addAction(action);
		connect(action, &QAction::triggered, this, &AbstractAspect::paste);
	}
	menu->addSeparator();

	//don't allow to rename and delete
	// - data spreadsheets of datapicker curves
	// - columns in data spreadsheets of datapicker curves
	// - columns in live-data source
	// - Mqtt subscriptions
	// - Mqtt topics
	// - Columns in Mqtt topics
	bool disabled = (type() == AspectType::Spreadsheet && parentAspect()->type() == AspectType::DatapickerCurve)
		|| (type() == AspectType::Column && parentAspect()->parentAspect() && parentAspect()->parentAspect()->type() == AspectType::DatapickerCurve)
		|| (type() == AspectType::Column && parentAspect()->type() == AspectType::LiveDataSource)
#ifdef HAVE_MQTT
		|| (type() == AspectType::MQTTSubscription)
		|| (type() == AspectType::MQTTTopic)
		| (type() == AspectType::Column && parentAspect()->type() == AspectType::MQTTTopic)
#endif
		|| (type() == AspectType::CustomPoint && parentAspect()->type() == AspectType::InfoElement)
		;

	if(!disabled) {
		menu->addAction(QIcon::fromTheme(QLatin1String("edit-rename")), i18n("Rename"), this, SIGNAL(renameRequested()));
		if (type() != AspectType::Project)
			menu->addAction(QIcon::fromTheme(QLatin1String("edit-delete")), i18n("Delete"), this, SLOT(remove()));
	}

	return menu;
}

AspectType AbstractAspect::type() const {
	return m_type;
}

bool AbstractAspect::inherits(AspectType type) const {
	return (static_cast<quint64>(m_type) & static_cast<quint64>(type)) == static_cast<quint64>(type);
}

/**
 * \brief In the parent-child hierarchy, return the first parent of type \param type or null pointer if there is none.
 */
AbstractAspect* AbstractAspect::parent(AspectType type) const {
	AbstractAspect* parent = parentAspect();
	if (!parent)
		return nullptr;

	if (parent->inherits(type))
		return parent;

	return parent->parent(type);
}

/**
 * \brief Return my parent Aspect or 0 if I currently don't have one.
 */
AbstractAspect* AbstractAspect::parentAspect() const {
	return d->m_parent;
}

void AbstractAspect::setParentAspect(AbstractAspect* parent) {
	d->m_parent = parent;
}

/**
 * \brief Return the folder the Aspect is contained in or 0 if there is none.
 *
 * The returned folder may be the aspect itself if it inherits Folder.
 */
Folder* AbstractAspect::folder() {
	if (inherits(AspectType::Folder)) return static_cast<class Folder*>(this);
	AbstractAspect* parent_aspect = parentAspect();
	while (parent_aspect && !parent_aspect->inherits(AspectType::Folder))
		parent_aspect = parent_aspect->parentAspect();
	return static_cast<class Folder*>(parent_aspect);
}

/**
 * \brief Return whether the there is a path upwards to the given aspect
 *
 * This also returns true if other==this.
 */
bool AbstractAspect::isDescendantOf(AbstractAspect* other) {
	if (other == this) return true;
	AbstractAspect* parent_aspect = parentAspect();
	while (parent_aspect) {
		if (parent_aspect == other) return true;
		parent_aspect = parent_aspect->parentAspect();
	}
	return false;
}

/**
 * \brief Return the Project this Aspect belongs to, or 0 if it is currently not part of one.
 */
Project* AbstractAspect::project() {
	return parentAspect() ? parentAspect()->project() : nullptr;
}

/**
 * \brief Return the path that leads from the top-most Aspect (usually a Project) to me.
 */
QString AbstractAspect::path() const {
	return parentAspect() ? parentAspect()->path() + QLatin1Char('/') + name() : QString();
}

/**
 * \brief Add the given Aspect to my list of children.
 */
void AbstractAspect::addChild(AbstractAspect* child) {
	Q_CHECK_PTR(child);

	QString new_name = uniqueNameFor(child->name());
	beginMacro(i18n("%1: add %2", name(), new_name));
	if (new_name != child->name()) {
		info(i18n(R"(Renaming "%1" to "%2" in order to avoid name collision.)", child->name(), new_name));
		child->setName(new_name);
	}

	exec(new AspectChildAddCmd(d, child, d->m_children.count()));
	child->finalizeAdd();
	endMacro();
}

/**
 * \brief Add the given Aspect to my list of children without any checks and without putting this step onto the undo-stack
 */
void AbstractAspect::addChildFast(AbstractAspect* child) {
	emit aspectAboutToBeAdded(this, nullptr, child); //TODO: before-pointer is 0 here, also in the commands classes. why?
	d->insertChild(d->m_children.count(), child);
	child->finalizeAdd();
	emit aspectAdded(child);
}

/**
 * \brief Insert the given Aspect at a specific position in my list of children.
 */
void AbstractAspect::insertChildBefore(AbstractAspect* child, AbstractAspect* before) {
	Q_CHECK_PTR(child);

	QString new_name = uniqueNameFor(child->name());
	beginMacro(before ? i18n("%1: insert %2 before %3", name(), new_name, before->name()) : i18n("%1: insert %2 before end", name(), new_name));
	if (new_name != child->name()) {
		info(i18n(R"(Renaming "%1" to "%2" in order to avoid name collision.)", child->name(), new_name));
		child->setName(new_name);
	}
	int index = d->indexOfChild(before);
	if (index == -1)
		index = d->m_children.count();

	exec(new AspectChildAddCmd(d, child, index));
	endMacro();
}

/**
 * \brief Insert the given Aspect at a specific position in my list of children.without any checks and without putting this step onto the undo-stack
 */
void AbstractAspect::insertChildBeforeFast(AbstractAspect* child, AbstractAspect* before) {
	connect(child, &AbstractAspect::selected, this, &AbstractAspect::childSelected);
	connect(child, &AbstractAspect::deselected, this, &AbstractAspect::childDeselected);

	int index = d->indexOfChild(before);
	if (index == -1)
		index = d->m_children.count();

	emit aspectAboutToBeAdded(this, nullptr, child);
	d->insertChild(index, child);
	emit aspectAdded(child);
}

/**
 * \brief Remove the given Aspect from my list of children.
 *
 * The ownership of the child is transferred to the undo command,
 * i.e., the aspect is deleted by the undo command.
 * \sa reparent()
 */
void AbstractAspect::removeChild(AbstractAspect* child) {
	Q_ASSERT(child->parentAspect() == this);

	//when the child being removed is a LiveDataSource or a MQTT client,
	//stop reading from the source before removing the child from the project
	if (child->type() == AspectType::LiveDataSource)
		static_cast<LiveDataSource*>(child)->pauseReading();
#ifdef HAVE_MQTT
	else if (child->type() == AspectType::MQTTClient)
		static_cast<MQTTClient*>(child)->pauseReading();
#endif

	beginMacro(i18n("%1: remove %2", name(), child->name()));
	exec(new AspectChildRemoveCmd(d, child));
	endMacro();
}

/**
 * \brief Remove all child Aspects.
 */
void AbstractAspect::removeAllChildren() {
	beginMacro(i18n("%1: remove all children", name()));

	QVector<AbstractAspect*> children_list = children();
	QVector<AbstractAspect*>::const_iterator i = children_list.constBegin();
	AbstractAspect *current = nullptr, *nextSibling = nullptr;
	if (i != children_list.constEnd()) {
		current = *i;
		if (++i != children_list.constEnd())
			nextSibling = *i;
	}

	while (current) {
		emit aspectAboutToBeRemoved(current);
		exec(new AspectChildRemoveCmd(d, current));
		emit aspectRemoved(this, nextSibling, current);

		current = nextSibling;
		if (i != children_list.constEnd() && ++i != children_list.constEnd())
			nextSibling = *i;
		else
			nextSibling = nullptr;
	}

	endMacro();
}

/**
 * \brief Move a child to another parent aspect and transfer ownership.
 */
void AbstractAspect::reparent(AbstractAspect* newParent, int newIndex) {
	Q_ASSERT(parentAspect());
	Q_ASSERT(newParent);
	int max_index = newParent->childCount<AbstractAspect>(ChildIndexFlag::IncludeHidden);
	if (newIndex == -1)
		newIndex = max_index;
	Q_ASSERT(newIndex >= 0 && newIndex <= max_index);

//	AbstractAspect* old_parent = parentAspect();
// 	int old_index = old_parent->indexOfChild<AbstractAspect>(this, IncludeHidden);
// 	auto* old_sibling = old_parent->child<AbstractAspect>(old_index+1, IncludeHidden);
// 	auto* new_sibling = newParent->child<AbstractAspect>(newIndex, IncludeHidden);

// 	emit newParent->aspectAboutToBeAdded(newParent, new_sibling, this);
	exec(new AspectChildReparentCmd(parentAspect()->d, newParent->d, this, newIndex));
// 	emit old_parent->aspectRemoved(old_parent, old_sibling, this);
}

QVector<AbstractAspect*> AbstractAspect::children(AspectType type, ChildIndexFlags flags) const {
	QVector<AbstractAspect*> result;
	for (auto* child : children()) {
		if (flags & ChildIndexFlag::IncludeHidden || !child->hidden()) {
			if (child->inherits(type) || !(flags & ChildIndexFlag::Compress)) {
				result << child;
				if (flags & ChildIndexFlag::Recursive) {
					result << child->children(type, flags);
				}
			}
		}
	}
	return result;
}

const QVector<AbstractAspect*>& AbstractAspect::children() const {
	Q_ASSERT(d);
	return d->m_children;
}

/**
 * \brief Remove me from my parent's list of children.
 */
void AbstractAspect::remove() {
	if (parentAspect())
		parentAspect()->removeChild(this);
}

/*!
 * returns the list of all parent aspects (folders and sub-folders)
 */
QVector<AbstractAspect*> AbstractAspect::dependsOn() const {
	QVector<AbstractAspect*> aspects;
	if (parentAspect())
		aspects << parentAspect() << parentAspect()->dependsOn();

	return aspects;
}

/*!
 * return the list of all aspect types that can be copy&pasted into the current aspect.
 * returns an empty list on default, needs to be re-implemented in all derived classes
 * that want to allow other aspects to be pasted into.
 */
QVector<AspectType> AbstractAspect::pasteTypes() const {
	return QVector<AspectType>();
}

/*!
 * copies the aspect to the clipboard. The standard XML-serialization
 * via AbstractAspect::load() is used.
 */
void AbstractAspect::copy() const {
	QString output;
	QXmlStreamWriter writer(&output);
	writer.writeStartDocument();

	//add LabPlot's copy&paste "identifier"
	writer.writeDTD(QLatin1String("<!DOCTYPE LabPlotCopyPasteXML>"));
	writer.writeStartElement("copy_content"); //root element

	//write the type of the copied aspect
	writer.writeStartElement(QLatin1String("type"));
	writer.writeAttribute(QLatin1String("value"), QString::number(static_cast<int>(m_type)));
	writer.writeEndElement();

	//write the aspect itself
	save(&writer);

	writer.writeEndElement(); //end the root-element
	writer.writeEndDocument();
	QApplication::clipboard()->setText(output);
}

void AbstractAspect::duplicate() {
	copy();
	parentAspect()->paste(true);
}

/*!
 * in case the clipboard containts a LabPlot's specific copy&paste content,
 * this function deserializes the XML string and adds the created aspect as
 * a child to the current aspect ("paste").
 */
void AbstractAspect::paste(bool duplicate) {
	const QClipboard* clipboard = QApplication::clipboard();
	const QMimeData* mimeData = clipboard->mimeData();
	if (!mimeData->hasText())
		return;

	const QString& xml = clipboard->text();
	if (!xml.startsWith(QLatin1String("<?xml version=\"1.0\"?><!DOCTYPE LabPlotCopyPasteXML>")))
		return;

	AbstractAspect* aspect = nullptr;
	XmlStreamReader reader(xml);
	while (!reader.atEnd()) {
		reader.readNext();

		if (!reader.isStartElement())
			continue;

		if (reader.name() == QLatin1String("type")) {
			auto attribs = reader.attributes();
			auto type = static_cast<AspectType>(attribs.value(QLatin1String("value")).toInt());
			if (type != AspectType::AbstractAspect)
<<<<<<< HEAD
				aspect = AspectFactory::createAspect(type);
=======
				aspect = AspectFactory::createAspect(type, this);
>>>>>>> a9bc9e72
		} else {
			if (aspect) {
				aspect->load(&reader, false);
				break;
			}
		}
	}

	if (aspect) {
		if (!duplicate)
			beginMacro(i18n("%1: pasted '%2'", name(), aspect->name()));
		else {
			beginMacro(i18n("%1: duplicated '%2'", name(), aspect->name()));
			aspect->setName(i18n("Copy of '%1'", aspect->name()));
		}

		if (aspect->type() != AspectType::CartesianPlotLegend)
			addChild(aspect);
		else {
			//spectial handling for the legend since only one single
			//legend object is allowed per plot
			auto* plot = static_cast<CartesianPlot*>(this);
			auto* legend = static_cast<CartesianPlotLegend*>(aspect);
			plot->addLegend(legend);
		}

		project()->restorePointers(aspect);
		endMacro();
	}
}

/*!
 * helper function determening whether the current content of the clipboard
 * contants the labplot specific copy&paste XML content. In case a valid content
 * is available, the aspect type of the object to be pasted is returned.
 * AspectType::AbstractAspect is returned otherwise.
 */
AspectType AbstractAspect::clipboardAspectType(QString& name) {
	AspectType type = AspectType::AbstractAspect;
	const QClipboard* clipboard = QApplication::clipboard();
	const QMimeData* mimeData = clipboard->mimeData();
	if (!mimeData->hasText())
		return type;

	const QString& xml = clipboard->text();
	if (!xml.startsWith(QLatin1String("<?xml version=\"1.0\"?><!DOCTYPE LabPlotCopyPasteXML>")))
		return type;

	XmlStreamReader reader(xml);
	bool typeFound = false;
	while (!reader.atEnd()) {
		reader.readNext();
		if (reader.isStartElement()) {
			auto attribs = reader.attributes();
			if (reader.name() == QLatin1String("type")) {
				type = static_cast<AspectType>(attribs.value(QLatin1String("value")).toInt());
				typeFound = true;
			} else {
				name = attribs.value(QLatin1String("name")).toString();
				if (typeFound)
					break;
			}
		}
	}

	return type;
}

bool AbstractAspect::isDraggable() const {
	return false;
}

QVector<AspectType> AbstractAspect::dropableOn() const {
	return QVector<AspectType>();
}

////////////////////////////////////////////////////////////////////////////////////////////////////
//! \name serialize/deserialize
//@{
////////////////////////////////////////////////////////////////////////////////////////////////////

/**
 * \fn virtual void AbstractAspect::save(QXmlStreamWriter *) const
 * \brief Save as XML
 */

/**
 * \fn virtual bool AbstractAspect::load(XmlStreamReader *)
 * \brief Load from XML
 *
 * XmlStreamReader supports errors as well as warnings. If only
 * warnings (non-critical errors) occur, this function must return
 * the reader at the end element corresponding to the current
 * element at the time the function was called.
 *
 * This function is normally intended to be called directly
 * after the ctor. If you want to call load on an aspect that
 * has been altered, you must make sure beforehand that
 * it is in the same state as after creation, e.g., remove
 * all its child aspects.
 *
 * \return false on error
 */

/**
 * \brief Save the comment to XML
 */
void AbstractAspect::writeCommentElement(QXmlStreamWriter * writer) const{
	writer->writeStartElement(QLatin1String("comment"));
	writer->writeCharacters(comment());
	writer->writeEndElement();
}

/**
 * \brief Load comment from an XML element
 */
bool AbstractAspect::readCommentElement(XmlStreamReader * reader) {
	setComment(reader->readElementText());
	return true;
}

/**
 * \brief Save name and creation time to XML
 */
void AbstractAspect::writeBasicAttributes(QXmlStreamWriter* writer) const {
	writer->writeAttribute(QLatin1String("creation_time") , creationTime().toString(QLatin1String("yyyy-dd-MM hh:mm:ss:zzz")));
	writer->writeAttribute(QLatin1String("name"), name());
}

/**
 * \brief Load name and creation time from XML
 *
 * \return false on error
 */
bool AbstractAspect::readBasicAttributes(XmlStreamReader* reader) {
	const QXmlStreamAttributes& attribs = reader->attributes();

	// name
	QString str = attribs.value(QLatin1String("name")).toString();
	if (str.isEmpty())
		reader->raiseWarning(i18n("Attribute 'name' is missing or empty."));

	d->m_name = str;

	// creation time
	str = attribs.value(QLatin1String("creation_time")).toString();
	if (str.isEmpty()) {
		reader->raiseWarning(i18n("Invalid creation time for '%1'. Using current time.", name()));
		d->m_creation_time = QDateTime::currentDateTime();
	} else {
		QDateTime creation_time = QDateTime::fromString(str, QLatin1String("yyyy-dd-MM hh:mm:ss:zzz"));
		if (creation_time.isValid())
			d->m_creation_time = creation_time;
		else
			d->m_creation_time = QDateTime::currentDateTime();
	}

	return true;
}

////////////////////////////////////////////////////////////////////////////////////////////////////
//@}
////////////////////////////////////////////////////////////////////////////////////////////////////



////////////////////////////////////////////////////////////////////////////////////////////////////
//! \name undo related
//@{
////////////////////////////////////////////////////////////////////////////////////////////////////
void AbstractAspect::setUndoAware(bool b) {
	d->m_undoAware = b;
}

/**
 * \brief Return the undo stack of the Project, or 0 if this Aspect is not part of a Project.
 *
 * It's also possible to construct undo-enabled Aspect trees without Project.
 * The only requirement is that the root Aspect reimplements undoStack() to get the
 * undo stack from somewhere (the default implementation just delegates to parentAspect()).
 */
QUndoStack* AbstractAspect::undoStack() const {
	return parentAspect() ? parentAspect()->undoStack() : nullptr;
}

/**
 * \brief Execute the given command, pushing it on the undoStack() if available.
 */
void AbstractAspect::exec(QUndoCommand* cmd) {
	Q_CHECK_PTR(cmd);
	if (d->m_undoAware) {
		QUndoStack *stack = undoStack();
		if (stack)
			stack->push(cmd);
		else {
			cmd->redo();
			delete cmd;
		}

		if (project())
			project()->setChanged(true);
	} else {
		cmd->redo();
		delete cmd;
	}
}

/**
 * \brief Execute command and arrange for signals to be sent before/after it is redone or undone.
 *
 * \arg \c command The command to be executed.
 * \arg \c preChangeSignal The name of the signal to be triggered before re-/undoing the command.
 * \arg \c postChangeSignal The name of the signal to be triggered after re-/undoing the command.
 * \arg <tt>val0,val1,val2,val3</tt> Arguments to the signals; to be given using Q_ARG().
 *
 * Signal arguments are given using the macro Q_ARG(typename, const value&). Since
 * the variable given as "value" will likely be out of scope when the signals are emitted, a copy
 * needs to be created. This uses QMetaType, which means that (non-trivial) argument types need to
 * be registered using qRegisterMetaType() before giving them to exec() (in particular, this also
 * goes for pointers to custom data types).
 *
 * \sa SignallingUndoCommand
 */
void AbstractAspect::exec(QUndoCommand* command,
		const char* preChangeSignal, const char* postChangeSignal,
		QGenericArgument val0, QGenericArgument val1, QGenericArgument val2, QGenericArgument val3) {
	beginMacro(command->text());
	exec(new SignallingUndoCommand(QLatin1String("change signal"), this,
				preChangeSignal, postChangeSignal, val0, val1, val2, val3));
	exec(command);
	exec(new SignallingUndoCommand(QLatin1String("change signal"), this,
				postChangeSignal, preChangeSignal, val0, val1, val2, val3));
	endMacro();
}

/**
 * \brief Begin an undo stack macro (series of commands)
 */
void AbstractAspect::beginMacro(const QString& text) {
	if (!d->m_undoAware)
		return;

	QUndoStack* stack = undoStack();
	if (stack)
		stack->beginMacro(text);
}

/**
 * \brief End the current undo stack macro
 */
void AbstractAspect::endMacro() {
	if (!d->m_undoAware)
		return;

	QUndoStack* stack = undoStack();
	if (stack)
		stack->endMacro();
}

////////////////////////////////////////////////////////////////////////////////////////////////////
//@}
////////////////////////////////////////////////////////////////////////////////////////////////////


/*!
 * this function is called when the selection in ProjectExplorer was changed.
 * forwards the selection/deselection to the parent aspect via emitting a signal.
 */
void AbstractAspect::setSelected(bool s) {
	if (s)
		emit selected(this);
	else
		emit deselected(this);
}

void AbstractAspect::childSelected(const AbstractAspect* aspect) {
	//forward the signal to the highest possible level in the parent-child hierarchy
	//e.g. axis of a plot was selected. Don't include parent aspects here that do not
	//need to react on the selection of children:
	//* Folder
	//* XYFitCurve with the child column for calculated residuals
	//* XYSmouthCurve with the child column for calculated rough values
	//* CantorWorksheet with the child columns for CAS variables
    AbstractAspect* parent = this->parentAspect();
	if (parent
		&& !parent->inherits(AspectType::Folder)
		&& !parent->inherits(AspectType::XYFitCurve)
		&& !parent->inherits(AspectType::XYSmoothCurve)
		&& !parent->inherits(AspectType::CantorWorksheet))
		emit this->selected(aspect);
}

void AbstractAspect::childDeselected(const AbstractAspect* aspect) {
	//forward the signal to the highest possible level in the parent-child hierarchy
	//e.g. axis of a plot was selected. Don't include parent aspects here that do not
	//need to react on the deselection of children:
	//* Folder
	//* XYFitCurve with the child column for calculated residuals
	//* XYSmouthCurve with the child column for calculated rough values
	//* CantorWorksheet with the child columns for CAS variables
    AbstractAspect* parent = this->parentAspect();
	if (parent
		&& !parent->inherits(AspectType::Folder)
		&& !parent->inherits(AspectType::XYFitCurve)
		&& !parent->inherits(AspectType::XYSmoothCurve)
		&& !parent->inherits(AspectType::CantorWorksheet))
		emit this->deselected(aspect);
}

/**
 * \brief Make the specified name unique among my children by incrementing a trailing number.
 */
QString AbstractAspect::uniqueNameFor(const QString& current_name) const {
	QStringList child_names;
	for (auto* child : children())
		child_names << child->name();

	if (!child_names.contains(current_name))
		return current_name;

	QString base = current_name;
	int last_non_digit;
	for (last_non_digit = base.size() - 1; last_non_digit >= 0; --last_non_digit) {
		if (base[last_non_digit].category() == QChar::Number_DecimalDigit) {
			base.chop(1);
		} else {
			if (base[last_non_digit].category() == QChar::Separator_Space)
				break;
			else {
				//non-digit character is found and it's not the separator,
				//the string either doesn't have any digits at all or is of
				//the form "data_2020.06". In this case we don't use anything
				//from the original name to increment the number
				last_non_digit = 0;
				base = current_name;
				break;
			}
		}
	}

	if (last_non_digit >=0 && base[last_non_digit].category() != QChar::Separator_Space)
		base.append(" ");

	int new_nr = current_name.rightRef(current_name.size() - base.size()).toInt();
	QString new_name;
	do
		new_name = base + QString::number(++new_nr);
	while (child_names.contains(new_name));

	return new_name;
}

void AbstractAspect::connectChild(AbstractAspect* child) {
	connect(child, &AbstractAspect::aspectDescriptionAboutToChange, this, &AbstractAspect::aspectDescriptionAboutToChange);
	connect(child, &AbstractAspect::aspectDescriptionChanged, this, &AbstractAspect::aspectDescriptionChanged);
	connect(child, &AbstractAspect::aspectAboutToBeAdded, this, &AbstractAspect::aspectAboutToBeAdded);
	connect(child, &AbstractAspect::aspectAdded, this, &AbstractAspect::aspectAdded);
	connect(child, &AbstractAspect::aspectAboutToBeRemoved, this, &AbstractAspect::aspectAboutToBeRemoved);
	connect(child, &AbstractAspect::aspectRemoved, this, &AbstractAspect::aspectRemoved);
	connect(child, &AbstractAspect::aspectHiddenAboutToChange, this, &AbstractAspect::aspectHiddenAboutToChange);
	connect(child, &AbstractAspect::aspectHiddenChanged, this, &AbstractAspect::aspectHiddenChanged);
	connect(child, &AbstractAspect::statusInfo, this, &AbstractAspect::statusInfo);

	connect(child, &AbstractAspect::selected, this, &AbstractAspect::childSelected);
	connect(child, &AbstractAspect::deselected, this, &AbstractAspect::childDeselected);
}

//##############################################################################
//######################  Private implementation ###############################
//##############################################################################
AbstractAspectPrivate::AbstractAspectPrivate(AbstractAspect* owner, const QString& name)
	: m_name(name.isEmpty() ? QLatin1String("1") : name), q(owner) {
	m_creation_time = QDateTime::currentDateTime();
}

AbstractAspectPrivate::~AbstractAspectPrivate() {
	for (auto* child : m_children)
		delete child;
}

void AbstractAspectPrivate::insertChild(int index, AbstractAspect* child) {
	m_children.insert(index, child);

	// Always remove from any previous parent before adding to a new one!
	// Can't handle this case here since two undo commands have to be created.
	Q_ASSERT(child->parentAspect() == nullptr);
	child->setParentAspect(q);
	q->connectChild(child);
}

int AbstractAspectPrivate::indexOfChild(const AbstractAspect* child) const {
	for (int i = 0; i < m_children.size(); ++i)
		if (m_children.at(i) == child) return i;

	return -1;
}

int AbstractAspectPrivate::removeChild(AbstractAspect* child) {
	int index = indexOfChild(child);
	Q_ASSERT(index != -1);
	m_children.removeAll(child);
	QObject::disconnect(child, nullptr, q, nullptr);
	child->setParentAspect(nullptr);
	return index;
}<|MERGE_RESOLUTION|>--- conflicted
+++ resolved
@@ -680,11 +680,7 @@
 			auto attribs = reader.attributes();
 			auto type = static_cast<AspectType>(attribs.value(QLatin1String("value")).toInt());
 			if (type != AspectType::AbstractAspect)
-<<<<<<< HEAD
-				aspect = AspectFactory::createAspect(type);
-=======
 				aspect = AspectFactory::createAspect(type, this);
->>>>>>> a9bc9e72
 		} else {
 			if (aspect) {
 				aspect->load(&reader, false);
