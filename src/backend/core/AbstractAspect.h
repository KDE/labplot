/*
	File                 : AbstractAspect.h
	Project              : LabPlot
	Description          : Base class for all objects in a Project.
	--------------------------------------------------------------------
	SPDX-FileCopyrightText: 2007-2009 Tilman Benkert <thzs@gmx.net>
	SPDX-FileCopyrightText: 2007-2010 Knut Franke <knut.franke@gmx.de>
	SPDX-FileCopyrightText: 2011-2025 Alexander Semke <alexander.semke@web.de>
	SPDX-License-Identifier: GPL-2.0-or-later
*/

#ifndef ABSTRACT_ASPECT_H
#define ABSTRACT_ASPECT_H

#include <QObject>
#include <QVector>

class AbstractAspectPrivate;
class Folder;
class Project;
class XmlStreamReader;

class QDateTime;
class QIcon;
class QMenu;
class QUndoCommand;
class QUndoStack;
class QXmlStreamWriter;

/// Information about class inheritance
/// enum values are chosen such that @verbatim inherits(base)@endverbatim
/// returns true if the class inherits from @verbatim base@endverbatim.
///
/// AspectType is used in GuiObserver to select the correct dock widget.
///
/// IMPORTANT: Never expose the type value outside of the running application,
/// because it can change with every labplot version!
enum class AspectType : quint64 {
	AbstractAspect,

	// classes without inheriters
	AbstractFilter,
	DatapickerCurve,
	DatapickerPoint,

	WorksheetElement,
	Axis,
	CartesianPlotLegend,
	CustomPoint,
	PlotArea,
	TextLabel,
	Image,
	ReferenceLine,
	ReferenceRange,
	InfoElement,

	// bar plots
	BarPlot,
	LollipopPlot,

	// statistical plots
<<<<<<< HEAD
	Histogram = 0x0210008,
	BoxPlot = 0x0210100,
	QQPlot = 0x0210800,
	KDEPlot = 0x0210802,
	Heatmap = 0x021100,
=======
	Histogram,
	BoxPlot,
	QQPlot,
	KDEPlot,
>>>>>>> 75b0c472

	HypothesisTest,

	// continuous improvement plots
	ProcessBehaviorChart,
	RunChart,

	WorksheetElementContainer,
	AbstractPlot,
	CartesianPlot,
	WorksheetElementGroup,
	XYCurve,
	XYEquationCurve,

	// analysis curves
	XYAnalysisCurve,
	XYConvolutionCurve,
	XYCorrelationCurve,
	XYDataReductionCurve,
	XYDifferentiationCurve,
	XYFitCurve,
	XYFourierFilterCurve,
	XYFourierTransformCurve,
	XYInterpolationCurve,
	XYIntegrationCurve,
	XYSmoothCurve,
	XYHilbertTransformCurve,
	XYFunctionCurve,

	AbstractPart,
	AbstractDataSource,
	Matrix,
	Spreadsheet,
	LiveDataSource,
	MQTTTopic,
	StatisticsSpreadsheet,
	Notebook,
	Datapicker,
	DatapickerImage,
	Note,
	Workbook,
	Worksheet,
	Script,

	AbstractColumn,
	Column,
	SimpleFilterColumn,
	ColumnStringIO,

	Folder,
	Project,
	MQTTClient,
	MQTTSubscription,
};

#ifdef SDK
#include "labplot_export.h"
class LABPLOT_EXPORT AbstractAspect : public QObject {
#else
class AbstractAspect : public QObject {
#endif
	Q_OBJECT

public:
	enum class ChildIndexFlag { IncludeHidden = 0x01, Recursive = 0x02, Compress = 0x04 };

	Q_DECLARE_FLAGS(ChildIndexFlags, ChildIndexFlag)

	friend class AspectChildAddCmd;
	friend class AspectChildRemoveCmd;
	friend class AbstractAspectPrivate;

	AbstractAspect(const QString& name, AspectType type);
	~AbstractAspect() override;

	enum class NameHandling {
		AutoUnique, // Set the name and make it unique (enforce the uniqueness)
		UniqueNotRequired, // Set the name without making it unique
		UniqueRequired, // Set the name only if it's already unique
	};

	// type name for internal use (no translation)
	// IMPORTANT: This name must match the class name!
	// It will be used to use the QObject::inherits() function
	static constexpr std::string_view typeName(AspectType type) {
		switch (type) {
		case AspectType::AbstractAspect:
			return std::string_view("AbstractAspect");
		case AspectType::AbstractFilter:
			return std::string_view("AbstractFilter");
		case AspectType::DatapickerCurve:
			return std::string_view("DatapickerCurve");
		case AspectType::DatapickerPoint:
			return std::string_view("DatapickerPoint");
		case AspectType::WorksheetElement:
			return std::string_view("WorksheetElement");
		case AspectType::Axis:
			return std::string_view("Axis");
		case AspectType::CartesianPlotLegend:
			return std::string_view("CartesianPlotLegend");
		case AspectType::CustomPoint:
			return std::string_view("CustomPoint");
		case AspectType::Histogram:
			return std::string_view("Histogram");
		case AspectType::PlotArea:
			return std::string_view("PlotArea");
		case AspectType::TextLabel:
			return std::string_view("TextLabel");
		case AspectType::Image:
			return std::string_view("Image");
		case AspectType::ReferenceLine:
			return std::string_view("ReferenceLine");
		case AspectType::ReferenceRange:
			return std::string_view("ReferenceRange");
		case AspectType::InfoElement:
			return std::string_view("InfoElement");
		case AspectType::WorksheetElementContainer:
			return std::string_view("WorksheetElementContainer");
		case AspectType::AbstractPlot:
			return std::string_view("AbstractPlot");
		case AspectType::CartesianPlot:
			return std::string_view("CartesianPlot");
		case AspectType::WorksheetElementGroup:
			return std::string_view("WorksheetElementGroup");
		case AspectType::XYCurve:
			return std::string_view("XYCurve");
		case AspectType::XYEquationCurve:
			return std::string_view("XYEquationCurve");
		case AspectType::XYFunctionCurve:
			return std::string_view("XYFunctionCurve");
		case AspectType::XYAnalysisCurve:
			return std::string_view("XYAnalysisCurve");
		case AspectType::XYConvolutionCurve:
			return std::string_view("XYConvolutionCurve");
		case AspectType::XYCorrelationCurve:
			return std::string_view("XYCorrelationCurve");
		case AspectType::XYDataReductionCurve:
			return std::string_view("XYDataReductionCurve");
		case AspectType::XYDifferentiationCurve:
			return std::string_view("XYDifferentiationCurve");
		case AspectType::XYFitCurve:
			return std::string_view("XYFitCurve");
		case AspectType::XYFourierFilterCurve:
			return std::string_view("XYFourierFilterCurve");
		case AspectType::XYFourierTransformCurve:
			return std::string_view("XYFourierTransformCurve");
		case AspectType::XYInterpolationCurve:
			return std::string_view("XYInterpolationCurve");
		case AspectType::XYIntegrationCurve:
			return std::string_view("XYIntegrationCurve");
		case AspectType::XYSmoothCurve:
			return std::string_view("XYSmoothCurve");
		case AspectType::XYHilbertTransformCurve:
			return std::string_view("XYHilbertTransformCurve");
		case AspectType::BarPlot:
			return std::string_view("BarPlot");
		case AspectType::BoxPlot:
			return std::string_view("BoxPlot");
		case AspectType::QQPlot:
			return std::string_view("QQPlot");
		case AspectType::KDEPlot:
<<<<<<< HEAD
			return QStringLiteral("KDEPlot");
		case AspectType::Heatmap:
			return QStringLiteral("Heatmap");
=======
			return std::string_view("KDEPlot");
>>>>>>> 75b0c472
		case AspectType::LollipopPlot:
			return std::string_view("LollipopPlot");
		case AspectType::ProcessBehaviorChart:
			return std::string_view("ProcessBehaviorChart");
		case AspectType::RunChart:
			return std::string_view("RunChart");
		case AspectType::AbstractPart:
			return std::string_view("AbstractPart");
		case AspectType::AbstractDataSource:
			return std::string_view("AbstractDataSource");
		case AspectType::Matrix:
			return std::string_view("Matrix");
		case AspectType::Spreadsheet:
			return std::string_view("Spreadsheet");
		case AspectType::StatisticsSpreadsheet:
			return std::string_view("StatisticsSpreadsheet");
		case AspectType::LiveDataSource:
			return std::string_view("LiveDataSource");
		case AspectType::MQTTTopic:
			return std::string_view("MQTTTopic");
		case AspectType::Notebook:
			return std::string_view("Notebook");
		case AspectType::Datapicker:
			return std::string_view("Datapicker");
		case AspectType::DatapickerImage:
			return std::string_view("DatapickerImage");
		case AspectType::Note:
			return std::string_view("Note");
		case AspectType::Workbook:
			return std::string_view("Workbook");
		case AspectType::Worksheet:
			return std::string_view("Worksheet");
		case AspectType::Script:
			return std::string_view("Script");
		case AspectType::AbstractColumn:
			return std::string_view("AbstractColumn");
		case AspectType::Column:
			return std::string_view("Column");
		case AspectType::SimpleFilterColumn:
			return std::string_view("SimpleFilterColumn");
		case AspectType::ColumnStringIO:
			return std::string_view("ColumnStringIO");
		case AspectType::Folder:
			return std::string_view("Folder");
		case AspectType::Project:
			return std::string_view("Project");
		case AspectType::MQTTClient:
			return std::string_view("MQTTClient");
		case AspectType::MQTTSubscription:
			return std::string_view("MQTTSubscription");
		case AspectType::HypothesisTest:
			return std::string_view("HypothesisTest");
			break;
		}

		return {};
	}

	QString name() const;
	QUuid uuid() const;
	void setSuppressWriteUuid(bool);
	QString comment() const;
	void setCreationTime(const QDateTime&);
	QDateTime creationTime() const;
	virtual Project* project();
	virtual const Project* project() const;
	virtual QString path() const;
	void setHidden(bool);
	bool isHidden() const;
	void setFixed(bool);
	bool isFixed() const;
	void setSelected(bool);
	void setMoved(bool);
	bool isMoved() const;
	void setIsLoading(bool);
	bool isLoading() const;
	virtual QIcon icon() const;
	virtual QMenu* createContextMenu();
	void setProjectChanged(bool);

	AspectType type() const;
	using QObject::inherits;
	/*!
	 * \brief inherits
	 * Checks if the aspect inherits from Target
	 * \return true if inherits from Target, otherwise false
	 */
	template<typename Target>
	bool inherits() const {
		return (dynamic_cast<const Target*>(this) != nullptr);
	}
	/*!
	 * \brief castTo
	 * \return a pointer to the casted Target if this aspect
	 * derives from Target otherwise a nullptr
	 */
	template<typename Target>
	Target* castTo() {
		return dynamic_cast<Target*>(this);
	}

	/*!
	 * \brief castTo (const variant)
	 * \return a pointer to the casted Target if this aspect
	 * derives from Target otherwise a nullptr
	 */
	template<typename Target>
	Target* castTo() const {
		return dynamic_cast<Target*>(this);
	}

	/*!
	 * \brief parent
	 * In the parent-child hierarchy, return the first parent of type \param Target or null pointer if there is none.
	 * \return
	 */
	template<typename Target>
	Target* parent() {
		AbstractAspect* parent = parentAspect();
		if (!parent)
			return nullptr;

		if (auto* p = parent->castTo<Target>())
			return p;

		return parent->parent<Target>();
	}

	// functions related to the handling of the tree-like project structure
	AbstractAspect* parentAspect() const;
	void setParentAspect(AbstractAspect*);
	Folder* folder();
	bool isDescendantOf(AbstractAspect* other);
	virtual bool addChild(AbstractAspect*);
	void addChildFast(AbstractAspect*);
	virtual void finalizeAdd() { };
	QVector<AbstractAspect*> children(AspectType, ChildIndexFlags = {}) const;
	void insertChild(AbstractAspect* child, int index);
	void insertChildBefore(AbstractAspect* child, AbstractAspect* before);
	void insertChildBeforeFast(AbstractAspect* child, AbstractAspect* before);
	void reparent(AbstractAspect* newParent, int newIndex = -1);
	/*!
	 * \brief removeChild
	 * Removing child aspect using an undo command
	 * \param parent If parent is not nullptr the command will not be executed, but the parent must be executed
	 * to indirectly execute the created undocommand
	 */
	void removeChild(AbstractAspect*);
	void removeAllChildren();
	void moveChild(AbstractAspect*, int steps);
	virtual QVector<AbstractAspect*> dependsOn() const;

	virtual QVector<AspectType> pasteTypes() const;
	virtual bool isDraggable() const;
	virtual QVector<AspectType> dropableOn() const;
	virtual void processDropEvent(const QVector<quintptr>&) { };

	template<class T>
	T* ancestor() const {
		AbstractAspect* parent = parentAspect();
		while (parent) {
			T* ancestorAspect = dynamic_cast<T*>(parent);
			if (ancestorAspect)
				return ancestorAspect;
			parent = parent->parentAspect();
		}
		return nullptr;
	}

	template<class Target>
	QVector<Target*> children(ChildIndexFlags flags = {}) const {
		QVector<Target*> result;
		for (auto* child : children()) {
			if (flags & ChildIndexFlag::IncludeHidden || !child->isHidden()) {
				auto* i = dynamic_cast<Target*>(child);
				if (i)
					result << i;

				if (child && flags & ChildIndexFlag::Recursive)
					result << child->template children<Target>(flags);
			}
		}
		return result;
	}

	template<class T>
	T* child(int index, ChildIndexFlags flags = {}) const {
		int i = 0;
		for (auto* child : children()) {
			T* c = dynamic_cast<T*>(child);
			if (c && (flags & ChildIndexFlag::IncludeHidden || !child->isHidden()) && index == i++)
				return c;
		}
		return nullptr;
	}

	template<class T>
	T* child(const QString& name) const {
		for (auto* child : children()) {
			T* c = dynamic_cast<T*>(child);
			if (c && child->name() == name)
				return c;
		}
		return nullptr;
	}

	AbstractAspect* child(const QString& name, AspectType type) const {
		for (auto* child : children()) {
			if (child->type() == type && child->name() == name)
				return child;
		}
		return nullptr;
	}

	template<class T>
	int childCount(ChildIndexFlags flags = {}) const {
		int result = 0;
		for (auto* child : children()) {
			T* i = dynamic_cast<T*>(child);
			if (i && (flags & ChildIndexFlag::IncludeHidden || !child->isHidden()))
				result++;
		}
		return result;
	}

	template<class T>
	int indexOfChild(const AbstractAspect* child, ChildIndexFlags flags = {}) const {
		int index = 0;
		for (auto* c : children()) {
			if (child == c)
				return index;
			T* i = dynamic_cast<T*>(c);
			if (i && (flags & ChildIndexFlag::IncludeHidden || !c->isHidden()))
				index++;
		}
		return -1;
	}

	// undo/redo related functions
	void setUndoAware(bool value);
	bool isUndoAware() const;
	virtual QUndoStack* undoStack() const;
	void exec(QUndoCommand*);
	void exec(QUndoCommand* command,
			  const char* preChangeSignal,
			  const char* postChangeSignal,
			  QGenericArgument val0 = QGenericArgument(),
			  QGenericArgument val1 = QGenericArgument(),
			  QGenericArgument val2 = QGenericArgument(),
			  QGenericArgument val3 = QGenericArgument());
	void beginMacro(const QString& text);
	void endMacro();

	// save/load
	virtual void save(QXmlStreamWriter*) const = 0;
	virtual bool load(XmlStreamReader*, bool preview) = 0;
	void setPasted(bool);
	bool isPasted() const;

	static AspectType clipboardAspectType(QString&);
	static QString uniqueNameFor(const QString& name, const QStringList& names);

	typedef AbstractAspectPrivate Private;

protected:
	void info(const QString& text) {
		Q_EMIT statusInfo(text);
	}

	// serialization/deserialization
	bool readBasicAttributes(XmlStreamReader*);
	void writeBasicAttributes(QXmlStreamWriter*) const;
	void writeCommentElement(QXmlStreamWriter*) const;
	bool readCommentElement(XmlStreamReader*);

	const AspectType m_type;

private:
	AbstractAspectPrivate* d;

	QString uniqueNameFor(const QString&) const;
	const QVector<AbstractAspect*>& children() const;
	void connectChild(AbstractAspect*);

public Q_SLOTS:
	bool setName(const QString&, NameHandling handling = NameHandling::AutoUnique, QUndoCommand* parent = nullptr);
	void setComment(const QString&);
	void remove();
	void copy();
	void duplicate();
	void paste(bool duplicate = false, int index = -1);

private Q_SLOTS:
	void moveUp();
	void moveDown();

protected Q_SLOTS:
	virtual void childSelected(const AbstractAspect*);
	virtual void childDeselected(const AbstractAspect*);

Q_SIGNALS:
	void aspectDescriptionAboutToChange(const AbstractAspect*);
	void aspectDescriptionChanged(const AbstractAspect*);

	void aspectCommentAboutToChange(const AbstractAspect*);
	void aspectCommentChanged(const AbstractAspect*);

	/*!
	 * \brief aspectAboutToBeAdded
	 * Signal indicating a new child was added at position \p index. Do not connect to both variants of aspectAboutToBeAdded!
	 * \param parent
	 * \param index Position of the new aspect
	 * \param child
	 */
	void childAspectAboutToBeAdded(const AbstractAspect* parent, int index, const AbstractAspect* child);
	/*!
	 * \brief aspectAboutToBeAdded
	 * \param parent
	 * \param before aspect one position before the child
	 * \param child
	 */
	void childAspectAboutToBeAdded(const AbstractAspect* parent, const AbstractAspect* before, const AbstractAspect* child);
	void childAspectAdded(const AbstractAspect*);
	/*!
	 * \brief aspectAboutToBeRemoved
	 * Called from the parent if a child is being removed
	 */
	void childAspectAboutToBeRemoved(const AbstractAspect* child);
	void childAspectRemoved(const AbstractAspect* parent, const AbstractAspect* before, const AbstractAspect* child);
	/*!
	 * \brief aspectAboutToBeRemoved
	 * Called by the aspect itself when it's being removed
	 */
	void aspectAboutToBeRemoved(const AbstractAspect*);
	void childAspectAboutToBeMoved(const AbstractAspect*, int destinationRow);
	void childAspectMoved();
	void aspectHiddenAboutToChange(const AbstractAspect*);
	void aspectHiddenChanged(const AbstractAspect*);
	void statusInfo(const QString&);
	void statusError(const QString&);
	void renameRequested();
	void contextMenuRequested(AspectType, QMenu*);

	// selection/deselection in model (project explorer)
	void selected(const AbstractAspect*);
	void deselected(const AbstractAspect*);

	// selection/deselection in view
	void childAspectSelectedInView(const AbstractAspect*);
	void childAspectDeselectedInView(const AbstractAspect*);

	// Used by the retransformTests
Q_SIGNALS:
	void retransformCalledSignal(const AbstractAspect* sender, bool suppressed);

public:
	void resetRetransformCalled() {
		mRetransformCalled = 0;
	}
	int retransformCalled() const {
		return mRetransformCalled;
	}
	int mRetransformCalled{0};

#define trackRetransformCalled(suppressed)                                                                                                                     \
	Q_EMIT q->retransformCalledSignal(q, suppressed);                                                                                                          \
	if (!suppressed)                                                                                                                                           \
		q->mRetransformCalled += 1;

	friend class AbstractAspectTest;
	friend class InfoElementTest;
};

Q_DECLARE_OPERATORS_FOR_FLAGS(AbstractAspect::ChildIndexFlags)

#endif // ifndef ABSTRACT_ASPECT_H<|MERGE_RESOLUTION|>--- conflicted
+++ resolved
@@ -59,18 +59,12 @@
 	LollipopPlot,
 
 	// statistical plots
-<<<<<<< HEAD
-	Histogram = 0x0210008,
-	BoxPlot = 0x0210100,
-	QQPlot = 0x0210800,
-	KDEPlot = 0x0210802,
-	Heatmap = 0x021100,
-=======
 	Histogram,
 	BoxPlot,
 	QQPlot,
 	KDEPlot,
->>>>>>> 75b0c472
+	
+	Heatmap,
 
 	HypothesisTest,
 
@@ -232,13 +226,9 @@
 		case AspectType::QQPlot:
 			return std::string_view("QQPlot");
 		case AspectType::KDEPlot:
-<<<<<<< HEAD
-			return QStringLiteral("KDEPlot");
+			return std::string_view("KDEPlot");
 		case AspectType::Heatmap:
-			return QStringLiteral("Heatmap");
-=======
-			return std::string_view("KDEPlot");
->>>>>>> 75b0c472
+			return std::string_view("Heatmap");
 		case AspectType::LollipopPlot:
 			return std::string_view("LollipopPlot");
 		case AspectType::ProcessBehaviorChart:
