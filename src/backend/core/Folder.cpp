/***************************************************************************
    File                 : Folder.cpp
    Project              : LabPlot
    Description          : Folder in a project
    --------------------------------------------------------------------
    Copyright            : (C) 2009-2015 Alexander Semke (alexander.semke@web.de)
    Copyright            : (C) 2007 Tilman Benkert (thzs@gmx.net)
    Copyright            : (C) 2007 Knut Franke (knut.franke@gmx.de)

 ***************************************************************************/

/***************************************************************************
 *                                                                         *
 *  This program is free software; you can redistribute it and/or modify   *
 *  it under the terms of the GNU General Public License as published by   *
 *  the Free Software Foundation; either version 2 of the License, or      *
 *  (at your option) any later version.                                    *
 *                                                                         *
 *  This program is distributed in the hope that it will be useful,        *
 *  but WITHOUT ANY WARRANTY; without even the implied warranty of         *
 *  MERCHANTABILITY or FITNESS FOR A PARTICULAR PURPOSE.  See the          *
 *  GNU General Public License for more details.                           *
 *                                                                         *
 *   You should have received a copy of the GNU General Public License     *
 *   along with this program; if not, write to the Free Software           *
 *   Foundation, Inc., 51 Franklin Street, Fifth Floor,                    *
 *   Boston, MA  02110-1301  USA                                           *
 *                                                                         *
 ***************************************************************************/

#include "backend/core/Folder.h"
#include "backend/datapicker/Datapicker.h"
#include "backend/core/Project.h"
#include "backend/core/Workbook.h"
#include "backend/core/column/Column.h"
#include "backend/datasources/FileDataSource.h"
#include "backend/matrix/Matrix.h"
#include "backend/note/Note.h"
#include "backend/spreadsheet/Spreadsheet.h"
#ifdef HAVE_CANTOR_LIBS
#include "backend/cantorWorksheet/CantorWorksheet.h"
#endif
#include "backend/worksheet/Worksheet.h"

#include <QIcon>
#include <KLocalizedString>

/**
 * \class Folder
 * \brief Folder in a project
 */

Folder::Folder(const QString &name) : AbstractAspect(name) {}

Folder::~Folder(){}

QIcon Folder::icon() const {
	return QIcon::fromTheme("folder");
}

/**
 * \brief Return a new context menu.
 *
 * The caller takes ownership of the menu.
 */
QMenu* Folder::createContextMenu() {
	if (project())
		return project()->createFolderContextMenu(this);
	return 0;
}

/**
 * \brief Save as XML
 */
void Folder::save(QXmlStreamWriter* writer) const {
	writer->writeStartElement("folder");
	writeBasicAttributes(writer);
	writeCommentElement(writer);

	foreach(AbstractAspect* child, children<AbstractAspect>(IncludeHidden)) {
		writer->writeStartElement("child_aspect");
		child->save(writer);
		writer->writeEndElement(); // "child_aspect"
	}
	writer->writeEndElement(); // "folder"
}

/**
 * \brief Load from XML
 */
bool Folder::load(XmlStreamReader* reader) {
	if(reader->isStartElement() && reader->name() == "folder") {
		if (!readBasicAttributes(reader))
			return false;

		// read child elements
		while (!reader->atEnd()) {
			reader->readNext();

			if (reader->isEndElement()) break;

			if (reader->isStartElement()) {
				if (reader->name() == "comment") {
					if (!readCommentElement(reader))
						return false;
				} else if(reader->name() == "child_aspect") {
					if (!readChildAspectElement(reader))
						return false;
				} else {// unknown element
					reader->raiseWarning(i18n("unknown element '%1'", reader->name().toString()));
					if (!reader->skipToEndElement()) return false;
				}
			}
		}
	}
	else // no folder element
		reader->raiseError(i18n("no folder element found"));

	return !reader->hasError();
}

/**
 * \brief Read child aspect from XML
 */
bool Folder::readChildAspectElement(XmlStreamReader* reader) {
	if (!reader->skipToNextTag()) return false;
	if (reader->isEndElement() && reader->name() == "child_aspect") return true; // empty element tag

	QString element_name = reader->name().toString();
	if (element_name == "folder") {
		Folder* folder = new Folder("");
		if (!folder->load(reader)) {
			delete folder;
			return false;
		}
		addChild(folder);
	} else if (element_name == "workbook") {
		Workbook* workbook = new Workbook(0, "");
		if (!workbook->load(reader)) {
			delete workbook;
			return false;
		}
		addChild(workbook);
	} else if (element_name == "spreadsheet") {
		Spreadsheet* spreadsheet = new Spreadsheet(0, "", true);
		if (!spreadsheet->load(reader)) {
			delete spreadsheet;
			return false;
		}
		addChild(spreadsheet);
	} else if (element_name == "matrix") {
		Matrix* matrix = new Matrix(0, "", true);
		if (!matrix->load(reader)) {
			delete matrix;
			return false;
		}
		addChild(matrix);
	} else if (element_name == "worksheet") {
		Worksheet* worksheet = new Worksheet(0, "");
		if (!worksheet->load(reader)){
			delete worksheet;
			return false;
		}
		addChild(worksheet);
<<<<<<< HEAD
		loaded = true;
#ifdef HAVE_CANTOR_LIBS
	}else if (element_name == "cantorWorksheet"){
		CantorWorksheet * cantorWorksheet = new CantorWorksheet(0, QLatin1String("null"), true);
		if (!cantorWorksheet->load(reader)){
			delete cantorWorksheet;
			return false;
		}
		addChild(cantorWorksheet);
		loaded = true;
#endif
=======
>>>>>>> 0282e658
	} else if (element_name == "fileDataSource") {
		FileDataSource* fileDataSource = new FileDataSource(0, "", true);
		if (!fileDataSource->load(reader)){
			delete fileDataSource;
			return false;
		}
		addChild(fileDataSource);
	} else if (element_name == "datapicker") {
		Datapicker* datapicker = new Datapicker(0, "", true);
		if (!datapicker->load(reader)){
			delete datapicker;
			return false;
		}
		addChild(datapicker);
	} else if (element_name == "note") {
		Note* note = new Note("");
		if (!note->load(reader)){
			delete note;
			return false;
		}
		addChild(note);
	} else {
		reader->raiseWarning(i18n("unknown element '%1' found", element_name));
		if (!reader->skipToEndElement())
			return false;
	}

	if (!reader->skipToNextTag()) return false;
	return !reader->hasError();
}<|MERGE_RESOLUTION|>--- conflicted
+++ resolved
@@ -162,8 +162,6 @@
 			return false;
 		}
 		addChild(worksheet);
-<<<<<<< HEAD
-		loaded = true;
 #ifdef HAVE_CANTOR_LIBS
 	}else if (element_name == "cantorWorksheet"){
 		CantorWorksheet * cantorWorksheet = new CantorWorksheet(0, QLatin1String("null"), true);
@@ -172,10 +170,7 @@
 			return false;
 		}
 		addChild(cantorWorksheet);
-		loaded = true;
 #endif
-=======
->>>>>>> 0282e658
 	} else if (element_name == "fileDataSource") {
 		FileDataSource* fileDataSource = new FileDataSource(0, "", true);
 		if (!fileDataSource->load(reader)){
