--- conflicted
+++ resolved
@@ -53,11 +53,14 @@
 
 // clang-format off
 
-<<<<<<< HEAD
-	/* sync with ExpressionParser.cpp */
-	struct cons _constants[] = {
-		/* Physical constants: https://www.gnu.org/software/gsl/doc/html/const.html */
-		/* Physical constants in MKSA system */
+/* 
+ * All constants which are available in the expression parser. The physical constants are in the MKSA system.
+ * When adding a new physical constant, check that it is in MKSA system.
+ *
+ * Most of the physical constants come from GSL: https://www.gnu.org/software/gsl/doc/html/const.html
+ */
+struct cons _constants[] = {
+	{[]() { return i18n("RAND_MAX");}, "RAND_MAX", RAND_MAX, "", ConstantGroups::ProgrammingConstants},
 
 		// MathematicalConstants = addConstantsGroup(i18n("Mathematical constants"));
 		{[]() { return i18n("Base of exponentials");}, "e", M_E, "", ConstantGroups::MathematicalConstants},
@@ -194,152 +197,6 @@
 		{[]() { return i18n("SI unit of energy");}, "Joule", GSL_CONST_MKSA_JOULE, "kg m^2 / s^2", ConstantGroups::ForceAndEnergy},
 		{[]() { return i18n("Energy 1 erg");}, "erg", GSL_CONST_MKSA_ERG, "kg m^2 / s^2", ConstantGroups::ForceAndEnergy},
 	};
-=======
-/* 
- * All constants which are available in the expression parser. The physical constants are in the MKSA system.
- * When adding a new physical constant, check that it is in MKSA system.
- *
- * Most of the physical constants come from GSL: https://www.gnu.org/software/gsl/doc/html/const.html
- */
-struct cons _constants[] = {
-	{[]() { return i18n("RAND_MAX");}, "RAND_MAX", RAND_MAX, "", ConstantGroups::ProgrammingConstants},
-
-	// MathematicalConstants = addConstantsGroup(i18n("Mathematical constants"));
-	{[]() { return i18n("Base of exponentials");}, "e", M_E, "", ConstantGroups::MathematicalConstants},
-	{[]() { return i18n("Pi");}, "pi", M_PI, "", ConstantGroups::MathematicalConstants},
-	{[]() { return i18n("Euler's constant");}, "euler", M_EULER, "", ConstantGroups::MathematicalConstants},
-	{[]() { return i18n("Not a number");}, "nan", std::nan("0"), "", ConstantGroups::MathematicalConstants},
-
-	// FundamentalConstants = addConstantsGroup(i18n("Fundamental constants"));
-	{[]() { return i18n("Speed of light");}, "cL", GSL_CONST_MKSA_SPEED_OF_LIGHT, "m / s", ConstantGroups::FundamentalConstants},
-	{[]() { return i18n("Vacuum permeability");}, "mu0", GSL_CONST_MKSA_VACUUM_PERMEABILITY, "kg m / A^2 s^2", ConstantGroups::FundamentalConstants},
-	{[]() { return i18n("Vacuum permittivity");}, "e0", GSL_CONST_MKSA_VACUUM_PERMITTIVITY, "A^2 s^4 / kg m^3", ConstantGroups::FundamentalConstants},
-	{[]() { return i18n("Planck constant");}, "hPlanck", GSL_CONST_MKSA_PLANCKS_CONSTANT_H, "kg m^2 / s", ConstantGroups::FundamentalConstants},
-	{[]() { return i18n("Reduced Planck constant");}, "hbar", GSL_CONST_MKSA_PLANCKS_CONSTANT_HBAR, "kg m^2 / s", ConstantGroups::FundamentalConstants},
-	{[]() { return i18n("Avogadro constant");}, "NA", GSL_CONST_NUM_AVOGADRO, "1 / mol", ConstantGroups::FundamentalConstants},
-	{[]() { return i18n("Faraday");}, "Faraday", GSL_CONST_MKSA_FARADAY, "A s / mol", ConstantGroups::FundamentalConstants},
-	{[]() { return i18n("Boltzmann constant");}, "kB", GSL_CONST_MKSA_BOLTZMANN, "kg m^2 / K s^2", ConstantGroups::FundamentalConstants},
-	{[]() { return i18n("Molar gas");}, "r0", GSL_CONST_MKSA_MOLAR_GAS, "kg m^2 / K mol s^2", ConstantGroups::FundamentalConstants},
-	{[]() { return i18n("Standard gas volume");}, "v0", GSL_CONST_MKSA_STANDARD_GAS_VOLUME, "m^3 / mol", ConstantGroups::FundamentalConstants},
-	{[]() { return i18n("Stefan-Boltzmann constant");}, "sigma", GSL_CONST_MKSA_STEFAN_BOLTZMANN_CONSTANT, "kg / K^4 s^3", ConstantGroups::FundamentalConstants},
-	{[]() { return i18n("Gauss");}, "Gauss", GSL_CONST_MKSA_GAUSS, "kg / A s^2", ConstantGroups::FundamentalConstants},
-
-	// AstronomyAndAstrophysics = addConstantsGroup(i18n("Astronomy and Astrophysics"));
-	{[]() { return i18n("Astronomical unit");}, "au", GSL_CONST_MKSA_ASTRONOMICAL_UNIT, "m", ConstantGroups::AstronomyAndAstrophysics},
-	{[]() { return i18n("Gravitational constant");}, "G", GSL_CONST_MKSA_GRAVITATIONAL_CONSTANT, "m^3 / kg s^2", ConstantGroups::AstronomyAndAstrophysics},
-	{[]() { return i18n("Light year");}, "ly", GSL_CONST_MKSA_LIGHT_YEAR, "m", ConstantGroups::AstronomyAndAstrophysics},
-	{[]() { return i18n("Parsec");}, "pc", GSL_CONST_MKSA_PARSEC, "m", ConstantGroups::AstronomyAndAstrophysics},
-	{[]() { return i18n("Gravitational acceleration");}, "gg", GSL_CONST_MKSA_GRAV_ACCEL, "m / s^2", ConstantGroups::AstronomyAndAstrophysics},
-	{[]() { return i18n("Solar mass");}, "ms", GSL_CONST_MKSA_SOLAR_MASS, "kg", ConstantGroups::AstronomyAndAstrophysics},
-
-	// AtomicAndNuclearPhysics = addConstantsGroup(i18n("Atomic and Nuclear Physics"));
-	{[]() { return i18n("Charge of the electron");}, "ee", GSL_CONST_MKSA_ELECTRON_CHARGE, "A s", ConstantGroups::AtomicAndNuclearPhysics},
-	{[]() { return i18n("Energy of 1 electron volt");}, "ev", GSL_CONST_MKSA_ELECTRON_VOLT, "kg m^2 / s^2", ConstantGroups::AtomicAndNuclearPhysics},
-	{[]() { return i18n("Unified atomic mass");}, "amu", GSL_CONST_MKSA_UNIFIED_ATOMIC_MASS, "kg", ConstantGroups::AtomicAndNuclearPhysics},
-	{[]() { return i18n("Mass of the electron");}, "me", GSL_CONST_MKSA_MASS_ELECTRON, "kg", ConstantGroups::AtomicAndNuclearPhysics},
-	{[]() { return i18n("Mass of the muon");}, "mmu", GSL_CONST_MKSA_MASS_MUON, "kg", ConstantGroups::AtomicAndNuclearPhysics},
-	{[]() { return i18n("Mass of the proton");}, "mp", GSL_CONST_MKSA_MASS_PROTON, "kg", ConstantGroups::AtomicAndNuclearPhysics},
-	{[]() { return i18n("Mass of the neutron");}, "mn", GSL_CONST_MKSA_MASS_NEUTRON, "kg", ConstantGroups::AtomicAndNuclearPhysics},
-	{[]() { return i18n("Electromagnetic fine structure constant");}, "alpha", GSL_CONST_NUM_FINE_STRUCTURE, "", ConstantGroups::AtomicAndNuclearPhysics},
-	{[]() { return i18n("Rydberg constant");}, "Ry", GSL_CONST_MKSA_RYDBERG, "kg m^2 / s^2", ConstantGroups::AtomicAndNuclearPhysics},
-	{[]() { return i18n("Bohr radius");}, "aB", GSL_CONST_MKSA_BOHR_RADIUS, "m", ConstantGroups::AtomicAndNuclearPhysics},
-	{[]() { return i18n("Length of 1 angstrom");}, "ao", GSL_CONST_MKSA_ANGSTROM, "m", ConstantGroups::AtomicAndNuclearPhysics},
-	{[]() { return i18n("Area of 1 barn");}, "barn", GSL_CONST_MKSA_BARN, "m^2", ConstantGroups::AtomicAndNuclearPhysics},
-	{[]() { return i18n("Bohr Magneton");}, "muB", GSL_CONST_MKSA_BOHR_MAGNETON, "A m^2", ConstantGroups::AtomicAndNuclearPhysics},
-	{[]() { return i18n("Nuclear Magneton");}, "mun", GSL_CONST_MKSA_NUCLEAR_MAGNETON, "A m^2", ConstantGroups::AtomicAndNuclearPhysics},
-	{[]() { return i18n("Magnetic moment of the electron [absolute value]");}, "mue", GSL_CONST_MKSA_ELECTRON_MAGNETIC_MOMENT, "A m^2", ConstantGroups::AtomicAndNuclearPhysics},
-	{[]() { return i18n("Magnetic moment of the proton");}, "mup", GSL_CONST_MKSA_PROTON_MAGNETIC_MOMENT, "A m^2", ConstantGroups::AtomicAndNuclearPhysics},
-	{[]() { return i18n("Thomson cross section");}, "sigmaT", GSL_CONST_MKSA_THOMSON_CROSS_SECTION, "m^2", ConstantGroups::AtomicAndNuclearPhysics},
-	{[]() { return i18n("Electric dipole moment of 1 Debye");}, "pD", GSL_CONST_MKSA_DEBYE, "A s^2 / m^2", ConstantGroups::AtomicAndNuclearPhysics},
-
-	// MeasurementOfTime = addConstantsGroup(i18n("Measurement of Time"));
-	{[]() { return i18n("Number of seconds in 1 minute");}, "minute", GSL_CONST_MKSA_MINUTE, "s", ConstantGroups::MeasurementOfTime},
-	{[]() { return i18n("Number of seconds in 1 hour");}, "hour", GSL_CONST_MKSA_HOUR, "s", ConstantGroups::MeasurementOfTime},
-	{[]() { return i18n("Number of seconds in 1 day");}, "day", GSL_CONST_MKSA_DAY, "s", ConstantGroups::MeasurementOfTime},
-	{[]() { return i18n("Number of seconds in 1 week");}, "week", GSL_CONST_MKSA_WEEK, "s", ConstantGroups::MeasurementOfTime},
-
-	// ImperialUnits = addConstantsGroup(i18n("Imperial Units"));
-	{[]() { return i18n("Length of 1 inch");}, "in", GSL_CONST_MKSA_INCH, "m", ConstantGroups::ImperialUnits},
-	{[]() { return i18n("Length of 1 foot");}, "ft", GSL_CONST_MKSA_FOOT, "m", ConstantGroups::ImperialUnits},
-	{[]() { return i18n("Length of 1 yard");}, "yard", GSL_CONST_MKSA_YARD, "m", ConstantGroups::ImperialUnits},
-	{[]() { return i18n("Length of 1 mile");}, "mile", GSL_CONST_MKSA_MILE, "m", ConstantGroups::ImperialUnits},
-	{[]() { return i18n("Length of 1/1000th of an inch");}, "mil", GSL_CONST_MKSA_MIL, "m", ConstantGroups::ImperialUnits},
-
-	// SpeedAndNauticalUnits = addConstantsGroup(i18n("Speed and Nautical Units"));
-	{[]() { return i18n("Speed of 1 kilometer per hour");}, "v_km_per_h", GSL_CONST_MKSA_KILOMETERS_PER_HOUR, "m / s", ConstantGroups::SpeedAndNauticalUnits},
-	{[]() { return i18n("Speed of 1 mile per hour");}, "v_mile_per_h", GSL_CONST_MKSA_MILES_PER_HOUR, "m / s", ConstantGroups::SpeedAndNauticalUnits},
-	{[]() { return i18n("Length of 1 nautical mile");}, "nmile", GSL_CONST_MKSA_NAUTICAL_MILE, "m", ConstantGroups::SpeedAndNauticalUnits},
-	{[]() { return i18n("Length of 1 fathom");}, "fathom", GSL_CONST_MKSA_FATHOM, "m", ConstantGroups::SpeedAndNauticalUnits},
-	{[]() { return i18n("Speed of 1 knot");}, "knot", GSL_CONST_MKSA_KNOT, "m / s", ConstantGroups::SpeedAndNauticalUnits},
-
-	// PrintersUnits = addConstantsGroup(i18n("Printers Units"));
-	{[]() { return i18n("length of 1 printer's point [1/72 inch]");}, "pt", GSL_CONST_MKSA_POINT, "m", ConstantGroups::PrintersUnits},
-	{[]() { return i18n("length of 1 TeX point [1/72.27 inch]");}, "texpt", GSL_CONST_MKSA_TEXPOINT, "m", ConstantGroups::PrintersUnits},
-
-	// VolumeAreaAndLength = addConstantsGroup(i18n("Volume, Area and Length"));
-	{[]() { return i18n("Length of 1 micron");}, "micron", GSL_CONST_MKSA_MICRON, "m", ConstantGroups::VolumeAreaAndLength},
-	{[]() { return i18n("Area of 1 hectare");}, "hectare", GSL_CONST_MKSA_HECTARE, "m^2", ConstantGroups::VolumeAreaAndLength},
-	{[]() { return i18n("Area of 1 acre");}, "acre", GSL_CONST_MKSA_ACRE, "m^2", ConstantGroups::VolumeAreaAndLength},
-	{[]() { return i18n("Volume of 1 liter");}, "liter", GSL_CONST_MKSA_LITER, "m^3", ConstantGroups::VolumeAreaAndLength},
-	{[]() { return i18n("Volume of 1 US gallon");}, "us_gallon", GSL_CONST_MKSA_US_GALLON, "m^3", ConstantGroups::VolumeAreaAndLength},
-	{[]() { return i18n("Volume of 1 Canadian gallon");}, "can_gallon", GSL_CONST_MKSA_CANADIAN_GALLON, "m^3", ConstantGroups::VolumeAreaAndLength},
-	{[]() { return i18n("Volume of 1 UK gallon");}, "uk_gallon", GSL_CONST_MKSA_UK_GALLON, "m^3", ConstantGroups::VolumeAreaAndLength},
-	{[]() { return i18n("Volume of 1 quart");}, "quart", GSL_CONST_MKSA_QUART, "m^3", ConstantGroups::VolumeAreaAndLength},
-	{[]() { return i18n("Volume of 1 pint");}, "pint", GSL_CONST_MKSA_PINT, "m^3", ConstantGroups::VolumeAreaAndLength},
-
-	// MassAndWeight = addConstantsGroup(i18n("Mass and Weight"));
-	{[]() { return i18n("Mass of 1 pound");}, "pound", GSL_CONST_MKSA_POUND_MASS, "kg", ConstantGroups::MassAndWeight},
-	{[]() { return i18n("Mass of 1 ounce");}, "ounce", GSL_CONST_MKSA_OUNCE_MASS, "kg", ConstantGroups::MassAndWeight},
-	{[]() { return i18n("Mass of 1 ton");}, "ton", GSL_CONST_MKSA_TON, "kg", ConstantGroups::MassAndWeight},
-	{[]() { return i18n("Mass of 1 metric ton [1000 kg]");}, "mton", GSL_CONST_MKSA_METRIC_TON, "kg", ConstantGroups::MassAndWeight},
-	{[]() { return i18n("Mass of 1 UK ton");}, "uk_ton", GSL_CONST_MKSA_UK_TON, "kg", ConstantGroups::MassAndWeight},
-	{[]() { return i18n("Mass of 1 troy ounce");}, "troy_ounce", GSL_CONST_MKSA_TROY_OUNCE, "kg", ConstantGroups::MassAndWeight},
-	{[]() { return i18n("Mass of 1 carat");}, "carat", GSL_CONST_MKSA_CARAT, "kg", ConstantGroups::MassAndWeight},
-	{[]() { return i18n("Force of 1 gram weight");}, "gram_force", GSL_CONST_MKSA_GRAM_FORCE, "kg m / s^2", ConstantGroups::MassAndWeight},
-	{[]() { return i18n("Force of 1 pound weight");}, "pound_force", GSL_CONST_MKSA_POUND_FORCE, "kg m / s^2", ConstantGroups::MassAndWeight},
-	{[]() { return i18n("Force of 1 kilopound weight");}, "kilepound_force", GSL_CONST_MKSA_KILOPOUND_FORCE, "kg m / s^2", ConstantGroups::MassAndWeight},
-	{[]() { return i18n("Force of 1 poundal");}, "poundal", GSL_CONST_MKSA_POUNDAL, "kg m / s^2", ConstantGroups::MassAndWeight},
-
-	// ThermalEnergyAndPower = addConstantsGroup(i18n("Thermal Energy and Power"));
-	{[]() { return i18n("Energy of 1 calorie");}, "cal", GSL_CONST_MKSA_CALORIE, "kg m^2 / s^2", ConstantGroups::ThermalEnergyAndPower},
-	{[]() { return i18n("Energy of 1 British Thermal Unit");}, "btu", GSL_CONST_MKSA_BTU, "kg m^2 / s^2", ConstantGroups::ThermalEnergyAndPower},
-	{[]() { return i18n("Energy of 1 Therm");}, "therm", GSL_CONST_MKSA_THERM, "kg m^2 / s^2", ConstantGroups::ThermalEnergyAndPower},
-	{[]() { return i18n("Power of 1 horsepower");}, "hp", GSL_CONST_MKSA_HORSEPOWER, "kg m^2 / s^3", ConstantGroups::ThermalEnergyAndPower},
-
-	// Pressure = addConstantsGroup(i18n("Pressure"));
-	{[]() { return i18n("Pressure of 1 bar");}, "bar", GSL_CONST_MKSA_BAR, "kg / m s^2", ConstantGroups::Pressure},
-	{[]() { return i18n("Pressure of 1 standard atmosphere");}, "atm", GSL_CONST_MKSA_STD_ATMOSPHERE, "kg / m s^2", ConstantGroups::Pressure},
-	{[]() { return i18n("Pressure of 1 torr");}, "torr", GSL_CONST_MKSA_TORR, "kg / m s^2", ConstantGroups::Pressure},
-	{[]() { return i18n("Pressure of 1 meter of mercury");}, "mhg", GSL_CONST_MKSA_METER_OF_MERCURY, "kg / m s^2", ConstantGroups::Pressure},
-	{[]() { return i18n("Pressure of 1 inch of mercury");}, "inhg", GSL_CONST_MKSA_INCH_OF_MERCURY, "kg / m s^2", ConstantGroups::Pressure},
-	{[]() { return i18n("Pressure of 1 inch of water");}, "inh2o", GSL_CONST_MKSA_INCH_OF_WATER, "kg / m s^2", ConstantGroups::Pressure},
-	{[]() { return i18n("Pressure of 1 pound per square inch");}, "psi", GSL_CONST_MKSA_PSI, "kg / m s^2", ConstantGroups::Pressure},
-
-	// Viscosity = addConstantsGroup(i18n("Viscosity"));
-	{[]() { return i18n("Dynamic viscosity of 1 poise");}, "poise", GSL_CONST_MKSA_POISE, "kg / m s", ConstantGroups::Viscosity},
-	{[]() { return i18n("Kinematic viscosity of 1 stokes");}, "stokes", GSL_CONST_MKSA_STOKES, "m^2 / s", ConstantGroups::Viscosity},
-
-	// LightAndIllumination = addConstantsGroup(i18n("Light and Illumination"));
-	{[]() { return i18n("Luminance of 1 stilb");}, "stilb", GSL_CONST_MKSA_STILB, "cd / m^2", ConstantGroups::LightAndIllumination},
-	{[]() { return i18n("Luminous flux of 1 lumen");}, "lumen", GSL_CONST_MKSA_LUMEN, "cd sr", ConstantGroups::LightAndIllumination},
-	{[]() { return i18n("Illuminance of 1 lux");}, "lux", GSL_CONST_MKSA_LUX, "cd sr / m^2", ConstantGroups::LightAndIllumination},
-	{[]() { return i18n("Illuminance of 1 phot");}, "phot", GSL_CONST_MKSA_PHOT, "cd sr / m^2", ConstantGroups::LightAndIllumination},
-	{[]() { return i18n("Illuminance of 1 footcandle");}, "ftcandle", GSL_CONST_MKSA_FOOTCANDLE, "cd sr / m^2", ConstantGroups::LightAndIllumination},
-	{[]() { return i18n("Luminance of 1 lambert");}, "lambert", GSL_CONST_MKSA_LAMBERT, "cd sr / m^2", ConstantGroups::LightAndIllumination},
-	{[]() { return i18n("Luminance of 1 footlambert");}, "ftlambert", GSL_CONST_MKSA_FOOTLAMBERT, "cd sr / m^2", ConstantGroups::LightAndIllumination},
-
-	// Radioactivity = addConstantsGroup(i18n("Radioactivity"));
-	{[]() { return i18n("Activity of 1 curie");}, "Curie", GSL_CONST_MKSA_CURIE, "1 / s", ConstantGroups::Radioactivity},
-	{[]() { return i18n("Exposure of 1 roentgen");}, "Roentgen", GSL_CONST_MKSA_ROENTGEN, "A s / kg", ConstantGroups::Radioactivity},
-	{[]() { return i18n("Absorbed dose of 1 rad");}, "rad", GSL_CONST_MKSA_RAD, "m^2 / s^2", ConstantGroups::Radioactivity},
-
-	// ForceAndEnergy = addConstantsGroup(i18n("Force and Energy"));
-	{[]() { return i18n("SI unit of force");}, "Newton", GSL_CONST_MKSA_NEWTON, "kg m / s^2", ConstantGroups::ForceAndEnergy},
-	{[]() { return i18n("Force of 1 Dyne");}, "dyne", GSL_CONST_MKSA_DYNE, "kg m / s^2", ConstantGroups::ForceAndEnergy},
-	{[]() { return i18n("SI unit of energy");}, "Joule", GSL_CONST_MKSA_JOULE, "kg m^2 / s^2", ConstantGroups::ForceAndEnergy},
-	{[]() { return i18n("Energy 1 erg");}, "erg", GSL_CONST_MKSA_ERG, "kg m^2 / s^2", ConstantGroups::ForceAndEnergy},
-};
->>>>>>> 1cc4b934
 
 // clang-format on
 
