/*
    File                 : parser.ypp
    Project              : LabPlot
    Description          : Parser for mathematical expressions
    --------------------------------------------------------------------
    SPDX-FileCopyrightText: 2014 Alexander Semke <alexander.semke@web.de>
    SPDX-FileCopyrightText: 2014-2020 Stefan Gerlach <stefan.gerlach@uni.kn>
    SPDX-License-Identifier: GPL-2.0-or-later
*/

%{
#include <cstring>
#include <cctype>
#include <cstdlib>
#include <clocale>
#include <cmath>
#include <vector>
#include <memory>
#include <sstream>
#include <iostream>
#include <charconv>
#ifdef HAVE_XLOCALE
#include <xlocale.h>
#endif
#include "Parser.h"
#include "ParserDeclarations.h"
#include "parser_private.h"
#include "constants.h"
#include "functions.h"
#if defined(_WIN32)
#define locale_t _locale_t
#define strtod_l _strtod_l
#define freelocale _free_locale
#endif

#include <gsl/gsl_sf_gamma.h>
#define YYERROR_VERBOSE 1
%}

%union {
double dval;	/* For returning numbers */
Parsing::BaseSymbol* tptr;   /* For returning symbol-table pointers */
}

%{

namespace Parsing {
	struct param;
        int yylex(YYSTYPE* yyval, param *p);
} // Parser

namespace {
        static int wrongArgumentNumberMessage(Parsing::param* p, const std::string_view& function_name, int provided, int expected) {
                std::stringstream ss;
                ss << "Internal parsing Error: Wrong argument count for '" << function_name << "'. Provided: " << provided << ", Expected: " << expected;
                p->errorCount++;
                p->parser->setLastErrorMessage(ss.str());
                return 1;
	}

        static int wrongArgumentInternalErrorMessage(Parsing::param* p, const std::string_view& function_name, int expected) {
                std::stringstream ss;
                ss << "Internal parsing Error: Wrong argument count for '" << function_name << "'. Expected: " << expected << ", but function does not have this number of arguments";
                p->errorCount++;
                p->parser->setLastErrorMessage(ss.str());
                return 1;
        }

        static int notImplementedError(Parsing::param* p, const std::string_view& function_name) {
                std::stringstream ss;
                ss << "Parsing Error: '" << function_name << "' not implemented.";
                p->errorCount++;
                p->parser->setLastErrorMessage(ss.str());
                return 2;
	}

        static int yyerrorFunction(Parsing::param* p, const std::string_view& function_name, const char* msg) {
                std::stringstream ss;
                ss << "Parsing Error: In function '" << function_name << "': " << msg;
                p->errorCount++;
                p->parser->setLastErrorMessage(ss.str());
                return 1;
	}

<<<<<<< HEAD
/*	static void yyerror(const char* msg) {
=======
        int yyerror(Parsing::param* p, const char* msg) {
>>>>>>> 25d017c3
                std::stringstream ss;
                ss << "Parsing Error: " << msg;
                p->errorCount++;
                p->parser->setLastErrorMessage(ss.str());
                return 0; // must be zero, because it indicates EOF
	}
<<<<<<< HEAD
*/
=======

    template<typename FunctionType, typename Symbol, typename OutType, typename ...Args>
    int evaluateFunctionPayload(Parsing::param* p, int numArguments, Symbol* s, OutType& out, Args... args) {
        const auto& special_function = std::get<Parsing::special_function_def>(s->value);
        if (!special_function.payload.expired() && !special_function.payload.lock()->constant)
                p->variablesCounter++;
        const int argc = special_function.funsptr->argc;
        if (argc != numArguments) {
                return wrongArgumentNumberMessage(p, s->name, argc, numArguments);
        }
        try {
                const auto function = std::get<FunctionType>(special_function.funsptr->fnct);
                if (!p->parser->skipSpecialFunctionEvaluation()) {
                        if (function == nullptr) {
                                return notImplementedError(p, s->name);
                        }
                        out = function(args..., special_function.payload);
                } else
                        out = std::nan("0");
        } catch (const std::bad_variant_access& ex) {
                return wrongArgumentInternalErrorMessage(p, s->name, numArguments);
        }
        return 0;
    }

    template<typename FunctionType, typename Symbol, typename OutType, typename ...Args>
    int evaluateFunction(Parsing::param* p, int numArguments, Symbol* s, OutType& out, Args... args) {
        const auto* function = std::get<Parsing::funs*>(s->value);
        const int argc = function->argc;
        if (argc != numArguments) {
                return wrongArgumentNumberMessage(p, s->name, argc, numArguments);
        } else {
                try {
                        const auto fnct_ptr = std::get<FunctionType>(function->fnct);
                        out = fnct_ptr(args...);
                } catch (const std::bad_variant_access& ex) {
                        return wrongArgumentInternalErrorMessage(p, s->name, numArguments);
                }
        }
        return 0;
    }
>>>>>>> 25d017c3
} // anonymous namespace

%}

%define api.pure full

%lex-param {Parsing::param *p}
%parse-param {Parsing::param *p}

%token <dval>  NUM 	/* Simple double precision number */
%token <tptr> VAR FNCT SPECFNCT /* VARiable and FuNCTion and Special functions*/
/* https://www.gnu.org/software/bison/manual/html_node/Token-Decl.html */
%token <operator> OR "||"
%token <operator> AND "&&"
%token <operator> LE "<="
%token <operator> GE ">="
/* required for bison < 3.7 (https://cygwin.com/pipermail/cygwin/2021-August/249165.html)*/
%token T_EOF 0 "end of file"
%type  <dval>  expr

%right '='
%left '-' '+' OR LE GE '<' '>'
%left '*' '/' '%' AND
%left NEG     /* Negation--unary minus */
%right '^' '!'

%%
input:   /* empty */
	| input line
;

line:	T_EOF
        | expr T_EOF   { p->result = $1; }
        | error T_EOF { yyerrok; }
;

expr:      NUM       { $$ = $1;                            }
| VAR                { $$ = std::get<double>($1->value); p->variablesCounter++;}
| VAR '=' expr       { $$ = std::get<double>($1->value) = $3; p->variablesCounter++;       }
| SPECFNCT '(' ')'       {
                                const auto res = evaluateFunctionPayload<Parsing::func_tPayload>(p, 0, $1, $$);
                                if (res != 0)
                                    return res;
                        }
/* Tested in void ColumnTest::testFormularsample(), void ColumnTest::testFormulasSize() */
| SPECFNCT '(' VAR ')'  {
                                const auto res = evaluateFunctionPayload<Parsing::func_tVariablePayload>(p, 1, $1, $$, $3->name);
                                if (res != 0)
                                    return res;
                        }
/* Tested in void ColumnTest::testFormulaCurrentColumnCell() */
| SPECFNCT '(' expr ')'  {
                                const auto res = evaluateFunctionPayload<Parsing::func_tValuePayload>(p, 1, $1, $$, $3);
                                if (res != 0)
                                    return res;
                        }
/* Tested in void ColumnTest::testFormulaCurrentColumnCellDefaultValue() */
| SPECFNCT '(' expr ';' expr ')'  {
                                            const auto res = evaluateFunctionPayload<Parsing::func_t2ValuePayload>(p, 2, $1, $$, $3, $5);
                                            if (res != 0)
                                                return res;
                                    }
/* Tested in void ColumnTest::testFormulaCellMulti() */
| SPECFNCT '(' expr ';' VAR ')'  {
                                    const auto res = evaluateFunctionPayload<Parsing::func_tValueVariablePayload>(p, 2, $1, $$, $3, $5->name);
                                    if (res != 0)
                                        return res;
                                }
/* Tested in void ColumnTest::testFormulaCellDefault() */
| SPECFNCT '(' expr ';' expr ';' VAR ')'  {
                                                const auto res = evaluateFunctionPayload<Parsing::func_t2ValueVariablePayload>(p, 3, $1, $$, $3, $5, $7->name);
                                                if (res != 0)
                                                    return res;
                                          }
| SPECFNCT '(' expr ';' expr ';' expr ';' VAR ')'  {
                                                        const auto res = evaluateFunctionPayload<Parsing::func_t3ValueVariablePayload>(p, 4, $1, $$, $3, $5, $7, $9->name);
                                                        if (res != 0)
                                                            return res;
                                                    }
| SPECFNCT '(' expr ';' expr ';' expr ')'  { yyerrorFunction(p, $1->name, "Last argument must be a variable not an expression");}
| SPECFNCT '(' expr ';' expr ';' expr ';' expr ')'  { yyerrorFunction(p, $1->name, "Last argument must be a variable not an expression");}
/* Tested in void ParserTest::testFunction0Arguments() */
| FNCT '(' ')'      {
                        const auto res = evaluateFunction<Parsing::func_t>(p, 0, $1, $$);
                        if (res != 0)
                            return res;
                    }
/* Tested in void ParserTest::testFunction1Argument() */
| FNCT '(' expr ')'  {
                        const auto res = evaluateFunction<Parsing::func_t1>(p, 1, $1, $$, $3);
                        if (res != 0)
                            return res;
                    }
/* Tested in void ParserTest::testFunction2Arguments() */
| FNCT '(' expr ',' expr ')'  {
                                const auto res = evaluateFunction<Parsing::func_t2>(p, 2, $1, $$, $3, $5);
                                if (res != 0)
                                    return res;
                            }
/* TTested in void ParserTest::testFunction3Arguments() */
| FNCT '(' expr ',' expr ',' expr ')'  {
                                            const auto res = evaluateFunction<Parsing::func_t3>(p, 3, $1, $$, $3, $5, $7);
                                            if (res != 0)
                                                return res;
                                        }
| FNCT '(' expr ',' expr ',' expr ',' expr ')'  {
                                                const auto res = evaluateFunction<Parsing::func_t4>(p, 4, $1, $$, $3, $5, $7, $9);
                                                if (res != 0)
                                                    return res;
                                                }
/* Tested in void ParserTest::testFunction2Arguments() */
| FNCT '(' expr ';' expr ')'  {
                                    const auto res = evaluateFunction<Parsing::func_t2>(p, 2, $1, $$, $3, $5);
                                    if (res != 0)
                                        return res;
                                }
/* Tested in void ParserTest::testFunction3Arguments() */
| FNCT '(' expr ';' expr ';' expr ')'  {
                                            const auto res = evaluateFunction<Parsing::func_t3>(p, 3, $1, $$, $3, $5, $7);
                                            if (res != 0)
                                                return res;
                                        }
| FNCT '(' expr ';' expr ';' expr ';' expr ')'  {
                                                    const auto res = evaluateFunction<Parsing::func_t4>(p, 4, $1, $$, $3, $5, $7, $9);
                                                    if (res != 0)
                                                        return res;
                                                }
| FNCT '(' expr ';' expr ';' expr ';' expr ';' expr ')'  {
                                                            const auto res = evaluateFunction<Parsing::func_t5>(p, 5, $1, $$, $3, $5, $7, $9, $11);
                                                            if (res != 0)
                                                                return res;
                                                        }
| expr '+' expr      { $$ = $1 + $3;                          }
| expr '-' expr      { $$ = $1 - $3;                          }
| expr OR expr       { $$ = Parsing::orFunction($1, $3);       }
| expr '*' expr      { $$ = $1 * $3;                          }
| expr '/' expr      { $$ = $1 / $3;                          }
| expr '%' expr      { $$ = (int)($1) % (int)($3);            }
| expr AND expr      { $$ = Parsing::andFunction($1, $3);      }
| '!' expr           { $$ = Parsing::notFunction($2);          }
| expr GE expr       { $$ = Parsing::greaterEqualThan($1, $3); }
| expr LE expr       { $$ = Parsing::lessEqualThan($1, $3);    }
| expr '>' expr      { $$ = Parsing::greaterThan($1, $3);      }
| expr '<' expr      { $$ = Parsing::lessThan($1, $3);         }
| '-' expr  %prec NEG{ $$ = -$2;                              }
| expr '^' expr      { $$ = std::pow($1, $3);                 }
| expr '*' '*' expr  { $$ = std::pow($1, $4);                 }
| '(' expr ')'       { $$ = $2;                               }
| '|' expr '|'       { $$ = std::abs($2);                     }
| expr '!'           { $$ = gsl_sf_fact((unsigned int)$1);    }
;

%%

namespace Parsing {
	/* Static symbols like the functions ans variables in functions.cpp and constants.cpp */
	std::vector<StaticSymbol*> static_symbols;
	/* Special functions and others */
        std::vector<Symbol*> variable_symbols;

        void init_static_symbols();

        /* add new symbol with value or just set value if symbol is a variable */
        BaseSymbol* Parser::assign_symbol(const char* symbol_name, double value) {
                DEBUG_PARSER("PARSER: assign_symbol() : symbol_name = '" << symbol_name << "', value = " << value);

                BaseSymbol* ptr = nullptr;
                if (mUsedSymbolsStateMachine == UsedSymbols::No || mUsedSymbolsStateMachine == UsedSymbols::Initialize) {
                        /* be sure that the symbol table has been initialized */
                        if (variable_symbols.empty() || static_symbols.empty()) {
                                init_table();
                        }

                        ptr = get_variable_symbol(symbol_name);
                        if (!ptr) {
                                DEBUG_PARSER("PARSER: calling putsymbol(): symbol_name = '" << symbol_name << "'");
                                ptr = put_symbol(symbol_name, VAR);
                        } else {
                                DEBUG_PARSER("PARSER: Symbol already assigned\n");
                        }
                } else {
                        ptr = get_used_symbol(symbol_name);
                        if (!ptr) {
                                // The symbol was not used in the initialize phase, so we don't need it now
                                return nullptr;
                        }
                }

                /* do not assign value if symbol already exits as function */
                if (ptr->type == VAR)
                        ptr->value = value;

                return ptr;
        }

        /* save symbol in symbol table (at start of linked list) */
        Symbol* put_symbol(const char *symbol_name, int symbol_type) {
                /*	DEBUG_PARSER("PARSER: put_symbol(): symbol_name = '%s'\n", symbol_name); */

                auto* ptr = new Symbol(symbol_name, strlen(symbol_name), symbol_type);
                assert(ptr);
                switch (symbol_type) {
                case VAR: ptr->value = 0.; break;
                case FNCT: ptr->value = nullptr; break;
                case SPECFNCT: {
                        special_function_def sfp;
                        ptr->value = sfp;
                        break;
                }
                }

                variable_symbols.push_back(ptr);

                /*	DEBUG_PARSER("PARSER: put_symbol() DONE\n"); */
                return ptr;
        }

        /* remove symbol of name symbol_name from symbol table
        removes only variables of value 0
        returns 0 on success */
        int remove_symbol_(const char *symbol_name) {

                           // Only possible on variable symbols
                for (auto it = variable_symbols.begin(); it < variable_symbols.end(); it++) {
                        auto* symbol = *it;
                        if (symbol->name == symbol_name) {
                                if (symbol->type == VAR && std::get<double>(symbol->value) == 0) {
                                        DEBUG_PARSER("PARSER: REMOVING symbol '" << symbol_name << "'");
                                        variable_symbols.erase(it);
                                        delete symbol;
                                        return 0;
                                } else
                                        return 1;
                        }
                }
                return 1;
        }

        /* initialize symbol table with all known functions and constants */
        void init_table(void) {
                DEBUG_PARSER("PARSER: init_table()\n");

                if (static_symbols.empty()) {
                        // Only once neccessary
                        init_static_symbols();
                }

                           // Must be done every time to reinit
                clear_variable_symbols();
                variable_symbols.reserve(_number_specialfunctions);

                /* add special functions */
                for (int i = 0; i < _number_specialfunctions; i++) {
                        special_function_def sfd;
                        sfd.funsptr = &_special_functions[i];
                        variable_symbols.push_back(new Symbol(_special_functions[i].name, strlen(_special_functions[i].name), SPECFNCT, sfd));
                }

                DEBUG_PARSER("PARSER: init_table() DONE");
        }

        void init_static_symbols() {
                clear_static_symbols();
                static_symbols.reserve(_number_functions + _number_constants);
                for (int i = 0; i < _number_functions; i++) {
                        static_symbols.push_back(new StaticSymbol(_functions[i].name, FNCT, &_functions[i]));
                }

                /* add constants */
                for (int i = 0; i < _number_constants; i++) {
                        static_symbols.push_back(new StaticSymbol(_constants[i].name, VAR, _constants[i].value));
                }
        }

        int getcharstr(param *p) {
                DEBUG_PARSER(" getcharstr() pos = " << (int)(p->pos));

                if (p->pos >= p->string.size()) {
                        p->pos++;
                        return T_EOF;
                }
                DEBUG_PARSER("PARSER: 	char is " << p->string[p->pos]);
                return p->string[(p->pos)++];
        }

        void ungetcstr(size_t *pos) {
                DEBUG_PARSER("PARSER: ungetcstr()");
                if (*pos > 0)
                        (*pos)--;
        }

        int yylex(YYSTYPE* yyval, param *p) {
                DEBUG_PARSER("PARSER: YYLEX()");

		/* get char and skip white space */
		int c;
		while ((c = getcharstr(p)) == ' ' || c == '\t');

		/* finish if reached EOF */
                if (c == T_EOF) {
                        DEBUG_PARSER("PARSER: FINISHED\n");
			return 0;
		}
		/* check for non-ASCII chars */
		if (!isascii(c)) {
                        DEBUG_PARSER(" non-ASCII character found. Giving up\n");
                        return yyerror(p, "non-ASCII character found");
                }
		if (c == '\n') {
                        DEBUG_PARSER("PARSER: Reached EOL\n");
			return c;
		}

		if (c == '&') {
			// Check if the next is also an &, because then it is the AND operator
			if (getcharstr(p) == '&') {
				return AND;
			}
			ungetcstr(&(p->pos));
		} else if (c == '|') {
			if (getcharstr(p) == '|') {
				return OR;
			}
			ungetcstr(&(p->pos));
		} else if (c == '>') {
			if (getcharstr(p) == '=') {	// >=
				return GE;
			}
			ungetcstr(&(p->pos));
		} else if (c == '<') {
			if (getcharstr(p) == '=') {	// <=
				return LE;
			}
			ungetcstr(&(p->pos));
		}

                DEBUG_PARSER("PARSER: PROCESSING character '" << (char)c << "'");

		/* process numbers */
		if (isdigit(c)) {
                        DEBUG_PARSER("PARSER: Found NUMBER (starts with digit)\n");
			ungetcstr(&(p->pos));
                        auto s = p->string.substr(p->pos);

			/* convert to double */
                        char *remain;
	#if defined(_WIN32)
			locale_t locale = _create_locale(LC_NUMERIC, p->locale);
			if (locale == NULL) {
                                //DEBUG_PARSER("PARSER ERROR in newlocale(%s): %s. Trying system locale.\n", p->locale, strerror(errno));
				locale = _create_locale(LC_NUMERIC, "");
			}
	#else
			locale_t locale = newlocale(LC_NUMERIC_MASK, p->locale, (locale_t)nullptr);
			if (locale == (locale_t)nullptr) {
                                //pdebug("PARSER ERROR in newlocale(%s): %s. Trying system locale.\n", p->locale, strerror(errno));
				locale = newlocale(LC_NUMERIC_MASK, "", (locale_t)nullptr);
                                DEBUG_PARSER("PARSER:		Reading: '" << s << "' with system locale");
			} else {
                                DEBUG_PARSER("PARSER:		Reading: '" << s << "' with locale " << p->locale);
			}
	#endif
			double result;
			if (locale != nullptr) {
        #if defined(__OpenBSD__) || defined(__HAIKU__)
			  result = strtod(s.data(), &remain);
	#else
			  result = strtod_l(s.data(), &remain, locale);
	#endif
				freelocale(locale);
                        } else { // use C locale
                            result = strtod(s.data(), &remain);
                        }

                        DEBUG_PARSER("PARSER:		Remain: '" << remain << "'");

			/* check conversion */
                        if(s.size() == strlen(remain))
				return 0;

                        DEBUG_PARSER("PARSER:		Result = " << result);
                        yyval->dval = result;

                        p->pos += s.size() - strlen(remain);

			return NUM;
		}

		/* process symbol */
		if (isalpha (c) || c == '.') {
                        DEBUG_PARSER("PARSER: Found SYMBOL (starts with alpha)");
			static char *symbol_name = nullptr;
			static int length = 0;
			int i = 0;

			/* Initially make the buffer long enough for a 10-character symbol name */
			if (length == 0) {
				length = 10;
				symbol_name = (char *) malloc(length + 1);
			}

			do {
                                DEBUG_PARSER("PARSER: Reading symbol .. ");
				/* If buffer is full, make it bigger */
				if (i == length) {
					length *= 2;
					symbol_name = (char *) realloc(symbol_name, length + 1);
				}
				symbol_name[i++] = c;
				c = getcharstr(p);
                                DEBUG_PARSER("PARSER:		got '" << (char)c << "'");
			}
                        while (c != T_EOF && (isalnum(c) || c == '_' || c == '.'));
                        DEBUG_PARSER("PARSER: Reading SYMBOL DONE");

                        if (c != T_EOF)
				ungetcstr(&(p->pos));
			symbol_name[i] = '\0';

			BaseSymbol* s = nullptr;
                        if (p->parser->usedSymbolsState() == UsedSymbols::Only) {
                                s = p->parser->get_used_symbol(symbol_name);
				if (s == nullptr) {
                                        //pdebug("PARSER ERROR: Used Symbol '" << symbol_name << "' UNKNOWN");
                                        return yyerror(p, "Symbol not found in used symbols");
                                }
			} else {
                                s = get_static_symbol(symbol_name);
				if(s == nullptr) {	/* symbol unknown */
                                        s = get_variable_symbol(symbol_name);
					if (s == nullptr) {
                                                // During parsing it should not happen that a symbol is not available
                                                DEBUG_PARSER("PARSER ERROR: Symbol '" << symbol_name << "' UNKNOWN");
                                                return yyerror(p, "Unknown symbol");
                                        }
				}

                                if (p->parser->usedSymbolsState() == UsedSymbols::Initialize) {
                                        if (!p->parser->get_used_symbol(symbol_name)) {
                                                p->parser->addUsedSymbol(s);
                                                DEBUG_PARSER("New symbol: " << s->name);
                                        }
				}
			}
			assert(s);

                        yyval->tptr = s;
			return s->type;
		}

		/* else: single operator */
                DEBUG_PARSER("PARSER: Found single operator '" << (char)c << "'");
		return c;
	}
} // namespace Parsing<|MERGE_RESOLUTION|>--- conflicted
+++ resolved
@@ -82,20 +82,13 @@
                 return 1;
 	}
 
-<<<<<<< HEAD
-/*	static void yyerror(const char* msg) {
-=======
         int yyerror(Parsing::param* p, const char* msg) {
->>>>>>> 25d017c3
                 std::stringstream ss;
                 ss << "Parsing Error: " << msg;
                 p->errorCount++;
                 p->parser->setLastErrorMessage(ss.str());
                 return 0; // must be zero, because it indicates EOF
 	}
-<<<<<<< HEAD
-*/
-=======
 
     template<typename FunctionType, typename Symbol, typename OutType, typename ...Args>
     int evaluateFunctionPayload(Parsing::param* p, int numArguments, Symbol* s, OutType& out, Args... args) {
@@ -137,7 +130,6 @@
         }
         return 0;
     }
->>>>>>> 25d017c3
 } // anonymous namespace
 
 %}
