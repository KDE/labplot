
/***************************************************************************
    File                 : Matrix.cpp
    Project              : Matrix
    Description          : Spreadsheet with a MxN matrix data model
    --------------------------------------------------------------------
    Copyright            : (C) 2015-2016 Alexander Semke (alexander.semke@web.de)
    Copyright            : (C) 2008-2009 Tilman Benkert (thzs@gmx.net)

 ***************************************************************************/

/***************************************************************************
 *                                                                         *
 *  This program is free software; you can redistribute it and/or modify   *
 *  it under the terms of the GNU General Public License as published by   *
 *  the Free Software Foundation; either version 2 of the License, or      *
 *  (at your option) any later version.                                    *
 *                                                                         *
 *  This program is distributed in the hope that it will be useful,        *
 *  but WITHOUT ANY WARRANTY; without even the implied warranty of         *
 *  MERCHANTABILITY or FITNESS FOR A PARTICULAR PURPOSE.  See the          *
 *  GNU General Public License for more details.                           *
 *                                                                         *
 *   You should have received a copy of the GNU General Public License     *
 *   along with this program; if not, write to the Free Software           *
 *   Foundation, Inc., 51 Franklin Street, Fifth Floor,                    *
 *   Boston, MA  02110-1301  USA                                           *
 *                                                                         *
 ***************************************************************************/
#include "Matrix.h"
#include "MatrixPrivate.h"
#include "matrixcommands.h"
#include "backend/matrix/MatrixModel.h"
#include "backend/core/Folder.h"
#include "backend/lib/commandtemplates.h"
#include "backend/lib/XmlStreamReader.h"
#include "commonfrontend/matrix/MatrixView.h"
#include "kdefrontend/spreadsheet/ExportSpreadsheetDialog.h"

#include <QHeaderView>
#include <QLocale>
#include <QPrinter>
#include <QPrintDialog>
#include <QPrintPreviewDialog>

#include <KIcon>
#include <KLocale>
#include <KConfigGroup>

/*!
	This class manages matrix based data (i.e., mathematically
	a MxN matrix with M rows, N columns). This data is typically
	used to for 3D plots.

	The values of the matrix are stored as double precision values. Each columng
	of the matrix is stored in a QVector<double> objects.

	\ingroup backend
*/
Matrix::Matrix(AbstractScriptingEngine* engine, int rows, int cols, const QString& name)
	: AbstractDataSource(engine, name), d(new MatrixPrivate(this)), m_model(0) {

	//set initial number of rows and columns
	appendColumns(cols);
	appendRows(rows);

	init();

}

Matrix::Matrix(AbstractScriptingEngine* engine, const QString& name, bool loading)
	: AbstractDataSource(engine, name), d(new MatrixPrivate(this)), m_model(0) {

	if (!loading)
		init();
}

Matrix::~Matrix() {
	delete d;
}

void Matrix::init() {
	KConfig config;
	KConfigGroup group = config.group("Matrix");

	//matrix dimension
	int rows = group.readEntry("RowCount", 10);
	int cols = group.readEntry("ColumnCount", 10);
	appendRows(rows);
	appendColumns(cols);

	//mapping to logical x- and y-coordinates
	d->xStart = group.readEntry("XStart", 0.0);
	d->xEnd = group.readEntry("XEnd", 1.0);
	d->yStart = group.readEntry("YStart", 0.0);
	d->yEnd = group.readEntry("YEnd", 1.0);

	//format
	d->numericFormat = *group.readEntry("NumericFormat", "f").toLatin1().data();
	d->precision = group.readEntry("Precision", 3);
	d->headerFormat = (Matrix::HeaderFormat)group.readEntry("HeaderFormat", (int)Matrix::HeaderRowsColumns);
}

/*!
  Returns an icon to be used for decorating my views.
  */
QIcon Matrix::icon() const {
	return KIcon("labplot-matrix");
}

/*!
  Returns a new context menu. The caller takes ownership of the menu.
*/
QMenu* Matrix::createContextMenu() {
	QMenu* menu = AbstractPart::createContextMenu();
	emit requestProjectContextMenu(menu);
	return menu;
}

QWidget* Matrix::view() const {
	if (!m_view) {
		MatrixView* view = new MatrixView(const_cast<Matrix*>(this));
		m_model = view->model();
		m_view = view;
	}
	return m_view;
}

bool Matrix::exportView() const {
	ExportSpreadsheetDialog* dlg = new ExportSpreadsheetDialog(m_view);
	dlg->setFileName(name());
	dlg->setMatrixMode(true);
<<<<<<< HEAD
    //TODO FITS filter to decide if it can be exported to both
    dlg->setExportTo(QStringList() << i18n("FITS image") << i18n("FITS table"));
=======
    if (reinterpret_cast<const MatrixView*>(m_view)->selectedColumnCount() == 0) {
        dlg->setExportSelection(false);
    }
>>>>>>> 46024855
    bool ret;
    if ((ret = dlg->exec()==QDialog::Accepted)) {
        const QString path = dlg->path();
        const MatrixView* view = reinterpret_cast<const MatrixView*>(m_view);
        WAIT_CURSOR;

        if (dlg->format() == ExportSpreadsheetDialog::LaTeX){
            const bool verticalHeader = dlg->matrixVerticalHeader();
            const bool horizontalHeader = dlg->matrixHorizontalHeader();
            const bool latexHeader = dlg->exportHeader();
            const bool gridLines = dlg->gridLines();
            const bool entire = dlg->entireSpreadheet();
            const bool captions = dlg->captions();
            view->exportToLaTeX(path, verticalHeader, horizontalHeader,
                                latexHeader, gridLines, entire, captions);
        } else if (dlg->format() == ExportSpreadsheetDialog::FITS) {
            const int exportTo = dlg->exportToFits();
            view->exportToFits(path, exportTo );
        } else {
            const QString separator = dlg->separator();
            view->exportToFile(path, separator);
        }
        RESET_CURSOR;
    }
	delete dlg;
    return ret;
}

bool Matrix::printView() {
	QPrinter printer;
	QPrintDialog* dlg = new QPrintDialog(&printer, m_view);
    bool ret;
	dlg->setWindowTitle(i18n("Print Matrix"));
    if ((ret = dlg->exec() == QDialog::Accepted)) {
		const MatrixView* view = reinterpret_cast<const MatrixView*>(m_view);
		view->print(&printer);
	}
	delete dlg;
    return ret;
}

bool Matrix::printPreview() const {
	const MatrixView* view = reinterpret_cast<const MatrixView*>(m_view);
	QPrintPreviewDialog* dlg = new QPrintPreviewDialog(m_view);
	connect(dlg, SIGNAL(paintRequested(QPrinter*)), view, SLOT(print(QPrinter*)));
    return dlg->exec();
}

//##############################################################################
//##########################  getter methods  ##################################
//##############################################################################
BASIC_D_READER_IMPL(Matrix, int, columnCount, columnCount)
BASIC_D_READER_IMPL(Matrix, int, rowCount, rowCount)
BASIC_D_READER_IMPL(Matrix, double, xStart, xStart)
BASIC_D_READER_IMPL(Matrix, double, xEnd, xEnd)
BASIC_D_READER_IMPL(Matrix, double, yStart, yStart)
BASIC_D_READER_IMPL(Matrix, double, yEnd, yEnd)
BASIC_D_READER_IMPL(Matrix, char, numericFormat, numericFormat)
BASIC_D_READER_IMPL(Matrix, int, precision, precision)
BASIC_D_READER_IMPL(Matrix, Matrix::HeaderFormat, headerFormat, headerFormat)
CLASS_D_READER_IMPL(Matrix, QString, formula, formula)

QVector<QVector<double> >& Matrix::data() const {
	return d->matrixData;
}

void Matrix::setSuppressDataChangedSignal(bool b) {
	if (m_model)
		m_model->setSuppressDataChangedSignal(b);
}

void Matrix::setChanged() {
	if (m_model)
		m_model->setChanged();
}

int Matrix::defaultRowHeight() const {
	return d->defaultRowHeight;
}

int Matrix::defaultColumnWidth() const {
	return d->defaultRowHeight*3;
}

//##############################################################################
//#################  setter methods and undo commands ##########################
//##############################################################################
void Matrix::setRowCount(int count) {
	if (count == d->rowCount)
		return;

	int diff = count - d->rowCount;
	if(diff > 0)
		exec(new MatrixInsertRowsCmd(d, rowCount(), diff));
	else if(diff < 0)
		exec(new MatrixRemoveRowsCmd(d, rowCount()+diff, -diff));
}

void Matrix::setColumnCount(int count) {
	if (count == d->columnCount)
		return;

	int diff = count - columnCount();
	if(diff > 0)
		exec(new MatrixInsertColumnsCmd(d, columnCount(), diff));
	else if(diff < 0)
		exec(new MatrixRemoveColumnsCmd(d, columnCount()+diff, -diff));
}

STD_SETTER_CMD_IMPL_F_S(Matrix, SetXStart, double, xStart, updateViewHeader)
void Matrix::setXStart(double xStart) {
	if (xStart != d->xStart)
		exec(new MatrixSetXStartCmd(d, xStart, i18n("%1: x-start changed")));
}

STD_SETTER_CMD_IMPL_F_S(Matrix, SetXEnd, double, xEnd, updateViewHeader)
void Matrix::setXEnd(double xEnd) {
	if (xEnd != d->xEnd)
		exec(new MatrixSetXEndCmd(d, xEnd, i18n("%1: x-end changed")));
}

STD_SETTER_CMD_IMPL_F_S(Matrix, SetYStart, double, yStart, updateViewHeader)
void Matrix::setYStart(double yStart) {
	if (yStart != d->yStart)
		exec(new MatrixSetYStartCmd(d, yStart, i18n("%1: y-start changed")));
}

STD_SETTER_CMD_IMPL_F_S(Matrix, SetYEnd, double, yEnd, updateViewHeader)
void Matrix::setYEnd(double yEnd) {
	if (yEnd != d->yEnd)
		exec(new MatrixSetYEndCmd(d, yEnd, i18n("%1: y-end changed")));
}

STD_SETTER_CMD_IMPL_S(Matrix, SetNumericFormat, char, numericFormat)
void Matrix::setNumericFormat(char format) {
	if (format != d->numericFormat)
		exec(new MatrixSetNumericFormatCmd(d, format, i18n("%1: numeric format changed")));
}

STD_SETTER_CMD_IMPL_S(Matrix, SetPrecision, int, precision)
void Matrix::setPrecision(int precision) {
	if (precision != d->precision)
		exec(new MatrixSetPrecisionCmd(d, precision, i18n("%1: precision changed")));
}

//TODO: make this undoable?
void Matrix::setHeaderFormat(Matrix::HeaderFormat format) {
	d->headerFormat = format;
	m_model->updateHeader();

	if (m_view)
		(reinterpret_cast<MatrixView*>(m_view))->resizeHeaders();

	emit headerFormatChanged(format);
}

//columns
void Matrix::insertColumns(int before, int count) {
	if( count < 1 || before < 0 || before > columnCount()) return;
	WAIT_CURSOR;
	beginMacro(i18np("%1: insert %2 column", "%1: insert %2 columns", name(), count));
	exec(new MatrixInsertColumnsCmd(d, before, count));
	endMacro();
	RESET_CURSOR;
}

void Matrix::appendColumns(int count) {
	insertColumns(columnCount(), count);
}

void Matrix::removeColumns(int first, int count) {
	if( count < 1 || first < 0 || first+count > columnCount()) return;
	WAIT_CURSOR;
	beginMacro(i18np("%1: remove %2 column", "%1: remove %2 columns", name(), count));
	exec(new MatrixRemoveColumnsCmd(d, first, count));
	endMacro();
	RESET_CURSOR;
}

void Matrix::clearColumn(int c) {
	exec(new MatrixClearColumnCmd(d, c));
}

//rows
void Matrix::insertRows(int before, int count) {
	if( count < 1 || before < 0 || before > rowCount()) return;
	WAIT_CURSOR;
	beginMacro(i18np("%1: insert %2 row", "%1: insert %2 rows", name(), count));
	exec(new MatrixInsertRowsCmd(d, before, count));
	endMacro();
	RESET_CURSOR;
}

void Matrix::appendRows(int count) {
	insertRows(rowCount(), count);
}

void Matrix::removeRows(int first, int count) {
	if( count < 1 || first < 0 || first+count > rowCount()) return;
	WAIT_CURSOR;
	beginMacro(i18np("%1: remove %2 row", "%1: remove %2 rows", name(), count));
	exec(new MatrixRemoveRowsCmd(d, first, count));
	endMacro();
	RESET_CURSOR;
}
void Matrix::clearRow(int r) {
	for(int c=0; c<columnCount(); ++c)
		exec(new MatrixSetCellValueCmd(d, r, c, 0.0));
}

//cell
double Matrix::cell(int row, int col) const {
	return d->cell(row, col);
}

//! Return the text displayed in the given cell
QString Matrix::text(int row, int col) {
	return QLocale().toString(cell(row,col), d->numericFormat, d->precision);
}

//! Set the value of the cell
void Matrix::setCell(int row, int col, double value) {
	if(row < 0 || row >= rowCount()) return;
	if(col < 0 || col >= columnCount()) return;
	exec(new MatrixSetCellValueCmd(d, row, col, value));
}

void Matrix::clearCell(int row, int col) {
	exec(new MatrixSetCellValueCmd(d, row, col, 0.0));
}

void Matrix::setDimensions(int rows, int cols) {
	if( (rows < 0) || (cols < 0 ) || (rows == rowCount() && cols == columnCount()) ) return;
	WAIT_CURSOR;
	beginMacro(i18n("%1: set matrix size to %2x%3", name(), rows, cols));
	int col_diff = cols - columnCount();
	int row_diff = rows - rowCount();
	if(col_diff > 0)
		exec(new MatrixInsertColumnsCmd(d, columnCount(), col_diff));
	else if(col_diff < 0)
		exec(new MatrixRemoveColumnsCmd(d, columnCount()+col_diff, -col_diff));
	if(row_diff > 0)
		exec(new MatrixInsertRowsCmd(d, rowCount(), row_diff));
	else if(row_diff < 0)
		exec(new MatrixRemoveRowsCmd(d, rowCount()+row_diff, -row_diff));
	endMacro();
	RESET_CURSOR;
}

void Matrix::copy(Matrix* other) {
	WAIT_CURSOR;
	beginMacro(i18n("%1: copy %2", name(), other->name()));
	int rows = other->rowCount();
	int columns = other->columnCount();
	setDimensions(rows, columns);
	for (int i=0; i<rows; i++)
		setRowHeight(i, other->rowHeight(i));
	for (int i=0; i<columns; i++)
		setColumnWidth(i, other->columnWidth(i));
	d->suppressDataChange = true;
	for (int i=0; i<columns; i++)
		setColumnCells(i, 0, rows-1, other->columnCells(i, 0, rows-1));
	setCoordinates(other->xStart(), other->xEnd(), other->yStart(), other->yEnd());
	setNumericFormat(other->numericFormat());
	setPrecision(other->precision());
	d->formula = other->formula();
	d->suppressDataChange = false;
	emit dataChanged(0, 0, rows-1, columns-1);
	if (m_view) reinterpret_cast<MatrixView*>(m_view)->adjustHeaders();
	endMacro();
	RESET_CURSOR;
}


//! Duplicate the matrix inside its folder
void Matrix::duplicate() {
	Matrix* matrix = new Matrix(0, rowCount(), columnCount(), name());
	matrix->copy(this);
	if (folder())
		folder()->addChild(matrix);
}

void Matrix::addRows() {
	if (!m_view) return;
	WAIT_CURSOR;
	int count = reinterpret_cast<MatrixView*>(m_view)->selectedRowCount(false);
	beginMacro(i18np("%1: add %2 rows", "%1: add %2 rows", name(), count));
	exec(new MatrixInsertRowsCmd(d, rowCount(), count));
	endMacro();
	RESET_CURSOR;
}

void Matrix::addColumns() {
	if (!m_view) return;
	WAIT_CURSOR;
	int count = reinterpret_cast<MatrixView*>(m_view)->selectedRowCount(false);
	beginMacro(i18np("%1: add %2 column", "%1: add %2 columns", name(), count));
	exec(new MatrixInsertColumnsCmd(d, columnCount(), count));
	endMacro();
	RESET_CURSOR;
}

void Matrix::setCoordinates(double x1, double x2, double y1, double y2) {
	exec(new MatrixSetCoordinatesCmd(d, x1, x2, y1, y2));
}

void Matrix::setFormula(const QString& formula) {
	exec(new MatrixSetFormulaCmd(d, formula));
}

//! This method should only be called by the view.
/** This method does not change the view, it only changes the
	* values that are saved when the matrix is saved. The view
	* has to take care of reading and applying these values */
void Matrix::setRowHeight(int row, int height) {
	d->setRowHeight(row, height);
}

//! This method should only be called by the view.
/** This method does not change the view, it only changes the
	* values that are saved when the matrix is saved. The view
	* has to take care of reading and applying these values */
void Matrix::setColumnWidth(int col, int width) {
	d->setColumnWidth(col, width);
}

int Matrix::rowHeight(int row) const {
	return d->rowHeight(row);
}

int Matrix::columnWidth(int col) const {
	return d->columnWidth(col);
}

//! Return the values in the given cells as double vector
QVector<double> Matrix::columnCells(int col, int first_row, int last_row) {
	return d->columnCells(col, first_row, last_row);
}

//! Set the values in the given cells from a double vector
void Matrix::setColumnCells(int col, int first_row, int last_row, const QVector<double> & values) {
	WAIT_CURSOR;
	exec(new MatrixSetColumnCellsCmd(d, col, first_row, last_row, values));
	RESET_CURSOR;
}

//! Return the values in the given cells as double vector
QVector<double> Matrix::rowCells(int row, int first_column, int last_column) {
	return d->rowCells(row, first_column, last_column);
}

//! Set the values in the given cells from a double vector
void Matrix::setRowCells(int row, int first_column, int last_column, const QVector<double> & values) {
	WAIT_CURSOR;
	exec(new MatrixSetRowCellsCmd(d, row, first_column, last_column, values));
	RESET_CURSOR;
}

void Matrix::setData(const QVector<QVector<double> >& data) {
	if (!data.isEmpty())
		exec(new MatrixReplaceValuesCmd(d, data));
}

//##############################################################################
//#########################  Public slots  #####################################
//##############################################################################
//! Clear the whole matrix (i.e. set all cells to 0.0)
void Matrix::clear() {
	WAIT_CURSOR;
	beginMacro(i18n("%1: clear", name()));
	exec(new MatrixClearCmd(d));
	endMacro();
	RESET_CURSOR;
}

void Matrix::transpose() {
	WAIT_CURSOR;
	exec(new MatrixTransposeCmd(d));
	RESET_CURSOR;
}

void Matrix::mirrorHorizontally() {
	WAIT_CURSOR;
	exec(new MatrixMirrorHorizontallyCmd(d));
	RESET_CURSOR;
}

void Matrix::mirrorVertically() {
	WAIT_CURSOR;
	exec(new MatrixMirrorVerticallyCmd(d));
	RESET_CURSOR;
}


//##############################################################################
//######################  Private implementation ###############################
//##############################################################################

MatrixPrivate::MatrixPrivate(Matrix* owner) : q(owner), columnCount(0), rowCount(0), suppressDataChange(false) {
	QFont font;
	font.setFamily(font.defaultFamily());
	QFontMetrics fm(font);
	defaultRowHeight = fm.height();
}

void MatrixPrivate::updateViewHeader() {
	reinterpret_cast<MatrixView*>(q->m_view)->model()->updateHeader();
}

/*!
	Insert \count columns before column number \c before
*/
void MatrixPrivate::insertColumns(int before, int count) {
	Q_ASSERT(before >= 0);
	Q_ASSERT(before <= columnCount);

	emit q->columnsAboutToBeInserted(before, count);
	for(int i=0; i<count; i++) {
		matrixData.insert(before+i, QVector<double>(rowCount));
		columnWidths.insert(before+i, q->defaultColumnWidth());
	}

	columnCount += count;
	emit q->columnsInserted(before, count);
}

/*!
	Remove \c count columns starting with column index \c first
*/
void MatrixPrivate::removeColumns(int first, int count) {
	emit q->columnsAboutToBeRemoved(first, count);
	Q_ASSERT(first >= 0);
	Q_ASSERT(first+count <= columnCount);
	matrixData.remove(first, count);
	for (int i=0; i<count; i++)
		columnWidths.remove(first);
	columnCount -= count;
	emit q->columnsRemoved(first, count);
}

/*!
	Insert \c count rows before row with the index \c before
*/
void MatrixPrivate::insertRows(int before, int count) {
	emit q->rowsAboutToBeInserted(before, count);
	Q_ASSERT(before >= 0);
	Q_ASSERT(before <= rowCount);
	for(int col=0; col<columnCount; col++)
		for(int i=0; i<count; i++)
			matrixData[col].insert(before+i, 0.0);
	for(int i=0; i<count; i++)
		rowHeights.insert(before+i, defaultRowHeight);

	rowCount += count;
	emit q->rowsInserted(before, count);
}

/*!
	Remove \c count columns starting from the column with index \c first
*/
void MatrixPrivate::removeRows(int first, int count) {
	emit q->rowsAboutToBeRemoved(first, count);
	Q_ASSERT(first >= 0);
	Q_ASSERT(first+count <= rowCount);
	for(int col=0; col<columnCount; col++)
		matrixData[col].remove(first, count);
	for (int i=0; i<count; i++)
		rowHeights.remove(first);

	rowCount -= count;
	emit q->rowsRemoved(first, count);
}

//! Return the value in the given cell
double MatrixPrivate::cell(int row, int col) const {
	Q_ASSERT(row >= 0 && row < rowCount);
	Q_ASSERT(col >= 0 && col < columnCount);
// 	if(row < 0 || row >= rowCount() || col < 0 || col >= columnCount())
// 		return 0.0;

	return matrixData.at(col).at(row);
}

void MatrixPrivate::setCell(int row, int col, double value) {
	Q_ASSERT(row >= 0 && row < rowCount);
	Q_ASSERT(col >= 0 && col < columnCount);
	matrixData[col][row] = value;
	if (!suppressDataChange)
		emit q->dataChanged(row, col, row, col);
}

QVector<double> MatrixPrivate::columnCells(int col, int first_row, int last_row) {
	Q_ASSERT(first_row >= 0 && first_row < rowCount);
	Q_ASSERT(last_row >= 0 && last_row < rowCount);

	if(first_row == 0 && last_row == rowCount-1)
		return matrixData.at(col);

	QVector<double> result;
	for(int i=first_row; i<=last_row; i++)
		result.append(matrixData.at(col).at(i));
	return result;
}

void MatrixPrivate::setColumnCells(int col, int first_row, int last_row, const QVector<double> & values) {
	Q_ASSERT(first_row >= 0 && first_row < rowCount);
	Q_ASSERT(last_row >= 0 && last_row < rowCount);
	Q_ASSERT(values.count() > last_row - first_row);

	if(first_row == 0 && last_row == rowCount-1) {
		matrixData[col] = values;
		matrixData[col].resize(rowCount);  // values may be larger
		if (!suppressDataChange)
			emit q->dataChanged(first_row, col, last_row, col);
		return;
	}

	for(int i=first_row; i<=last_row; i++)
		matrixData[col][i] = values.at(i-first_row);
	if (!suppressDataChange)
		emit q->dataChanged(first_row, col, last_row, col);
}

QVector<double> MatrixPrivate::rowCells(int row, int first_column, int last_column) {
	Q_ASSERT(first_column >= 0 && first_column < columnCount);
	Q_ASSERT(last_column >= 0 && last_column < columnCount);

	QVector<double> result;
	for(int i=first_column; i<=last_column; i++)
		result.append(matrixData.at(i).at(row));
	return result;
}

void MatrixPrivate::setRowCells(int row, int first_column, int last_column, const QVector<double>& values) {
	Q_ASSERT(first_column >= 0 && first_column < columnCount);
	Q_ASSERT(last_column >= 0 && last_column < columnCount);
	Q_ASSERT(values.count() > last_column - first_column);

	for(int i=first_column; i<=last_column; i++)
		matrixData[i][row] = values.at(i-first_column);
	if (!suppressDataChange)
		emit q->dataChanged(row, first_column, row, last_column);
}

//! Fill column with zeroes
void MatrixPrivate::clearColumn(int col) {
	matrixData[col].fill(0.0);
	if (!suppressDataChange)
		emit q->dataChanged(0, col, rowCount-1, col);
}

//##############################################################################
//##################  Serialization/Deserialization  ###########################
//##############################################################################
void Matrix::save(QXmlStreamWriter* writer) const {
	writer->writeStartElement("matrix");
	writeBasicAttributes(writer);
	writeCommentElement(writer);

	//formula
	writer->writeStartElement("formula");
	writer->writeCharacters(d->formula);
	writer->writeEndElement();

	//format
	writer->writeStartElement("format");
	writer->writeAttribute("headerFormat", QString::number(d->headerFormat));
	writer->writeAttribute("numericFormat", QString(QChar(d->numericFormat)));
	writer->writeAttribute("precision", QString::number(d->precision));
	writer->writeEndElement();

	//dimensions
	writer->writeStartElement("dimension");
	writer->writeAttribute("columns", QString::number(d->columnCount));
	writer->writeAttribute("rows", QString::number(d->rowCount));
	writer->writeAttribute("x_start", QString::number(d->xStart));
	writer->writeAttribute("x_end", QString::number(d->xEnd));
	writer->writeAttribute("y_start", QString::number(d->yStart));
	writer->writeAttribute("y_end", QString::number(d->yEnd));
	writer->writeEndElement();

	//vector with row heights
	writer->writeStartElement("row_heights");
	const char* data = reinterpret_cast<const char*>(d->rowHeights.constData());
	int size = d->rowHeights.size()*sizeof(int);
	writer->writeCharacters(QByteArray::fromRawData(data,size).toBase64());
	writer->writeEndElement();

	//vector with column widths
	writer->writeStartElement("column_widths");
	data = reinterpret_cast<const char*>(d->columnWidths.constData());
	size = d->columnWidths.size()*sizeof(int);
	writer->writeCharacters(QByteArray::fromRawData(data,size).toBase64());
	writer->writeEndElement();

	//columns
	size = d->rowCount*sizeof(double);
	for (int i=0; i<d->columnCount; ++i) {
		data = reinterpret_cast<const char*>(d->matrixData.at(i).constData());
		writer->writeStartElement("column");
		writer->writeCharacters(QByteArray::fromRawData(data,size).toBase64());
		writer->writeEndElement();
	}

	writer->writeEndElement(); // "matrix"
}

bool Matrix::load(XmlStreamReader* reader) {
	if(!reader->isStartElement() || reader->name() != "matrix") {
		reader->raiseError(i18n("no matrix element found"));
		return false;
	}

	if (!readBasicAttributes(reader)) return false;

	QString attributeWarning = i18n("Attribute '%1' missing or empty, default value is used");
	QXmlStreamAttributes attribs;
	QString str;

	// read child elements
	while (!reader->atEnd()) {
		reader->readNext();

		if (reader->isEndElement() && reader->name() == "matrix")
			break;

		if (!reader->isStartElement())
			continue;


		if (reader->name() == "comment") {
			if (!readCommentElement(reader)) return false;
		} else if(reader->name() == "formula") {
			d->formula = reader->text().toString().trimmed();
		} else if (reader->name() == "format") {
			attribs = reader->attributes();

			str = attribs.value("headerFormat").toString();
			if(str.isEmpty())
				reader->raiseWarning(attributeWarning.arg("'headerFormat'"));
			else
				d->headerFormat = Matrix::HeaderFormat(str.toInt());

			str = attribs.value("numericFormat").toString();
			if(str.isEmpty())
				reader->raiseWarning(attributeWarning.arg("'numericFormat'"));
			else
				d->numericFormat = *str.toLatin1().data();

			str = attribs.value("precision").toString();
			if(str.isEmpty())
				reader->raiseWarning(attributeWarning.arg("'precision'"));
			else
				d->precision = str.toInt();

		} else if (reader->name() == "dimension") {
			attribs = reader->attributes();

			str = attribs.value("columns").toString();
			if(str.isEmpty())
				reader->raiseWarning(attributeWarning.arg("'columns'"));
			else
				d->columnCount = str.toInt();

			str = attribs.value("rows").toString();
			if(str.isEmpty())
				reader->raiseWarning(attributeWarning.arg("'rows'"));
			else
				d->rowCount = str.toInt();

			str = attribs.value("x_start").toString();
			if(str.isEmpty())
				reader->raiseWarning(attributeWarning.arg("'x_start'"));
			else
				d->xStart = str.toDouble();

			str = attribs.value("x_end").toString();
			if(str.isEmpty())
				reader->raiseWarning(attributeWarning.arg("'x_end'"));
			else
				d->xEnd = str.toDouble();

			str = attribs.value("y_start").toString();
			if(str.isEmpty())
				reader->raiseWarning(attributeWarning.arg("'y_start'"));
			else
				d->yStart = str.toDouble();

			str = attribs.value("y_end").toString();
			if(str.isEmpty())
				reader->raiseWarning(attributeWarning.arg("'y_end'"));
			else
				d->yEnd = str.toDouble();
		} else if (reader->name() == "row_heights") {
			reader->readNext();
			QString content = reader->text().toString().trimmed();
			QByteArray bytes = QByteArray::fromBase64(content.toAscii());
			int count = bytes.size()/sizeof(int);
			d->rowHeights.resize(count);
			memcpy(d->rowHeights.data(), bytes.data(), count*sizeof(int));
		} else if (reader->name() == "column_widths") {
			reader->readNext();
			QString content = reader->text().toString().trimmed();
			QByteArray bytes = QByteArray::fromBase64(content.toAscii());
			int count = bytes.size()/sizeof(int);
			d->columnWidths.resize(count);
			memcpy(d->columnWidths.data(), bytes.data(), count*sizeof(int));
		} else if (reader->name() == "column") {
			//TODO: parallelize reading of columns?
			reader->readNext();
			QString content = reader->text().toString().trimmed();
			QByteArray bytes = QByteArray::fromBase64(content.toAscii());
			int count = bytes.size()/sizeof(double);
			QVector<double> column;
			column.resize(count);
			memcpy(column.data(), bytes.data(), count*sizeof(double));
			d->matrixData.append(column);
		} else { // unknown element
			reader->raiseWarning(i18n("unknown element '%1'", reader->name().toString()));
			if (!reader->skipToEndElement())
				return false;
		}
	}

	return true;
}
<|MERGE_RESOLUTION|>--- conflicted
+++ resolved
@@ -130,60 +130,61 @@
 	ExportSpreadsheetDialog* dlg = new ExportSpreadsheetDialog(m_view);
 	dlg->setFileName(name());
 	dlg->setMatrixMode(true);
-<<<<<<< HEAD
-    //TODO FITS filter to decide if it can be exported to both
-    dlg->setExportTo(QStringList() << i18n("FITS image") << i18n("FITS table"));
-=======
-    if (reinterpret_cast<const MatrixView*>(m_view)->selectedColumnCount() == 0) {
-        dlg->setExportSelection(false);
-    }
->>>>>>> 46024855
-    bool ret;
-    if ((ret = dlg->exec()==QDialog::Accepted)) {
-        const QString path = dlg->path();
-        const MatrixView* view = reinterpret_cast<const MatrixView*>(m_view);
-        WAIT_CURSOR;
-
-        if (dlg->format() == ExportSpreadsheetDialog::LaTeX){
-            const bool verticalHeader = dlg->matrixVerticalHeader();
-            const bool horizontalHeader = dlg->matrixHorizontalHeader();
-            const bool latexHeader = dlg->exportHeader();
-            const bool gridLines = dlg->gridLines();
-            const bool entire = dlg->entireSpreadheet();
-            const bool captions = dlg->captions();
-            view->exportToLaTeX(path, verticalHeader, horizontalHeader,
-                                latexHeader, gridLines, entire, captions);
-        } else if (dlg->format() == ExportSpreadsheetDialog::FITS) {
-            const int exportTo = dlg->exportToFits();
-            view->exportToFits(path, exportTo );
-        } else {
-            const QString separator = dlg->separator();
-            view->exportToFile(path, separator);
-        }
-        RESET_CURSOR;
-    }
+
+	//TODO FITS filter to decide if it can be exported to both
+	dlg->setExportTo(QStringList() << i18n("FITS image") << i18n("FITS table"));
+	if (reinterpret_cast<const MatrixView*>(m_view)->selectedColumnCount() == 0) {
+		dlg->setExportSelection(false);
+	}
+
+	bool ret;
+	if ((ret = dlg->exec()==QDialog::Accepted)) {
+		const QString path = dlg->path();
+		const MatrixView* view = reinterpret_cast<const MatrixView*>(m_view);
+		WAIT_CURSOR;
+
+		if (dlg->format() == ExportSpreadsheetDialog::LaTeX) {
+			const bool verticalHeader = dlg->matrixVerticalHeader();
+			const bool horizontalHeader = dlg->matrixHorizontalHeader();
+			const bool latexHeader = dlg->exportHeader();
+			const bool gridLines = dlg->gridLines();
+			const bool entire = dlg->entireSpreadheet();
+			const bool captions = dlg->captions();
+			view->exportToLaTeX(path, verticalHeader, horizontalHeader,
+				latexHeader, gridLines, entire, captions);
+		} else if (dlg->format() == ExportSpreadsheetDialog::FITS) {
+			const int exportTo = dlg->exportToFits();
+			view->exportToFits(path, exportTo );
+		} else {
+			const QString separator = dlg->separator();
+			view->exportToFile(path, separator);
+		}
+		RESET_CURSOR;
+    	}
 	delete dlg;
-    return ret;
+
+	return ret;
 }
 
 bool Matrix::printView() {
 	QPrinter printer;
 	QPrintDialog* dlg = new QPrintDialog(&printer, m_view);
-    bool ret;
+    	bool ret;
 	dlg->setWindowTitle(i18n("Print Matrix"));
-    if ((ret = dlg->exec() == QDialog::Accepted)) {
+    	if ((ret = dlg->exec() == QDialog::Accepted)) {
 		const MatrixView* view = reinterpret_cast<const MatrixView*>(m_view);
 		view->print(&printer);
 	}
 	delete dlg;
-    return ret;
+
+	return ret;
 }
 
 bool Matrix::printPreview() const {
 	const MatrixView* view = reinterpret_cast<const MatrixView*>(m_view);
 	QPrintPreviewDialog* dlg = new QPrintPreviewDialog(m_view);
 	connect(dlg, SIGNAL(paintRequested(QPrinter*)), view, SLOT(print(QPrinter*)));
-    return dlg->exec();
+	return dlg->exec();
 }
 
 //##############################################################################
