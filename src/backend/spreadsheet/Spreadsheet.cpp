--- conflicted
+++ resolved
@@ -26,15 +26,8 @@
 
 #include <KConfig>
 #include <KConfigGroup>
-<<<<<<< HEAD
-#include <KLocalizedString>
 #include <KMessageBox>
 
-#include <QFile>
-#include <QIcon>
-=======
-
->>>>>>> 83bd277c
 #include <QMenu>
 #include <QSqlDatabase>
 #include <QSqlError>
