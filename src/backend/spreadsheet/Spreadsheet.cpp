--- conflicted
+++ resolved
@@ -889,17 +889,7 @@
 }
 
 void Spreadsheet::finalizeImport(int columnOffset, int startColumn, int endColumn, const QString& dateTimeFormat, AbstractFileFilter::ImportMode importMode)  {
-<<<<<<< HEAD
-	//make the spreadsheet and all its children undo aware again
-	setUndoAware(true);
-	for (int i=0; i<childCount<Column>(); i++)
-		child<Column>(i)->setUndoAware(true);
-
-	if (m_view)
-		reinterpret_cast<SpreadsheetView*>(m_view)->resizeHeader();
-
-=======
->>>>>>> 1746c574
+
 	// set the comments for each of the columns if datasource is a spreadsheet
 	const int rows = rowCount();
 	for (int n = startColumn; n <= endColumn; n++) {
@@ -932,14 +922,12 @@
 			column->setChanged();
 		}
 	}
-<<<<<<< HEAD
-=======
 
 	//make the spreadsheet and all its children undo aware again
 	setUndoAware(true);
 	for (int i=0; i<childCount<Column>(); i++)
 		child<Column>(i)->setUndoAware(true);
 
-	reinterpret_cast<SpreadsheetView*>(m_view)->resizeHeader();
->>>>>>> 1746c574
+    if (m_view)
+        reinterpret_cast<SpreadsheetView*>(m_view)->resizeHeader();
 }