--- conflicted
+++ resolved
@@ -33,38 +33,23 @@
 #include <backend/datapicker/DatapickerImage.h>
 
 class ImageEditor {
-	public:
-		void discretize(QImage*, QImage*, DatapickerImage::EditorSettings);
-<<<<<<< HEAD
-		bool processedPixelIsOn(const QImage&, int, int) const;
-        void findBackgroundColor(const QImage*);
-=======
-		static bool processedPixelIsOn(const QImage&, int, int);
->>>>>>> 0e8cae16
+    public:
+        static void discretize(QImage*, QImage*, DatapickerImage::EditorSettings, QColor);
+        static bool processedPixelIsOn(const QImage&, int, int);
+        static QRgb findBackgroundColor(const QImage*);
+        static int colorAttributeMax(DatapickerImage::ColorAttributes);
+        static void uploadHistogram(int*, QImage*, QColor, DatapickerImage::ColorAttributes);
 
-	private:
-		int colorAttributeMax(DatapickerImage::ColorAttributes) const;
-		bool colorCompare(QRgb color1, QRgb color2) const;
+    private:
+        static bool colorCompare(QRgb color1, QRgb color2);
+        static int discretizeValueForeground(int, int, DatapickerImage::ColorAttributes, QColor, QImage*);
+        static bool pixelIsOn(int, DatapickerImage::ColorAttributes, DatapickerImage::EditorSettings);
+        static bool pixelIsOn(int, int, int);
 
-        int discretizeValueForeground(int, int, DatapickerImage::ColorAttributes) const;
-        bool pixelIsOn(int, DatapickerImage::ColorAttributes, DatapickerImage::EditorSettings) const;
-
-		struct ColorEntry {
-			QColor color;
-			int count;
-		};
-
-		typedef QList<ColorEntry> ColorList;
-
-		QImage* m_originalImage;
-        QColor m_background;
-		bool pixelIsOn(int, int, int) const;
-
-        int *intensityHistogram;
-        int *intensityHistogram;
-        int *intensityHistogram;
-        int *intensityHistogram;
+        struct ColorEntry {
+            QColor color;
+            int count;
+        };
+        typedef QList<ColorEntry> ColorList;
 };
-
-
 #endif // IMAGEEDITOR_H