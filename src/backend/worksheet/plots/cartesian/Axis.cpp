/***************************************************************************
    File                 : Axis.cpp
    Project              : LabPlot
    Description          : Axis for cartesian coordinate systems.
    --------------------------------------------------------------------
    Copyright            : (C) 2011-2015 Alexander Semke (alexander.semke@web.de)
    Copyright            : (C) 2013 Stefan Gerlach  (stefan.gerlach@uni-konstanz.de)

 ***************************************************************************/

/***************************************************************************
 *                                                                         *
 *  This program is free software; you can redistribute it and/or modify   *
 *  it under the terms of the GNU General Public License as published by   *
 *  the Free Software Foundation; either version 2 of the License, or      *
 *  (at your option) any later version.                                    *
 *                                                                         *
 *  This program is distributed in the hope that it will be useful,        *
 *  but WITHOUT ANY WARRANTY; without even the implied warranty of         *
 *  MERCHANTABILITY or FITNESS FOR A PARTICULAR PURPOSE.  See the          *
 *  GNU General Public License for more details.                           *
 *                                                                         *
 *   You should have received a copy of the GNU General Public License     *
 *   along with this program; if not, write to the Free Software           *
 *   Foundation, Inc., 51 Franklin Street, Fifth Floor,                    *
 *   Boston, MA  02110-1301  USA                                           *
 *                                                                         *
 ***************************************************************************/

#include "backend/worksheet/plots/cartesian/Axis.h"
#include "backend/worksheet/plots/cartesian/AxisPrivate.h"
#include "backend/worksheet/Worksheet.h"
#include "backend/worksheet/TextLabel.h"
#include "backend/worksheet/plots/cartesian/CartesianCoordinateSystem.h"
#include "backend/worksheet/plots/cartesian/CartesianPlot.h"
#include "backend/core/AbstractColumn.h"
#include "backend/lib/commandtemplates.h"
#include "backend/lib/XmlStreamReader.h"
#include "backend/lib/macros.h"

#include <QPainter>
#include <QMenu>
#include <QDebug>
#include <QTextDocument>
#include <QGraphicsSceneContextMenuEvent>
#include <QGraphicsSceneHoverEvent>

#include "kdefrontend/GuiTools.h"
#include <KConfigGroup>
#include <KIcon>
#include <KLocale>

#include <cmath>
#include <cfloat>

/**
 * \class AxisGrid
 * \brief Helper class to get the axis grid drawn with the z-Value=0.
 *
 * The painting of the grid lines is separated from the painting of the axis itself.
 * This allows to use a different z-values for the grid lines (z=0, drawn below all other objects )
 * and for the axis (z=FLT_MAX, drawn on top of all other objects)
 *
 *  \ingroup worksheet
 */
class AxisGrid : public QGraphicsItem {
	public:
		AxisGrid(AxisPrivate* a) {
			axis = a;
			setFlag(QGraphicsItem::ItemIsSelectable, false);
			setFlag(QGraphicsItem::ItemIsFocusable, false);
			setAcceptHoverEvents(false);
		}

		QRectF boundingRect() const {
			QPainterPath gridShape;
			gridShape.addPath(WorksheetElement::shapeFromPath(axis->majorGridPath, axis->majorGridPen));
			gridShape.addPath(WorksheetElement::shapeFromPath(axis->minorGridPath, axis->minorGridPen));
			QRectF boundingRectangle = gridShape.boundingRect();
			return boundingRectangle;
		}

		void paint(QPainter* painter, const QStyleOptionGraphicsItem* option, QWidget* widget) {
			Q_UNUSED(option)
			Q_UNUSED(widget)

			if (!axis->isVisible()) return;
			if (axis->linePath.isEmpty()) return;

			//draw major grid
			if (axis->majorGridPen.style() != Qt::NoPen) {
				painter->setOpacity(axis->majorGridOpacity);
				painter->setPen(axis->majorGridPen);
				painter->setBrush(Qt::NoBrush);
				painter->drawPath(axis->majorGridPath);
			}

			//draw minor grid
			if (axis->minorGridPen.style() != Qt::NoPen) {
				painter->setOpacity(axis->minorGridOpacity);
				painter->setPen(axis->minorGridPen);
				painter->setBrush(Qt::NoBrush);
				painter->drawPath(axis->minorGridPath);
			}
		}

	private:
		AxisPrivate* axis;
};

/**
 * \class Axis
 * \brief Axis for cartesian coordinate systems.
 *
 *  \ingroup worksheet
 */
Axis::Axis(const QString &name, const AxisOrientation &orientation)
		: WorksheetElement(name), d_ptr(new AxisPrivate(this)) {
	d_ptr->orientation = orientation;
	init();
}

Axis::Axis(const QString &name, const AxisOrientation &orientation, AxisPrivate *dd)
		: WorksheetElement(name), d_ptr(dd) {
	d_ptr->orientation = orientation;
	init();
}

void Axis::init() {
	Q_D(Axis);

	KConfig config;
	KConfigGroup group = config.group( "Axis" );

	d->autoScale = true;
	d->position = Axis::AxisCustom;
	d->offset = group.readEntry("PositionOffset", 0);
	d->scale = (Axis::AxisScale) group.readEntry("Scale", (int) Axis::ScaleLinear);
	d->autoScale = group.readEntry("AutoScale", true);
	d->start = group.readEntry("Start", 0);
	d->end = group.readEntry("End", 10);
	d->zeroOffset = group.readEntry("ZeroOffset", 0);
	d->scalingFactor = group.readEntry("ScalingFactor", 1.0);

	d->linePen.setStyle( (Qt::PenStyle) group.readEntry("LineStyle", (int) Qt::SolidLine) );
	d->linePen.setWidthF( group.readEntry("LineWidth", Worksheet::convertToSceneUnits( 1.0, Worksheet::Point ) ) );
	d->lineOpacity = group.readEntry("LineOpacity", 1.0);
	d->arrowType = (Axis::ArrowType) group.readEntry("ArrowType", (int)Axis::NoArrow);
	d->arrowPosition = (Axis::ArrowPosition) group.readEntry("ArrowPosition", (int)Axis::ArrowRight);
	d->arrowSize = group.readEntry("ArrowSize", Worksheet::convertToSceneUnits(10, Worksheet::Point));

	// axis title
 	d->title = new TextLabel(this->name(), TextLabel::AxisTitle);
	connect( d->title, SIGNAL(changed()), this, SLOT(labelChanged()) );
	addChild(d->title);
	d->title->setHidden(true);
	d->title->graphicsItem()->setParentItem(graphicsItem());
	d->title->graphicsItem()->setFlag(QGraphicsItem::ItemIsMovable, false);
	d->title->graphicsItem()->setAcceptHoverEvents(false);
	d->title->setText(this->name());
	if (d->orientation == AxisVertical) d->title->setRotationAngle(270);
	d->titleOffsetX = Worksheet::convertToSceneUnits(2, Worksheet::Point); //distance to the axis tick labels
	d->titleOffsetY = Worksheet::convertToSceneUnits(2, Worksheet::Point); //distance to the axis tick labels

	d->majorTicksDirection = (Axis::TicksDirection) group.readEntry("MajorTicksDirection", (int) Axis::ticksOut);
	d->majorTicksType = (Axis::TicksType) group.readEntry("MajorTicksType", (int) Axis::TicksTotalNumber);
	d->majorTicksNumber = group.readEntry("MajorTicksNumber", 11);
	d->majorTicksIncrement = group.readEntry("MajorTicksIncrement", 1.0);
	d->majorTicksPen.setStyle((Qt::PenStyle) group.readEntry("MajorTicksLineStyle", (int)Qt::SolidLine) );
	d->majorTicksPen.setColor( group.readEntry("MajorTicksColor", QColor(Qt::black) ) );
	d->majorTicksPen.setWidthF( group.readEntry("MajorTicksWidth", Worksheet::convertToSceneUnits(1.0, Worksheet::Point) ) );
	d->majorTicksLength = group.readEntry("MajorTicksLength", Worksheet::convertToSceneUnits(6.0, Worksheet::Point));
	d->majorTicksOpacity = group.readEntry("MajorTicksOpacity", 1.0);

	d->minorTicksDirection = (Axis::TicksDirection) group.readEntry("MinorTicksDirection", (int) Axis::ticksOut);
	d->minorTicksType = (Axis::TicksType) group.readEntry("MinorTicksType", (int) Axis::TicksTotalNumber);
	d->minorTicksNumber = group.readEntry("MinorTicksNumber", 1);
	d->minorTicksIncrement = group.readEntry("MinorTicksIncrement", 0.5);
	d->minorTicksPen.setStyle((Qt::PenStyle) group.readEntry("MinorTicksLineStyle", (int)Qt::SolidLine) );
	d->minorTicksPen.setColor( group.readEntry("MinorTicksColor", QColor(Qt::black) ) );
	d->minorTicksPen.setWidthF( group.readEntry("MinorTicksWidth", Worksheet::convertToSceneUnits(1.0, Worksheet::Point) ) );
	d->minorTicksLength = group.readEntry("MinorTicksLength", Worksheet::convertToSceneUnits(3.0, Worksheet::Point));
	d->minorTicksOpacity = group.readEntry("MinorTicksOpacity", 1.0);

	//Labels
	d->labelsFormat = (Axis::LabelsFormat) group.readEntry("LabelsFormat", (int)Axis::FormatDecimal);
	d->labelsAutoPrecision = group.readEntry("LabelsAutoPrecision", true);
	d->labelsPrecision = group.readEntry("LabelsPrecision", 1);
	d->labelsPosition = (Axis::LabelsPosition) group.readEntry("LabelsPosition", (int) Axis::LabelsOut);
	d->labelsOffset= group.readEntry("LabelsOffset",  Worksheet::convertToSceneUnits( 5.0, Worksheet::Point ));
	d->labelsRotationAngle = group.readEntry("LabelsRotation", 0);
	d->labelsFont = group.readEntry("LabelsFont", QFont());
	d->labelsFont.setPixelSize( Worksheet::convertToSceneUnits( 10.0, Worksheet::Point ) );
	d->labelsColor = group.readEntry("LabelsFontColor", QColor(Qt::black));
	d->labelsPrefix =  group.readEntry("LabelsPrefix", "" );
	d->labelsSuffix =  group.readEntry("LabelsSuffix", "" );
	d->labelsOpacity = group.readEntry("LabelsOpacity", 1.0);

	//major grid
	d->majorGridPen.setStyle( (Qt::PenStyle) group.readEntry("MajorGridStyle", (int) Qt::NoPen) );
	d->majorGridPen.setColor(group.readEntry("MajorGridColor", QColor(Qt::gray)) );
	d->majorGridPen.setWidthF( group.readEntry("MajorGridWidth", Worksheet::convertToSceneUnits( 1.0, Worksheet::Point ) ) );
	d->majorGridOpacity = group.readEntry("MajorGridOpacity", 1.0);

	//minor grid
	d->minorGridPen.setStyle( (Qt::PenStyle) group.readEntry("MinorGridStyle", (int) Qt::NoPen) );
	d->minorGridPen.setColor(group.readEntry("MajorGridColor", QColor(Qt::gray)) );
	d->minorGridPen.setWidthF( group.readEntry("MinorGridWidth", Worksheet::convertToSceneUnits( 1.0, Worksheet::Point ) ) );
	d->minorGridOpacity = group.readEntry("MinorGridOpacity", 1.0);

	this->initActions();
	this->initMenus();
}

/*!
 * For the most frequently edited properties, create Actions and ActionGroups for the context menu.
 * For some ActionGroups the actual actions are created in \c GuiTool,
 */
void Axis::initActions() {
	visibilityAction = new QAction(i18n("visible"), this);
	visibilityAction->setCheckable(true);
	connect(visibilityAction, SIGNAL(triggered()), this, SLOT(visibilityChanged()));

	//Orientation
	orientationActionGroup = new QActionGroup(this);
	orientationActionGroup->setExclusive(true);
	connect(orientationActionGroup, SIGNAL(triggered(QAction*)), this, SLOT(orientationChanged(QAction*)));

	orientationHorizontalAction = new QAction(i18n("horizontal"), orientationActionGroup);
	orientationHorizontalAction->setCheckable(true);

	orientationVerticalAction = new QAction(i18n("vertical"), orientationActionGroup);
	orientationVerticalAction->setCheckable(true);

	//Line
	lineStyleActionGroup = new QActionGroup(this);
	lineStyleActionGroup->setExclusive(true);
	connect(lineStyleActionGroup, SIGNAL(triggered(QAction*)), this, SLOT(lineStyleChanged(QAction*)));

	lineColorActionGroup = new QActionGroup(this);
	lineColorActionGroup->setExclusive(true);
	connect(lineColorActionGroup, SIGNAL(triggered(QAction*)), this, SLOT(lineColorChanged(QAction*)));

	//Ticks
	//TODO
}

void Axis::initMenus() {
	//Orientation
	orientationMenu = new QMenu(i18n("Orientation"));
	orientationMenu->addAction(orientationHorizontalAction);
	orientationMenu->addAction(orientationVerticalAction);

	//Line
	lineMenu = new QMenu(i18n("Line"));
	lineStyleMenu = new QMenu(i18n("style"), lineMenu);
	lineMenu->addMenu( lineStyleMenu );

	lineColorMenu = new QMenu(i18n("color"), lineMenu);
	GuiTools::fillColorMenu( lineColorMenu, lineColorActionGroup );
	lineMenu->addMenu( lineColorMenu );
}

QMenu* Axis::createContextMenu() {
	Q_D(const Axis);
	QMenu* menu = WorksheetElement::createContextMenu();
	QAction* firstAction = menu->actions().at(1); //skip the first action because of the "title-action"

	visibilityAction->setChecked(isVisible());
	menu->insertAction(firstAction, visibilityAction);

	//Orientation
	if ( d->orientation == AxisHorizontal )
		orientationHorizontalAction->setChecked(true);
	else
		orientationVerticalAction->setChecked(true);

	menu->insertMenu(firstAction, orientationMenu);

	//Line styles
	GuiTools::updatePenStyles( lineStyleMenu, lineStyleActionGroup, d->linePen.color() );
	GuiTools::selectPenStyleAction(lineStyleActionGroup, d->linePen.style() );

	GuiTools::selectColorAction(lineColorActionGroup, d->linePen.color() );

	menu->insertMenu(firstAction, lineMenu);
	menu->insertSeparator(firstAction);

	return menu;
}

/*!
	Returns an icon to be used in the project explorer.
*/
QIcon Axis::icon() const{
	Q_D(const Axis);
	QIcon ico;
	if (d->orientation == Axis::AxisHorizontal)
		ico = KIcon("labplot-axis-horizontal");
	else
		ico = KIcon("labplot-axis-vertical");

	return ico;
}

Axis::~Axis() {
	if (orientationMenu)
		delete orientationMenu;

	if (lineMenu)
		delete lineMenu;

	//no need to delete d->title, since it was added with addChild in init();

	//no need to delete the d-pointer here - it inherits from QGraphicsItem
	//and is deleted during the cleanup in QGraphicsScene
}

QGraphicsItem *Axis::graphicsItem() const {
	return d_ptr;
}

/*!
 * overrides the implementation in WorkhseetElement and sets the z-value to the maximal possible,
 * axes are drawn on top of all other object in the plot.
 */
void Axis::setZValue(qreal) {
	Q_D(Axis);
	d->setZValue(FLT_MAX);
	d->gridItem->setParentItem(d->parentItem());
	d->gridItem->setZValue(0);
}

void Axis::retransform() {
	Q_D(Axis);
	d->retransform();
}

void Axis::handlePageResize(double horizontalRatio, double verticalRatio) {
	Q_D(Axis);

	QPen pen = d->linePen;
	pen.setWidthF(pen.widthF() * (horizontalRatio + verticalRatio) / 2.0);
	setLinePen(pen);

	if (d->orientation == Axis::AxisHorizontal) {
		setMajorTicksLength(d->majorTicksLength * verticalRatio); // ticks are perpendicular to axis line -> verticalRatio relevant
		setMinorTicksLength(d->minorTicksLength * verticalRatio);
		//TODO setLabelsFontSize(d->labelsFontSize * verticalRatio);
	} else {
		setMajorTicksLength(d->majorTicksLength * horizontalRatio);
		setMinorTicksLength(d->minorTicksLength * horizontalRatio);
		//TODO setLabelsFontSize(d->labelsFontSize * verticalRatio); // this is not perfectly correct for rotated labels
															// when the page aspect ratio changes, but should not matter
	}
	//TODO setLabelsOffset(QPointF(d->labelsOffset.x() * horizontalRatio, d->labelsOffset.y() * verticalRatio));

	retransform();
	BaseClass::handlePageResize(horizontalRatio, verticalRatio);
}

/* ============================ getter methods ================= */
BASIC_SHARED_D_READER_IMPL(Axis, bool, autoScale, autoScale)
BASIC_SHARED_D_READER_IMPL(Axis, Axis::AxisOrientation, orientation, orientation)
BASIC_SHARED_D_READER_IMPL(Axis, Axis::AxisPosition, position, position)
BASIC_SHARED_D_READER_IMPL(Axis, Axis::AxisScale, scale, scale)
BASIC_SHARED_D_READER_IMPL(Axis, float, offset, offset)
BASIC_SHARED_D_READER_IMPL(Axis, float, start, start)
BASIC_SHARED_D_READER_IMPL(Axis, float, end, end)
BASIC_SHARED_D_READER_IMPL(Axis, qreal, scalingFactor, scalingFactor)
BASIC_SHARED_D_READER_IMPL(Axis, qreal, zeroOffset, zeroOffset)

BASIC_SHARED_D_READER_IMPL(Axis, TextLabel*, title, title)
BASIC_SHARED_D_READER_IMPL(Axis, float, titleOffsetX, titleOffsetX)
BASIC_SHARED_D_READER_IMPL(Axis, float, titleOffsetY, titleOffsetY)

CLASS_SHARED_D_READER_IMPL(Axis, QPen, linePen, linePen)
BASIC_SHARED_D_READER_IMPL(Axis, qreal, lineOpacity, lineOpacity)
BASIC_SHARED_D_READER_IMPL(Axis, Axis::ArrowType, arrowType, arrowType)
BASIC_SHARED_D_READER_IMPL(Axis, Axis::ArrowPosition, arrowPosition, arrowPosition)
BASIC_SHARED_D_READER_IMPL(Axis, float, arrowSize, arrowSize)

BASIC_SHARED_D_READER_IMPL(Axis, Axis::TicksDirection, majorTicksDirection, majorTicksDirection)
BASIC_SHARED_D_READER_IMPL(Axis, Axis::TicksType, majorTicksType, majorTicksType)
BASIC_SHARED_D_READER_IMPL(Axis, int, majorTicksNumber, majorTicksNumber)
BASIC_SHARED_D_READER_IMPL(Axis, qreal, majorTicksIncrement, majorTicksIncrement)
BASIC_SHARED_D_READER_IMPL(Axis, const AbstractColumn*, majorTicksColumn, majorTicksColumn)
QString& Axis::majorTicksColumnPath() const { return d_ptr->majorTicksColumnPath; }
BASIC_SHARED_D_READER_IMPL(Axis, qreal, majorTicksLength, majorTicksLength)
CLASS_SHARED_D_READER_IMPL(Axis, QPen, majorTicksPen, majorTicksPen)
BASIC_SHARED_D_READER_IMPL(Axis, qreal, majorTicksOpacity, majorTicksOpacity)

BASIC_SHARED_D_READER_IMPL(Axis, Axis::TicksDirection, minorTicksDirection, minorTicksDirection)
BASIC_SHARED_D_READER_IMPL(Axis, Axis::TicksType, minorTicksType, minorTicksType)
BASIC_SHARED_D_READER_IMPL(Axis, int, minorTicksNumber, minorTicksNumber)
BASIC_SHARED_D_READER_IMPL(Axis, qreal, minorTicksIncrement, minorTicksIncrement)
BASIC_SHARED_D_READER_IMPL(Axis, const AbstractColumn*, minorTicksColumn, minorTicksColumn)
QString& Axis::minorTicksColumnPath() const { return d_ptr->minorTicksColumnPath; }
BASIC_SHARED_D_READER_IMPL(Axis, qreal, minorTicksLength, minorTicksLength)
CLASS_SHARED_D_READER_IMPL(Axis, QPen, minorTicksPen, minorTicksPen)
BASIC_SHARED_D_READER_IMPL(Axis, qreal, minorTicksOpacity, minorTicksOpacity)

BASIC_SHARED_D_READER_IMPL(Axis, Axis::LabelsFormat, labelsFormat, labelsFormat);
BASIC_SHARED_D_READER_IMPL(Axis, bool, labelsAutoPrecision, labelsAutoPrecision);
BASIC_SHARED_D_READER_IMPL(Axis, int, labelsPrecision, labelsPrecision);
BASIC_SHARED_D_READER_IMPL(Axis, Axis::LabelsPosition, labelsPosition, labelsPosition);
BASIC_SHARED_D_READER_IMPL(Axis, float, labelsOffset, labelsOffset);
BASIC_SHARED_D_READER_IMPL(Axis, qreal, labelsRotationAngle, labelsRotationAngle);
CLASS_SHARED_D_READER_IMPL(Axis, QColor, labelsColor, labelsColor);
CLASS_SHARED_D_READER_IMPL(Axis, QFont, labelsFont, labelsFont);
CLASS_SHARED_D_READER_IMPL(Axis, QString, labelsPrefix, labelsPrefix);
CLASS_SHARED_D_READER_IMPL(Axis, QString, labelsSuffix, labelsSuffix);
BASIC_SHARED_D_READER_IMPL(Axis, qreal, labelsOpacity, labelsOpacity);

CLASS_SHARED_D_READER_IMPL(Axis, QPen, majorGridPen, majorGridPen)
BASIC_SHARED_D_READER_IMPL(Axis, qreal, majorGridOpacity, majorGridOpacity)
CLASS_SHARED_D_READER_IMPL(Axis, QPen, minorGridPen, minorGridPen)
BASIC_SHARED_D_READER_IMPL(Axis, qreal, minorGridOpacity, minorGridOpacity)

/* ============================ setter methods and undo commands ================= */
STD_SETTER_CMD_IMPL_F_S(Axis, SetAutoScale, bool, autoScale, retransform);
void Axis::setAutoScale(bool autoScale) {
	Q_D(Axis);
	if (autoScale != d->autoScale) {
		exec(new AxisSetAutoScaleCmd(d, autoScale, i18n("%1: set axis auto scaling")));

		if (autoScale) {
			CartesianPlot *plot = qobject_cast<CartesianPlot*>(parentAspect());
			if (!plot)
				return;

			if (d->orientation == Axis::AxisHorizontal) {
				d->end = plot->xMax();
				d->start = plot->xMin();
			} else {
				d->end = plot->yMax();
				d->start = plot->yMin();
			}
			retransform();
			emit endChanged(d->end);
			emit startChanged(d->start);
		}
	}
}

STD_SWAP_METHOD_SETTER_CMD_IMPL(Axis, SetVisible, bool, swapVisible);
void Axis::setVisible(bool on) {
	Q_D(Axis);
	exec(new AxisSetVisibleCmd(d, on, on ? i18n("%1: set visible") : i18n("%1: set invisible")));
}

bool Axis::isVisible() const {
	Q_D(const Axis);
	return d->isVisible();
}

void Axis::setPrinting(bool on) {
	Q_D(Axis);
	d->m_printing = on;
}

STD_SETTER_CMD_IMPL_F_S(Axis, SetOrientation, Axis::AxisOrientation, orientation, retransform);
void Axis::setOrientation( AxisOrientation orientation) {
	Q_D(Axis);
	if (orientation != d->orientation)
		exec(new AxisSetOrientationCmd(d, orientation, i18n("%1: set axis orientation")));
}

STD_SETTER_CMD_IMPL_F_S(Axis, SetPosition, Axis::AxisPosition, position, retransform);
void Axis::setPosition(AxisPosition position) {
	Q_D(Axis);
	if (position != d->position)
		exec(new AxisSetPositionCmd(d, position, i18n("%1: set axis position")));
}

STD_SETTER_CMD_IMPL_F_S(Axis, SetScaling, Axis::AxisScale, scale, retransformTicks);
void Axis::setScale(AxisScale scale) {
	Q_D(Axis);
	if (scale != d->scale)
		exec(new AxisSetScalingCmd(d, scale, i18n("%1: set axis scale")));
}

STD_SETTER_CMD_IMPL_F(Axis, SetOffset, float, offset, retransform);
void Axis::setOffset(float offset, bool undo) {
	Q_D(Axis);
	if (offset != d->offset) {
		if (undo) {
			exec(new AxisSetOffsetCmd(d, offset, i18n("%1: set axis offset")));
		} else {
			d->offset = offset;
			//don't need to call retransform() afterward
			//since the only usage of this call is in CartesianPlot, where retransform is called for all children anyway.
		}
		emit positionChanged(offset);
	}
}

STD_SETTER_CMD_IMPL_F_S(Axis, SetStart, float, start, retransform);
void Axis::setStart(float start) {
	Q_D(Axis);
	if (start != d->start)
		exec(new AxisSetStartCmd(d, start, i18n("%1: set axis start")));
}

STD_SETTER_CMD_IMPL_F_S(Axis, SetEnd, float, end, retransform);
void Axis::setEnd(float end) {
	Q_D(Axis);
	if (end != d->end)
		exec(new AxisSetEndCmd(d, end, i18n("%1: set axis end")));
}

STD_SETTER_CMD_IMPL_F_S(Axis, SetZeroOffset, qreal, zeroOffset, retransform);
void Axis::setZeroOffset(qreal zeroOffset) {
	Q_D(Axis);
	if (zeroOffset != d->zeroOffset)
		exec(new AxisSetZeroOffsetCmd(d, zeroOffset, i18n("%1: set axis zero offset")));
}

STD_SETTER_CMD_IMPL_F_S(Axis, SetScalingFactor, qreal, scalingFactor, retransform);
void Axis::setScalingFactor(qreal scalingFactor) {
	Q_D(Axis);
	if (scalingFactor != d->scalingFactor)
		exec(new AxisSetScalingFactorCmd(d, scalingFactor, i18n("%1: set axis scaling factor")));
}

//Title
STD_SETTER_CMD_IMPL_F_S(Axis, SetTitleOffsetX, float, titleOffsetX, retransform);
void Axis::setTitleOffsetX(float offset) {
	Q_D(Axis);
	if (offset != d->titleOffsetX)
		exec(new AxisSetTitleOffsetXCmd(d, offset, i18n("%1: set title offset")));
}

STD_SETTER_CMD_IMPL_F_S(Axis, SetTitleOffsetY, float, titleOffsetY, retransform);
void Axis::setTitleOffsetY(float offset) {
	Q_D(Axis);
	if (offset != d->titleOffsetY)
		exec(new AxisSetTitleOffsetYCmd(d, offset, i18n("%1: set title offset")));
}

//Line
STD_SETTER_CMD_IMPL_F_S(Axis, SetLinePen, QPen, linePen, recalcShapeAndBoundingRect);
void Axis::setLinePen(const QPen &pen) {
	Q_D(Axis);
	if (pen != d->linePen)
		exec(new AxisSetLinePenCmd(d, pen, i18n("%1: set line style")));
}

STD_SETTER_CMD_IMPL_F_S(Axis, SetLineOpacity, qreal, lineOpacity, update);
void Axis::setLineOpacity(qreal opacity) {
	Q_D(Axis);
	if (opacity != d->lineOpacity)
		exec(new AxisSetLineOpacityCmd(d, opacity, i18n("%1: set line opacity")));
}

STD_SETTER_CMD_IMPL_F_S(Axis, SetArrowType, Axis::ArrowType, arrowType, retransformArrow);
void Axis::setArrowType(ArrowType type) {
	Q_D(Axis);
	if (type != d->arrowType)
		exec(new AxisSetArrowTypeCmd(d, type, i18n("%1: set arrow type")));
}

STD_SETTER_CMD_IMPL_F_S(Axis, SetArrowPosition, Axis::ArrowPosition, arrowPosition, retransformArrow);
void Axis::setArrowPosition(ArrowPosition position) {
	Q_D(Axis);
	if (position != d->arrowPosition)
		exec(new AxisSetArrowPositionCmd(d, position, i18n("%1: set arrow position")));
}


STD_SETTER_CMD_IMPL_F_S(Axis, SetArrowSize, float, arrowSize, retransformArrow);
void Axis::setArrowSize(float arrowSize) {
	Q_D(Axis);
	if (arrowSize != d->arrowSize)
		exec(new AxisSetArrowSizeCmd(d, arrowSize, i18n("%1: set arrow size")));
}

//Major ticks
STD_SETTER_CMD_IMPL_F_S(Axis, SetMajorTicksDirection, Axis::TicksDirection, majorTicksDirection, retransformTicks);
void Axis::setMajorTicksDirection(const TicksDirection majorTicksDirection) {
	Q_D(Axis);
	if (majorTicksDirection != d->majorTicksDirection)
		exec(new AxisSetMajorTicksDirectionCmd(d, majorTicksDirection, i18n("%1: set major ticks direction")));
}

STD_SETTER_CMD_IMPL_F_S(Axis, SetMajorTicksType, Axis::TicksType, majorTicksType, retransformTicks);
void Axis::setMajorTicksType(const TicksType majorTicksType) {
	Q_D(Axis);
	if (majorTicksType!= d->majorTicksType)
		exec(new AxisSetMajorTicksTypeCmd(d, majorTicksType, i18n("%1: set major ticks type")));
}

STD_SETTER_CMD_IMPL_F_S(Axis, SetMajorTicksNumber, int, majorTicksNumber, retransformTicks);
void Axis::setMajorTicksNumber(int majorTicksNumber) {
	Q_D(Axis);
	if (majorTicksNumber != d->majorTicksNumber)
		exec(new AxisSetMajorTicksNumberCmd(d, majorTicksNumber, i18n("%1: set the total number of the major ticks")));
}

STD_SETTER_CMD_IMPL_F_S(Axis, SetMajorTicksIncrement, qreal, majorTicksIncrement, retransformTicks);
void Axis::setMajorTicksIncrement(qreal majorTicksIncrement) {
	Q_D(Axis);
	if (majorTicksIncrement != d->majorTicksIncrement)
		exec(new AxisSetMajorTicksIncrementCmd(d, majorTicksIncrement, i18n("%1: set the increment for the major ticks")));
}

STD_SETTER_CMD_IMPL_F_S(Axis, SetMajorTicksColumn, const AbstractColumn*, majorTicksColumn, retransformTicks)
void Axis::setMajorTicksColumn(const AbstractColumn* column) {
	Q_D(Axis);
	if (column != d->majorTicksColumn) {
		exec(new AxisSetMajorTicksColumnCmd(d, column, i18n("%1: assign major ticks' values")));

		if (column) {
			connect(column, SIGNAL(dataChanged(const AbstractColumn*)), this, SLOT(retransformTicks()));
			connect(column->parentAspect(), SIGNAL(aspectAboutToBeRemoved(const AbstractAspect*)),
					this, SLOT(majorTicksColumnAboutToBeRemoved(const AbstractAspect*)));
			//TODO: add disconnect in the undo-function
		}
	}
}

STD_SETTER_CMD_IMPL_F_S(Axis, SetMajorTicksPen, QPen, majorTicksPen, recalcShapeAndBoundingRect);
void Axis::setMajorTicksPen(const QPen &pen) {
	Q_D(Axis);
	if (pen != d->majorTicksPen)
		exec(new AxisSetMajorTicksPenCmd(d, pen, i18n("%1: set major ticks style")));
}

STD_SETTER_CMD_IMPL_F_S(Axis, SetMajorTicksLength, qreal, majorTicksLength, retransformTicks);
void Axis::setMajorTicksLength(qreal majorTicksLength) {
	Q_D(Axis);
	if (majorTicksLength != d->majorTicksLength)
		exec(new AxisSetMajorTicksLengthCmd(d, majorTicksLength, i18n("%1: set major ticks length")));
}

STD_SETTER_CMD_IMPL_F_S(Axis, SetMajorTicksOpacity, qreal, majorTicksOpacity, update);
void Axis::setMajorTicksOpacity(qreal opacity) {
	Q_D(Axis);
	if (opacity != d->majorTicksOpacity)
		exec(new AxisSetMajorTicksOpacityCmd(d, opacity, i18n("%1: set major ticks opacity")));
}

//Minor ticks
STD_SETTER_CMD_IMPL_F_S(Axis, SetMinorTicksDirection, Axis::TicksDirection, minorTicksDirection, retransformTicks);
void Axis::setMinorTicksDirection(const TicksDirection minorTicksDirection) {
	Q_D(Axis);
	if (minorTicksDirection != d->minorTicksDirection)
		exec(new AxisSetMinorTicksDirectionCmd(d, minorTicksDirection, i18n("%1: set minor ticks direction")));
}

STD_SETTER_CMD_IMPL_F_S(Axis, SetMinorTicksType, Axis::TicksType, minorTicksType, retransformTicks);
void Axis::setMinorTicksType(const TicksType minorTicksType) {
	Q_D(Axis);
	if (minorTicksType!= d->minorTicksType)
		exec(new AxisSetMinorTicksTypeCmd(d, minorTicksType, i18n("%1: set minor ticks type")));
}

STD_SETTER_CMD_IMPL_F_S(Axis, SetMinorTicksNumber, int, minorTicksNumber, retransformTicks);
void Axis::setMinorTicksNumber(int minorTicksNumber) {
	Q_D(Axis);
	if (minorTicksNumber != d->minorTicksNumber)
		exec(new AxisSetMinorTicksNumberCmd(d, minorTicksNumber, i18n("%1: set the total number of the minor ticks")));
}

STD_SETTER_CMD_IMPL_F_S(Axis, SetMinorTicksIncrement, qreal, minorTicksIncrement, retransformTicks);
void Axis::setMinorTicksIncrement(qreal minorTicksIncrement) {
	Q_D(Axis);
	if (minorTicksIncrement != d->minorTicksIncrement)
		exec(new AxisSetMinorTicksIncrementCmd(d, minorTicksIncrement, i18n("%1: set the increment for the minor ticks")));
}

STD_SETTER_CMD_IMPL_F_S(Axis, SetMinorTicksColumn, const AbstractColumn*, minorTicksColumn, retransformTicks)
void Axis::setMinorTicksColumn(const AbstractColumn* column) {
	Q_D(Axis);
	if (column != d->minorTicksColumn) {
		exec(new AxisSetMinorTicksColumnCmd(d, column, i18n("%1: assign minor ticks' values")));

		if (column) {
			connect(column, SIGNAL(dataChanged(const AbstractColumn*)), this, SLOT(retransformTicks()));
			connect(column->parentAspect(), SIGNAL(aspectAboutToBeRemoved(const AbstractAspect*)),
					this, SLOT(minorTicksColumnAboutToBeRemoved(const AbstractAspect*)));
			//TODO: add disconnect in the undo-function
		}
	}
}

STD_SETTER_CMD_IMPL_F_S(Axis, SetMinorTicksPen, QPen, minorTicksPen, recalcShapeAndBoundingRect);
void Axis::setMinorTicksPen(const QPen &pen) {
	Q_D(Axis);
	if (pen != d->minorTicksPen)
		exec(new AxisSetMinorTicksPenCmd(d, pen, i18n("%1: set minor ticks style")));
}

STD_SETTER_CMD_IMPL_F_S(Axis, SetMinorTicksLength, qreal, minorTicksLength, retransformTicks);
void Axis::setMinorTicksLength(qreal minorTicksLength) {
	Q_D(Axis);
	if (minorTicksLength != d->minorTicksLength)
		exec(new AxisSetMinorTicksLengthCmd(d, minorTicksLength, i18n("%1: set minor ticks length")));
}

STD_SETTER_CMD_IMPL_F_S(Axis, SetMinorTicksOpacity, qreal, minorTicksOpacity, update);
void Axis::setMinorTicksOpacity(qreal opacity) {
	Q_D(Axis);
	if (opacity != d->minorTicksOpacity)
		exec(new AxisSetMinorTicksOpacityCmd(d, opacity, i18n("%1: set minor ticks opacity")));
}

//Labels
STD_SETTER_CMD_IMPL_F_S(Axis, SetLabelsFormat, Axis::LabelsFormat, labelsFormat, retransformTicks);
void Axis::setLabelsFormat(const LabelsFormat labelsFormat) {
	Q_D(Axis);
	if (labelsFormat != d->labelsFormat)
		exec(new AxisSetLabelsFormatCmd(d, labelsFormat, i18n("%1: set labels format")));
}

STD_SETTER_CMD_IMPL_F_S(Axis, SetLabelsAutoPrecision, bool, labelsAutoPrecision, retransformTickLabelStrings);
void Axis::setLabelsAutoPrecision(const bool labelsAutoPrecision) {
	Q_D(Axis);
	if (labelsAutoPrecision != d->labelsAutoPrecision)
		exec(new AxisSetLabelsAutoPrecisionCmd(d, labelsAutoPrecision, i18n("%1: set labels precision")));
}

STD_SETTER_CMD_IMPL_F_S(Axis, SetLabelsPrecision, int, labelsPrecision, retransformTickLabelStrings);
void Axis::setLabelsPrecision(const int labelsPrecision) {
	Q_D(Axis);
	if (labelsPrecision != d->labelsPrecision)
		exec(new AxisSetLabelsPrecisionCmd(d, labelsPrecision, i18n("%1: set labels precision")));
}

STD_SETTER_CMD_IMPL_F_S(Axis, SetLabelsPosition, Axis::LabelsPosition, labelsPosition, retransformTickLabelPositions);
void Axis::setLabelsPosition(const LabelsPosition labelsPosition) {
	Q_D(Axis);
	if (labelsPosition != d->labelsPosition)
		exec(new AxisSetLabelsPositionCmd(d, labelsPosition, i18n("%1: set labels position")));
}

STD_SETTER_CMD_IMPL_F_S(Axis, SetLabelsOffset, float, labelsOffset, retransformTickLabelPositions);
void Axis::setLabelsOffset(float offset) {
	Q_D(Axis);
	if (offset != d->labelsOffset)
		exec(new AxisSetLabelsOffsetCmd(d, offset, i18n("%1: set label offset")));
}

STD_SETTER_CMD_IMPL_F_S(Axis, SetLabelsRotationAngle, qreal, labelsRotationAngle, recalcShapeAndBoundingRect);
void Axis::setLabelsRotationAngle(qreal angle) {
	Q_D(Axis);
	if (angle != d->labelsRotationAngle)
		exec(new AxisSetLabelsRotationAngleCmd(d, angle, i18n("%1: set label rotation angle")));
}

STD_SETTER_CMD_IMPL_F_S(Axis, SetLabelsColor, QColor, labelsColor, update);
void Axis::setLabelsColor(const QColor &color) {
	Q_D(Axis);
	if (color != d->labelsColor)
		exec(new AxisSetLabelsColorCmd(d, color, i18n("%1: set label color")));
}

STD_SETTER_CMD_IMPL_F_S(Axis, SetLabelsFont, QFont, labelsFont, retransformTickLabelStrings);
void Axis::setLabelsFont(const QFont &font) {
	Q_D(Axis);
	if (font != d->labelsFont)
		exec(new AxisSetLabelsFontCmd(d, font, i18n("%1: set label font")));
}

STD_SETTER_CMD_IMPL_F_S(Axis, SetLabelsPrefix, QString, labelsPrefix, retransformTickLabelStrings);
void Axis::setLabelsPrefix(const QString& prefix) {
	Q_D(Axis);
	if (prefix != d->labelsPrefix)
		exec(new AxisSetLabelsPrefixCmd(d, prefix, i18n("%1: set label prefix")));
}

STD_SETTER_CMD_IMPL_F_S(Axis, SetLabelsSuffix, QString, labelsSuffix, retransformTickLabelStrings);
void Axis::setLabelsSuffix(const QString& suffix) {
	Q_D(Axis);
	if (suffix != d->labelsSuffix)
		exec(new AxisSetLabelsSuffixCmd(d, suffix, i18n("%1: set label suffix")));
}

STD_SETTER_CMD_IMPL_F_S(Axis, SetLabelsOpacity, qreal, labelsOpacity, update);
void Axis::setLabelsOpacity(qreal opacity) {
	Q_D(Axis);
	if (opacity != d->labelsOpacity)
		exec(new AxisSetLabelsOpacityCmd(d, opacity, i18n("%1: set labels opacity")));
}

//Major grid
STD_SETTER_CMD_IMPL_F_S(Axis, SetMajorGridPen, QPen, majorGridPen, retransformMajorGrid);
void Axis::setMajorGridPen(const QPen &pen) {
	Q_D(Axis);
	if (pen != d->majorGridPen)
		exec(new AxisSetMajorGridPenCmd(d, pen, i18n("%1: set major grid style")));
}

STD_SETTER_CMD_IMPL_F_S(Axis, SetMajorGridOpacity, qreal, majorGridOpacity, update);
void Axis::setMajorGridOpacity(qreal opacity) {
	Q_D(Axis);
	if (opacity != d->majorGridOpacity)
		exec(new AxisSetMajorGridOpacityCmd(d, opacity, i18n("%1: set major grid opacity")));
}

//Minor grid
STD_SETTER_CMD_IMPL_F_S(Axis, SetMinorGridPen, QPen, minorGridPen, retransformMinorGrid);
void Axis::setMinorGridPen(const QPen &pen) {
	Q_D(Axis);
	if (pen != d->minorGridPen)
		exec(new AxisSetMinorGridPenCmd(d, pen, i18n("%1: set minor grid style")));
}

STD_SETTER_CMD_IMPL_F_S(Axis, SetMinorGridOpacity, qreal, minorGridOpacity, update);
void Axis::setMinorGridOpacity(qreal opacity) {
	Q_D(Axis);
	if (opacity != d->minorGridOpacity)
		exec(new AxisSetMinorGridOpacityCmd(d, opacity, i18n("%1: set minor grid opacity")));
}

//##############################################################################
//####################################  SLOTs   ################################
//##############################################################################
void Axis::labelChanged() {
	Q_D(Axis);
	d->recalcShapeAndBoundingRect();
}

void Axis::retransformTicks() {
	Q_D(Axis);
	d->retransformTicks();
}

void Axis::majorTicksColumnAboutToBeRemoved(const AbstractAspect* aspect) {
	Q_D(Axis);
	if (aspect==d->majorTicksColumn) {
		d->majorTicksColumn = 0;
		d->retransformTicks();
	}
}

void Axis::minorTicksColumnAboutToBeRemoved(const AbstractAspect* aspect) {
	Q_D(Axis);
	if (aspect==d->minorTicksColumn) {
		d->minorTicksColumn = 0;
		d->retransformTicks();
	}
}

//##############################################################################
//######  SLOTs for changes triggered via QActions in the context menu  ########
//##############################################################################
void Axis::orientationChanged(QAction* action) {
	if (action == orientationHorizontalAction)
		this->setOrientation(AxisHorizontal);
	else
		this->setOrientation(AxisVertical);
}

void Axis::lineStyleChanged(QAction* action) {
	Q_D(const Axis);
	QPen pen = d->linePen;
	pen.setStyle(GuiTools::penStyleFromAction(lineStyleActionGroup, action));
	this->setLinePen(pen);
}

void Axis::lineColorChanged(QAction* action) {
	Q_D(const Axis);
	QPen pen = d->linePen;
	pen.setColor(GuiTools::colorFromAction(lineColorActionGroup, action));
	this->setLinePen(pen);
}

void Axis::visibilityChanged() {
	Q_D(const Axis);
	this->setVisible(!d->isVisible());
}

//#####################################################################
//################### Private implementation ##########################
//#####################################################################
AxisPrivate::AxisPrivate(Axis *owner) : m_plot(0), m_cSystem(0), m_printing(false), m_hovered(false),
	majorTicksColumn(0), minorTicksColumn(0), gridItem(new AxisGrid(this)), q(owner) {

	setFlag(QGraphicsItem::ItemIsSelectable, true);
	setFlag(QGraphicsItem::ItemIsFocusable, true);
	setAcceptHoverEvents(true);
}

QString AxisPrivate::name() const{
	return q->name();
}

bool AxisPrivate::swapVisible(bool on) {
	bool oldValue = isVisible();
	setVisible(on);
	emit q->visibilityChanged(on);
	return oldValue;
}

QRectF AxisPrivate::boundingRect() const{
	return boundingRectangle;
}

/*!
  Returns the shape of the XYCurve as a QPainterPath in local coordinates
*/
QPainterPath AxisPrivate::shape() const{
	return axisShape;
}

/*!
	recalculates the position of the axis on the worksheet
 */
void AxisPrivate::retransform() {
	m_plot = qobject_cast<CartesianPlot*>(q->parentAspect());
	if (!m_plot)
		return;

	m_cSystem = dynamic_cast<const CartesianCoordinateSystem*>(m_plot->coordinateSystem());
	if (!m_cSystem)
		return;

	retransformLine();
}

void AxisPrivate::retransformLine() {
	linePath = QPainterPath();
	lines.clear();

	QPointF startPoint;
	QPointF endPoint;

	if (orientation == Axis::AxisHorizontal) {
		if (position == Axis::AxisTop)
			offset = m_plot->yMax();
		else if (position == Axis::AxisBottom)
			offset = m_plot->yMin();
		else if (position == Axis::AxisCentered)
			offset = m_plot->yMin() + (m_plot->yMax()-m_plot->yMin())/2;

		startPoint.setX(start);
		startPoint.setY(offset);
		endPoint.setX(end);
		endPoint.setY(offset);
	} else { // vertical
		if (position == Axis::AxisLeft)
			offset = m_plot->xMin();
		else if (position == Axis::AxisRight)
			offset = m_plot->xMax();
		else if (position == Axis::AxisCentered)
			offset = m_plot->xMin() + (m_plot->xMax()-m_plot->xMin())/2;

		startPoint.setX(offset);
		startPoint.setY(start);
		endPoint.setY(end);
		endPoint.setX(offset);
	}

	lines.append(QLineF(startPoint, endPoint));
	lines = m_cSystem->mapLogicalToScene(lines, AbstractCoordinateSystem::MarkGaps);
	foreach (const QLineF& line, lines) {
		linePath.moveTo(line.p1());
		linePath.lineTo(line.p2());
	}

	if (linePath.isEmpty()) {
		recalcShapeAndBoundingRect();
		return;
	} else {
		retransformArrow();
		retransformTicks();
	}
}

void AxisPrivate::retransformArrow() {
	arrowPath = QPainterPath();
	if (arrowType == Axis::NoArrow || lines.isEmpty()) {
		recalcShapeAndBoundingRect();
		return;
	}

	if (arrowPosition==Axis::ArrowRight || arrowPosition==Axis::ArrowBoth) {
		const QPointF& endPoint = lines.at(lines.size()-1).p2();
		this->addArrow(endPoint, 1);
	}

	if (arrowPosition==Axis::ArrowLeft || arrowPosition==Axis::ArrowBoth) {
		const QPointF& endPoint = lines.at(0).p1();
		this->addArrow(endPoint, -1);
	}

	recalcShapeAndBoundingRect();
}

void AxisPrivate::addArrow(const QPointF& startPoint, int direction) {
	static const float cos_phi = cos(3.14159/6);

	if (orientation==Axis::AxisHorizontal) {
		QPointF endPoint = QPointF(startPoint.x()+direction*arrowSize, startPoint.y());
		arrowPath.moveTo(startPoint);
		arrowPath.lineTo(endPoint);

		switch (arrowType) {
			case Axis::NoArrow:
				break;
			case Axis::SimpleArrowSmall:
				arrowPath.moveTo(endPoint);
				arrowPath.lineTo(QPointF(endPoint.x()-direction*arrowSize/4, endPoint.y()-arrowSize/4*cos_phi));
				arrowPath.moveTo(endPoint);
				arrowPath.lineTo(QPointF(endPoint.x()-direction*arrowSize/4, endPoint.y()+arrowSize/4*cos_phi));
				break;
			case Axis::SimpleArrowBig:
				arrowPath.moveTo(endPoint);
				arrowPath.lineTo(QPointF(endPoint.x()-direction*arrowSize/2, endPoint.y()-arrowSize/2*cos_phi));
				arrowPath.moveTo(endPoint);
				arrowPath.lineTo(QPointF(endPoint.x()-direction*arrowSize/2, endPoint.y()+arrowSize/2*cos_phi));
				break;
			case Axis::FilledArrowSmall:
				arrowPath.lineTo(QPointF(endPoint.x()-direction*arrowSize/4, endPoint.y()-arrowSize/4*cos_phi));
				arrowPath.lineTo(QPointF(endPoint.x()-direction*arrowSize/4, endPoint.y()+arrowSize/4*cos_phi));
				arrowPath.lineTo(endPoint);
				break;
			case Axis::FilledArrowBig:
				arrowPath.lineTo(QPointF(endPoint.x()-direction*arrowSize/2, endPoint.y()-arrowSize/2*cos_phi));
				arrowPath.lineTo(QPointF(endPoint.x()-direction*arrowSize/2, endPoint.y()+arrowSize/2*cos_phi));
				arrowPath.lineTo(endPoint);
				break;
			case Axis::SemiFilledArrowSmall:
				arrowPath.lineTo(QPointF(endPoint.x()-direction*arrowSize/4, endPoint.y()-arrowSize/4*cos_phi));
				arrowPath.lineTo(QPointF(endPoint.x()-direction*arrowSize/8, endPoint.y()));
				arrowPath.lineTo(QPointF(endPoint.x()-direction*arrowSize/4, endPoint.y()+arrowSize/4*cos_phi));
				arrowPath.lineTo(endPoint);
				break;
			case Axis::SemiFilledArrowBig:
				arrowPath.lineTo(QPointF(endPoint.x()-direction*arrowSize/2, endPoint.y()-arrowSize/2*cos_phi));
				arrowPath.lineTo(QPointF(endPoint.x()-direction*arrowSize/4, endPoint.y()));
				arrowPath.lineTo(QPointF(endPoint.x()-direction*arrowSize/2, endPoint.y()+arrowSize/2*cos_phi));
				arrowPath.lineTo(endPoint);
				break;
		}
	} else { //vertical orientation
		QPointF endPoint = QPointF(startPoint.x(), startPoint.y()-direction*arrowSize);
		arrowPath.moveTo(startPoint);
		arrowPath.lineTo(endPoint);

		switch (arrowType) {
			case Axis::NoArrow:
				break;
			case Axis::SimpleArrowSmall:
				arrowPath.moveTo(endPoint);
				arrowPath.lineTo(QPointF(endPoint.x()-arrowSize/4*cos_phi, endPoint.y()+direction*arrowSize/4));
				arrowPath.moveTo(endPoint);
				arrowPath.lineTo(QPointF(endPoint.x()+arrowSize/4*cos_phi, endPoint.y()+direction*arrowSize/4));
				break;
			case Axis::SimpleArrowBig:
				arrowPath.moveTo(endPoint);
				arrowPath.lineTo(QPointF(endPoint.x()-arrowSize/2*cos_phi, endPoint.y()+direction*arrowSize/2));
				arrowPath.moveTo(endPoint);
				arrowPath.lineTo(QPointF(endPoint.x()+arrowSize/2*cos_phi, endPoint.y()+direction*arrowSize/2));
				break;
			case Axis::FilledArrowSmall:
				arrowPath.lineTo(QPointF(endPoint.x()-arrowSize/4*cos_phi, endPoint.y()+direction*arrowSize/4));
				arrowPath.lineTo(QPointF(endPoint.x()+arrowSize/4*cos_phi, endPoint.y()+direction*arrowSize/4));
				arrowPath.lineTo(endPoint);
				break;
			case Axis::FilledArrowBig:
				arrowPath.lineTo(QPointF(endPoint.x()-arrowSize/2*cos_phi, endPoint.y()+direction*arrowSize/2));
				arrowPath.lineTo(QPointF(endPoint.x()+arrowSize/2*cos_phi, endPoint.y()+direction*arrowSize/2));
				arrowPath.lineTo(endPoint);
				break;
			case Axis::SemiFilledArrowSmall:
				arrowPath.lineTo(QPointF(endPoint.x()-arrowSize/4*cos_phi, endPoint.y()+direction*arrowSize/4));
				arrowPath.lineTo(QPointF(endPoint.x(), endPoint.y()+direction*arrowSize/8));
				arrowPath.lineTo(QPointF(endPoint.x()+arrowSize/4*cos_phi, endPoint.y()+direction*arrowSize/4));
				arrowPath.lineTo(endPoint);
				break;
			case Axis::SemiFilledArrowBig:
				arrowPath.lineTo(QPointF(endPoint.x()-arrowSize/2*cos_phi, endPoint.y()+direction*arrowSize/2));
				arrowPath.lineTo(QPointF(endPoint.x(), endPoint.y()+direction*arrowSize/4));
				arrowPath.lineTo(QPointF(endPoint.x()+arrowSize/2*cos_phi, endPoint.y()+direction*arrowSize/2));
				arrowPath.lineTo(endPoint);
				break;
		}
	}
}

//! helper function for retransformTicks()
bool AxisPrivate::transformAnchor(QPointF* anchorPoint) {
	QList<QPointF> points;
	points.append(*anchorPoint);
	points = m_cSystem->mapLogicalToScene(points);

	if (points.count() != 1) { // point is not mappable or in a coordinate gap
		return false;
	} else {
		*anchorPoint = points.at(0);
		return true;
	}
}

/*!
	recalculates the position of the axis ticks.
 */
void AxisPrivate::retransformTicks() {
	//TODO: check that start and end are > 0 for log and >=0 for sqrt, etc.

	majorTicksPath = QPainterPath();
	minorTicksPath = QPainterPath();
	majorTickPoints.clear();
	minorTickPoints.clear();
	tickLabelValues.clear();

	if ( majorTicksNumber<1 || (majorTicksDirection == Axis::noTicks && minorTicksDirection == Axis::noTicks) ) {
		retransformTickLabelPositions(); //this calls recalcShapeAndBoundingRect()
		return;
	}

	//determine the spacing for the major ticks
	double majorTicksSpacing=0;
	int tmpMajorTicksNumber=0;
	if (majorTicksType == Axis::TicksTotalNumber) {
		//the total number of the major ticks is given - > determine the spacing
		tmpMajorTicksNumber = majorTicksNumber;
		switch (scale) {
			case Axis::ScaleLinear:
				majorTicksSpacing = (end-start)/(majorTicksNumber-1);
				break;
			case Axis::ScaleLog10:
				majorTicksSpacing = (log10(end)-log10(start))/(majorTicksNumber-1);
				break;
			case Axis::ScaleLog2:
				majorTicksSpacing = (log(end)-log(start))/log(2)/(majorTicksNumber-1);
				break;
			case Axis::ScaleLn:
				majorTicksSpacing = (log(end)-log(start))/(majorTicksNumber-1);
				break;
			case Axis::ScaleSqrt:
				majorTicksSpacing = (sqrt(end)-sqrt(start))/(majorTicksNumber-1);
				break;
			case Axis::ScaleX2:
				majorTicksSpacing = (pow(end,2)-pow(start,2))/(majorTicksNumber-1);
		}
	} else if (majorTicksType == Axis::TicksIncrement) {
		//the spacing (increment) of the major ticks is given - > determine the number
		majorTicksSpacing = majorTicksIncrement;
		switch (scale) {
			case Axis::ScaleLinear:
				tmpMajorTicksNumber = qRound((end-start)/majorTicksSpacing + 1);
				break;
			case Axis::ScaleLog10:
				tmpMajorTicksNumber = qRound((log10(end)-log10(start))/majorTicksSpacing + 1);
				break;
			case Axis::ScaleLog2:
				tmpMajorTicksNumber = qRound((log(end)-log(start))/log(2)/majorTicksSpacing + 1);
				break;
			case Axis::ScaleLn:
				tmpMajorTicksNumber = qRound((log(end)-log(start))/majorTicksSpacing + 1);
				break;
			case Axis::ScaleSqrt:
				tmpMajorTicksNumber = qRound((sqrt(end)-sqrt(start))/majorTicksSpacing + 1);
				break;
			case Axis::ScaleX2:
				tmpMajorTicksNumber = qRound((pow(end,2)-pow(start,2))/majorTicksSpacing + 1);
		}
	} else {
		//custom column was provided
		if (majorTicksColumn) {
			tmpMajorTicksNumber = majorTicksColumn->rowCount();
		} else {
			retransformTickLabelPositions(); //this calls recalcShapeAndBoundingRect()
			return;
		}
	}

	int tmpMinorTicksNumber;
	if (minorTicksType == Axis::TicksTotalNumber)
		tmpMinorTicksNumber = minorTicksNumber;
	else if (minorTicksType == Axis::TicksIncrement)
		tmpMinorTicksNumber = (end - start)/ (majorTicksNumber - 1)/minorTicksIncrement - 1;
	else
		(minorTicksColumn) ? tmpMinorTicksNumber = minorTicksColumn->rowCount() : tmpMinorTicksNumber = 0;

	QPointF anchorPoint;
	QPointF startPoint;
	QPointF endPoint;
	qreal majorTickPos=0.0;
	qreal minorTickPos;
	qreal nextMajorTickPos = 0.0;
	int xDirection = m_cSystem->xDirection();
	int yDirection = m_cSystem->yDirection();
	float middleX = m_plot->xMin() + (m_plot->xMax() - m_plot->xMin())/2;
	float middleY = m_plot->yMin() + (m_plot->yMax() - m_plot->yMin())/2;
	bool valid;

	for (int iMajor = 0; iMajor < tmpMajorTicksNumber; iMajor++) {
		//calculate major tick's position
		if (majorTicksType != Axis::TicksCustomColumn) {
			switch (scale) {
				case Axis::ScaleLinear:
					majorTickPos = start + majorTicksSpacing*iMajor;
					nextMajorTickPos = start + majorTicksSpacing*(iMajor+1);
					break;
				case Axis::ScaleLog10:
					majorTickPos = pow(10, log10(start) + majorTicksSpacing*iMajor);
					nextMajorTickPos = pow(10, log10(start) + majorTicksSpacing*(iMajor+1));
					break;
				case Axis::ScaleLog2:
					majorTickPos = pow(2, log(start)/log(2) + majorTicksSpacing*iMajor);
					nextMajorTickPos = pow(2, log(start)/log(2) + majorTicksSpacing*(iMajor+1));
					break;
				case Axis::ScaleLn:
					majorTickPos = exp(log(start) + majorTicksSpacing*iMajor);
					nextMajorTickPos = exp(log(start) + majorTicksSpacing*(iMajor+1));
					break;
				case Axis::ScaleSqrt:
					majorTickPos = pow(sqrt(start) + majorTicksSpacing*iMajor, 2);
					nextMajorTickPos = pow(sqrt(start) + majorTicksSpacing*(iMajor+1), 2);
					break;
				case Axis::ScaleX2:
					majorTickPos = sqrt(sqrt(start) + majorTicksSpacing*iMajor);
					nextMajorTickPos = sqrt(sqrt(start) + majorTicksSpacing*(iMajor+1));
					break;
			}
		} else {
			majorTickPos = majorTicksColumn->valueAt(iMajor);
			if (std::isnan(majorTickPos))
				break; //stop iterating after the first non numerical value in the column
		}

		//calculate start and end points for major tick's line
		if (majorTicksDirection != Axis::noTicks ) {
			if (orientation == Axis::AxisHorizontal) {
				anchorPoint.setX(majorTickPos);
				anchorPoint.setY(offset);
				valid = transformAnchor(&anchorPoint);
				if (valid) {
					if (offset < middleY) {
						startPoint = anchorPoint + QPointF(0, (majorTicksDirection & Axis::ticksIn)  ? yDirection * majorTicksLength  : 0);
						endPoint   = anchorPoint + QPointF(0, (majorTicksDirection & Axis::ticksOut) ? -yDirection * majorTicksLength : 0);
					} else {
						startPoint = anchorPoint + QPointF(0, (majorTicksDirection & Axis::ticksOut)  ? yDirection * majorTicksLength  : 0);
						endPoint   = anchorPoint + QPointF(0, (majorTicksDirection & Axis::ticksIn) ? -yDirection * majorTicksLength : 0);
					}
				}
			} else { // vertical
				anchorPoint.setY(majorTickPos);
				anchorPoint.setX(offset);
				valid = transformAnchor(&anchorPoint);

				if (valid) {
					if (offset < middleX) {
						startPoint = anchorPoint + QPointF((majorTicksDirection & Axis::ticksIn)  ? xDirection * majorTicksLength  : 0, 0);
						endPoint = anchorPoint + QPointF((majorTicksDirection & Axis::ticksOut) ? -xDirection * majorTicksLength : 0, 0);
					} else {
						startPoint = anchorPoint + QPointF((majorTicksDirection & Axis::ticksOut) ? xDirection * majorTicksLength : 0, 0);
						endPoint = anchorPoint + QPointF((majorTicksDirection & Axis::ticksIn)  ? -xDirection *  majorTicksLength  : 0, 0);
					}
				}
			}

			//add major tick's line to the painter path
			if (valid) {
				majorTicksPath.moveTo(startPoint);
				majorTicksPath.lineTo(endPoint);
				majorTickPoints << anchorPoint;
				tickLabelValues<< scalingFactor*majorTickPos+zeroOffset;
			}
		}

		//minor ticks
		if ((Axis::noTicks != minorTicksDirection) && (tmpMajorTicksNumber > 1) && (tmpMinorTicksNumber > 0) && (iMajor<tmpMajorTicksNumber-1)) {
			//minor ticks are placed at equidistant positions independent of the selected scaling for the major ticks positions
			double minorTicksSpacing = (nextMajorTickPos-majorTickPos)/(tmpMinorTicksNumber+1);

			for (int iMinor = 0; iMinor < tmpMinorTicksNumber; iMinor++) {
				//calculate minor tick's position
				if (minorTicksType != Axis::TicksCustomColumn) {
					minorTickPos = majorTickPos + (iMinor+1)*minorTicksSpacing;
				} else {
					minorTickPos = minorTicksColumn->valueAt(iMinor);
					if (std::isnan(minorTickPos))
						break; //stop iterating after the first non numerical value in the column

					//in the case a custom column is used for the minor ticks, we draw them _once_ for the whole range of the axis.
					//execute the minor ticks loop only once.
					if (iMajor>0)
						break;
				}

				//calculate start and end points for minor tick's line
				if (orientation == Axis::AxisHorizontal) {
					anchorPoint.setX(minorTickPos);
					anchorPoint.setY(offset);
					valid = transformAnchor(&anchorPoint);

					if (valid) {
						if (offset < middleY) {
							startPoint = anchorPoint + QPointF(0, (minorTicksDirection & Axis::ticksIn)  ? yDirection * minorTicksLength  : 0);
							endPoint   = anchorPoint + QPointF(0, (minorTicksDirection & Axis::ticksOut) ? -yDirection * minorTicksLength : 0);
						} else {
							startPoint = anchorPoint + QPointF(0, (minorTicksDirection & Axis::ticksOut)  ? yDirection * minorTicksLength  : 0);
							endPoint   = anchorPoint + QPointF(0, (minorTicksDirection & Axis::ticksIn) ? -yDirection * minorTicksLength : 0);
						}
					}
				} else { // vertical
					anchorPoint.setY(minorTickPos);
					anchorPoint.setX(offset);
					valid = transformAnchor(&anchorPoint);

					if (valid) {
						if (offset < middleX) {
							startPoint = anchorPoint + QPointF((minorTicksDirection & Axis::ticksIn)  ? xDirection * minorTicksLength  : 0, 0);
							endPoint   = anchorPoint + QPointF((minorTicksDirection & Axis::ticksOut) ? -xDirection * minorTicksLength : 0, 0);
						} else {
							startPoint = anchorPoint + QPointF((minorTicksDirection & Axis::ticksOut)  ? xDirection * minorTicksLength  : 0, 0);
							endPoint   = anchorPoint + QPointF((minorTicksDirection & Axis::ticksIn) ? -xDirection * minorTicksLength : 0, 0);
						}
					}
				}

				//add minor tick's line to the painter path
				if (valid) {
					minorTicksPath.moveTo(startPoint);
					minorTicksPath.lineTo(endPoint);
					minorTickPoints << anchorPoint;
				}
			}
		}
	}

	//tick positions where changed -> update the position of the tick labels and grid lines
	retransformTickLabelStrings();
	retransformMajorGrid();
	retransformMinorGrid();
}

/*!
	creates the tick label strings starting with the most optimal
	(=the smallest possible number of float digits) precision for the floats
*/
void AxisPrivate::retransformTickLabelStrings() {
	if (labelsAutoPrecision) {
		//check, whether we need to increase the current precision
		int newPrecision = upperLabelsPrecision(labelsPrecision);
		if (newPrecision!= labelsPrecision) {
			labelsPrecision = newPrecision;
			emit q->labelsPrecisionChanged(labelsPrecision);
		} else {
			//check, whether we can reduce the current precision
			newPrecision = lowerLabelsPrecision(labelsPrecision);
			if (newPrecision!= labelsPrecision) {
				labelsPrecision = newPrecision;
				emit q->labelsPrecisionChanged(labelsPrecision);
			}
		}
	}

	tickLabelStrings.clear();
	QString str;
	if (labelsFormat == Axis::FormatDecimal) {
		QString nullStr = QString::number(0, 'f', labelsPrecision);
		foreach(float value, tickLabelValues) {
			str = QString::number(value, 'f', labelsPrecision);
			if (str == "-"+nullStr) str=nullStr;
			str = labelsPrefix + str + labelsSuffix;
			tickLabelStrings << str;
		}
	} else if (labelsFormat == Axis::FormatScientificE) {
		QString nullStr = QString::number(0, 'e', labelsPrecision);
		foreach(float value, tickLabelValues) {
			str = QString::number(value, 'e', labelsPrecision);
			if (str == "-"+nullStr) str=nullStr;
			tickLabelStrings << str;
		}
	} else if (labelsFormat == Axis::FormatPowers10) {
		foreach(float value, tickLabelValues) {
			str = "10<span style=\"vertical-align:super\">"+ QString::number(log10(value),'f',labelsPrecision)+"</span>";
			str = labelsPrefix + str + labelsSuffix;
			tickLabelStrings << str;
		}
	} else if (labelsFormat == Axis::FormatPowers2) {
		foreach(float value, tickLabelValues) {
			str = "2<span style=\"vertical-align:super\">"+ QString::number(log2(value),'f',labelsPrecision)+"</span>";
			str = labelsPrefix + str + labelsSuffix;
			tickLabelStrings << str;
		}
	} else if (labelsFormat == Axis::FormatPowersE) {
		foreach(float value, tickLabelValues) {
			str = "e<span style=\"vertical-align:super\">"+ QString::number(log(value),'f',labelsPrecision)+"</span>";
			str = labelsPrefix + str + labelsSuffix;
			tickLabelStrings << str;
		}
	} else if (labelsFormat == Axis::FormatMultipliesPi) {
		foreach(float value, tickLabelValues) {
			str = "<span>"+ QString::number(value / M_PI,'f',labelsPrecision)+"</span>" + QChar(0x03C0);
			str = labelsPrefix + str + labelsSuffix;
			tickLabelStrings << str;
		}
	}

	//recalculate the position of the tick labels
	retransformTickLabelPositions();
}

/*!
	returns the smalles upper limit for the precision
	where no duplicates for the tick label float occur.
 */
int AxisPrivate::upperLabelsPrecision(int precision) {
	//round float to the current precision and look for duplicates.
	//if there are duplicates, increase the precision.
	QList<float> tempValues;
	for (int i=0; i<tickLabelValues.size(); ++i) {
		tempValues.append( round(tickLabelValues[i], precision) );
	}

	for (int i=0; i<tempValues.size(); ++i) {
		for (int j=0; j<tempValues.size(); ++j) {
			if (i==j) continue;
			if ( AbstractCoordinateSystem::essentiallyEqual(tempValues.at(i), tempValues.at(j), pow(10,-precision)) ) {
				//duplicate for the current precision found, increase the precision and check again
				return upperLabelsPrecision(precision+1);
			}
		}
	}

	//no duplicates for the current precision found, return the current value
	return precision;
}

/*!
	returns highest lower limit for the precision
	where no duplicates for the tick label float occur.
*/
int AxisPrivate::lowerLabelsPrecision(int precision) {
	//round float to the current precision and look for duplicates.
	//if there are duplicates, decrease the precision.
	QList<float> tempValues;
	for (int i=0; i<tickLabelValues.size(); ++i) {
		tempValues.append( round(tickLabelValues[i], precision-1) );
	}

	for (int i=0; i<tempValues.size(); ++i) {
		for (int j=0; j<tempValues.size(); ++j) {
			if (i==j) continue;
			if ( AbstractCoordinateSystem::essentiallyEqual(tempValues.at(i), tempValues.at(j), pow(10,-precision)) ) {
				//duplicate found for the reduced precision
				//-> current precision cannot be reduced, return the current value + 1
				return precision+1;
			}
		}
	}

	//no duplicates found, reduce further, and check again
	if (precision == 0)
		return 0;
	else
		return lowerLabelsPrecision(precision-1);
}

double AxisPrivate::round(double value, int precision) {
	return double(value*pow(10, precision))/pow(10, precision);
}

/*!
	recalculates the position of the tick labels.
	Called when the geometry related properties (position, offset, font size, suffix, prefix) of the labels are changed.
 */
void AxisPrivate::retransformTickLabelPositions() {
	tickLabelPoints.clear();
	if (majorTicksDirection == Axis::noTicks || labelsPosition == Axis::NoLabels) {
		recalcShapeAndBoundingRect();
		return;
	}

	QFontMetrics fm(labelsFont);
	float width = 0;
	float height = fm.ascent();
	QString label;
	QPointF pos;
	float middleX = m_plot->xMin() + (m_plot->xMax() - m_plot->xMin())/2;
	float middleY = m_plot->yMin() + (m_plot->yMax() - m_plot->yMin())/2;
	int xDirection = m_cSystem->xDirection();
	int yDirection = m_cSystem->yDirection();

	QPointF startPoint, endPoint, anchorPoint;

	QTextDocument td;
	td.setDefaultFont(labelsFont);

	for ( int i=0; i<majorTickPoints.size(); i++ ) {
		if (labelsFormat == Axis::FormatDecimal || labelsFormat == Axis::FormatScientificE) {
			width = fm.width(tickLabelStrings.at(i));
		} else {
			td.setHtml(tickLabelStrings.at(i));
			width = td.size().width();
			height = td.size().height();
		}
		anchorPoint = majorTickPoints.at(i);

		//center align all labels with respect to the end point of the tick line
		if (orientation == Axis::AxisHorizontal) {
			if (offset < middleY) {
				startPoint = anchorPoint + QPointF(0, (majorTicksDirection & Axis::ticksIn)  ? yDirection * majorTicksLength  : 0);
				endPoint   = anchorPoint + QPointF(0, (majorTicksDirection & Axis::ticksOut) ? -yDirection * majorTicksLength : 0);
			}
			else {
				startPoint = anchorPoint + QPointF(0, (majorTicksDirection & Axis::ticksOut)  ? yDirection * majorTicksLength  : 0);
				endPoint   = anchorPoint + QPointF(0, (majorTicksDirection & Axis::ticksIn) ? -yDirection * majorTicksLength : 0);
			}
			if (labelsPosition == Axis::LabelsOut) {
				pos.setX( endPoint.x() - width/2);
				pos.setY( endPoint.y() + height + labelsOffset );
			} else {
				pos.setX( startPoint.x() - width/2);
				pos.setY( startPoint.y() - labelsOffset );
			}
		} else {// vertical
			if (offset < middleX) {
				startPoint = anchorPoint + QPointF((majorTicksDirection & Axis::ticksIn)  ? xDirection * majorTicksLength  : 0, 0);
				endPoint = anchorPoint + QPointF((majorTicksDirection & Axis::ticksOut) ? -xDirection * majorTicksLength : 0, 0);
			} else {
				startPoint = anchorPoint + QPointF((majorTicksDirection & Axis::ticksOut) ? xDirection * majorTicksLength : 0, 0);
				endPoint = anchorPoint + QPointF((majorTicksDirection & Axis::ticksIn)  ? -xDirection *  majorTicksLength  : 0, 0);
			}
			if (labelsPosition == Axis::LabelsOut) {
				pos.setX( endPoint.x() - width - labelsOffset );
				pos.setY( endPoint.y() + height/2 );
			} else {
				pos.setX( startPoint.x() + labelsOffset );
				pos.setY( startPoint.y() + height/2 );
			}
		}
		tickLabelPoints<<pos;
	}

	recalcShapeAndBoundingRect();
}

void AxisPrivate::retransformMajorGrid() {
	majorGridPath = QPainterPath();
	if (majorGridPen.style() == Qt::NoPen || majorTickPoints.size() == 0) {
		recalcShapeAndBoundingRect();
		return;
	}

	//major tick points are already in scene coordinates, convert them back to logical...
	//TODO: mapping should work without SuppressPageClipping-flag, check float comparisons in the map-function.
	//Currently, grid lines disappear somtimes without this flag
	QList<QPointF> logicalMajorTickPoints = m_cSystem->mapSceneToLogical(majorTickPoints, AbstractCoordinateSystem::SuppressPageClipping);

	if (!logicalMajorTickPoints.size())
		return;

	//TODO:
	//when iterating over all grid lines, skip the first and the last points for auto scaled axes,
	//since we don't want to paint any grid lines at the plot boundaries
	bool skipLowestTick, skipUpperTick;
	if (orientation == Axis::AxisHorizontal) { //horizontal axis
		skipLowestTick = qFuzzyCompare((float)logicalMajorTickPoints.at(0).x(), m_plot->xMin());
		skipUpperTick = qFuzzyCompare((float)logicalMajorTickPoints.at(logicalMajorTickPoints.size()-1).x(), m_plot->xMax());
	} else {
		skipLowestTick = qFuzzyCompare((float)logicalMajorTickPoints.at(0).y(), m_plot->yMin());
		skipUpperTick = qFuzzyCompare((float)logicalMajorTickPoints.at(logicalMajorTickPoints.size()-1).y(), m_plot->yMax());
	}

	int start, end;
	if (skipLowestTick) {
		if (logicalMajorTickPoints.size()>1)
			start = 1;
		else
			start = 0;
	} else {
		start = 0;
	}

	if ( skipUpperTick ) {
		if (logicalMajorTickPoints.size()>1)
			end = logicalMajorTickPoints.size()-1;
		else
			end = 0;

	} else {
		end = logicalMajorTickPoints.size();
	}

	QList<QLineF> lines;
	if (orientation == Axis::AxisHorizontal) { //horizontal axis
		float yMin = m_plot->yMin();
		float yMax = m_plot->yMax();

		for (int i=start; i<end; ++i) {
			const QPointF& point = logicalMajorTickPoints.at(i);
			lines.append( QLineF(point.x(), yMin, point.x(), yMax) );
		}
	} else { //vertical axis
		float xMin = m_plot->xMin();
		float xMax = m_plot->xMax();

		//skip the first and the last points, since we don't want to paint any grid lines at the plot boundaries
		for (int i=start; i<end; ++i) {
			const QPointF& point = logicalMajorTickPoints.at(i);
			lines.append( QLineF(xMin, point.y(), xMax, point.y()) );
		}
	}

	lines = m_cSystem->mapLogicalToScene(lines, AbstractCoordinateSystem::SuppressPageClipping | AbstractCoordinateSystem::MarkGaps);
	foreach (const QLineF& line, lines) {
		majorGridPath.moveTo(line.p1());
		majorGridPath.lineTo(line.p2());
	}

	recalcShapeAndBoundingRect();
}

void AxisPrivate::retransformMinorGrid() {
	minorGridPath = QPainterPath();
	if (minorGridPen.style() == Qt::NoPen) {
		recalcShapeAndBoundingRect();
		return;
	}

	//minor tick points are already in scene coordinates, convert them back to logical...
	//TODO: mapping should work without SuppressPageClipping-flag, check float comparisons in the map-function.
	//Currently, grid lines disappear somtimes without this flag
	QList<QPointF> logicalMinorTickPoints = m_cSystem->mapSceneToLogical(minorTickPoints, AbstractCoordinateSystem::SuppressPageClipping | AbstractCoordinateSystem::MarkGaps);

	QList<QLineF> lines;
	if (orientation == Axis::AxisHorizontal) { //horizontal axis
		float yMin = m_plot->yMin();
		float yMax = m_plot->yMax();

		for (int i=0; i<logicalMinorTickPoints.size(); ++i) {
			const QPointF& point = logicalMinorTickPoints.at(i);
			lines.append( QLineF(point.x(), yMin, point.x(), yMax) );
		}
	} else { //vertical axis
		float xMin = m_plot->xMin();
		float xMax = m_plot->xMax();

		for (int i=0; i<logicalMinorTickPoints.size(); ++i) {
			const QPointF& point = logicalMinorTickPoints.at(i);
			lines.append( QLineF(xMin, point.y(), xMax, point.y()) );
		}
	}

	lines = m_cSystem->mapLogicalToScene(lines, AbstractCoordinateSystem::MarkGaps);
	foreach (const QLineF& line, lines) {
		minorGridPath.moveTo(line.p1());
		minorGridPath.lineTo(line.p2());
	}

	recalcShapeAndBoundingRect();
}

void AxisPrivate::recalcShapeAndBoundingRect() {
	prepareGeometryChange();

	if (linePath.isEmpty()) {
		axisShape = QPainterPath();
		boundingRectangle = QRectF();
		title->setPositionInvalid(true);
		if (m_plot) m_plot->prepareGeometryChange();
		return;
	} else {
		title->setPositionInvalid(false);
	}

	axisShape = WorksheetElement::shapeFromPath(linePath, linePen);
	axisShape.addPath(WorksheetElement::shapeFromPath(arrowPath, linePen));
	axisShape.addPath(WorksheetElement::shapeFromPath(majorTicksPath, majorTicksPen));
	axisShape.addPath(WorksheetElement::shapeFromPath(minorTicksPath, minorTicksPen));

	QPainterPath  tickLabelsPath = QPainterPath();
	if (labelsPosition != Axis::NoLabels) {
		QTransform trafo;
		QPainterPath tempPath;
		QFontMetrics fm(labelsFont);
		QTextDocument td;
		td.setDefaultFont(labelsFont);
	  	for (int i=0; i<tickLabelPoints.size(); i++) {
			tempPath = QPainterPath();
			if (labelsFormat == Axis::FormatDecimal || labelsFormat == Axis::FormatScientificE) {
				tempPath.addRect( fm.boundingRect(tickLabelStrings.at(i)) );
			} else {
				td.setHtml(tickLabelStrings.at(i));
				tempPath.addRect( QRectF(0, -td.size().height(), td.size().width(), td.size().height()) );
			}

			trafo.reset();
			trafo.translate( tickLabelPoints.at(i).x(), tickLabelPoints.at(i).y() );
			trafo.rotate( -labelsRotationAngle );
			tempPath = trafo.map(tempPath);

			tickLabelsPath.addPath(WorksheetElement::shapeFromPath(tempPath, linePen));
		}
		axisShape.addPath(WorksheetElement::shapeFromPath(tickLabelsPath, QPen()));
	}

	//add title label, if available
	if ( title->isVisible() && !title->text().text.isEmpty() ) {
		//determine the new position of the title label:
		//we calculate the new position here and not in retransform(),
		//since it depends on the size and position of the tick labels, tickLabelsPath, available here.
		QRectF rect=linePath.boundingRect();
		float offsetX = titleOffsetX - labelsOffset; //the distance to the axis line
		float offsetY = titleOffsetY - labelsOffset; //the distance to the axis line
		if (orientation == Axis::AxisHorizontal) {
			offsetY -= title->graphicsItem()->boundingRect().height()/2 + tickLabelsPath.boundingRect().height();
			title->setPosition( QPointF( (rect.topLeft().x() + rect.topRight().x())/2 + offsetX, rect.bottomLeft().y() - offsetY ) );
		} else {
			offsetX -= title->graphicsItem()->boundingRect().width()/2 + tickLabelsPath.boundingRect().width();
			title->setPosition( QPointF( rect.topLeft().x() + offsetX, (rect.topLeft().y() + rect.bottomLeft().y())/2 - offsetY) );
		}
		axisShape.addPath(WorksheetElement::shapeFromPath(title->graphicsItem()->mapToParent(title->graphicsItem()->shape()), linePen));
	}

	boundingRectangle = axisShape.boundingRect();

	//if the axis goes beyond the current bounding box of the plot (too high offset is used, too long labels etc.)
	//request a prepareGeometryChange() for the plot in order to properly keep track of geometry changes
	if (m_plot)
		m_plot->prepareGeometryChange();
}

/*!
	paints the content of the axis. Reimplemented from \c QGraphicsItem.
	\sa QGraphicsItem::paint()
 */
void AxisPrivate::paint(QPainter *painter, const QStyleOptionGraphicsItem *option, QWidget * widget) {
	Q_UNUSED(option)
	Q_UNUSED(widget)

	if (!isVisible())
		return;

	if (linePath.isEmpty())
		return;

	//draw the line
	if (linePen.style() != Qt::NoPen) {
		painter->setOpacity(lineOpacity);
		painter->setPen(linePen);
		painter->setBrush(Qt::SolidPattern);
		painter->drawPath(linePath);

		//draw the arrow
		if (arrowType != Axis::NoArrow)
			painter->drawPath(arrowPath);
	}

	//draw the major ticks
	if (majorTicksDirection != Axis::noTicks) {
		painter->setOpacity(majorTicksOpacity);
		painter->setPen(majorTicksPen);
		painter->setBrush(Qt::NoBrush);
		painter->drawPath(majorTicksPath);
	}

	//draw the minor ticks
	if (minorTicksDirection != Axis::noTicks) {
		painter->setOpacity(minorTicksOpacity);
		painter->setPen(minorTicksPen);
		painter->setBrush(Qt::NoBrush);
		painter->drawPath(minorTicksPath);
	}

	// draw tick labels
	if (labelsPosition != Axis::NoLabels) {
		painter->setOpacity(labelsOpacity);
		painter->setPen(QPen(labelsColor));
		painter->setFont(labelsFont);
		QTextDocument td;
		td.setDefaultFont(labelsFont);
		for (int i=0; i<tickLabelPoints.size(); i++) {
			painter->translate(tickLabelPoints.at(i));
			painter->save();
			painter->rotate(-labelsRotationAngle);

			if (labelsFormat == Axis::FormatDecimal || labelsFormat == Axis::FormatScientificE) {
				painter->drawText(QPoint(0,0), tickLabelStrings.at(i));
			} else {
				td.setHtml(tickLabelStrings.at(i));
				painter->translate(0, -td.size().height());
				td.drawContents(painter);
			}

			painter->restore();
			painter->translate(-tickLabelPoints.at(i));
		}
	}

	if (m_hovered && !isSelected() && !m_printing) {
		painter->setPen(q->hoveredPen);
		painter->setOpacity(q->hoveredOpacity);
		painter->drawPath(axisShape);
	}

	if (isSelected() && !m_printing) {
		painter->setPen(q->selectedPen);
		painter->setOpacity(q->selectedOpacity);
		painter->drawPath(axisShape);
	}
}

void AxisPrivate::contextMenuEvent(QGraphicsSceneContextMenuEvent* event) {
	q->createContextMenu()->exec(event->screenPos());
}

void AxisPrivate::hoverEnterEvent(QGraphicsSceneHoverEvent*) {
	if (!isSelected()) {
		m_hovered = true;
		q->hovered();
		update(axisShape.boundingRect());
	}
}

void AxisPrivate::hoverLeaveEvent(QGraphicsSceneHoverEvent*) {
	if (m_hovered) {
		m_hovered = false;
		q->unhovered();
		update(axisShape.boundingRect());
	}
}

//##############################################################################
//##################  Serialization/Deserialization  ###########################
//##############################################################################
//! Save as XML
void Axis::save(QXmlStreamWriter* writer) const{
	Q_D(const Axis);

	writer->writeStartElement( "axis" );
	writeBasicAttributes( writer );
	writeCommentElement( writer );

	//general
	writer->writeStartElement( "general" );
	writer->writeAttribute( "autoScale", QString::number(d->autoScale) );
	writer->writeAttribute( "orientation", QString::number(d->orientation) );
	writer->writeAttribute( "position", QString::number(d->position) );
	writer->writeAttribute( "scale", QString::number(d->scale) );
	writer->writeAttribute( "offset", QString::number(d->offset) );
	writer->writeAttribute( "start", QString::number(d->start) );
	writer->writeAttribute( "end", QString::number(d->end) );
	writer->writeAttribute( "scalingFactor", QString::number(d->scalingFactor) );
	writer->writeAttribute( "zeroOffset", QString::number(d->zeroOffset) );
	writer->writeAttribute( "titleOffsetX", QString::number(d->titleOffsetX) );
	writer->writeAttribute( "titleOffsetY", QString::number(d->titleOffsetY) );
	writer->writeAttribute( "visible", QString::number(d->isVisible()) );
	writer->writeEndElement();

	//label
	d->title->save( writer );

	//line
	writer->writeStartElement( "line" );
	WRITE_QPEN(d->linePen);
	writer->writeAttribute( "opacity", QString::number(d->lineOpacity) );
	writer->writeAttribute( "arrowType", QString::number(d->arrowType) );
	writer->writeAttribute( "arrowPosition", QString::number(d->arrowPosition) );
	writer->writeAttribute( "arrowSize", QString::number(d->arrowSize) );
	writer->writeEndElement();

	//major ticks
	writer->writeStartElement( "majorTicks" );
	writer->writeAttribute( "direction", QString::number(d->majorTicksDirection) );
	writer->writeAttribute( "type", QString::number(d->majorTicksType) );
	writer->writeAttribute( "number", QString::number(d->majorTicksNumber) );
	writer->writeAttribute( "increment", QString::number(d->majorTicksIncrement) );
	WRITE_COLUMN(d->majorTicksColumn, majorTicksColumn);
	writer->writeAttribute( "length", QString::number(d->majorTicksLength) );
	WRITE_QPEN(d->majorTicksPen);
	writer->writeAttribute( "opacity", QString::number(d->majorTicksOpacity) );
	writer->writeEndElement();

	//minor ticks
	writer->writeStartElement( "minorTicks" );
	writer->writeAttribute( "direction", QString::number(d->minorTicksDirection) );
	writer->writeAttribute( "type", QString::number(d->minorTicksType) );
	writer->writeAttribute( "number", QString::number(d->minorTicksNumber) );
	writer->writeAttribute( "increment", QString::number(d->minorTicksIncrement) );
	WRITE_COLUMN(d->minorTicksColumn, minorTicksColumn);
	writer->writeAttribute( "length", QString::number(d->minorTicksLength) );
	WRITE_QPEN(d->minorTicksPen);
	writer->writeAttribute( "opacity", QString::number(d->minorTicksOpacity) );
	writer->writeEndElement();

	//extra ticks

	//labels
	writer->writeStartElement( "labels" );
	writer->writeAttribute( "position", QString::number(d->labelsPosition) );
	writer->writeAttribute( "offset", QString::number(d->labelsOffset) );
	writer->writeAttribute( "rotation", QString::number(d->labelsRotationAngle) );
	writer->writeAttribute( "format", QString::number(d->labelsFormat) );
	writer->writeAttribute( "precision", QString::number(d->labelsPrecision) );
	writer->writeAttribute( "autoPrecision", QString::number(d->labelsAutoPrecision) );
	WRITE_QCOLOR(d->labelsColor);
	WRITE_QFONT(d->labelsFont);
	writer->writeAttribute( "prefix", d->labelsPrefix );
	writer->writeAttribute( "suffix", d->labelsSuffix );
	writer->writeAttribute( "opacity", QString::number(d->labelsOpacity) );
	writer->writeEndElement();

	//grid
	writer->writeStartElement( "majorGrid" );
	WRITE_QPEN(d->majorGridPen);
	writer->writeAttribute( "opacity", QString::number(d->majorGridOpacity) );
	writer->writeEndElement();

	writer->writeStartElement( "minorGrid" );
	WRITE_QPEN(d->minorGridPen);
	writer->writeAttribute( "opacity", QString::number(d->minorGridOpacity) );
	writer->writeEndElement();

	writer->writeEndElement(); // close "axis" section
}

//! Load from XML
bool Axis::load(XmlStreamReader* reader) {
	Q_D(Axis);

	if (!reader->isStartElement() || reader->name() != "axis") {
		reader->raiseError(i18n("no axis element found"));
		return false;
	}

	if (!readBasicAttributes(reader))
		return false;

	QString attributeWarning = i18n("Attribute '%1' missing or empty, default value is used");
	QXmlStreamAttributes attribs;
	QString str;
	QRectF rect;

	while (!reader->atEnd()) {
		reader->readNext();
		if (reader->isEndElement() && reader->name() == "axis")
			break;

		if (!reader->isStartElement())
			continue;

		if (reader->name() == "comment") {
			if (!readCommentElement(reader)) return false;
		} else if (reader->name() == "general") {
			attribs = reader->attributes();

			str = attribs.value("autoScale").toString();
			if (str.isEmpty())
				reader->raiseWarning(attributeWarning.arg("'autoScale'"));
			else
				d->autoScale = (bool)str.toInt();

			str = attribs.value("orientation").toString();
			if (str.isEmpty())
				reader->raiseWarning(attributeWarning.arg("'orientation'"));
			else
				d->orientation = (Axis::AxisOrientation)str.toInt();

			str = attribs.value("position").toString();
			if (str.isEmpty())
				reader->raiseWarning(attributeWarning.arg("'position'"));
			else
				d->position = (Axis::AxisPosition)str.toInt();

			str = attribs.value("scale").toString();
			if (str.isEmpty())
				reader->raiseWarning(attributeWarning.arg("'scale'"));
			else
				d->scale = (Axis::AxisScale)str.toInt();

			str = attribs.value("offset").toString();
			if (str.isEmpty())
				reader->raiseWarning(attributeWarning.arg("'offset'"));
			else
				d->offset = str.toDouble();

			str = attribs.value("start").toString();
			if (str.isEmpty())
				reader->raiseWarning(attributeWarning.arg("'start'"));
			else
				d->start = str.toDouble();

			str = attribs.value("end").toString();
			if (str.isEmpty())
				reader->raiseWarning(attributeWarning.arg("'end'"));
			else
				d->end = str.toDouble();

			str = attribs.value("scalingFactor").toString();
			if (str.isEmpty())
				reader->raiseWarning(attributeWarning.arg("'scalingFactor'"));
			else
				d->scalingFactor = str.toDouble();

			str = attribs.value("zeroOffset").toString();
			if (str.isEmpty())
				reader->raiseWarning(attributeWarning.arg("'zeroOffset'"));
			else
				d->zeroOffset = str.toDouble();

			str = attribs.value("titleOffsetX").toString();
			if (str.isEmpty())
				reader->raiseWarning(attributeWarning.arg("'titleOffsetX'"));
			else
				d->titleOffsetX = str.toDouble();
			str = attribs.value("titleOffsetY").toString();
			if (str.isEmpty())
				reader->raiseWarning(attributeWarning.arg("'titleOffsetY'"));
			else
				d->titleOffsetY = str.toDouble();

			str = attribs.value("visible").toString();
			if (str.isEmpty())
				reader->raiseWarning(attributeWarning.arg("'visible'"));
			else
				d->setVisible(str.toInt());
		} else if (reader->name() == "textLabel") {
			d->title->load(reader);
		} else if (reader->name() == "line") {
			attribs = reader->attributes();

			READ_QPEN(d->linePen);

			str = attribs.value("opacity").toString();
			if (str.isEmpty())
				reader->raiseWarning(attributeWarning.arg("'opacity'"));
			else
				d->lineOpacity = str.toDouble();

			str = attribs.value("arrowType").toString();
			if (str.isEmpty())
				reader->raiseWarning(attributeWarning.arg("'arrowType'"));
			else
				d->arrowType = (Axis::ArrowType)str.toInt();

			str = attribs.value("arrowPosition").toString();
			if (str.isEmpty())
				reader->raiseWarning(attributeWarning.arg("'arrowPosition'"));
			else
				d->arrowPosition = (Axis::ArrowPosition)str.toInt();

			str = attribs.value("arrowSize").toString();
			if (str.isEmpty())
				reader->raiseWarning(attributeWarning.arg("'arrowSize'"));
			else
				d->arrowSize = str.toDouble();
		} else if (reader->name() == "majorTicks") {
			attribs = reader->attributes();

			str = attribs.value("direction").toString();
			if (str.isEmpty())
				reader->raiseWarning(attributeWarning.arg("'direction'"));
			else
				d->majorTicksDirection = (Axis::TicksDirection)str.toInt();

			str = attribs.value("type").toString();
			if (str.isEmpty())
				reader->raiseWarning(attributeWarning.arg("'type'"));
			else
				d->majorTicksType = (Axis::TicksType)str.toInt();

			str = attribs.value("number").toString();
			if (str.isEmpty())
				reader->raiseWarning(attributeWarning.arg("'number'"));
			else
				d->majorTicksNumber = str.toInt();

			str = attribs.value("increment").toString();
			if (str.isEmpty())
				reader->raiseWarning(attributeWarning.arg("'increment'"));
			else
				d->majorTicksIncrement = str.toDouble();

			READ_COLUMN(majorTicksColumn);

			str = attribs.value("length").toString();
			if (str.isEmpty())
				reader->raiseWarning(attributeWarning.arg("'length'"));
			else
				d->majorTicksLength = str.toDouble();

			READ_QPEN(d->majorTicksPen);

			str = attribs.value("opacity").toString();
			if (str.isEmpty())
				reader->raiseWarning(attributeWarning.arg("'opacity'"));
			else
				d->majorTicksOpacity = str.toDouble();
		} else if (reader->name() == "minorTicks") {
			attribs = reader->attributes();

			str = attribs.value("direction").toString();
			if (str.isEmpty())
				reader->raiseWarning(attributeWarning.arg("'direction'"));
			else
				d->minorTicksDirection = (Axis::TicksDirection)str.toInt();

			str = attribs.value("type").toString();
			if (str.isEmpty())
				reader->raiseWarning(attributeWarning.arg("'type'"));
			else
				d->minorTicksType = (Axis::TicksType)str.toInt();

			str = attribs.value("number").toString();
			if (str.isEmpty())
				reader->raiseWarning(attributeWarning.arg("'number'"));
			else
				d->minorTicksNumber = str.toInt();

			str = attribs.value("increment").toString();
			if (str.isEmpty())
				reader->raiseWarning(attributeWarning.arg("'increment'"));
			else
				d->minorTicksIncrement = str.toDouble();

			READ_COLUMN(minorTicksColumn);

			str = attribs.value("length").toString();
			if (str.isEmpty())
				reader->raiseWarning(attributeWarning.arg("'length'"));
			else
				d->minorTicksLength = str.toDouble();

			READ_QPEN(d->minorTicksPen);

			str = attribs.value("opacity").toString();
			if (str.isEmpty())
				reader->raiseWarning(attributeWarning.arg("'opacity'"));
			else
				d->minorTicksOpacity = str.toDouble();
		} else if (reader->name() == "labels") {
			attribs = reader->attributes();

			str = attribs.value("position").toString();
			if (str.isEmpty())
				reader->raiseWarning(attributeWarning.arg("'position'"));
			else
				d->labelsPosition = (Axis::LabelsPosition)str.toInt();

			str = attribs.value("offset").toString();
			if (str.isEmpty())
				reader->raiseWarning(attributeWarning.arg("'offset'"));
			else
				d->labelsOffset = str.toDouble();

			str = attribs.value("rotation").toString();
			if (str.isEmpty())
				reader->raiseWarning(attributeWarning.arg("'rotation'"));
			else
				d->labelsRotationAngle = str.toDouble();

			str = attribs.value("format").toString();
			if (str.isEmpty())
				reader->raiseWarning(attributeWarning.arg("'format'"));
			else
				d->labelsFormat = (Axis::LabelsFormat)str.toInt();

			str = attribs.value("precision").toString();
			if (str.isEmpty())
				reader->raiseWarning(attributeWarning.arg("'precision'"));
			else
				d->labelsPrecision = str.toInt();

			str = attribs.value("autoPrecision").toString();
			if (str.isEmpty())
				reader->raiseWarning(attributeWarning.arg("'autoPrecision'"));
			else
				d->labelsAutoPrecision = str.toInt();

			READ_QCOLOR(d->labelsColor);
			READ_QFONT(d->labelsFont);

			//don't produce any warning if no prefix or suffix is set (empty string is allowd here in xml)
			d->labelsPrefix = attribs.value("prefix").toString();
			d->labelsSuffix = attribs.value("suffix").toString();

			str = attribs.value("opacity").toString();
			if (str.isEmpty())
				reader->raiseWarning(attributeWarning.arg("'opacity'"));
			else
				d->labelsOpacity = str.toDouble();
		} else if (reader->name() == "majorGrid") {
			attribs = reader->attributes();

			READ_QPEN(d->majorGridPen);

			str = attribs.value("opacity").toString();
			if (str.isEmpty())
				reader->raiseWarning(attributeWarning.arg("'opacity'"));
			else
				d->majorGridOpacity = str.toDouble();
		} else if (reader->name() == "minorGrid") {
			attribs = reader->attributes();

			READ_QPEN(d->minorGridPen);

			str = attribs.value("opacity").toString();
<<<<<<< HEAD
            if(str.isEmpty())
                reader->raiseWarning(attributeWarning.arg("'opacity'"));
            else
                d->minorGridOpacity = str.toDouble();
        }else{ // unknown element
            reader->raiseWarning(i18n("unknown element '%1'", reader->name().toString()));
            if (!reader->skipToEndElement()) return false;
        }
    }

    return true;
}

void Axis::loadConfig(const KConfig& config)
{
	KConfigGroup group = config.group("Axis");

	QPen p;
	// Tick label
	this->setLabelsColor(group.readEntry("LabelsFontColor",(QColor) this->labelsColor()));
	this->setLabelsOpacity(group.readEntry("LabelsOpacity",this->labelsOpacity()));

	//Line
	this->setLineOpacity(group.readEntry("LineOpacity",this->lineOpacity()));
	p.setColor(group.readEntry("LineColor", (QColor) this->linePen().color()));
	p.setStyle((Qt::PenStyle)group.readEntry("LineStyle",(int) this->linePen().style()));
	p.setWidthF(group.readEntry("LineWidth", this->linePen().widthF()));
	this->setLinePen(p);

	//Major ticks
	this->setMajorGridOpacity(group.readEntry("MajorGridOpacity", this->majorGridOpacity()));
	p.setColor(group.readEntry("MajorGridColor",(QColor) this->majorGridPen().color()));
	p.setStyle((Qt::PenStyle)group.readEntry("MajorGridStyle",(int) this->majorGridPen().style()));
	p.setWidthF(group.readEntry("MajorGridWidth", this->majorGridPen().widthF()));
	this->setMajorGridPen(p);
	p.setColor(group.readEntry("MajorTicksColor",(QColor)this->majorTicksPen().color()));
	p.setStyle((Qt::PenStyle)group.readEntry("MajorTicksLineStyle",(int) this->majorTicksPen().style()));
	p.setWidthF(group.readEntry("MajorTicksWidth", this->majorTicksPen().widthF()));
	this->setMajorTicksPen(p);
	this->setMajorTicksOpacity(group.readEntry("MajorTicksOpacity",this->majorTicksOpacity()));
	this->setMajorTicksType((Axis::TicksType)group.readEntry("MajorTicksType",(int)this->majorTicksType()));

	//Minor ticks
	this->setMinorGridOpacity(group.readEntry("MinorGridOpacity", this->minorGridOpacity()));
	p.setColor(group.readEntry("MinorGridColor",(QColor) this->minorGridPen().color()));
	p.setStyle((Qt::PenStyle)group.readEntry("MinorGridStyle",(int) this->minorGridPen().style()));
	p.setWidthF(group.readEntry("MinorGridWidth", this->minorGridPen().widthF()));
	this->setMinorGridPen(p);
	p.setColor(group.readEntry("MinorTicksColor",(QColor) this->minorTicksPen().color()));
	p.setStyle((Qt::PenStyle)group.readEntry("MinorTicksLineStyle",(int) this->minorTicksPen().style()));
	p.setWidthF(group.readEntry("MinorTicksWidth", this->minorTicksPen().widthF()));
	this->setMinorTicksPen(p);
	this->setMinorTicksOpacity(group.readEntry("MinorTicksOpacity",this->minorTicksOpacity()));
	this->setMinorTicksType((Axis::TicksType)group.readEntry("MinorTicksType",(int)this->minorTicksType()));

	KConfigGroup groupAxisLabel = config.group("AxisLabel");

	this->title()->setTeXFontColor(groupAxisLabel.readEntry("TeXFontColor",(QColor) this->title()->teXFontColor()));
	this->title()->setTeXFontSize(groupAxisLabel.readEntry("TeXFontSize",(int) this->title()->teXFontSize()));

=======
			if (str.isEmpty())
				reader->raiseWarning(attributeWarning.arg("'opacity'"));
			else
				d->minorGridOpacity = str.toDouble();
		} else { // unknown element
			reader->raiseWarning(i18n("unknown element '%1'", reader->name().toString()));
			if (!reader->skipToEndElement()) return false;
		}
	}

	return true;
>>>>>>> 4a74d320
}<|MERGE_RESOLUTION|>--- conflicted
+++ resolved
@@ -2194,18 +2194,17 @@
 			READ_QPEN(d->minorGridPen);
 
 			str = attribs.value("opacity").toString();
-<<<<<<< HEAD
-            if(str.isEmpty())
-                reader->raiseWarning(attributeWarning.arg("'opacity'"));
-            else
-                d->minorGridOpacity = str.toDouble();
-        }else{ // unknown element
-            reader->raiseWarning(i18n("unknown element '%1'", reader->name().toString()));
-            if (!reader->skipToEndElement()) return false;
-        }
-    }
-
-    return true;
+			if (str.isEmpty())
+				reader->raiseWarning(attributeWarning.arg("'opacity'"));
+			else
+				d->minorGridOpacity = str.toDouble();
+		} else { // unknown element
+			reader->raiseWarning(i18n("unknown element '%1'", reader->name().toString()));
+			if (!reader->skipToEndElement()) return false;
+		}
+	}
+
+	return true;
 }
 
 void Axis::loadConfig(const KConfig& config)
@@ -2255,17 +2254,4 @@
 	this->title()->setTeXFontColor(groupAxisLabel.readEntry("TeXFontColor",(QColor) this->title()->teXFontColor()));
 	this->title()->setTeXFontSize(groupAxisLabel.readEntry("TeXFontSize",(int) this->title()->teXFontSize()));
 
-=======
-			if (str.isEmpty())
-				reader->raiseWarning(attributeWarning.arg("'opacity'"));
-			else
-				d->minorGridOpacity = str.toDouble();
-		} else { // unknown element
-			reader->raiseWarning(i18n("unknown element '%1'", reader->name().toString()));
-			if (!reader->skipToEndElement()) return false;
-		}
-	}
-
-	return true;
->>>>>>> 4a74d320
 }