/***************************************************************************
    File                 : Axis.cpp
    Project              : LabPlot
    Description          : Axis for cartesian coordinate systems.
    --------------------------------------------------------------------
    Copyright            : (C) 2011-2015 Alexander Semke (alexander.semke@web.de)
    Copyright            : (C) 2013 Stefan Gerlach  (stefan.gerlach@uni-konstanz.de)

 ***************************************************************************/

/***************************************************************************
 *                                                                         *
 *  This program is free software; you can redistribute it and/or modify   *
 *  it under the terms of the GNU General Public License as published by   *
 *  the Free Software Foundation; either version 2 of the License, or      *
 *  (at your option) any later version.                                    *
 *                                                                         *
 *  This program is distributed in the hope that it will be useful,        *
 *  but WITHOUT ANY WARRANTY; without even the implied warranty of         *
 *  MERCHANTABILITY or FITNESS FOR A PARTICULAR PURPOSE.  See the          *
 *  GNU General Public License for more details.                           *
 *                                                                         *
 *   You should have received a copy of the GNU General Public License     *
 *   along with this program; if not, write to the Free Software           *
 *   Foundation, Inc., 51 Franklin Street, Fifth Floor,                    *
 *   Boston, MA  02110-1301  USA                                           *
 *                                                                         *
 ***************************************************************************/

#include "backend/worksheet/plots/cartesian/Axis.h"
#include "backend/worksheet/plots/cartesian/AxisPrivate.h"
#include "backend/worksheet/Worksheet.h"
#include "backend/worksheet/TextLabel.h"
#include "backend/worksheet/plots/cartesian/CartesianCoordinateSystem.h"
#include "backend/worksheet/plots/cartesian/CartesianPlot.h"
#include "backend/core/AbstractColumn.h"
#include "backend/lib/commandtemplates.h"
#include "backend/lib/XmlStreamReader.h"
#include "backend/lib/macros.h"

#include <QPainter>
#include <QMenu>
#include <QTextDocument>
#include <QGraphicsSceneContextMenuEvent>

#include "kdefrontend/GuiTools.h"
#include <KConfigGroup>
#include <QIcon>
#include <KLocale>

<<<<<<< HEAD
#include <cmath>
extern "C" {
#include <float.h>
}
=======
#include <cfloat>
>>>>>>> cde45bfd

/**
 * \class AxisGrid
 * \brief Helper class to get the axis grid drawn with the z-Value=0.
 *
 * The painting of the grid lines is separated from the painting of the axis itself.
 * This allows to use a different z-values for the grid lines (z=0, drawn below all other objects )
 * and for the axis (z=FLT_MAX, drawn on top of all other objects)
 *
 *  \ingroup worksheet
 */
class AxisGrid : public QGraphicsItem {
	public:
		AxisGrid(AxisPrivate* a) {
			axis = a;
			setFlag(QGraphicsItem::ItemIsSelectable, false);
			setFlag(QGraphicsItem::ItemIsFocusable, false);
			setAcceptHoverEvents(false);
		}

		QRectF boundingRect() const {
			QPainterPath gridShape;
			gridShape.addPath(WorksheetElement::shapeFromPath(axis->majorGridPath, axis->majorGridPen));
			gridShape.addPath(WorksheetElement::shapeFromPath(axis->minorGridPath, axis->minorGridPen));
			QRectF boundingRectangle = gridShape.boundingRect();
			return boundingRectangle;
		}

		void paint(QPainter* painter, const QStyleOptionGraphicsItem* option, QWidget* widget) {
			Q_UNUSED(option)
			Q_UNUSED(widget)

			if (!axis->isVisible()) return;
			if (axis->linePath.isEmpty()) return;

			//draw major grid
			if (axis->majorGridPen.style() != Qt::NoPen) {
				painter->setOpacity(axis->majorGridOpacity);
				painter->setPen(axis->majorGridPen);
				painter->setBrush(Qt::NoBrush);
				painter->drawPath(axis->majorGridPath);
			}

			//draw minor grid
			if (axis->minorGridPen.style() != Qt::NoPen) {
				painter->setOpacity(axis->minorGridOpacity);
				painter->setPen(axis->minorGridPen);
				painter->setBrush(Qt::NoBrush);
				painter->drawPath(axis->minorGridPath);
			}
		}

	private:
		AxisPrivate* axis;
};

/**
 * \class Axis
 * \brief Axis for cartesian coordinate systems.
 *
 *  \ingroup worksheet
 */
Axis::Axis(const QString &name, const AxisOrientation &orientation)
		: WorksheetElement(name), d_ptr(new AxisPrivate(this)) {
	d_ptr->orientation = orientation;
	init();
}

Axis::Axis(const QString &name, const AxisOrientation &orientation, AxisPrivate *dd)
		: WorksheetElement(name), d_ptr(dd) {
	d_ptr->orientation = orientation;
	init();
}

void Axis::init() {
	Q_D(Axis);

	KConfig config;
	KConfigGroup group = config.group( "Axis" );

	d->autoScale = true;
	d->position = Axis::AxisCustom;
	d->offset = group.readEntry("PositionOffset", 0);
	d->scale = (Axis::AxisScale) group.readEntry("Scale", (int) Axis::ScaleLinear);
	d->autoScale = group.readEntry("AutoScale", true);
	d->start = group.readEntry("Start", 0);
	d->end = group.readEntry("End", 10);
	d->zeroOffset = group.readEntry("ZeroOffset", 0);
	d->scalingFactor = group.readEntry("ScalingFactor", 1.0);

	d->linePen.setStyle( (Qt::PenStyle) group.readEntry("LineStyle", (int) Qt::SolidLine) );
	d->linePen.setWidthF( group.readEntry("LineWidth", Worksheet::convertToSceneUnits( 1.0, Worksheet::Point ) ) );
	d->lineOpacity = group.readEntry("LineOpacity", 1.0);
	d->arrowType = (Axis::ArrowType) group.readEntry("ArrowType", (int)Axis::NoArrow);
	d->arrowPosition = (Axis::ArrowPosition) group.readEntry("ArrowPosition", (int)Axis::ArrowRight);
	d->arrowSize = group.readEntry("ArrowSize", Worksheet::convertToSceneUnits(10, Worksheet::Point));

	// axis title
 	d->title = new TextLabel(this->name(), TextLabel::AxisTitle);
	connect( d->title, SIGNAL(changed()), this, SLOT(labelChanged()) );
	addChild(d->title);
	d->title->setHidden(true);
	d->title->graphicsItem()->setParentItem(graphicsItem());
	d->title->graphicsItem()->setFlag(QGraphicsItem::ItemIsMovable, false);
	d->title->graphicsItem()->setAcceptHoverEvents(false);
	d->title->setText(this->name());
	if (d->orientation == AxisVertical) d->title->setRotationAngle(90);
	d->titleOffsetX = Worksheet::convertToSceneUnits(2, Worksheet::Point); //distance to the axis tick labels
	d->titleOffsetY = Worksheet::convertToSceneUnits(2, Worksheet::Point); //distance to the axis tick labels

	d->majorTicksDirection = (Axis::TicksDirection) group.readEntry("MajorTicksDirection", (int) Axis::ticksOut);
	d->majorTicksType = (Axis::TicksType) group.readEntry("MajorTicksType", (int) Axis::TicksTotalNumber);
	d->majorTicksNumber = group.readEntry("MajorTicksNumber", 11);
	d->majorTicksIncrement = group.readEntry("MajorTicksIncrement", 1.0);
	d->majorTicksPen.setStyle((Qt::PenStyle) group.readEntry("MajorTicksLineStyle", (int)Qt::SolidLine) );
	d->majorTicksPen.setColor( group.readEntry("MajorTicksColor", QColor(Qt::black) ) );
	d->majorTicksPen.setWidthF( group.readEntry("MajorTicksWidth", Worksheet::convertToSceneUnits(1.0, Worksheet::Point) ) );
	d->majorTicksLength = group.readEntry("MajorTicksLength", Worksheet::convertToSceneUnits(6.0, Worksheet::Point));
	d->majorTicksOpacity = group.readEntry("MajorTicksOpacity", 1.0);

	d->minorTicksDirection = (Axis::TicksDirection) group.readEntry("MinorTicksDirection", (int) Axis::ticksOut);
	d->minorTicksType = (Axis::TicksType) group.readEntry("MinorTicksType", (int) Axis::TicksTotalNumber);
	d->minorTicksNumber = group.readEntry("MinorTicksNumber", 1);
	d->minorTicksIncrement = group.readEntry("MinorTicksIncrement", 0.5);
	d->minorTicksPen.setStyle((Qt::PenStyle) group.readEntry("MinorTicksLineStyle", (int)Qt::SolidLine) );
	d->minorTicksPen.setColor( group.readEntry("MinorTicksColor", QColor(Qt::black) ) );
	d->minorTicksPen.setWidthF( group.readEntry("MinorTicksWidth", Worksheet::convertToSceneUnits(1.0, Worksheet::Point) ) );
	d->minorTicksLength = group.readEntry("MinorTicksLength", Worksheet::convertToSceneUnits(3.0, Worksheet::Point));
	d->minorTicksOpacity = group.readEntry("MinorTicksOpacity", 1.0);

	//Labels
	d->labelsFormat = (Axis::LabelsFormat) group.readEntry("LabelsFormat", (int)Axis::FormatDecimal);
	d->labelsAutoPrecision = group.readEntry("LabelsAutoPrecision", true);
	d->labelsPrecision = group.readEntry("LabelsPrecision", 1);
	d->labelsPosition = (Axis::LabelsPosition) group.readEntry("LabelsPosition", (int) Axis::LabelsOut);
	d->labelsOffset= group.readEntry("LabelsOffset",  Worksheet::convertToSceneUnits( 5.0, Worksheet::Point ));
	d->labelsRotationAngle = group.readEntry("LabelsRotation", 0);
	d->labelsFont = group.readEntry("LabelsFont", QFont());
	d->labelsFont.setPixelSize( Worksheet::convertToSceneUnits( 10.0, Worksheet::Point ) );
	d->labelsColor = group.readEntry("LabelsFontColor", QColor(Qt::black));
	d->labelsPrefix =  group.readEntry("LabelsPrefix", "" );
	d->labelsSuffix =  group.readEntry("LabelsSuffix", "" );
	d->labelsOpacity = group.readEntry("LabelsOpacity", 1.0);

	//major grid
	d->majorGridPen.setStyle( (Qt::PenStyle) group.readEntry("MajorGridStyle", (int) Qt::NoPen) );
	d->majorGridPen.setColor(group.readEntry("MajorGridColor", QColor(Qt::gray)) );
	d->majorGridPen.setWidthF( group.readEntry("MajorGridWidth", Worksheet::convertToSceneUnits( 1.0, Worksheet::Point ) ) );
	d->majorGridOpacity = group.readEntry("MajorGridOpacity", 1.0);

	//minor grid
	d->minorGridPen.setStyle( (Qt::PenStyle) group.readEntry("MinorGridStyle", (int) Qt::NoPen) );
	d->minorGridPen.setColor(group.readEntry("MajorGridColor", QColor(Qt::gray)) );
	d->minorGridPen.setWidthF( group.readEntry("MinorGridWidth", Worksheet::convertToSceneUnits( 1.0, Worksheet::Point ) ) );
	d->minorGridOpacity = group.readEntry("MinorGridOpacity", 1.0);

	this->initActions();
	this->initMenus();
}

/*!
 * For the most frequently edited properties, create Actions and ActionGroups for the context menu.
 * For some ActionGroups the actual actions are created in \c GuiTool,
 */
void Axis::initActions() {
	visibilityAction = new QAction(i18n("visible"), this);
	visibilityAction->setCheckable(true);
	connect(visibilityAction, SIGNAL(triggered()), this, SLOT(visibilityChanged()));

	//Orientation
	orientationActionGroup = new QActionGroup(this);
	orientationActionGroup->setExclusive(true);
	connect(orientationActionGroup, SIGNAL(triggered(QAction*)), this, SLOT(orientationChanged(QAction*)));

	orientationHorizontalAction = new QAction(i18n("horizontal"), orientationActionGroup);
	orientationHorizontalAction->setCheckable(true);

	orientationVerticalAction = new QAction(i18n("vertical"), orientationActionGroup);
	orientationVerticalAction->setCheckable(true);

	//Line
	lineStyleActionGroup = new QActionGroup(this);
	lineStyleActionGroup->setExclusive(true);
	connect(lineStyleActionGroup, SIGNAL(triggered(QAction*)), this, SLOT(lineStyleChanged(QAction*)));

	lineColorActionGroup = new QActionGroup(this);
	lineColorActionGroup->setExclusive(true);
	connect(lineColorActionGroup, SIGNAL(triggered(QAction*)), this, SLOT(lineColorChanged(QAction*)));

	//Ticks
	//TODO
}

void Axis::initMenus() {
	//Orientation
	orientationMenu = new QMenu(i18n("Orientation"));
	orientationMenu->addAction(orientationHorizontalAction);
	orientationMenu->addAction(orientationVerticalAction);

	//Line
	lineMenu = new QMenu(i18n("Line"));
	lineStyleMenu = new QMenu(i18n("style"), lineMenu);
	lineMenu->addMenu( lineStyleMenu );

	lineColorMenu = new QMenu(i18n("color"), lineMenu);
	GuiTools::fillColorMenu( lineColorMenu, lineColorActionGroup );
	lineMenu->addMenu( lineColorMenu );
}

QMenu* Axis::createContextMenu() {
	Q_D(const Axis);
	QMenu* menu = WorksheetElement::createContextMenu();
	QAction* firstAction = menu->actions().at(1); //skip the first action because of the "title-action"

	visibilityAction->setChecked(isVisible());
	menu->insertAction(firstAction, visibilityAction);

	//Orientation
	if ( d->orientation == AxisHorizontal )
		orientationHorizontalAction->setChecked(true);
	else
		orientationVerticalAction->setChecked(true);

	menu->insertMenu(firstAction, orientationMenu);

	//Line styles
	GuiTools::updatePenStyles( lineStyleMenu, lineStyleActionGroup, d->linePen.color() );
	GuiTools::selectPenStyleAction(lineStyleActionGroup, d->linePen.style() );

	GuiTools::selectColorAction(lineColorActionGroup, d->linePen.color() );

	menu->insertMenu(firstAction, lineMenu);
	menu->insertSeparator(firstAction);

	return menu;
}

/*!
	Returns an icon to be used in the project explorer.
*/
QIcon Axis::icon() const{
	Q_D(const Axis);
	QIcon ico;
	if (d->orientation == Axis::AxisHorizontal)
		ico = QIcon::fromTheme("labplot-axis-horizontal");
	else
		ico = QIcon::fromTheme("labplot-axis-vertical");

	return ico;
}

Axis::~Axis() {
	if (orientationMenu)
		delete orientationMenu;

	if (lineMenu)
		delete lineMenu;

	//no need to delete d->title, since it was added with addChild in init();

	//no need to delete the d-pointer here - it inherits from QGraphicsItem
	//and is deleted during the cleanup in QGraphicsScene
}

QGraphicsItem *Axis::graphicsItem() const {
	return d_ptr;
}

/*!
 * overrides the implementation in WorkhseetElement and sets the z-value to the maximal possible,
 * axes are drawn on top of all other object in the plot.
 */
void Axis::setZValue(qreal) {
	Q_D(Axis);
	d->setZValue(FLT_MAX);
	d->gridItem->setParentItem(d->parentItem());
	d->gridItem->setZValue(0);
}

void Axis::retransform() {
	Q_D(Axis);
	d->retransform();
}

void Axis::handlePageResize(double horizontalRatio, double verticalRatio) {
	Q_D(Axis);

	QPen pen = d->linePen;
	pen.setWidthF(pen.widthF() * (horizontalRatio + verticalRatio) / 2.0);
	setLinePen(pen);

	if (d->orientation == Axis::AxisHorizontal) {
		setMajorTicksLength(d->majorTicksLength * verticalRatio); // ticks are perpendicular to axis line -> verticalRatio relevant
		setMinorTicksLength(d->minorTicksLength * verticalRatio);
		//TODO setLabelsFontSize(d->labelsFontSize * verticalRatio);
	} else {
		setMajorTicksLength(d->majorTicksLength * horizontalRatio);
		setMinorTicksLength(d->minorTicksLength * horizontalRatio);
		//TODO setLabelsFontSize(d->labelsFontSize * verticalRatio); // this is not perfectly correct for rotated labels
															// when the page aspect ratio changes, but should not matter
	}
	//TODO setLabelsOffset(QPointF(d->labelsOffset.x() * horizontalRatio, d->labelsOffset.y() * verticalRatio));

	retransform();
	BaseClass::handlePageResize(horizontalRatio, verticalRatio);
}

/* ============================ getter methods ================= */
BASIC_SHARED_D_READER_IMPL(Axis, bool, autoScale, autoScale)
BASIC_SHARED_D_READER_IMPL(Axis, Axis::AxisOrientation, orientation, orientation)
BASIC_SHARED_D_READER_IMPL(Axis, Axis::AxisPosition, position, position)
BASIC_SHARED_D_READER_IMPL(Axis, Axis::AxisScale, scale, scale)
BASIC_SHARED_D_READER_IMPL(Axis, float, offset, offset)
BASIC_SHARED_D_READER_IMPL(Axis, float, start, start)
BASIC_SHARED_D_READER_IMPL(Axis, float, end, end)
BASIC_SHARED_D_READER_IMPL(Axis, qreal, scalingFactor, scalingFactor)
BASIC_SHARED_D_READER_IMPL(Axis, qreal, zeroOffset, zeroOffset)

BASIC_SHARED_D_READER_IMPL(Axis, TextLabel*, title, title)
BASIC_SHARED_D_READER_IMPL(Axis, float, titleOffsetX, titleOffsetX)
BASIC_SHARED_D_READER_IMPL(Axis, float, titleOffsetY, titleOffsetY)

CLASS_SHARED_D_READER_IMPL(Axis, QPen, linePen, linePen)
BASIC_SHARED_D_READER_IMPL(Axis, qreal, lineOpacity, lineOpacity)
BASIC_SHARED_D_READER_IMPL(Axis, Axis::ArrowType, arrowType, arrowType)
BASIC_SHARED_D_READER_IMPL(Axis, Axis::ArrowPosition, arrowPosition, arrowPosition)
BASIC_SHARED_D_READER_IMPL(Axis, float, arrowSize, arrowSize)

BASIC_SHARED_D_READER_IMPL(Axis, Axis::TicksDirection, majorTicksDirection, majorTicksDirection)
BASIC_SHARED_D_READER_IMPL(Axis, Axis::TicksType, majorTicksType, majorTicksType)
BASIC_SHARED_D_READER_IMPL(Axis, int, majorTicksNumber, majorTicksNumber)
BASIC_SHARED_D_READER_IMPL(Axis, qreal, majorTicksIncrement, majorTicksIncrement)
BASIC_SHARED_D_READER_IMPL(Axis, const AbstractColumn*, majorTicksColumn, majorTicksColumn)
QString& Axis::majorTicksColumnPath() const { return d_ptr->majorTicksColumnPath; }
BASIC_SHARED_D_READER_IMPL(Axis, qreal, majorTicksLength, majorTicksLength)
CLASS_SHARED_D_READER_IMPL(Axis, QPen, majorTicksPen, majorTicksPen)
BASIC_SHARED_D_READER_IMPL(Axis, qreal, majorTicksOpacity, majorTicksOpacity)

BASIC_SHARED_D_READER_IMPL(Axis, Axis::TicksDirection, minorTicksDirection, minorTicksDirection)
BASIC_SHARED_D_READER_IMPL(Axis, Axis::TicksType, minorTicksType, minorTicksType)
BASIC_SHARED_D_READER_IMPL(Axis, int, minorTicksNumber, minorTicksNumber)
BASIC_SHARED_D_READER_IMPL(Axis, qreal, minorTicksIncrement, minorTicksIncrement)
BASIC_SHARED_D_READER_IMPL(Axis, const AbstractColumn*, minorTicksColumn, minorTicksColumn)
QString& Axis::minorTicksColumnPath() const { return d_ptr->minorTicksColumnPath; }
BASIC_SHARED_D_READER_IMPL(Axis, qreal, minorTicksLength, minorTicksLength)
CLASS_SHARED_D_READER_IMPL(Axis, QPen, minorTicksPen, minorTicksPen)
BASIC_SHARED_D_READER_IMPL(Axis, qreal, minorTicksOpacity, minorTicksOpacity)

BASIC_SHARED_D_READER_IMPL(Axis, Axis::LabelsFormat, labelsFormat, labelsFormat);
BASIC_SHARED_D_READER_IMPL(Axis, bool, labelsAutoPrecision, labelsAutoPrecision);
BASIC_SHARED_D_READER_IMPL(Axis, int, labelsPrecision, labelsPrecision);
BASIC_SHARED_D_READER_IMPL(Axis, Axis::LabelsPosition, labelsPosition, labelsPosition);
BASIC_SHARED_D_READER_IMPL(Axis, float, labelsOffset, labelsOffset);
BASIC_SHARED_D_READER_IMPL(Axis, qreal, labelsRotationAngle, labelsRotationAngle);
CLASS_SHARED_D_READER_IMPL(Axis, QColor, labelsColor, labelsColor);
CLASS_SHARED_D_READER_IMPL(Axis, QFont, labelsFont, labelsFont);
CLASS_SHARED_D_READER_IMPL(Axis, QString, labelsPrefix, labelsPrefix);
CLASS_SHARED_D_READER_IMPL(Axis, QString, labelsSuffix, labelsSuffix);
BASIC_SHARED_D_READER_IMPL(Axis, qreal, labelsOpacity, labelsOpacity);

CLASS_SHARED_D_READER_IMPL(Axis, QPen, majorGridPen, majorGridPen)
BASIC_SHARED_D_READER_IMPL(Axis, qreal, majorGridOpacity, majorGridOpacity)
CLASS_SHARED_D_READER_IMPL(Axis, QPen, minorGridPen, minorGridPen)
BASIC_SHARED_D_READER_IMPL(Axis, qreal, minorGridOpacity, minorGridOpacity)

/* ============================ setter methods and undo commands ================= */
STD_SETTER_CMD_IMPL_F_S(Axis, SetAutoScale, bool, autoScale, retransform);
void Axis::setAutoScale(bool autoScale) {
	Q_D(Axis);
	if (autoScale != d->autoScale) {
		exec(new AxisSetAutoScaleCmd(d, autoScale, i18n("%1: set axis auto scaling")));

		if (autoScale) {
			CartesianPlot *plot = qobject_cast<CartesianPlot*>(parentAspect());
			if (!plot)
				return;

			if (d->orientation == Axis::AxisHorizontal) {
				d->end = plot->xMax();
				d->start = plot->xMin();
			} else {
				d->end = plot->yMax();
				d->start = plot->yMin();
			}
			retransform();
			emit endChanged(d->end);
			emit startChanged(d->start);
		}
	}
}

STD_SWAP_METHOD_SETTER_CMD_IMPL(Axis, SetVisible, bool, swapVisible);
void Axis::setVisible(bool on) {
	Q_D(Axis);
	exec(new AxisSetVisibleCmd(d, on, on ? i18n("%1: set visible") : i18n("%1: set invisible")));
}

bool Axis::isVisible() const {
	Q_D(const Axis);
	return d->isVisible();
}

void Axis::setPrinting(bool on) {
	Q_D(Axis);
	d->m_printing = on;
}

STD_SETTER_CMD_IMPL_F_S(Axis, SetOrientation, Axis::AxisOrientation, orientation, retransform);
void Axis::setOrientation( AxisOrientation orientation) {
	Q_D(Axis);
	if (orientation != d->orientation)
		exec(new AxisSetOrientationCmd(d, orientation, i18n("%1: set axis orientation")));
}

STD_SETTER_CMD_IMPL_F_S(Axis, SetPosition, Axis::AxisPosition, position, retransform);
void Axis::setPosition(AxisPosition position) {
	Q_D(Axis);
	if (position != d->position)
		exec(new AxisSetPositionCmd(d, position, i18n("%1: set axis position")));
}

STD_SETTER_CMD_IMPL_F_S(Axis, SetScaling, Axis::AxisScale, scale, retransformTicks);
void Axis::setScale(AxisScale scale) {
	Q_D(Axis);
	if (scale != d->scale)
		exec(new AxisSetScalingCmd(d, scale, i18n("%1: set axis scale")));
}

STD_SETTER_CMD_IMPL_F(Axis, SetOffset, float, offset, retransform);
void Axis::setOffset(float offset, bool undo) {
	Q_D(Axis);
	if (offset != d->offset) {
		if (undo) {
			exec(new AxisSetOffsetCmd(d, offset, i18n("%1: set axis offset")));
		} else {
			d->offset = offset;
			//don't need to call retransform() afterward
			//since the only usage of this call is in CartesianPlot, where retransform is called for all children anyway.
		}
		emit positionChanged(offset);
	}
}

STD_SETTER_CMD_IMPL_F_S(Axis, SetStart, float, start, retransform);
void Axis::setStart(float start) {
	Q_D(Axis);
	if (start != d->start)
		exec(new AxisSetStartCmd(d, start, i18n("%1: set axis start")));
}

STD_SETTER_CMD_IMPL_F_S(Axis, SetEnd, float, end, retransform);
void Axis::setEnd(float end) {
	Q_D(Axis);
	if (end != d->end)
		exec(new AxisSetEndCmd(d, end, i18n("%1: set axis end")));
}

STD_SETTER_CMD_IMPL_F_S(Axis, SetZeroOffset, qreal, zeroOffset, retransform);
void Axis::setZeroOffset(qreal zeroOffset) {
	Q_D(Axis);
	if (zeroOffset != d->zeroOffset)
		exec(new AxisSetZeroOffsetCmd(d, zeroOffset, i18n("%1: set axis zero offset")));
}

STD_SETTER_CMD_IMPL_F_S(Axis, SetScalingFactor, qreal, scalingFactor, retransform);
void Axis::setScalingFactor(qreal scalingFactor) {
	Q_D(Axis);
	if (scalingFactor != d->scalingFactor)
		exec(new AxisSetScalingFactorCmd(d, scalingFactor, i18n("%1: set axis scaling factor")));
}

//Title
STD_SETTER_CMD_IMPL_F_S(Axis, SetTitleOffsetX, float, titleOffsetX, retransform);
void Axis::setTitleOffsetX(float offset) {
	Q_D(Axis);
	if (offset != d->titleOffsetX)
		exec(new AxisSetTitleOffsetXCmd(d, offset, i18n("%1: set title offset")));
}

STD_SETTER_CMD_IMPL_F_S(Axis, SetTitleOffsetY, float, titleOffsetY, retransform);
void Axis::setTitleOffsetY(float offset) {
	Q_D(Axis);
	if (offset != d->titleOffsetY)
		exec(new AxisSetTitleOffsetYCmd(d, offset, i18n("%1: set title offset")));
}

//Line
STD_SETTER_CMD_IMPL_F_S(Axis, SetLinePen, QPen, linePen, recalcShapeAndBoundingRect);
void Axis::setLinePen(const QPen &pen) {
	Q_D(Axis);
	if (pen != d->linePen)
		exec(new AxisSetLinePenCmd(d, pen, i18n("%1: set line style")));
}

STD_SETTER_CMD_IMPL_F_S(Axis, SetLineOpacity, qreal, lineOpacity, update);
void Axis::setLineOpacity(qreal opacity) {
	Q_D(Axis);
	if (opacity != d->lineOpacity)
		exec(new AxisSetLineOpacityCmd(d, opacity, i18n("%1: set line opacity")));
}

STD_SETTER_CMD_IMPL_F_S(Axis, SetArrowType, Axis::ArrowType, arrowType, retransformArrow);
void Axis::setArrowType(ArrowType type) {
	Q_D(Axis);
	if (type != d->arrowType)
		exec(new AxisSetArrowTypeCmd(d, type, i18n("%1: set arrow type")));
}

STD_SETTER_CMD_IMPL_F_S(Axis, SetArrowPosition, Axis::ArrowPosition, arrowPosition, retransformArrow);
void Axis::setArrowPosition(ArrowPosition position) {
	Q_D(Axis);
	if (position != d->arrowPosition)
		exec(new AxisSetArrowPositionCmd(d, position, i18n("%1: set arrow position")));
}

STD_SETTER_CMD_IMPL_F_S(Axis, SetArrowSize, float, arrowSize, retransformArrow);
void Axis::setArrowSize(float arrowSize) {
	Q_D(Axis);
	if (arrowSize != d->arrowSize)
		exec(new AxisSetArrowSizeCmd(d, arrowSize, i18n("%1: set arrow size")));
}

//Major ticks
STD_SETTER_CMD_IMPL_F_S(Axis, SetMajorTicksDirection, Axis::TicksDirection, majorTicksDirection, retransformTicks);
void Axis::setMajorTicksDirection(const TicksDirection majorTicksDirection) {
	Q_D(Axis);
	if (majorTicksDirection != d->majorTicksDirection)
		exec(new AxisSetMajorTicksDirectionCmd(d, majorTicksDirection, i18n("%1: set major ticks direction")));
}

STD_SETTER_CMD_IMPL_F_S(Axis, SetMajorTicksType, Axis::TicksType, majorTicksType, retransformTicks);
void Axis::setMajorTicksType(const TicksType majorTicksType) {
	Q_D(Axis);
	if (majorTicksType!= d->majorTicksType)
		exec(new AxisSetMajorTicksTypeCmd(d, majorTicksType, i18n("%1: set major ticks type")));
}

STD_SETTER_CMD_IMPL_F_S(Axis, SetMajorTicksNumber, int, majorTicksNumber, retransformTicks);
void Axis::setMajorTicksNumber(int majorTicksNumber) {
	Q_D(Axis);
	if (majorTicksNumber != d->majorTicksNumber)
		exec(new AxisSetMajorTicksNumberCmd(d, majorTicksNumber, i18n("%1: set the total number of the major ticks")));
}

STD_SETTER_CMD_IMPL_F_S(Axis, SetMajorTicksIncrement, qreal, majorTicksIncrement, retransformTicks);
void Axis::setMajorTicksIncrement(qreal majorTicksIncrement) {
	Q_D(Axis);
	if (majorTicksIncrement != d->majorTicksIncrement)
		exec(new AxisSetMajorTicksIncrementCmd(d, majorTicksIncrement, i18n("%1: set the increment for the major ticks")));
}

STD_SETTER_CMD_IMPL_F_S(Axis, SetMajorTicksColumn, const AbstractColumn*, majorTicksColumn, retransformTicks)
void Axis::setMajorTicksColumn(const AbstractColumn* column) {
	Q_D(Axis);
	if (column != d->majorTicksColumn) {
		exec(new AxisSetMajorTicksColumnCmd(d, column, i18n("%1: assign major ticks' values")));

		if (column) {
			connect(column, SIGNAL(dataChanged(const AbstractColumn*)), this, SLOT(retransformTicks()));
			connect(column->parentAspect(), SIGNAL(aspectAboutToBeRemoved(const AbstractAspect*)),
					this, SLOT(majorTicksColumnAboutToBeRemoved(const AbstractAspect*)));
			//TODO: add disconnect in the undo-function
		}
	}
}

STD_SETTER_CMD_IMPL_F_S(Axis, SetMajorTicksPen, QPen, majorTicksPen, recalcShapeAndBoundingRect);
void Axis::setMajorTicksPen(const QPen &pen) {
	Q_D(Axis);
	if (pen != d->majorTicksPen)
		exec(new AxisSetMajorTicksPenCmd(d, pen, i18n("%1: set major ticks style")));
}

STD_SETTER_CMD_IMPL_F_S(Axis, SetMajorTicksLength, qreal, majorTicksLength, retransformTicks);
void Axis::setMajorTicksLength(qreal majorTicksLength) {
	Q_D(Axis);
	if (majorTicksLength != d->majorTicksLength)
		exec(new AxisSetMajorTicksLengthCmd(d, majorTicksLength, i18n("%1: set major ticks length")));
}

STD_SETTER_CMD_IMPL_F_S(Axis, SetMajorTicksOpacity, qreal, majorTicksOpacity, update);
void Axis::setMajorTicksOpacity(qreal opacity) {
	Q_D(Axis);
	if (opacity != d->majorTicksOpacity)
		exec(new AxisSetMajorTicksOpacityCmd(d, opacity, i18n("%1: set major ticks opacity")));
}

//Minor ticks
STD_SETTER_CMD_IMPL_F_S(Axis, SetMinorTicksDirection, Axis::TicksDirection, minorTicksDirection, retransformTicks);
void Axis::setMinorTicksDirection(const TicksDirection minorTicksDirection) {
	Q_D(Axis);
	if (minorTicksDirection != d->minorTicksDirection)
		exec(new AxisSetMinorTicksDirectionCmd(d, minorTicksDirection, i18n("%1: set minor ticks direction")));
}

STD_SETTER_CMD_IMPL_F_S(Axis, SetMinorTicksType, Axis::TicksType, minorTicksType, retransformTicks);
void Axis::setMinorTicksType(const TicksType minorTicksType) {
	Q_D(Axis);
	if (minorTicksType!= d->minorTicksType)
		exec(new AxisSetMinorTicksTypeCmd(d, minorTicksType, i18n("%1: set minor ticks type")));
}

STD_SETTER_CMD_IMPL_F_S(Axis, SetMinorTicksNumber, int, minorTicksNumber, retransformTicks);
void Axis::setMinorTicksNumber(int minorTicksNumber) {
	Q_D(Axis);
	if (minorTicksNumber != d->minorTicksNumber)
		exec(new AxisSetMinorTicksNumberCmd(d, minorTicksNumber, i18n("%1: set the total number of the minor ticks")));
}

STD_SETTER_CMD_IMPL_F_S(Axis, SetMinorTicksIncrement, qreal, minorTicksIncrement, retransformTicks);
void Axis::setMinorTicksIncrement(qreal minorTicksIncrement) {
	Q_D(Axis);
	if (minorTicksIncrement != d->minorTicksIncrement)
		exec(new AxisSetMinorTicksIncrementCmd(d, minorTicksIncrement, i18n("%1: set the increment for the minor ticks")));
}

STD_SETTER_CMD_IMPL_F_S(Axis, SetMinorTicksColumn, const AbstractColumn*, minorTicksColumn, retransformTicks)
void Axis::setMinorTicksColumn(const AbstractColumn* column) {
	Q_D(Axis);
	if (column != d->minorTicksColumn) {
		exec(new AxisSetMinorTicksColumnCmd(d, column, i18n("%1: assign minor ticks' values")));

		if (column) {
			connect(column, SIGNAL(dataChanged(const AbstractColumn*)), this, SLOT(retransformTicks()));
			connect(column->parentAspect(), SIGNAL(aspectAboutToBeRemoved(const AbstractAspect*)),
					this, SLOT(minorTicksColumnAboutToBeRemoved(const AbstractAspect*)));
			//TODO: add disconnect in the undo-function
		}
	}
}

STD_SETTER_CMD_IMPL_F_S(Axis, SetMinorTicksPen, QPen, minorTicksPen, recalcShapeAndBoundingRect);
void Axis::setMinorTicksPen(const QPen &pen) {
	Q_D(Axis);
	if (pen != d->minorTicksPen)
		exec(new AxisSetMinorTicksPenCmd(d, pen, i18n("%1: set minor ticks style")));
}

STD_SETTER_CMD_IMPL_F_S(Axis, SetMinorTicksLength, qreal, minorTicksLength, retransformTicks);
void Axis::setMinorTicksLength(qreal minorTicksLength) {
	Q_D(Axis);
	if (minorTicksLength != d->minorTicksLength)
		exec(new AxisSetMinorTicksLengthCmd(d, minorTicksLength, i18n("%1: set minor ticks length")));
}

STD_SETTER_CMD_IMPL_F_S(Axis, SetMinorTicksOpacity, qreal, minorTicksOpacity, update);
void Axis::setMinorTicksOpacity(qreal opacity) {
	Q_D(Axis);
	if (opacity != d->minorTicksOpacity)
		exec(new AxisSetMinorTicksOpacityCmd(d, opacity, i18n("%1: set minor ticks opacity")));
}

//Labels
STD_SETTER_CMD_IMPL_F_S(Axis, SetLabelsFormat, Axis::LabelsFormat, labelsFormat, retransformTicks);
void Axis::setLabelsFormat(const LabelsFormat labelsFormat) {
	Q_D(Axis);
	if (labelsFormat != d->labelsFormat)
		exec(new AxisSetLabelsFormatCmd(d, labelsFormat, i18n("%1: set labels format")));
}

STD_SETTER_CMD_IMPL_F_S(Axis, SetLabelsAutoPrecision, bool, labelsAutoPrecision, retransformTickLabelStrings);
void Axis::setLabelsAutoPrecision(const bool labelsAutoPrecision) {
	Q_D(Axis);
	if (labelsAutoPrecision != d->labelsAutoPrecision)
		exec(new AxisSetLabelsAutoPrecisionCmd(d, labelsAutoPrecision, i18n("%1: set labels precision")));
}

STD_SETTER_CMD_IMPL_F_S(Axis, SetLabelsPrecision, int, labelsPrecision, retransformTickLabelStrings);
void Axis::setLabelsPrecision(const int labelsPrecision) {
	Q_D(Axis);
	if (labelsPrecision != d->labelsPrecision)
		exec(new AxisSetLabelsPrecisionCmd(d, labelsPrecision, i18n("%1: set labels precision")));
}

STD_SETTER_CMD_IMPL_F_S(Axis, SetLabelsPosition, Axis::LabelsPosition, labelsPosition, retransformTickLabelPositions);
void Axis::setLabelsPosition(const LabelsPosition labelsPosition) {
	Q_D(Axis);
	if (labelsPosition != d->labelsPosition)
		exec(new AxisSetLabelsPositionCmd(d, labelsPosition, i18n("%1: set labels position")));
}

STD_SETTER_CMD_IMPL_F_S(Axis, SetLabelsOffset, float, labelsOffset, retransformTickLabelPositions);
void Axis::setLabelsOffset(float offset) {
	Q_D(Axis);
	if (offset != d->labelsOffset)
		exec(new AxisSetLabelsOffsetCmd(d, offset, i18n("%1: set label offset")));
}

STD_SETTER_CMD_IMPL_F_S(Axis, SetLabelsRotationAngle, qreal, labelsRotationAngle, recalcShapeAndBoundingRect);
void Axis::setLabelsRotationAngle(qreal angle) {
	Q_D(Axis);
	if (angle != d->labelsRotationAngle)
		exec(new AxisSetLabelsRotationAngleCmd(d, angle, i18n("%1: set label rotation angle")));
}

STD_SETTER_CMD_IMPL_F_S(Axis, SetLabelsColor, QColor, labelsColor, update);
void Axis::setLabelsColor(const QColor &color) {
	Q_D(Axis);
	if (color != d->labelsColor)
		exec(new AxisSetLabelsColorCmd(d, color, i18n("%1: set label color")));
}

STD_SETTER_CMD_IMPL_F_S(Axis, SetLabelsFont, QFont, labelsFont, retransformTickLabelStrings);
void Axis::setLabelsFont(const QFont &font) {
	Q_D(Axis);
	if (font != d->labelsFont)
		exec(new AxisSetLabelsFontCmd(d, font, i18n("%1: set label font")));
}

STD_SETTER_CMD_IMPL_F_S(Axis, SetLabelsPrefix, QString, labelsPrefix, retransformTickLabelStrings);
void Axis::setLabelsPrefix(const QString& prefix) {
	Q_D(Axis);
	if (prefix != d->labelsPrefix)
		exec(new AxisSetLabelsPrefixCmd(d, prefix, i18n("%1: set label prefix")));
}

STD_SETTER_CMD_IMPL_F_S(Axis, SetLabelsSuffix, QString, labelsSuffix, retransformTickLabelStrings);
void Axis::setLabelsSuffix(const QString& suffix) {
	Q_D(Axis);
	if (suffix != d->labelsSuffix)
		exec(new AxisSetLabelsSuffixCmd(d, suffix, i18n("%1: set label suffix")));
}

STD_SETTER_CMD_IMPL_F_S(Axis, SetLabelsOpacity, qreal, labelsOpacity, update);
void Axis::setLabelsOpacity(qreal opacity) {
	Q_D(Axis);
	if (opacity != d->labelsOpacity)
		exec(new AxisSetLabelsOpacityCmd(d, opacity, i18n("%1: set labels opacity")));
}

//Major grid
STD_SETTER_CMD_IMPL_F_S(Axis, SetMajorGridPen, QPen, majorGridPen, retransformMajorGrid);
void Axis::setMajorGridPen(const QPen &pen) {
	Q_D(Axis);
	if (pen != d->majorGridPen)
		exec(new AxisSetMajorGridPenCmd(d, pen, i18n("%1: set major grid style")));
}

STD_SETTER_CMD_IMPL_F_S(Axis, SetMajorGridOpacity, qreal, majorGridOpacity, update);
void Axis::setMajorGridOpacity(qreal opacity) {
	Q_D(Axis);
	if (opacity != d->majorGridOpacity)
		exec(new AxisSetMajorGridOpacityCmd(d, opacity, i18n("%1: set major grid opacity")));
}

//Minor grid
STD_SETTER_CMD_IMPL_F_S(Axis, SetMinorGridPen, QPen, minorGridPen, retransformMinorGrid);
void Axis::setMinorGridPen(const QPen &pen) {
	Q_D(Axis);
	if (pen != d->minorGridPen)
		exec(new AxisSetMinorGridPenCmd(d, pen, i18n("%1: set minor grid style")));
}

STD_SETTER_CMD_IMPL_F_S(Axis, SetMinorGridOpacity, qreal, minorGridOpacity, update);
void Axis::setMinorGridOpacity(qreal opacity) {
	Q_D(Axis);
	if (opacity != d->minorGridOpacity)
		exec(new AxisSetMinorGridOpacityCmd(d, opacity, i18n("%1: set minor grid opacity")));
}

//##############################################################################
//####################################  SLOTs   ################################
//##############################################################################
void Axis::labelChanged() {
	Q_D(Axis);
	d->recalcShapeAndBoundingRect();
}

void Axis::retransformTicks() {
	Q_D(Axis);
	d->retransformTicks();
}

void Axis::majorTicksColumnAboutToBeRemoved(const AbstractAspect* aspect) {
	Q_D(Axis);
	if (aspect == d->majorTicksColumn) {
		d->majorTicksColumn = 0;
		d->retransformTicks();
	}
}

void Axis::minorTicksColumnAboutToBeRemoved(const AbstractAspect* aspect) {
	Q_D(Axis);
	if (aspect==d->minorTicksColumn) {
		d->minorTicksColumn = 0;
		d->retransformTicks();
	}
}

//##############################################################################
//######  SLOTs for changes triggered via QActions in the context menu  ########
//##############################################################################
void Axis::orientationChanged(QAction* action) {
	if (action == orientationHorizontalAction)
		this->setOrientation(AxisHorizontal);
	else
		this->setOrientation(AxisVertical);
}

void Axis::lineStyleChanged(QAction* action) {
	Q_D(const Axis);
	QPen pen = d->linePen;
	pen.setStyle(GuiTools::penStyleFromAction(lineStyleActionGroup, action));
	this->setLinePen(pen);
}

void Axis::lineColorChanged(QAction* action) {
	Q_D(const Axis);
	QPen pen = d->linePen;
	pen.setColor(GuiTools::colorFromAction(lineColorActionGroup, action));
	this->setLinePen(pen);
}

void Axis::visibilityChanged() {
	Q_D(const Axis);
	this->setVisible(!d->isVisible());
}

//#####################################################################
//################### Private implementation ##########################
//#####################################################################
AxisPrivate::AxisPrivate(Axis *owner) : m_plot(0), m_cSystem(0), m_printing(false), m_hovered(false), m_suppressRecalc(false),
	majorTicksColumn(0), minorTicksColumn(0), gridItem(new AxisGrid(this)), q(owner) {

	setFlag(QGraphicsItem::ItemIsSelectable, true);
	setFlag(QGraphicsItem::ItemIsFocusable, true);
	setAcceptHoverEvents(true);
}

QString AxisPrivate::name() const{
	return q->name();
}

bool AxisPrivate::swapVisible(bool on) {
	bool oldValue = isVisible();
	setVisible(on);
	emit q->visibilityChanged(on);
	return oldValue;
}

QRectF AxisPrivate::boundingRect() const{
	return boundingRectangle;
}

/*!
  Returns the shape of the XYCurve as a QPainterPath in local coordinates
*/
QPainterPath AxisPrivate::shape() const{
	return axisShape;
}

/*!
	recalculates the position of the axis on the worksheet
 */
void AxisPrivate::retransform() {
	m_plot = qobject_cast<CartesianPlot*>(q->parentAspect());
	if (!m_plot)
		return;

	//TODO: add comment here for why we need this
	m_cSystem = dynamic_cast<const CartesianCoordinateSystem*>(m_plot->coordinateSystem());
	if (!m_cSystem)
		return;

	m_suppressRecalc = true;
	retransformLine();
	m_suppressRecalc = false;
	recalcShapeAndBoundingRect();
}

void AxisPrivate::retransformLine() {
	linePath = QPainterPath();
	lines.clear();

	QPointF startPoint;
	QPointF endPoint;

	if (orientation == Axis::AxisHorizontal) {
		if (position == Axis::AxisTop)
			offset = m_plot->yMax();
		else if (position == Axis::AxisBottom)
			offset = m_plot->yMin();
		else if (position == Axis::AxisCentered)
			offset = m_plot->yMin() + (m_plot->yMax()-m_plot->yMin())/2;

		startPoint.setX(start);
		startPoint.setY(offset);
		endPoint.setX(end);
		endPoint.setY(offset);
	} else { // vertical
		if (position == Axis::AxisLeft)
			offset = m_plot->xMin();
		else if (position == Axis::AxisRight)
			offset = m_plot->xMax();
		else if (position == Axis::AxisCentered)
			offset = m_plot->xMin() + (m_plot->xMax()-m_plot->xMin())/2;

		startPoint.setX(offset);
		startPoint.setY(start);
		endPoint.setY(end);
		endPoint.setX(offset);
	}

	lines.append(QLineF(startPoint, endPoint));
	lines = m_cSystem->mapLogicalToScene(lines, AbstractCoordinateSystem::MarkGaps);
	foreach (const QLineF& line, lines) {
		linePath.moveTo(line.p1());
		linePath.lineTo(line.p2());
	}

	if (linePath.isEmpty()) {
		recalcShapeAndBoundingRect();
		return;
	} else {
		retransformArrow();
		retransformTicks();
	}
}

void AxisPrivate::retransformArrow() {
	arrowPath = QPainterPath();
	if (arrowType == Axis::NoArrow || lines.isEmpty()) {
		recalcShapeAndBoundingRect();
		return;
	}

	if (arrowPosition == Axis::ArrowRight || arrowPosition == Axis::ArrowBoth) {
		const QPointF& endPoint = lines.at(lines.size()-1).p2();
		this->addArrow(endPoint, 1);
	}

	if (arrowPosition == Axis::ArrowLeft || arrowPosition == Axis::ArrowBoth) {
		const QPointF& endPoint = lines.at(0).p1();
		this->addArrow(endPoint, -1);
	}

	recalcShapeAndBoundingRect();
}

void AxisPrivate::addArrow(const QPointF& startPoint, int direction) {
	static const float cos_phi = cos(3.14159/6);

	if (orientation == Axis::AxisHorizontal) {
		QPointF endPoint = QPointF(startPoint.x() + direction*arrowSize, startPoint.y());
		arrowPath.moveTo(startPoint);
		arrowPath.lineTo(endPoint);

		switch (arrowType) {
			case Axis::NoArrow:
				break;
			case Axis::SimpleArrowSmall:
				arrowPath.moveTo(endPoint);
				arrowPath.lineTo(QPointF(endPoint.x()-direction*arrowSize/4, endPoint.y()-arrowSize/4*cos_phi));
				arrowPath.moveTo(endPoint);
				arrowPath.lineTo(QPointF(endPoint.x()-direction*arrowSize/4, endPoint.y()+arrowSize/4*cos_phi));
				break;
			case Axis::SimpleArrowBig:
				arrowPath.moveTo(endPoint);
				arrowPath.lineTo(QPointF(endPoint.x()-direction*arrowSize/2, endPoint.y()-arrowSize/2*cos_phi));
				arrowPath.moveTo(endPoint);
				arrowPath.lineTo(QPointF(endPoint.x()-direction*arrowSize/2, endPoint.y()+arrowSize/2*cos_phi));
				break;
			case Axis::FilledArrowSmall:
				arrowPath.lineTo(QPointF(endPoint.x()-direction*arrowSize/4, endPoint.y()-arrowSize/4*cos_phi));
				arrowPath.lineTo(QPointF(endPoint.x()-direction*arrowSize/4, endPoint.y()+arrowSize/4*cos_phi));
				arrowPath.lineTo(endPoint);
				break;
			case Axis::FilledArrowBig:
				arrowPath.lineTo(QPointF(endPoint.x()-direction*arrowSize/2, endPoint.y()-arrowSize/2*cos_phi));
				arrowPath.lineTo(QPointF(endPoint.x()-direction*arrowSize/2, endPoint.y()+arrowSize/2*cos_phi));
				arrowPath.lineTo(endPoint);
				break;
			case Axis::SemiFilledArrowSmall:
				arrowPath.lineTo(QPointF(endPoint.x()-direction*arrowSize/4, endPoint.y()-arrowSize/4*cos_phi));
				arrowPath.lineTo(QPointF(endPoint.x()-direction*arrowSize/8, endPoint.y()));
				arrowPath.lineTo(QPointF(endPoint.x()-direction*arrowSize/4, endPoint.y()+arrowSize/4*cos_phi));
				arrowPath.lineTo(endPoint);
				break;
			case Axis::SemiFilledArrowBig:
				arrowPath.lineTo(QPointF(endPoint.x()-direction*arrowSize/2, endPoint.y()-arrowSize/2*cos_phi));
				arrowPath.lineTo(QPointF(endPoint.x()-direction*arrowSize/4, endPoint.y()));
				arrowPath.lineTo(QPointF(endPoint.x()-direction*arrowSize/2, endPoint.y()+arrowSize/2*cos_phi));
				arrowPath.lineTo(endPoint);
				break;
		}
	} else { //vertical orientation
		QPointF endPoint = QPointF(startPoint.x(), startPoint.y()-direction*arrowSize);
		arrowPath.moveTo(startPoint);
		arrowPath.lineTo(endPoint);

		switch (arrowType) {
			case Axis::NoArrow:
				break;
			case Axis::SimpleArrowSmall:
				arrowPath.moveTo(endPoint);
				arrowPath.lineTo(QPointF(endPoint.x()-arrowSize/4*cos_phi, endPoint.y()+direction*arrowSize/4));
				arrowPath.moveTo(endPoint);
				arrowPath.lineTo(QPointF(endPoint.x()+arrowSize/4*cos_phi, endPoint.y()+direction*arrowSize/4));
				break;
			case Axis::SimpleArrowBig:
				arrowPath.moveTo(endPoint);
				arrowPath.lineTo(QPointF(endPoint.x()-arrowSize/2*cos_phi, endPoint.y()+direction*arrowSize/2));
				arrowPath.moveTo(endPoint);
				arrowPath.lineTo(QPointF(endPoint.x()+arrowSize/2*cos_phi, endPoint.y()+direction*arrowSize/2));
				break;
			case Axis::FilledArrowSmall:
				arrowPath.lineTo(QPointF(endPoint.x()-arrowSize/4*cos_phi, endPoint.y()+direction*arrowSize/4));
				arrowPath.lineTo(QPointF(endPoint.x()+arrowSize/4*cos_phi, endPoint.y()+direction*arrowSize/4));
				arrowPath.lineTo(endPoint);
				break;
			case Axis::FilledArrowBig:
				arrowPath.lineTo(QPointF(endPoint.x()-arrowSize/2*cos_phi, endPoint.y()+direction*arrowSize/2));
				arrowPath.lineTo(QPointF(endPoint.x()+arrowSize/2*cos_phi, endPoint.y()+direction*arrowSize/2));
				arrowPath.lineTo(endPoint);
				break;
			case Axis::SemiFilledArrowSmall:
				arrowPath.lineTo(QPointF(endPoint.x()-arrowSize/4*cos_phi, endPoint.y()+direction*arrowSize/4));
				arrowPath.lineTo(QPointF(endPoint.x(), endPoint.y()+direction*arrowSize/8));
				arrowPath.lineTo(QPointF(endPoint.x()+arrowSize/4*cos_phi, endPoint.y()+direction*arrowSize/4));
				arrowPath.lineTo(endPoint);
				break;
			case Axis::SemiFilledArrowBig:
				arrowPath.lineTo(QPointF(endPoint.x()-arrowSize/2*cos_phi, endPoint.y()+direction*arrowSize/2));
				arrowPath.lineTo(QPointF(endPoint.x(), endPoint.y()+direction*arrowSize/4));
				arrowPath.lineTo(QPointF(endPoint.x()+arrowSize/2*cos_phi, endPoint.y()+direction*arrowSize/2));
				arrowPath.lineTo(endPoint);
				break;
		}
	}
}

//! helper function for retransformTicks()
bool AxisPrivate::transformAnchor(QPointF* anchorPoint) {
	QList<QPointF> points;
	points.append(*anchorPoint);
	points = m_cSystem->mapLogicalToScene(points);

	if (points.count() != 1) { // point is not mappable or in a coordinate gap
		return false;
	} else {
		*anchorPoint = points.at(0);
		return true;
	}
}

/*!
	recalculates the position of the axis ticks.
 */
void AxisPrivate::retransformTicks() {
	//TODO: check that start and end are > 0 for log and >=0 for sqrt, etc.

	majorTicksPath = QPainterPath();
	minorTicksPath = QPainterPath();
	majorTickPoints.clear();
	minorTickPoints.clear();
	tickLabelValues.clear();

	if ( majorTicksNumber < 1 || (majorTicksDirection == Axis::noTicks && minorTicksDirection == Axis::noTicks) ) {
		retransformTickLabelPositions(); //this calls recalcShapeAndBoundingRect()
		return;
	}

	//determine the spacing for the major ticks
	double majorTicksSpacing = 0;
	int tmpMajorTicksNumber = 0;
	if (majorTicksType == Axis::TicksTotalNumber) {
		//the total number of the major ticks is given - > determine the spacing
		tmpMajorTicksNumber = majorTicksNumber;
		switch (scale) {
			case Axis::ScaleLinear:
				majorTicksSpacing = (end-start)/(majorTicksNumber-1);
				break;
			case Axis::ScaleLog10:
				majorTicksSpacing = (log10(end)-log10(start))/(majorTicksNumber-1);
				break;
			case Axis::ScaleLog2:
				majorTicksSpacing = (log(end)-log(start))/log(2)/(majorTicksNumber-1);
				break;
			case Axis::ScaleLn:
				majorTicksSpacing = (log(end)-log(start))/(majorTicksNumber-1);
				break;
			case Axis::ScaleSqrt:
				majorTicksSpacing = (sqrt(end)-sqrt(start))/(majorTicksNumber-1);
				break;
			case Axis::ScaleX2:
				majorTicksSpacing = (pow(end,2)-pow(start,2))/(majorTicksNumber-1);
		}
	} else if (majorTicksType == Axis::TicksIncrement) {
		//the spacing (increment) of the major ticks is given - > determine the number
		majorTicksSpacing = majorTicksIncrement;
		switch (scale) {
			case Axis::ScaleLinear:
				tmpMajorTicksNumber = qRound((end-start)/majorTicksSpacing + 1);
				break;
			case Axis::ScaleLog10:
				tmpMajorTicksNumber = qRound((log10(end)-log10(start))/majorTicksSpacing + 1);
				break;
			case Axis::ScaleLog2:
				tmpMajorTicksNumber = qRound((log(end)-log(start))/log(2)/majorTicksSpacing + 1);
				break;
			case Axis::ScaleLn:
				tmpMajorTicksNumber = qRound((log(end)-log(start))/majorTicksSpacing + 1);
				break;
			case Axis::ScaleSqrt:
				tmpMajorTicksNumber = qRound((sqrt(end)-sqrt(start))/majorTicksSpacing + 1);
				break;
			case Axis::ScaleX2:
				tmpMajorTicksNumber = qRound((pow(end,2)-pow(start,2))/majorTicksSpacing + 1);
		}
	} else {
		//custom column was provided
		if (majorTicksColumn) {
			tmpMajorTicksNumber = majorTicksColumn->rowCount();
		} else {
			retransformTickLabelPositions(); //this calls recalcShapeAndBoundingRect()
			return;
		}
	}

	int tmpMinorTicksNumber;
	if (minorTicksType == Axis::TicksTotalNumber)
		tmpMinorTicksNumber = minorTicksNumber;
	else if (minorTicksType == Axis::TicksIncrement)
		tmpMinorTicksNumber = (end - start)/ (majorTicksNumber - 1)/minorTicksIncrement - 1;
	else
		(minorTicksColumn) ? tmpMinorTicksNumber = minorTicksColumn->rowCount() : tmpMinorTicksNumber = 0;

	QPointF anchorPoint;
	QPointF startPoint;
	QPointF endPoint;
	qreal majorTickPos=0.0;
	qreal minorTickPos;
	qreal nextMajorTickPos = 0.0;
	int xDirection = m_cSystem->xDirection();
	int yDirection = m_cSystem->yDirection();
	float middleX = m_plot->xMin() + (m_plot->xMax() - m_plot->xMin())/2;
	float middleY = m_plot->yMin() + (m_plot->yMax() - m_plot->yMin())/2;
	bool valid;

	for (int iMajor = 0; iMajor < tmpMajorTicksNumber; iMajor++) {
		//calculate major tick's position
		if (majorTicksType != Axis::TicksCustomColumn) {
			switch (scale) {
				case Axis::ScaleLinear:
					majorTickPos = start + majorTicksSpacing*iMajor;
					nextMajorTickPos = start + majorTicksSpacing*(iMajor+1);
					break;
				case Axis::ScaleLog10:
					majorTickPos = pow(10, log10(start) + majorTicksSpacing*iMajor);
					nextMajorTickPos = pow(10, log10(start) + majorTicksSpacing*(iMajor+1));
					break;
				case Axis::ScaleLog2:
					majorTickPos = pow(2, log(start)/log(2) + majorTicksSpacing*iMajor);
					nextMajorTickPos = pow(2, log(start)/log(2) + majorTicksSpacing*(iMajor+1));
					break;
				case Axis::ScaleLn:
					majorTickPos = exp(log(start) + majorTicksSpacing*iMajor);
					nextMajorTickPos = exp(log(start) + majorTicksSpacing*(iMajor+1));
					break;
				case Axis::ScaleSqrt:
					majorTickPos = pow(sqrt(start) + majorTicksSpacing*iMajor, 2);
					nextMajorTickPos = pow(sqrt(start) + majorTicksSpacing*(iMajor+1), 2);
					break;
				case Axis::ScaleX2:
					majorTickPos = sqrt(sqrt(start) + majorTicksSpacing*iMajor);
					nextMajorTickPos = sqrt(sqrt(start) + majorTicksSpacing*(iMajor+1));
					break;
			}
		} else {
			majorTickPos = majorTicksColumn->valueAt(iMajor);
			if (std::isnan(majorTickPos))
				break; //stop iterating after the first non numerical value in the column
		}

		//calculate start and end points for major tick's line
		if (majorTicksDirection != Axis::noTicks ) {
			if (orientation == Axis::AxisHorizontal) {
				anchorPoint.setX(majorTickPos);
				anchorPoint.setY(offset);
				valid = transformAnchor(&anchorPoint);
				if (valid) {
					if (offset < middleY) {
						startPoint = anchorPoint + QPointF(0, (majorTicksDirection & Axis::ticksIn)  ? yDirection * majorTicksLength  : 0);
						endPoint   = anchorPoint + QPointF(0, (majorTicksDirection & Axis::ticksOut) ? -yDirection * majorTicksLength : 0);
					} else {
						startPoint = anchorPoint + QPointF(0, (majorTicksDirection & Axis::ticksOut)  ? yDirection * majorTicksLength  : 0);
						endPoint   = anchorPoint + QPointF(0, (majorTicksDirection & Axis::ticksIn) ? -yDirection * majorTicksLength : 0);
					}
				}
			} else { // vertical
				anchorPoint.setY(majorTickPos);
				anchorPoint.setX(offset);
				valid = transformAnchor(&anchorPoint);

				if (valid) {
					if (offset < middleX) {
						startPoint = anchorPoint + QPointF((majorTicksDirection & Axis::ticksIn)  ? xDirection * majorTicksLength  : 0, 0);
						endPoint = anchorPoint + QPointF((majorTicksDirection & Axis::ticksOut) ? -xDirection * majorTicksLength : 0, 0);
					} else {
						startPoint = anchorPoint + QPointF((majorTicksDirection & Axis::ticksOut) ? xDirection * majorTicksLength : 0, 0);
						endPoint = anchorPoint + QPointF((majorTicksDirection & Axis::ticksIn)  ? -xDirection *  majorTicksLength  : 0, 0);
					}
				}
			}

			//add major tick's line to the painter path
			if (valid) {
				majorTicksPath.moveTo(startPoint);
				majorTicksPath.lineTo(endPoint);
				majorTickPoints << anchorPoint;
				tickLabelValues<< scalingFactor*majorTickPos+zeroOffset;
			}
		}

		//minor ticks
		if ((Axis::noTicks != minorTicksDirection) && (tmpMajorTicksNumber > 1) && (tmpMinorTicksNumber > 0) && (iMajor<tmpMajorTicksNumber-1)) {
			//minor ticks are placed at equidistant positions independent of the selected scaling for the major ticks positions
			double minorTicksSpacing = (nextMajorTickPos-majorTickPos)/(tmpMinorTicksNumber+1);

			for (int iMinor = 0; iMinor < tmpMinorTicksNumber; iMinor++) {
				//calculate minor tick's position
				if (minorTicksType != Axis::TicksCustomColumn) {
					minorTickPos = majorTickPos + (iMinor+1)*minorTicksSpacing;
				} else {
					minorTickPos = minorTicksColumn->valueAt(iMinor);
					if (std::isnan(minorTickPos))
						break; //stop iterating after the first non numerical value in the column

					//in the case a custom column is used for the minor ticks, we draw them _once_ for the whole range of the axis.
					//execute the minor ticks loop only once.
					if (iMajor > 0)
						break;
				}

				//calculate start and end points for minor tick's line
				if (orientation == Axis::AxisHorizontal) {
					anchorPoint.setX(minorTickPos);
					anchorPoint.setY(offset);
					valid = transformAnchor(&anchorPoint);

					if (valid) {
						if (offset < middleY) {
							startPoint = anchorPoint + QPointF(0, (minorTicksDirection & Axis::ticksIn)  ? yDirection * minorTicksLength  : 0);
							endPoint   = anchorPoint + QPointF(0, (minorTicksDirection & Axis::ticksOut) ? -yDirection * minorTicksLength : 0);
						} else {
							startPoint = anchorPoint + QPointF(0, (minorTicksDirection & Axis::ticksOut)  ? yDirection * minorTicksLength  : 0);
							endPoint   = anchorPoint + QPointF(0, (minorTicksDirection & Axis::ticksIn) ? -yDirection * minorTicksLength : 0);
						}
					}
				} else { // vertical
					anchorPoint.setY(minorTickPos);
					anchorPoint.setX(offset);
					valid = transformAnchor(&anchorPoint);

					if (valid) {
						if (offset < middleX) {
							startPoint = anchorPoint + QPointF((minorTicksDirection & Axis::ticksIn)  ? xDirection * minorTicksLength  : 0, 0);
							endPoint   = anchorPoint + QPointF((minorTicksDirection & Axis::ticksOut) ? -xDirection * minorTicksLength : 0, 0);
						} else {
							startPoint = anchorPoint + QPointF((minorTicksDirection & Axis::ticksOut)  ? xDirection * minorTicksLength  : 0, 0);
							endPoint   = anchorPoint + QPointF((minorTicksDirection & Axis::ticksIn) ? -xDirection * minorTicksLength : 0, 0);
						}
					}
				}

				//add minor tick's line to the painter path
				if (valid) {
					minorTicksPath.moveTo(startPoint);
					minorTicksPath.lineTo(endPoint);
					minorTickPoints << anchorPoint;
				}
			}
		}
	}

	//tick positions where changed -> update the position of the tick labels and grid lines
	retransformTickLabelStrings();
	retransformMajorGrid();
	retransformMinorGrid();
}

/*!
	creates the tick label strings starting with the most optimal
	(=the smallest possible number of float digits) precision for the floats
*/
void AxisPrivate::retransformTickLabelStrings() {
	DEBUG("AxisPrivate::retransformTickLabelStrings()");
	if (labelsAutoPrecision) {
		//check, whether we need to increase the current precision
		int newPrecision = upperLabelsPrecision(labelsPrecision);
		if (newPrecision!= labelsPrecision) {
			labelsPrecision = newPrecision;
			emit q->labelsPrecisionChanged(labelsPrecision);
		} else {
			//check, whether we can reduce the current precision
			newPrecision = lowerLabelsPrecision(labelsPrecision);
			if (newPrecision!= labelsPrecision) {
				labelsPrecision = newPrecision;
				emit q->labelsPrecisionChanged(labelsPrecision);
			}
		}
	}
	DEBUG("labelsPrecision =" << labelsPrecision);

	tickLabelStrings.clear();
	QString str;
	if (labelsFormat == Axis::FormatDecimal) {
		QString nullStr = QString::number(0, 'f', labelsPrecision);
		foreach (float value, tickLabelValues) {
			str = QString::number(value, 'f', labelsPrecision);
			if (str == "-" + nullStr) str = nullStr;
			str = labelsPrefix + str + labelsSuffix;
			tickLabelStrings << str;
		}
	} else if (labelsFormat == Axis::FormatScientificE) {
		QString nullStr = QString::number(0, 'e', labelsPrecision);
		foreach (float value, tickLabelValues) {
			str = QString::number(value, 'e', labelsPrecision);
			if (str == "-" + nullStr) str = nullStr;
			tickLabelStrings << str;
		}
	} else if (labelsFormat == Axis::FormatPowers10) {
		foreach (float value, tickLabelValues) {
			str = "10<span style=\"vertical-align:super\">" + QString::number(log10(value), 'f', labelsPrecision) + "</span>";
			str = labelsPrefix + str + labelsSuffix;
			tickLabelStrings << str;
		}
	} else if (labelsFormat == Axis::FormatPowers2) {
		foreach (float value, tickLabelValues) {
			str = "2<span style=\"vertical-align:super\">" + QString::number(log2(value), 'f', labelsPrecision) + "</span>";
			str = labelsPrefix + str + labelsSuffix;
			tickLabelStrings << str;
		}
	} else if (labelsFormat == Axis::FormatPowersE) {
		foreach (float value, tickLabelValues) {
			str = "e<span style=\"vertical-align:super\">" + QString::number(log(value), 'f', labelsPrecision) + "</span>";
			str = labelsPrefix + str + labelsSuffix;
			tickLabelStrings << str;
		}
	} else if (labelsFormat == Axis::FormatMultipliesPi) {
		foreach (float value, tickLabelValues) {
			str = "<span>" + QString::number(value / M_PI, 'f', labelsPrecision) + "</span>" + QChar(0x03C0);
			str = labelsPrefix + str + labelsSuffix;
			tickLabelStrings << str;
		}
	}

	//recalculate the position of the tick labels
	retransformTickLabelPositions();
}

/*!
	returns the smallest upper limit for the precision
	where no duplicates for the tick label float occur.
 */
int AxisPrivate::upperLabelsPrecision(int precision) {
	DEBUG("AxisPrivate::upperLabelsPrecision() precision =" << precision);
	//round float to the current precision and look for duplicates.
	//if there are duplicates, increase the precision.
	QList<float> tempValues;
	for (int i = 0; i < tickLabelValues.size(); ++i) {
		tempValues.append( round(tickLabelValues[i], precision) );
	}

	for (int i = 0; i < tempValues.size(); ++i) {
		for (int j = 0; j < tempValues.size(); ++j) {
			if (i == j) continue;
			if ( AbstractCoordinateSystem::essentiallyEqual(tempValues.at(i), tempValues.at(j), pow(10, -precision)) ) {
				//duplicate for the current precision found, increase the precision and check again
				return upperLabelsPrecision(precision + 1);
			}
		}
	}

	//no duplicates for the current precision found: return the current value
	return precision;
}

/*!
	returns highest lower limit for the precision
	where no duplicates for the tick label float occur.
*/
int AxisPrivate::lowerLabelsPrecision(int precision) {
	DEBUG("AxisPrivate::lowerLabelsPrecision() precision =" << precision);
	//round float to the current precision and look for duplicates.
	//if there are duplicates, decrease the precision.
	QList<float> tempValues;
	for (int i = 0; i < tickLabelValues.size(); ++i) {
		tempValues.append( round(tickLabelValues[i], precision-1) );
	}

	for (int i = 0; i < tempValues.size(); ++i) {
		for (int j = 0; j < tempValues.size(); ++j) {
			if (i == j) continue;
			if ( AbstractCoordinateSystem::essentiallyEqual(tempValues.at(i), tempValues.at(j), pow(10, -precision)) ) {
				//duplicate found for the reduced precision
				//-> current precision cannot be reduced, return the current value + 1
				return precision + 1;
			}
		}
	}

	//no duplicates found, reduce further, and check again
	if (precision == 0)
		return 0;
	else
		return lowerLabelsPrecision(precision - 1);
}

double AxisPrivate::round(double value, int precision) {
	//DEBUG("AxisPrivate::round() value =" << value << "precision =" << precision);
	double result = roundf(value * pow(10, precision)) / pow(10, precision);
	//DEBUG("	result =" << result);
	return result;
}

/*!
	recalculates the position of the tick labels.
	Called when the geometry related properties (position, offset, font size, suffix, prefix) of the labels are changed.
 */
void AxisPrivate::retransformTickLabelPositions() {
	tickLabelPoints.clear();
	if (majorTicksDirection == Axis::noTicks || labelsPosition == Axis::NoLabels) {
		recalcShapeAndBoundingRect();
		return;
	}

	QFontMetrics fm(labelsFont);
	float width = 0;
	float height = fm.ascent();
	QString label;
	QPointF pos;
	float middleX = m_plot->xMin() + (m_plot->xMax() - m_plot->xMin())/2;
	float middleY = m_plot->yMin() + (m_plot->yMax() - m_plot->yMin())/2;
	int xDirection = m_cSystem->xDirection();
	int yDirection = m_cSystem->yDirection();

	QPointF startPoint, endPoint, anchorPoint;

	QTextDocument td;
	td.setDefaultFont(labelsFont);

	for ( int i=0; i<majorTickPoints.size(); i++ ) {
		if (labelsFormat == Axis::FormatDecimal || labelsFormat == Axis::FormatScientificE) {
			width = fm.width(tickLabelStrings.at(i));
		} else {
			td.setHtml(tickLabelStrings.at(i));
			width = td.size().width();
			height = td.size().height();
		}
		anchorPoint = majorTickPoints.at(i);

		//center align all labels with respect to the end point of the tick line
		if (orientation == Axis::AxisHorizontal) {
			if (offset < middleY) {
				startPoint = anchorPoint + QPointF(0, (majorTicksDirection & Axis::ticksIn)  ? yDirection * majorTicksLength  : 0);
				endPoint   = anchorPoint + QPointF(0, (majorTicksDirection & Axis::ticksOut) ? -yDirection * majorTicksLength : 0);
			}
			else {
				startPoint = anchorPoint + QPointF(0, (majorTicksDirection & Axis::ticksOut)  ? yDirection * majorTicksLength  : 0);
				endPoint   = anchorPoint + QPointF(0, (majorTicksDirection & Axis::ticksIn) ? -yDirection * majorTicksLength : 0);
			}
			if (labelsPosition == Axis::LabelsOut) {
				pos.setX( endPoint.x() - width/2);
				pos.setY( endPoint.y() + height + labelsOffset );
			} else {
				pos.setX( startPoint.x() - width/2);
				pos.setY( startPoint.y() - labelsOffset );
			}
		} else {// vertical
			if (offset < middleX) {
				startPoint = anchorPoint + QPointF((majorTicksDirection & Axis::ticksIn)  ? xDirection * majorTicksLength  : 0, 0);
				endPoint = anchorPoint + QPointF((majorTicksDirection & Axis::ticksOut) ? -xDirection * majorTicksLength : 0, 0);
			} else {
				startPoint = anchorPoint + QPointF((majorTicksDirection & Axis::ticksOut) ? xDirection * majorTicksLength : 0, 0);
				endPoint = anchorPoint + QPointF((majorTicksDirection & Axis::ticksIn)  ? -xDirection *  majorTicksLength  : 0, 0);
			}
			if (labelsPosition == Axis::LabelsOut) {
				pos.setX( endPoint.x() - width - labelsOffset );
				pos.setY( endPoint.y() + height/2 );
			} else {
				pos.setX( startPoint.x() + labelsOffset );
				pos.setY( startPoint.y() + height/2 );
			}
		}
		tickLabelPoints<<pos;
	}

	recalcShapeAndBoundingRect();
}

void AxisPrivate::retransformMajorGrid() {
	majorGridPath = QPainterPath();
	if (majorGridPen.style() == Qt::NoPen || majorTickPoints.size() == 0) {
		recalcShapeAndBoundingRect();
		return;
	}

	//major tick points are already in scene coordinates, convert them back to logical...
	//TODO: mapping should work without SuppressPageClipping-flag, check float comparisons in the map-function.
	//Currently, grid lines disappear somtimes without this flag
	QList<QPointF> logicalMajorTickPoints = m_cSystem->mapSceneToLogical(majorTickPoints, AbstractCoordinateSystem::SuppressPageClipping);

	if (logicalMajorTickPoints.isEmpty())
		return;

	//TODO:
	//when iterating over all grid lines, skip the first and the last points for auto scaled axes,
	//since we don't want to paint any grid lines at the plot boundaries
	bool skipLowestTick, skipUpperTick;
	if (orientation == Axis::AxisHorizontal) { //horizontal axis
		skipLowestTick = qFuzzyCompare((float)logicalMajorTickPoints.at(0).x(), m_plot->xMin());
		skipUpperTick = qFuzzyCompare((float)logicalMajorTickPoints.at(logicalMajorTickPoints.size()-1).x(), m_plot->xMax());
	} else {
		skipLowestTick = qFuzzyCompare((float)logicalMajorTickPoints.at(0).y(), m_plot->yMin());
		skipUpperTick = qFuzzyCompare((float)logicalMajorTickPoints.at(logicalMajorTickPoints.size()-1).y(), m_plot->yMax());
	}

	int start, end;
	if (skipLowestTick) {
		if (logicalMajorTickPoints.size()>1)
			start = 1;
		else
			start = 0;
	} else {
		start = 0;
	}

	if ( skipUpperTick ) {
		if (logicalMajorTickPoints.size()>1)
			end = logicalMajorTickPoints.size()-1;
		else
			end = 0;

	} else {
		end = logicalMajorTickPoints.size();
	}

	QList<QLineF> lines;
	if (orientation == Axis::AxisHorizontal) { //horizontal axis
		float yMin = m_plot->yMin();
		float yMax = m_plot->yMax();

		for (int i=start; i<end; ++i) {
			const QPointF& point = logicalMajorTickPoints.at(i);
			lines.append( QLineF(point.x(), yMin, point.x(), yMax) );
		}
	} else { //vertical axis
		float xMin = m_plot->xMin();
		float xMax = m_plot->xMax();

		//skip the first and the last points, since we don't want to paint any grid lines at the plot boundaries
		for (int i=start; i<end; ++i) {
			const QPointF& point = logicalMajorTickPoints.at(i);
			lines.append( QLineF(xMin, point.y(), xMax, point.y()) );
		}
	}

	lines = m_cSystem->mapLogicalToScene(lines, AbstractCoordinateSystem::SuppressPageClipping);
	foreach (const QLineF& line, lines) {
		majorGridPath.moveTo(line.p1());
		majorGridPath.lineTo(line.p2());
	}

	recalcShapeAndBoundingRect();
}

void AxisPrivate::retransformMinorGrid() {
	minorGridPath = QPainterPath();
	if (minorGridPen.style() == Qt::NoPen) {
		recalcShapeAndBoundingRect();
		return;
	}

	//minor tick points are already in scene coordinates, convert them back to logical...
	//TODO: mapping should work without SuppressPageClipping-flag, check float comparisons in the map-function.
	//Currently, grid lines disappear somtimes without this flag
	QList<QPointF> logicalMinorTickPoints = m_cSystem->mapSceneToLogical(minorTickPoints, AbstractCoordinateSystem::SuppressPageClipping);

	QList<QLineF> lines;
	if (orientation == Axis::AxisHorizontal) { //horizontal axis
		float yMin = m_plot->yMin();
		float yMax = m_plot->yMax();

		for (int i=0; i<logicalMinorTickPoints.size(); ++i) {
			const QPointF& point = logicalMinorTickPoints.at(i);
			lines.append( QLineF(point.x(), yMin, point.x(), yMax) );
		}
	} else { //vertical axis
		float xMin = m_plot->xMin();
		float xMax = m_plot->xMax();

		for (int i=0; i<logicalMinorTickPoints.size(); ++i) {
			const QPointF& point = logicalMinorTickPoints.at(i);
			lines.append( QLineF(xMin, point.y(), xMax, point.y()) );
		}
	}

	lines = m_cSystem->mapLogicalToScene(lines, AbstractCoordinateSystem::SuppressPageClipping);
	foreach (const QLineF& line, lines) {
		minorGridPath.moveTo(line.p1());
		minorGridPath.lineTo(line.p2());
	}

	recalcShapeAndBoundingRect();
}

void AxisPrivate::recalcShapeAndBoundingRect() {
	if (m_suppressRecalc)
		return;

	prepareGeometryChange();

	if (linePath.isEmpty()) {
		axisShape = QPainterPath();
		boundingRectangle = QRectF();
		title->setPositionInvalid(true);
		if (m_plot) m_plot->prepareGeometryChange();
		return;
	} else {
		title->setPositionInvalid(false);
	}

	axisShape = WorksheetElement::shapeFromPath(linePath, linePen);
	axisShape.addPath(WorksheetElement::shapeFromPath(arrowPath, linePen));
	axisShape.addPath(WorksheetElement::shapeFromPath(majorTicksPath, majorTicksPen));
	axisShape.addPath(WorksheetElement::shapeFromPath(minorTicksPath, minorTicksPen));

	QPainterPath  tickLabelsPath = QPainterPath();
	if (labelsPosition != Axis::NoLabels) {
		QTransform trafo;
		QPainterPath tempPath;
		QFontMetrics fm(labelsFont);
		QTextDocument td;
		td.setDefaultFont(labelsFont);
	  	for (int i=0; i<tickLabelPoints.size(); i++) {
			tempPath = QPainterPath();
			if (labelsFormat == Axis::FormatDecimal || labelsFormat == Axis::FormatScientificE) {
				tempPath.addRect( fm.boundingRect(tickLabelStrings.at(i)) );
			} else {
				td.setHtml(tickLabelStrings.at(i));
				tempPath.addRect( QRectF(0, -td.size().height(), td.size().width(), td.size().height()) );
			}

			trafo.reset();
			trafo.translate( tickLabelPoints.at(i).x(), tickLabelPoints.at(i).y() );
			trafo.rotate( -labelsRotationAngle );
			tempPath = trafo.map(tempPath);

			tickLabelsPath.addPath(WorksheetElement::shapeFromPath(tempPath, linePen));
		}
		axisShape.addPath(WorksheetElement::shapeFromPath(tickLabelsPath, QPen()));
	}

	//add title label, if available
	if ( title->isVisible() && !title->text().text.isEmpty() ) {
		//determine the new position of the title label:
		//we calculate the new position here and not in retransform(),
		//since it depends on the size and position of the tick labels, tickLabelsPath, available here.
		QRectF rect=linePath.boundingRect();
		float offsetX = titleOffsetX - labelsOffset; //the distance to the axis line
		float offsetY = titleOffsetY - labelsOffset; //the distance to the axis line
		if (orientation == Axis::AxisHorizontal) {
			offsetY -= title->graphicsItem()->boundingRect().height()/2 + tickLabelsPath.boundingRect().height();
			title->setPosition( QPointF( (rect.topLeft().x() + rect.topRight().x())/2 + offsetX, rect.bottomLeft().y() - offsetY ) );
		} else {
			offsetX -= title->graphicsItem()->boundingRect().width()/2 + tickLabelsPath.boundingRect().width();
			title->setPosition( QPointF( rect.topLeft().x() + offsetX, (rect.topLeft().y() + rect.bottomLeft().y())/2 - offsetY) );
		}
		axisShape.addPath(WorksheetElement::shapeFromPath(title->graphicsItem()->mapToParent(title->graphicsItem()->shape()), linePen));
	}

	boundingRectangle = axisShape.boundingRect();

	//if the axis goes beyond the current bounding box of the plot (too high offset is used, too long labels etc.)
	//request a prepareGeometryChange() for the plot in order to properly keep track of geometry changes
	if (m_plot)
		m_plot->prepareGeometryChange();
}

/*!
	paints the content of the axis. Reimplemented from \c QGraphicsItem.
	\sa QGraphicsItem::paint()
 */
void AxisPrivate::paint(QPainter *painter, const QStyleOptionGraphicsItem *option, QWidget * widget) {
	DEBUG("AxisPrivate::paint()");
	Q_UNUSED(option)
	Q_UNUSED(widget)

	if (!isVisible())
		return;

	if (linePath.isEmpty())
		return;

	//draw the line
	if (linePen.style() != Qt::NoPen) {
		painter->setOpacity(lineOpacity);
		painter->setPen(linePen);
		painter->setBrush(Qt::SolidPattern);
		painter->drawPath(linePath);

		//draw the arrow
		if (arrowType != Axis::NoArrow)
			painter->drawPath(arrowPath);
	}

	//draw the major ticks
	if (majorTicksDirection != Axis::noTicks) {
		painter->setOpacity(majorTicksOpacity);
		painter->setPen(majorTicksPen);
		painter->setBrush(Qt::NoBrush);
		painter->drawPath(majorTicksPath);
	}

	//draw the minor ticks
	if (minorTicksDirection != Axis::noTicks) {
		painter->setOpacity(minorTicksOpacity);
		painter->setPen(minorTicksPen);
		painter->setBrush(Qt::NoBrush);
		painter->drawPath(minorTicksPath);
	}

	// draw tick labels
	if (labelsPosition != Axis::NoLabels) {
		painter->setOpacity(labelsOpacity);
		painter->setPen(QPen(labelsColor));
		painter->setFont(labelsFont);
		QTextDocument td;
		td.setDefaultFont(labelsFont);
		for (int i = 0; i < tickLabelPoints.size(); i++) {
			painter->translate(tickLabelPoints.at(i));
			painter->save();
			painter->rotate(-labelsRotationAngle);

			if (labelsFormat == Axis::FormatDecimal || labelsFormat == Axis::FormatScientificE) {
				painter->drawText(QPoint(0,0), tickLabelStrings.at(i));
			} else {
				td.setHtml(tickLabelStrings.at(i));
				painter->translate(0, -td.size().height());
				td.drawContents(painter);
			}

			painter->restore();
			painter->translate(-tickLabelPoints.at(i));
		}
	}

	if (m_hovered && !isSelected() && !m_printing) {
		painter->setPen(q->hoveredPen);
		painter->setOpacity(q->hoveredOpacity);
		painter->drawPath(axisShape);
	}

	if (isSelected() && !m_printing) {
		painter->setPen(q->selectedPen);
		painter->setOpacity(q->selectedOpacity);
		painter->drawPath(axisShape);
	}

	DEBUG("AxisPrivate::paint() DONE");
}

void AxisPrivate::contextMenuEvent(QGraphicsSceneContextMenuEvent* event) {
	q->createContextMenu()->exec(event->screenPos());
}

void AxisPrivate::hoverEnterEvent(QGraphicsSceneHoverEvent*) {
	if (!isSelected()) {
		m_hovered = true;
		q->hovered();
		update(axisShape.boundingRect());
	}
}

void AxisPrivate::hoverLeaveEvent(QGraphicsSceneHoverEvent*) {
	if (m_hovered) {
		m_hovered = false;
		q->unhovered();
		update(axisShape.boundingRect());
	}
}

//##############################################################################
//##################  Serialization/Deserialization  ###########################
//##############################################################################
//! Save as XML
void Axis::save(QXmlStreamWriter* writer) const{
	Q_D(const Axis);

	writer->writeStartElement( "axis" );
	writeBasicAttributes( writer );
	writeCommentElement( writer );

	//general
	writer->writeStartElement( "general" );
	writer->writeAttribute( "autoScale", QString::number(d->autoScale) );
	writer->writeAttribute( "orientation", QString::number(d->orientation) );
	writer->writeAttribute( "position", QString::number(d->position) );
	writer->writeAttribute( "scale", QString::number(d->scale) );
	writer->writeAttribute( "offset", QString::number(d->offset) );
	writer->writeAttribute( "start", QString::number(d->start) );
	writer->writeAttribute( "end", QString::number(d->end) );
	writer->writeAttribute( "scalingFactor", QString::number(d->scalingFactor) );
	writer->writeAttribute( "zeroOffset", QString::number(d->zeroOffset) );
	writer->writeAttribute( "titleOffsetX", QString::number(d->titleOffsetX) );
	writer->writeAttribute( "titleOffsetY", QString::number(d->titleOffsetY) );
	writer->writeAttribute( "visible", QString::number(d->isVisible()) );
	writer->writeEndElement();

	//label
	d->title->save( writer );

	//line
	writer->writeStartElement( "line" );
	WRITE_QPEN(d->linePen);
	writer->writeAttribute( "opacity", QString::number(d->lineOpacity) );
	writer->writeAttribute( "arrowType", QString::number(d->arrowType) );
	writer->writeAttribute( "arrowPosition", QString::number(d->arrowPosition) );
	writer->writeAttribute( "arrowSize", QString::number(d->arrowSize) );
	writer->writeEndElement();

	//major ticks
	writer->writeStartElement( "majorTicks" );
	writer->writeAttribute( "direction", QString::number(d->majorTicksDirection) );
	writer->writeAttribute( "type", QString::number(d->majorTicksType) );
	writer->writeAttribute( "number", QString::number(d->majorTicksNumber) );
	writer->writeAttribute( "increment", QString::number(d->majorTicksIncrement) );
	WRITE_COLUMN(d->majorTicksColumn, majorTicksColumn);
	writer->writeAttribute( "length", QString::number(d->majorTicksLength) );
	WRITE_QPEN(d->majorTicksPen);
	writer->writeAttribute( "opacity", QString::number(d->majorTicksOpacity) );
	writer->writeEndElement();

	//minor ticks
	writer->writeStartElement( "minorTicks" );
	writer->writeAttribute( "direction", QString::number(d->minorTicksDirection) );
	writer->writeAttribute( "type", QString::number(d->minorTicksType) );
	writer->writeAttribute( "number", QString::number(d->minorTicksNumber) );
	writer->writeAttribute( "increment", QString::number(d->minorTicksIncrement) );
	WRITE_COLUMN(d->minorTicksColumn, minorTicksColumn);
	writer->writeAttribute( "length", QString::number(d->minorTicksLength) );
	WRITE_QPEN(d->minorTicksPen);
	writer->writeAttribute( "opacity", QString::number(d->minorTicksOpacity) );
	writer->writeEndElement();

	//extra ticks

	//labels
	writer->writeStartElement( "labels" );
	writer->writeAttribute( "position", QString::number(d->labelsPosition) );
	writer->writeAttribute( "offset", QString::number(d->labelsOffset) );
	writer->writeAttribute( "rotation", QString::number(d->labelsRotationAngle) );
	writer->writeAttribute( "format", QString::number(d->labelsFormat) );
	writer->writeAttribute( "precision", QString::number(d->labelsPrecision) );
	writer->writeAttribute( "autoPrecision", QString::number(d->labelsAutoPrecision) );
	WRITE_QCOLOR(d->labelsColor);
	WRITE_QFONT(d->labelsFont);
	writer->writeAttribute( "prefix", d->labelsPrefix );
	writer->writeAttribute( "suffix", d->labelsSuffix );
	writer->writeAttribute( "opacity", QString::number(d->labelsOpacity) );
	writer->writeEndElement();

	//grid
	writer->writeStartElement( "majorGrid" );
	WRITE_QPEN(d->majorGridPen);
	writer->writeAttribute( "opacity", QString::number(d->majorGridOpacity) );
	writer->writeEndElement();

	writer->writeStartElement( "minorGrid" );
	WRITE_QPEN(d->minorGridPen);
	writer->writeAttribute( "opacity", QString::number(d->minorGridOpacity) );
	writer->writeEndElement();

	writer->writeEndElement(); // close "axis" section
}

//! Load from XML
bool Axis::load(XmlStreamReader* reader) {
	Q_D(Axis);

	if (!reader->isStartElement() || reader->name() != "axis") {
		reader->raiseError(i18n("no axis element found"));
		return false;
	}

	if (!readBasicAttributes(reader))
		return false;

	QString attributeWarning = i18n("Attribute '%1' missing or empty, default value is used");
	QXmlStreamAttributes attribs;
	QString str;
	QRectF rect;

	while (!reader->atEnd()) {
		reader->readNext();
		if (reader->isEndElement() && reader->name() == "axis")
			break;

		if (!reader->isStartElement())
			continue;

		if (reader->name() == "comment") {
			if (!readCommentElement(reader)) return false;
		} else if (reader->name() == "general") {
			attribs = reader->attributes();

			str = attribs.value("autoScale").toString();
			if (str.isEmpty())
				reader->raiseWarning(attributeWarning.arg("'autoScale'"));
			else
				d->autoScale = (bool)str.toInt();

			str = attribs.value("orientation").toString();
			if (str.isEmpty())
				reader->raiseWarning(attributeWarning.arg("'orientation'"));
			else
				d->orientation = (Axis::AxisOrientation)str.toInt();

			str = attribs.value("position").toString();
			if (str.isEmpty())
				reader->raiseWarning(attributeWarning.arg("'position'"));
			else
				d->position = (Axis::AxisPosition)str.toInt();

			str = attribs.value("scale").toString();
			if (str.isEmpty())
				reader->raiseWarning(attributeWarning.arg("'scale'"));
			else
				d->scale = (Axis::AxisScale)str.toInt();

			str = attribs.value("offset").toString();
			if (str.isEmpty())
				reader->raiseWarning(attributeWarning.arg("'offset'"));
			else
				d->offset = str.toDouble();

			str = attribs.value("start").toString();
			if (str.isEmpty())
				reader->raiseWarning(attributeWarning.arg("'start'"));
			else
				d->start = str.toDouble();

			str = attribs.value("end").toString();
			if (str.isEmpty())
				reader->raiseWarning(attributeWarning.arg("'end'"));
			else
				d->end = str.toDouble();

			str = attribs.value("scalingFactor").toString();
			if (str.isEmpty())
				reader->raiseWarning(attributeWarning.arg("'scalingFactor'"));
			else
				d->scalingFactor = str.toDouble();

			str = attribs.value("zeroOffset").toString();
			if (str.isEmpty())
				reader->raiseWarning(attributeWarning.arg("'zeroOffset'"));
			else
				d->zeroOffset = str.toDouble();

			str = attribs.value("titleOffsetX").toString();
			if (str.isEmpty())
				reader->raiseWarning(attributeWarning.arg("'titleOffsetX'"));
			else
				d->titleOffsetX = str.toDouble();
			str = attribs.value("titleOffsetY").toString();
			if (str.isEmpty())
				reader->raiseWarning(attributeWarning.arg("'titleOffsetY'"));
			else
				d->titleOffsetY = str.toDouble();

			str = attribs.value("visible").toString();
			if (str.isEmpty())
				reader->raiseWarning(attributeWarning.arg("'visible'"));
			else
				d->setVisible(str.toInt());
		} else if (reader->name() == "textLabel") {
			d->title->load(reader);
		} else if (reader->name() == "line") {
			attribs = reader->attributes();

			READ_QPEN(d->linePen);

			str = attribs.value("opacity").toString();
			if (str.isEmpty())
				reader->raiseWarning(attributeWarning.arg("'opacity'"));
			else
				d->lineOpacity = str.toDouble();

			str = attribs.value("arrowType").toString();
			if (str.isEmpty())
				reader->raiseWarning(attributeWarning.arg("'arrowType'"));
			else
				d->arrowType = (Axis::ArrowType)str.toInt();

			str = attribs.value("arrowPosition").toString();
			if (str.isEmpty())
				reader->raiseWarning(attributeWarning.arg("'arrowPosition'"));
			else
				d->arrowPosition = (Axis::ArrowPosition)str.toInt();

			str = attribs.value("arrowSize").toString();
			if (str.isEmpty())
				reader->raiseWarning(attributeWarning.arg("'arrowSize'"));
			else
				d->arrowSize = str.toDouble();
		} else if (reader->name() == "majorTicks") {
			attribs = reader->attributes();

			str = attribs.value("direction").toString();
			if (str.isEmpty())
				reader->raiseWarning(attributeWarning.arg("'direction'"));
			else
				d->majorTicksDirection = (Axis::TicksDirection)str.toInt();

			str = attribs.value("type").toString();
			if (str.isEmpty())
				reader->raiseWarning(attributeWarning.arg("'type'"));
			else
				d->majorTicksType = (Axis::TicksType)str.toInt();

			str = attribs.value("number").toString();
			if (str.isEmpty())
				reader->raiseWarning(attributeWarning.arg("'number'"));
			else
				d->majorTicksNumber = str.toInt();

			str = attribs.value("increment").toString();
			if (str.isEmpty())
				reader->raiseWarning(attributeWarning.arg("'increment'"));
			else
				d->majorTicksIncrement = str.toDouble();

			READ_COLUMN(majorTicksColumn);

			str = attribs.value("length").toString();
			if (str.isEmpty())
				reader->raiseWarning(attributeWarning.arg("'length'"));
			else
				d->majorTicksLength = str.toDouble();

			READ_QPEN(d->majorTicksPen);

			str = attribs.value("opacity").toString();
			if (str.isEmpty())
				reader->raiseWarning(attributeWarning.arg("'opacity'"));
			else
				d->majorTicksOpacity = str.toDouble();
		} else if (reader->name() == "minorTicks") {
			attribs = reader->attributes();

			str = attribs.value("direction").toString();
			if (str.isEmpty())
				reader->raiseWarning(attributeWarning.arg("'direction'"));
			else
				d->minorTicksDirection = (Axis::TicksDirection)str.toInt();

			str = attribs.value("type").toString();
			if (str.isEmpty())
				reader->raiseWarning(attributeWarning.arg("'type'"));
			else
				d->minorTicksType = (Axis::TicksType)str.toInt();

			str = attribs.value("number").toString();
			if (str.isEmpty())
				reader->raiseWarning(attributeWarning.arg("'number'"));
			else
				d->minorTicksNumber = str.toInt();

			str = attribs.value("increment").toString();
			if (str.isEmpty())
				reader->raiseWarning(attributeWarning.arg("'increment'"));
			else
				d->minorTicksIncrement = str.toDouble();

			READ_COLUMN(minorTicksColumn);

			str = attribs.value("length").toString();
			if (str.isEmpty())
				reader->raiseWarning(attributeWarning.arg("'length'"));
			else
				d->minorTicksLength = str.toDouble();

			READ_QPEN(d->minorTicksPen);

			str = attribs.value("opacity").toString();
			if (str.isEmpty())
				reader->raiseWarning(attributeWarning.arg("'opacity'"));
			else
				d->minorTicksOpacity = str.toDouble();
		} else if (reader->name() == "labels") {
			attribs = reader->attributes();

			str = attribs.value("position").toString();
			if (str.isEmpty())
				reader->raiseWarning(attributeWarning.arg("'position'"));
			else
				d->labelsPosition = (Axis::LabelsPosition)str.toInt();

			str = attribs.value("offset").toString();
			if (str.isEmpty())
				reader->raiseWarning(attributeWarning.arg("'offset'"));
			else
				d->labelsOffset = str.toDouble();

			str = attribs.value("rotation").toString();
			if (str.isEmpty())
				reader->raiseWarning(attributeWarning.arg("'rotation'"));
			else
				d->labelsRotationAngle = str.toDouble();

			str = attribs.value("format").toString();
			if (str.isEmpty())
				reader->raiseWarning(attributeWarning.arg("'format'"));
			else
				d->labelsFormat = (Axis::LabelsFormat)str.toInt();

			str = attribs.value("precision").toString();
			if (str.isEmpty())
				reader->raiseWarning(attributeWarning.arg("'precision'"));
			else
				d->labelsPrecision = str.toInt();

			str = attribs.value("autoPrecision").toString();
			if (str.isEmpty())
				reader->raiseWarning(attributeWarning.arg("'autoPrecision'"));
			else
				d->labelsAutoPrecision = str.toInt();

			READ_QCOLOR(d->labelsColor);
			READ_QFONT(d->labelsFont);

			//don't produce any warning if no prefix or suffix is set (empty string is allowd here in xml)
			d->labelsPrefix = attribs.value("prefix").toString();
			d->labelsSuffix = attribs.value("suffix").toString();

			str = attribs.value("opacity").toString();
			if (str.isEmpty())
				reader->raiseWarning(attributeWarning.arg("'opacity'"));
			else
				d->labelsOpacity = str.toDouble();
		} else if (reader->name() == "majorGrid") {
			attribs = reader->attributes();

			READ_QPEN(d->majorGridPen);

			str = attribs.value("opacity").toString();
			if (str.isEmpty())
				reader->raiseWarning(attributeWarning.arg("'opacity'"));
			else
				d->majorGridOpacity = str.toDouble();
		} else if (reader->name() == "minorGrid") {
			attribs = reader->attributes();

			READ_QPEN(d->minorGridPen);

			str = attribs.value("opacity").toString();
			if (str.isEmpty())
				reader->raiseWarning(attributeWarning.arg("'opacity'"));
			else
				d->minorGridOpacity = str.toDouble();
		} else { // unknown element
			reader->raiseWarning(i18n("unknown element '%1'", reader->name().toString()));
			if (!reader->skipToEndElement()) return false;
		}
	}

	return true;
}

//##############################################################################
//#########################  Theme management ##################################
//##############################################################################
void Axis::loadThemeConfig(const KConfig& config) {
	const KConfigGroup group = config.group("Axis");

	QPen p;
	// Tick label
	this->setLabelsColor(group.readEntry("LabelsFontColor",(QColor) this->labelsColor()));
	this->setLabelsOpacity(group.readEntry("LabelsOpacity",this->labelsOpacity()));

	//Line
	this->setLineOpacity(group.readEntry("LineOpacity",this->lineOpacity()));
	p.setColor(group.readEntry("LineColor", (QColor) this->linePen().color()));
	p.setStyle((Qt::PenStyle)group.readEntry("LineStyle",(int) this->linePen().style()));
	p.setWidthF(group.readEntry("LineWidth", this->linePen().widthF()));
	this->setLinePen(p);

	//Major ticks
	this->setMajorGridOpacity(group.readEntry("MajorGridOpacity", this->majorGridOpacity()));
	p.setColor(group.readEntry("MajorGridColor",(QColor) this->majorGridPen().color()));
	p.setStyle((Qt::PenStyle)group.readEntry("MajorGridStyle",(int) this->majorGridPen().style()));
	p.setWidthF(group.readEntry("MajorGridWidth", this->majorGridPen().widthF()));
	this->setMajorGridPen(p);
	p.setColor(group.readEntry("MajorTicksColor",(QColor)this->majorTicksPen().color()));
	p.setStyle((Qt::PenStyle)group.readEntry("MajorTicksLineStyle",(int) this->majorTicksPen().style()));
	p.setWidthF(group.readEntry("MajorTicksWidth", this->majorTicksPen().widthF()));
	this->setMajorTicksPen(p);
	this->setMajorTicksOpacity(group.readEntry("MajorTicksOpacity",this->majorTicksOpacity()));
	this->setMajorTicksType((Axis::TicksType)group.readEntry("MajorTicksType",(int)this->majorTicksType()));

	//Minor ticks
	this->setMinorGridOpacity(group.readEntry("MinorGridOpacity", this->minorGridOpacity()));
	p.setColor(group.readEntry("MinorGridColor",(QColor) this->minorGridPen().color()));
	p.setStyle((Qt::PenStyle)group.readEntry("MinorGridStyle",(int) this->minorGridPen().style()));
	p.setWidthF(group.readEntry("MinorGridWidth", this->minorGridPen().widthF()));
	this->setMinorGridPen(p);
	p.setColor(group.readEntry("MinorTicksColor",(QColor) this->minorTicksPen().color()));
	p.setStyle((Qt::PenStyle)group.readEntry("MinorTicksLineStyle",(int) this->minorTicksPen().style()));
	p.setWidthF(group.readEntry("MinorTicksWidth", this->minorTicksPen().widthF()));
	this->setMinorTicksPen(p);
	this->setMinorTicksOpacity(group.readEntry("MinorTicksOpacity",this->minorTicksOpacity()));
	this->setMinorTicksType((Axis::TicksType)group.readEntry("MinorTicksType",(int)this->minorTicksType()));

	const QList<TextLabel*>& childElements = children<TextLabel>(AbstractAspect::IncludeHidden);
	foreach(TextLabel *child, childElements)
		child->loadThemeConfig(config);
}

void Axis::saveThemeConfig(const KConfig& config) {
	KConfigGroup group = config.group("Axis");

	// Tick label
	group.writeEntry("LabelsFontColor", (QColor) this->labelsColor());
	group.writeEntry("LabelsOpacity", this->labelsOpacity());

	//Line
	group.writeEntry("LineOpacity", this->lineOpacity());
	group.writeEntry("LineColor", (QColor) this->linePen().color());
	group.writeEntry("LineStyle", (int) this->linePen().style());
	group.writeEntry("LineWidth", this->linePen().widthF());

	//Major ticks
	group.writeEntry("MajorGridOpacity", this->majorGridOpacity());
	group.writeEntry("MajorGridColor", (QColor) this->majorGridPen().color());
	group.writeEntry("MajorGridStyle", (int) this->majorGridPen().style());
	group.writeEntry("MajorGridWidth", this->majorGridPen().widthF());
	group.writeEntry("MajorTicksColor", (QColor)this->majorTicksPen().color());
	group.writeEntry("MajorTicksLineStyle", (int) this->majorTicksPen().style());
	group.writeEntry("MajorTicksWidth", this->majorTicksPen().widthF());
	group.writeEntry("MajorTicksOpacity", this->majorTicksOpacity());
	group.writeEntry("MajorTicksType", (int)this->majorTicksType());

	//Minor ticks
	group.writeEntry("MinorGridOpacity", this->minorGridOpacity());
	group.writeEntry("MinorGridColor",(QColor) this->minorGridPen().color());
	group.writeEntry("MinorGridStyle", (int) this->minorGridPen().style());
	group.writeEntry("MinorGridWidth", this->minorGridPen().widthF());
	group.writeEntry("MinorTicksColor", (QColor) this->minorTicksPen().color());
	group.writeEntry("MinorTicksLineStyle",( int) this->minorTicksPen().style());
	group.writeEntry("MinorTicksWidth", this->minorTicksPen().widthF());
	group.writeEntry("MinorTicksOpacity", this->minorTicksOpacity());
	group.writeEntry("MinorTicksType", (int)this->minorTicksType());

	const QList<TextLabel*>& childElements = children<TextLabel>(AbstractAspect::IncludeHidden);
	childElements.at(0)->saveThemeConfig(config);
}<|MERGE_RESOLUTION|>--- conflicted
+++ resolved
@@ -48,14 +48,7 @@
 #include <QIcon>
 #include <KLocale>
 
-<<<<<<< HEAD
-#include <cmath>
-extern "C" {
-#include <float.h>
-}
-=======
 #include <cfloat>
->>>>>>> cde45bfd
 
 /**
  * \class AxisGrid
