--- conflicted
+++ resolved
@@ -40,29 +40,17 @@
 #include "backend/core/column/Column.h"
 #include "backend/lib/commandtemplates.h"
 
-<<<<<<< HEAD
-#include <cmath>
-=======
 #include <KIcon>
 #include <KLocale>
 #include <QElapsedTimer>
 #include <QDebug>
 
->>>>>>> dd1fb816
 extern "C" {
 #include <gsl/gsl_math.h>	// gsl_pow_*
 #include "backend/nsl/nsl_stats.h"
 #include "backend/nsl/nsl_sf_kernel.h"
 }
 
-<<<<<<< HEAD
-#include <KLocale>
-#include <QElapsedTimer>
-#include <QIcon>
-#include <QDebug>
-
-=======
->>>>>>> dd1fb816
 XYSmoothCurve::XYSmoothCurve(const QString& name)
 		: XYCurve(name, new XYSmoothCurvePrivate(this)) {
 	init();
