--- conflicted
+++ resolved
@@ -232,49 +232,6 @@
 	QAction* visibilityAction{nullptr};
 
 	//"add new" actions
-<<<<<<< HEAD
-	QAction* addCurveAction;
-	QAction* addEquationCurveAction;
-	QAction* addHistogramAction;
-	QAction* addBarPlotAction;
-	QAction* addBoxPlotAction;
-	QAction* addDataReductionCurveAction;
-	QAction* addDifferentiationCurveAction;
-	QAction* addIntegrationCurveAction;
-	QAction* addInterpolationCurveAction;
-	QAction* addSmoothCurveAction;
-	QAction* addFitCurveAction;
-	QAction* addFourierFilterCurveAction;
-	QAction* addFourierTransformCurveAction;
-	QAction* addHilbertTransformCurveAction;
-	QAction* addConvolutionCurveAction;
-	QAction* addCorrelationCurveAction;
-
-	QAction* addHorizontalAxisAction;
-	QAction* addVerticalAxisAction;
-	QAction* addLegendAction;
-	QAction* addTextLabelAction;
-	QAction* addImageAction;
-	QAction* addInfoElementAction;
-	QAction* addCustomPointAction;
-	QAction* addReferenceLineAction;
-	QAction* addInsetPlotAction;
-
-	// scaling, zooming, navigation actions
-	QAction* scaleAutoXAction;
-	QAction* scaleAutoYAction;
-	QAction* scaleAutoAction;
-	QAction* zoomInAction;
-	QAction* zoomOutAction;
-	QAction* zoomInXAction;
-	QAction* zoomOutXAction;
-	QAction* zoomInYAction;
-	QAction* zoomOutYAction;
-	QAction* shiftLeftXAction;
-	QAction* shiftRightXAction;
-	QAction* shiftUpYAction;
-	QAction* shiftDownYAction;
-=======
 	QAction* addCurveAction{nullptr};
 	QAction* addEquationCurveAction{nullptr};
 	QAction* addHistogramAction{nullptr};
@@ -301,7 +258,22 @@
 	QAction* addCustomPointAction{nullptr};
 	QAction* addReferenceLineAction{nullptr};
 	QAction* addReferenceRangeAction{nullptr};
->>>>>>> 95fdcc20
+	QAction* addInsetPlotAction{nullptr};
+
+	// scaling, zooming, navigation actions
+	QAction* scaleAutoXAction;
+	QAction* scaleAutoYAction;
+	QAction* scaleAutoAction;
+	QAction* zoomInAction;
+	QAction* zoomOutAction;
+	QAction* zoomInXAction;
+	QAction* zoomOutXAction;
+	QAction* zoomInYAction;
+	QAction* zoomOutYAction;
+	QAction* shiftLeftXAction;
+	QAction* shiftRightXAction;
+	QAction* shiftUpYAction;
+	QAction* shiftDownYAction;
 
 	// analysis menu actions
 	QAction* addDataOperationAction{nullptr};
