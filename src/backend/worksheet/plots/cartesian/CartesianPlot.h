/*
	File                 : CartesianPlot.h
	Project              : LabPlot
	Description          : Cartesian plot
	--------------------------------------------------------------------
	SPDX-FileCopyrightText: 2011-2025 Alexander Semke <alexander.semke@web.de>
	SPDX-FileCopyrightText: 2012-2021 Stefan Gerlach <stefan.gerlach@uni.kn>

	SPDX-License-Identifier: GPL-2.0-or-later
*/

#ifndef CARTESIANPLOT_H
#define CARTESIANPLOT_H

#include "backend/lib/Range.h"
#include "backend/worksheet/plots/AbstractPlot.h"
#include "backend/worksheet/plots/cartesian/Axis.h"
#include "backend/worksheet/plots/cartesian/CartesianCoordinateSystem.h"

#include "backend/nsl/nsl_sf_stats.h"

class CartesianPlotPrivate;
class CartesianPlotLegend;
class CartesianPlotDock;
class Histogram;
class InfoElementDialog;
class Line;
class XYCurve;
class KConfig;
class Plot;

#ifdef SDK
#include "labplot_export.h"
class LABPLOT_EXPORT CartesianPlot : public AbstractPlot {
#else
class CartesianPlot : public AbstractPlot {
#endif
	Q_OBJECT

public:
	explicit CartesianPlot(const QString& name, bool loading = false);
	~CartesianPlot() override;

	enum class Type { FourAxes, TwoAxes, TwoAxesCentered, TwoAxesCenteredZero };
	enum class MouseMode { Selection, ZoomSelection, ZoomXSelection, ZoomYSelection, Cursor, Crosshair };
	enum class NavigationOperation {
		ScaleAuto,
		ScaleAutoX,
		ScaleAutoY,
		ZoomIn,
		ZoomOut,
		ZoomInX,
		ZoomOutX,
		ZoomInY,
		ZoomOutY,
		ShiftLeftX,
		ShiftRightX,
		ShiftUpY,
		ShiftDownY
	};
	enum class RangeType { Free, Last, First };
	Q_ENUM(RangeType)
	enum class RangeBreakStyle { Simple, Vertical, Sloped };

	struct RangeBreak {
		RangeBreak()
			: range(qQNaN(), qQNaN())
			, position(0.5)
			, style(RangeBreakStyle::Sloped) {
		}
		bool isValid() const {
			return range.valid();
		}
		Range<double> range;
		double position;
		RangeBreakStyle style;
	};

	// simple wrapper for QList<RangeBreaking> in order to get our macros working
	// TODO: same for xRanges, etc.?
	struct RangeBreaks {
		RangeBreaks()
			: lastChanged(-1) {
			RangeBreak b;
			list << b;
		}
		QList<RangeBreak> list;
		int lastChanged;
	};

	void setType(Type type);
	Type type() const;

	static int cSystemIndex(WorksheetElement* e);

	QIcon icon() const override;
	virtual QMenu* createContextMenu() override;
	static void fillAddNewPlotMenu(QMenu*, QActionGroup*);
	QMenu* addNewMenu();
	QMenu* analysisMenu();
	QVector<AbstractAspect*> dependsOn() const override;
	QVector<AspectType> pasteTypes() const override;

	void setRect(const QRectF&) override;
	void setPrevRect(const QRectF&) override;
	QRectF dataRect() const;
	void setMouseMode(MouseMode);
	MouseMode mouseMode() const;
	BASIC_D_ACCESSOR_DECL(bool, isInteractive, Interactive)
	void navigate(int cSystemIndex, NavigationOperation);
	const QList<QColor>& themeColorPalette() const;
	const QColor themeColorPalette(int index) const;
	void processDropEvent(const QVector<quintptr>&) override;
	bool isPanningActive() const;
	bool isPrinted() const;
	bool isSelected() const;

	void addLegend(CartesianPlotLegend*);
	int curveCount();
	const XYCurve* getCurve(int index);
	double cursorPos(int cursorNumber);
	int curveChildIndex(const WorksheetElement*) const;

	void save(QXmlStreamWriter*) const override;
	bool load(XmlStreamReader*, bool preview) override;
	void loadThemeConfig(const KConfig&) override;
	void saveTheme(KConfig& config);
	void wheelEvent(const QPointF& sceneRelPos, int delta, int xIndex, int yIndex, bool considerDimension, Dimension dim);
	void mousePressZoomSelectionMode(QPointF logicPos, int cSystemIndex);
	void mousePressCursorMode(int cursorNumber, QPointF logicPos);
	void mouseMoveZoomSelectionMode(QPointF logicPos, int cSystemIndex);
	void mouseMoveSelectionMode(QPointF logicStart, QPointF logicEnd);
	void mouseMoveCursorMode(int cursorNumber, QPointF logicPos);
	void mouseReleaseZoomSelectionMode(int cSystemIndex);
	void mouseHoverZoomSelectionMode(QPointF logicPos, int cSystemIndex);
	void mouseHoverOutsideDataRect();

	const QString rangeDateTimeFormat(const Dimension) const;
	const QString rangeDateTimeFormat(const Dimension, const int index) const;
	BASIC_D_ACCESSOR_DECL(CartesianPlot::RangeType, rangeType, RangeType)
	BASIC_D_ACCESSOR_DECL(bool, niceExtend, NiceExtend)
	BASIC_D_ACCESSOR_DECL(int, rangeLastValues, RangeLastValues)
	BASIC_D_ACCESSOR_DECL(int, rangeFirstValues, RangeFirstValues)

	bool autoScale(const Dimension, int index = -1) const;
	void enableAutoScale(const Dimension, int index, bool enable, bool fullRange = false);

	int rangeCount(const Dimension) const;
	const Range<double>& range(const Dimension, int index = -1) const; // get range of (default) plot range
	void setRangeDefault(const Dimension, const Range<double>); // set range of default plot range
	void setRange(const Dimension, const int index, const Range<double>& range);
	void setXRange(int index, const Range<double>&);
	void setYRange(int index, const Range<double>&);
	const Range<double>& dataRange(const Dimension, int index = -1);
	bool rangeDirty(const Dimension, int index) const;
	void setRangeDirty(const Dimension, int index, bool dirty);
	void addXRange(); // add new x range
	void addYRange(); // add new y range
	void addXRange(const Range<double>&); // add x range
	void addYRange(const Range<double>&); // add y range
	void removeRange(const Dimension, int index); // remove selected range

	// convenience methods
	void setMin(const Dimension, int index, double); // set x min of range index
	void setMax(const Dimension, int index, double); // set x max of range index
	void setRangeFormat(const Dimension, const RangeT::Format);
	void setRangeFormat(const Dimension, const int, const RangeT::Format);
	RangeT::Format rangeFormat(const Dimension, const int) const;
	RangeT::Scale rangeScale(const Dimension, const int index) const;
	RangeT::Format xRangeFormatDefault() const; // range format of default cSystem
	RangeT::Format yRangeFormatDefault() const; // range format of default cSystem
	BASIC_D_INDEX_ACCESSOR_DECL(RangeT::Format, xRangeFormat, XRangeFormat) // range format of x range index
	BASIC_D_INDEX_ACCESSOR_DECL(RangeT::Format, yRangeFormat, YRangeFormat) // range format of x range index
	void setRangeScale(const Dimension, const int index, const RangeT::Scale scale);
	BASIC_D_ACCESSOR_DECL(RangeT::Scale, xRangeScale, XRangeScale) // x range scale of default cSystem
	BASIC_D_INDEX_ACCESSOR_DECL(RangeT::Scale, xRangeScale, XRangeScale) // range scale of x range index
	BASIC_D_ACCESSOR_DECL(RangeT::Scale, yRangeScale, YRangeScale) // y range scale of default cSystem
	BASIC_D_INDEX_ACCESSOR_DECL(RangeT::Scale, yRangeScale, YRangeScale) // range scale of x range index

	// range breaks
	BASIC_D_ACCESSOR_DECL(bool, xRangeBreakingEnabled, XRangeBreakingEnabled)
	BASIC_D_ACCESSOR_DECL(bool, yRangeBreakingEnabled, YRangeBreakingEnabled)
	CLASS_D_ACCESSOR_DECL(RangeBreaks, xRangeBreaks, XRangeBreaks)
	CLASS_D_ACCESSOR_DECL(RangeBreaks, yRangeBreaks, YRangeBreaks)

	// cursor
	Line* cursorLine() const;
	CLASS_D_ACCESSOR_DECL(bool, cursor0Enable, Cursor0Enable)
	CLASS_D_ACCESSOR_DECL(bool, cursor1Enable, Cursor1Enable)

	int coordinateSystemCount() const; // get number of coordinate systems
	CartesianCoordinateSystem* coordinateSystem(int) const; // get coordinate system index
	CartesianCoordinateSystem* defaultCoordinateSystem() const; // return default coordinate system
	void addCoordinateSystem(); // add a new coordinate system
	void addCoordinateSystem(CartesianCoordinateSystem* cSystem); // add a coordinate system
	void removeCoordinateSystem(int index); // remove coordinate system index
	BASIC_D_ACCESSOR_DECL(int, defaultCoordinateSystemIndex, DefaultCoordinateSystemIndex)
	void setCoordinateSystemRangeIndex(int cSystemIndex, Dimension, int rangeIndex);

	void retransformScales();
	void retransformScale(Dimension, int index);

  	void resizeInsetPlot(CartesianPlot*);

	QString theme() const;

	typedef CartesianPlotPrivate Private;

public Q_SLOTS:
	void setTheme(const QString&);
	virtual void retransform() override;

private:
	void init(bool loading);
	void initActions();
	void initMenus();
	void setColorPalette(const KConfig&);
	const XYCurve* currentCurve() const;
	void zoom(int index, const Dimension, bool in, const double relPosSceneRange);
	void checkAxisFormat(const int cSystemIndex, const AbstractColumn*, Axis::Orientation);
	void calculateDataRange(const Dimension, const int index, bool completeRange = true);
	int curveTotalCount() const;

	CartesianPlotLegend* m_legend{nullptr};
	double m_zoomFactor{1.2};
	QList<QColor> m_themeColorPalette;
	bool m_menusInitialized{false};

	// analysis curves actions
	QAction* addDataReductionCurveAction{nullptr};
	QAction* addDifferentiationCurveAction{nullptr};
	QAction* addIntegrationCurveAction{nullptr};
	QAction* addInterpolationCurveAction{nullptr};
	QAction* addSmoothCurveAction{nullptr};
	QAction* addFitCurveAction{nullptr};
	QAction* addFourierFilterCurveAction{nullptr};
	QAction* addFourierTransformCurveAction{nullptr};
	QAction* addHilbertTransformCurveAction{nullptr};
	QAction* addConvolutionCurveAction{nullptr};
	QAction* addCorrelationCurveAction{nullptr};
	QAction* addFunctionCurveAction{nullptr};

	QAction* addHorizontalAxisAction{nullptr};
	QAction* addVerticalAxisAction{nullptr};
	QAction* addLegendAction{nullptr};
	QAction* addTextLabelAction{nullptr};
	QAction* addImageAction{nullptr};
	QAction* addInfoElementAction{nullptr};
	QAction* addCustomPointAction{nullptr};
	QAction* addReferenceLineAction{nullptr};
	QAction* addReferenceRangeAction{nullptr};
	QAction* addInsetPlotAction{nullptr};

	// analysis menu actions
	QAction* addDataOperationAction{nullptr};
	QAction* addDataReductionAction{nullptr};
	QAction* addDifferentiationAction{nullptr};
	QAction* addIntegrationAction{nullptr};
	QAction* addInterpolationAction{nullptr};
	QAction* addSmoothAction{nullptr};
	QVector<QAction*> addFitActions;
	QAction* addFourierFilterAction{nullptr};
	QAction* addFourierTransformAction{nullptr};
	QAction* addHilbertTransformAction{nullptr};
	QAction* addConvolutionAction{nullptr};
	QAction* addCorrelationAction{nullptr};

	QMenu* m_addNewMenu{nullptr};
	QMenu* addNewAnalysisMenu{nullptr};
	QMenu* dataAnalysisMenu{nullptr};
	QMenu* themeMenu{nullptr};

	// storing the pointer, because then it can be implemented also interactive clicking on a curve
	// otherwise I have to do QDialog::exec and everything is blocked
	// When saving, it is possible to use show
	InfoElementDialog* m_infoElementDialog{nullptr};

	Q_DECLARE_PRIVATE(CartesianPlot)

	friend CartesianPlotDock;
	friend class AxisTest;
	friend class CartesianPlotTest;
	friend class MultiRangeTest2;

public Q_SLOTS:
	void addHistogramFit(Histogram*, nsl_sf_stats_distribution);
	void addLegend();
<<<<<<< HEAD
	void addTextLabel();
	void addImage();
	void addCustomPoint();
	void addReferenceLine();
	void addReferenceRange();
	void addInfoElement();
	void addInsetPlot();
=======
>>>>>>> b771ba8a

	bool scaleAuto(int xIndex = -1, int yIndex = -1, bool fullRange = true, bool suppressRetransformScale = false);
	bool scaleAuto(const Dimension, int index = -1, bool fullRange = true, bool suppressRetransformScale = false);

	void zoomIn(int xIndex = -1, int yIndex = -1, const QPointF& sceneRelPos = QPointF(0.5, 0.5));
	void zoomOut(int xIndex = -1, int yIndex = -1, const QPointF& sceneRelPos = QPointF(0.5, 0.5));
	void zoomInX(int index = -1);
	void zoomOutX(int index = -1);
	void zoomInY(int index = -1);
	void zoomOutY(int index = -1);
	void zoomInOut(const int index, const Dimension dim, const bool zoomIn, const double relScenePosRange = 0.5);

	void shiftLeftX(int index = -1);
	void shiftRightX(int index = -1);
	void shiftUpY(int index = -1);
	void shiftDownY(int index = -1);
	void shift(int index, const Dimension, bool leftOrDown);

	void cursor();

	void dataChanged(int xIndex = -1, int yIndex = -1, WorksheetElement* sender = nullptr);

private Q_SLOTS:
	void addPlot(QAction*);

	void addDataReductionCurve();
	void addDifferentiationCurve();
	void addIntegrationCurve();
	void addInterpolationCurve();
	void addSmoothCurve();
	void addFitCurve();
	void addFourierFilterCurve();
	void addFunctionCurve();

	void addHorizontalAxis();
	void addVerticalAxis();
	void addTextLabel();
	void addImage();
	void addCustomPoint();
	void addReferenceLine();
	void addReferenceRange();
	void addInfoElement();

	void updateLegend();
	void childAdded(const AbstractAspect*);
	void childRemoved(const AbstractAspect* parent, const AbstractAspect* before, const AbstractAspect* child);
	void childHovered();

	void dataChanged(WorksheetElement*);
	void dataChanged(Plot*, const Dimension);
	void plotColorChanged();
	void curveVisibilityChanged();
	void boxPlotOrientationChanged(WorksheetElement::Orientation);

	// SLOTs for changes triggered via QActions in the context menu
	void loadTheme(const QString&);

protected:
	CartesianPlot(const QString& name, CartesianPlotPrivate* dd);

Q_SIGNALS:
	void rangeTypeChanged(CartesianPlot::RangeType);
	void niceExtendChanged(bool);
	void rangeFormatChanged(const Dimension, int rangeIndex, RangeT::Format);
	void rangeLastValuesChanged(int);
	void rangeFirstValuesChanged(int);
	void rectChanged(QRectF&);
	void autoScaleChanged(const Dimension, int xRangeIndex, bool);
	void rangeChanged(const Dimension, int, Range<double>);
	void minChanged(const Dimension, int rangeIndex, double);
	void maxChanged(const Dimension, int rangeIndex, double);
	void scaleChanged(const Dimension, int rangeIndex, RangeT::Scale);
	void defaultCoordinateSystemIndexChanged(int);
	void xRangeBreakingEnabledChanged(bool);
	void xRangeBreaksChanged(const CartesianPlot::RangeBreaks&);
	void yRangeBreakingEnabledChanged(bool);
	void yRangeBreaksChanged(const CartesianPlot::RangeBreaks&);
	void themeChanged(const QString&);
	void axisShiftSignal(int delta, Dimension dim, int index);
	void mousePressZoomSelectionModeSignal(QPointF logicPos);
	void mousePressCursorModeSignal(int cursorNumber, QPointF logicPos);
	void mouseMoveSelectionModeSignal(QPointF logicalStart, QPointF logicalEnd);
	void mouseMoveZoomSelectionModeSignal(QPointF logicPos);
	void mouseMoveCursorModeSignal(int cursorNumber, QPointF logicPos);
	void mouseReleaseCursorModeSignal();
	void mouseReleaseZoomSelectionModeSignal();
	void mouseHoverZoomSelectionModeSignal(QPointF logicalPoint);
	void mouseHoverOutsideDataRectSignal();
	void wheelEventSignal(const QPointF& sceneRelPos, int delta, int xIndex, int yIndex, bool considerDimension, Dimension dim);
	void curveNameChanged(const AbstractAspect* curve);
	void cursorPosChanged(int cursorNumber, double xPos);
	void curveAdded(const XYCurve*);
	void curveRemoved(const XYCurve*);
	void plotColorChanged(const QColor&, const QString& curveName);
	void cursorPenChanged(QPen);
	void curveDataChanged(const XYCurve*);
	void curveVisibilityChangedSignal();
	void mouseModeChanged(CartesianPlot::MouseMode);
	void cursor0EnableChanged(bool enable);
	void cursor1EnableChanged(bool enable);

	void scaleRetransformed(const CartesianPlot*, const Dimension, int index);

	friend class FitTest;
	friend class FourierTest;
};

#endif<|MERGE_RESOLUTION|>--- conflicted
+++ resolved
@@ -285,16 +285,6 @@
 public Q_SLOTS:
 	void addHistogramFit(Histogram*, nsl_sf_stats_distribution);
 	void addLegend();
-<<<<<<< HEAD
-	void addTextLabel();
-	void addImage();
-	void addCustomPoint();
-	void addReferenceLine();
-	void addReferenceRange();
-	void addInfoElement();
-	void addInsetPlot();
-=======
->>>>>>> b771ba8a
 
 	bool scaleAuto(int xIndex = -1, int yIndex = -1, bool fullRange = true, bool suppressRetransformScale = false);
 	bool scaleAuto(const Dimension, int index = -1, bool fullRange = true, bool suppressRetransformScale = false);
@@ -337,6 +327,7 @@
 	void addReferenceLine();
 	void addReferenceRange();
 	void addInfoElement();
+	void addInsetPlot();
 
 	void updateLegend();
 	void childAdded(const AbstractAspect*);
