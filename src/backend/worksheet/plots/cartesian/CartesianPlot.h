/*
	File                 : CartesianPlot.h
	Project              : LabPlot
	Description          : Cartesian plot
	--------------------------------------------------------------------
	SPDX-FileCopyrightText: 2011-2023 Alexander Semke <alexander.semke@web.de>
	SPDX-FileCopyrightText: 2012-2021 Stefan Gerlach <stefan.gerlach@uni.kn>

	SPDX-License-Identifier: GPL-2.0-or-later
*/

#ifndef CARTESIANPLOT_H
#define CARTESIANPLOT_H

#include "backend/lib/Range.h"
#include "backend/worksheet/plots/AbstractPlot.h"
#include "backend/worksheet/plots/cartesian/Axis.h"
#include "backend/worksheet/plots/cartesian/CartesianCoordinateSystem.h"

#include "backend/nsl/nsl_sf_stats.h"

class AbstractColumn;
class CartesianPlotPrivate;
class CartesianPlotLegend;
class CartesianCoordinateSystem;
class CartesianPlotDock;
class Histogram;
class InfoElementDialog;
class Line;
class XYCurve;
class KConfig;

using Dimension = CartesianCoordinateSystem::Dimension;

#ifdef SDK
#include "labplot_export.h"
class LABPLOT_EXPORT CartesianPlot : public AbstractPlot {
#else
class CartesianPlot : public AbstractPlot {
#endif
	Q_OBJECT

public:
	explicit CartesianPlot(const QString& name);
	~CartesianPlot() override;

	enum class Type { FourAxes, TwoAxes, TwoAxesCentered, TwoAxesCenteredZero };
	enum class MouseMode { Selection, ZoomSelection, ZoomXSelection, ZoomYSelection, Cursor, Crosshair };
	enum class NavigationOperation {
		ScaleAuto,
		ScaleAutoX,
		ScaleAutoY,
		ZoomIn,
		ZoomOut,
		ZoomInX,
		ZoomOutX,
		ZoomInY,
		ZoomOutY,
		ShiftLeftX,
		ShiftRightX,
		ShiftUpY,
		ShiftDownY
	};
	enum class RangeType { Free, Last, First };
	Q_ENUM(RangeType)
	enum class RangeBreakStyle { Simple, Vertical, Sloped };

	struct RangeBreak {
		RangeBreak()
			: range(qQNaN(), qQNaN())
			, position(0.5)
			, style(RangeBreakStyle::Sloped) {
		}
		bool isValid() const {
			return range.valid();
		}
		Range<double> range;
		double position;
		RangeBreakStyle style;
	};

	// simple wrapper for QList<RangeBreaking> in order to get our macros working
	// TODO: same for xRanges, etc.?
	struct RangeBreaks {
		RangeBreaks()
			: lastChanged(-1) {
			RangeBreak b;
			list << b;
		}
		QList<RangeBreak> list;
		int lastChanged;
	};

	void setType(Type type);
	Type type() const;

	static int cSystemIndex(WorksheetElement* e);

	QIcon icon() const override;
	QMenu* createContextMenu() override;
	QMenu* addNewMenu();
	QMenu* analysisMenu();
	QVector<AbstractAspect*> dependsOn() const override;
	QVector<AspectType> pasteTypes() const override;

	void setRect(const QRectF&) override;
	void setPrevRect(const QRectF&) override;
	QRectF dataRect() const;
	void setMouseMode(MouseMode);
	MouseMode mouseMode() const;
	BASIC_D_ACCESSOR_DECL(bool, isLocked, Locked)
	void navigate(int cSystemIndex, NavigationOperation);
	const QList<QColor>& themeColorPalette() const;
	const QColor themeColorPalette(int index) const;
	void processDropEvent(const QVector<quintptr>&) override;
	bool isPanningActive() const;
	bool isHovered() const;
	bool isPrinted() const;
	bool isSelected() const;

	void addLegend(CartesianPlotLegend*);
	int curveCount();
	const XYCurve* getCurve(int index);
	double cursorPos(int cursorNumber);
	int curveChildIndex(const WorksheetElement*) const;

	void save(QXmlStreamWriter*) const override;
	bool load(XmlStreamReader*, bool preview) override;
	void finalizeLoad();
	void loadThemeConfig(const KConfig&) override;
	void saveTheme(KConfig& config);
	void wheelEvent(int delta, int xIndex, int yIndex, bool considerDimension, Dimension dim);
	void mousePressZoomSelectionMode(QPointF logicPos, int cSystemIndex);
	void mousePressCursorMode(int cursorNumber, QPointF logicPos);
	void mouseMoveZoomSelectionMode(QPointF logicPos, int cSystemIndex);
	void mouseMoveSelectionMode(QPointF logicStart, QPointF logicEnd);
	void mouseMoveCursorMode(int cursorNumber, QPointF logicPos);
	void mouseReleaseZoomSelectionMode(int cSystemIndex);
	void mouseHoverZoomSelectionMode(QPointF logicPos, int cSystemIndex);
	void mouseHoverOutsideDataRect();

	const QString rangeDateTimeFormat(const Dimension) const;
	const QString rangeDateTimeFormat(const Dimension, const int index) const;
	BASIC_D_ACCESSOR_DECL(CartesianPlot::RangeType, rangeType, RangeType)
	BASIC_D_ACCESSOR_DECL(bool, niceExtend, NiceExtend)
	BASIC_D_ACCESSOR_DECL(int, rangeLastValues, RangeLastValues)
	BASIC_D_ACCESSOR_DECL(int, rangeFirstValues, RangeFirstValues)

	bool autoScale(const Dimension, int index = -1) const;
	void enableAutoScale(const Dimension, int index, bool enable, bool fullRange = false);

	int rangeCount(const Dimension) const;
	const Range<double>& range(const Dimension, int index = -1) const; // get range of (default) plot range
	void setRangeDefault(const Dimension, const Range<double>); // set range of default plot range
	void setRange(const Dimension, const int index, const Range<double>& range);
	void setXRange(int index, const Range<double>&);
	void setYRange(int index, const Range<double>&);
	const Range<double>& dataRange(const Dimension, int index = -1);
	bool rangeDirty(const Dimension, int index) const;
	void setRangeDirty(const Dimension, int index, bool dirty);
	void addXRange(); // add new x range
	void addYRange(); // add new y range
	void addXRange(const Range<double>&); // add x range
	void addYRange(const Range<double>&); // add y range
	void removeRange(const Dimension, int index); // remove selected range

	// convenience methods
	void setMin(const Dimension, int index, double); // set x min of range index
	void setMax(const Dimension, int index, double); // set x max of range index
	void setRangeFormat(const Dimension, const RangeT::Format);
	void setRangeFormat(const Dimension, const int, const RangeT::Format);
	RangeT::Format rangeFormat(const Dimension, const int) const;
	RangeT::Scale rangeScale(const Dimension, const int index) const;
	RangeT::Format xRangeFormatDefault() const; // range format of default cSystem
	RangeT::Format yRangeFormatDefault() const; // range format of default cSystem
	BASIC_D_INDEX_ACCESSOR_DECL(RangeT::Format, xRangeFormat, XRangeFormat) // range format of x range index
	BASIC_D_INDEX_ACCESSOR_DECL(RangeT::Format, yRangeFormat, YRangeFormat) // range format of x range index
	void setRangeScale(const Dimension, const int index, const RangeT::Scale scale);
	BASIC_D_ACCESSOR_DECL(RangeT::Scale, xRangeScale, XRangeScale) // x range scale of default cSystem
	BASIC_D_INDEX_ACCESSOR_DECL(RangeT::Scale, xRangeScale, XRangeScale) // range scale of x range index
	BASIC_D_ACCESSOR_DECL(RangeT::Scale, yRangeScale, YRangeScale) // y range scale of default cSystem
	BASIC_D_INDEX_ACCESSOR_DECL(RangeT::Scale, yRangeScale, YRangeScale) // range scale of x range index

	// range breaks
	BASIC_D_ACCESSOR_DECL(bool, xRangeBreakingEnabled, XRangeBreakingEnabled)
	BASIC_D_ACCESSOR_DECL(bool, yRangeBreakingEnabled, YRangeBreakingEnabled)
	CLASS_D_ACCESSOR_DECL(RangeBreaks, xRangeBreaks, XRangeBreaks)
	CLASS_D_ACCESSOR_DECL(RangeBreaks, yRangeBreaks, YRangeBreaks)

	// cursor
	Line* cursorLine() const;
	CLASS_D_ACCESSOR_DECL(bool, cursor0Enable, Cursor0Enable)
	CLASS_D_ACCESSOR_DECL(bool, cursor1Enable, Cursor1Enable)

	int coordinateSystemCount() const; // get number of coordinate systems
	CartesianCoordinateSystem* coordinateSystem(int) const; // get coordinate system index
	CartesianCoordinateSystem* defaultCoordinateSystem() const; // return default coordinate system
	void addCoordinateSystem(); // add a new coordinate system
	void addCoordinateSystem(CartesianCoordinateSystem* cSystem); // add a coordinate system
	void removeCoordinateSystem(int index); // remove coordinate system index
	BASIC_D_ACCESSOR_DECL(int, defaultCoordinateSystemIndex, DefaultCoordinateSystemIndex)
	void setCoordinateSystemRangeIndex(int cSystemIndex, Dimension, int rangeIndex);

	void retransformScales();
	void retransformScale(Dimension, int index);

	QString theme() const;

	typedef CartesianPlotPrivate Private;

public Q_SLOTS:
	void setTheme(const QString&);
	virtual void retransform() override;

private:
	void init();
	void initActions();
	void initMenus();
	void setColorPalette(const KConfig&);
	const XYCurve* currentCurve() const;
	void zoom(int index, const Dimension, bool in);
	void checkAxisFormat(const int cSystemIndex, const AbstractColumn*, Axis::Orientation);
	void calculateDataRange(const Dimension, const int index, bool completeRange = true);
	int curveTotalCount() const;

	CartesianPlotLegend* m_legend{nullptr};
	double m_zoomFactor{1.2};
	QList<QColor> m_themeColorPalette;
	bool m_menusInitialized{false};

	QAction* visibilityAction{nullptr};

	//"add new" actions
<<<<<<< HEAD

	// basic plots
	QAction* addCurveAction;
	QAction* addEquationCurveAction;
	QAction* addHistogramAction;
	QAction* addBarPlotAction;
	QAction* addBoxPlotAction;

	// statistic plots
	QAction* addQQPlotAction;

	// analysis curves
	QAction* addDataReductionCurveAction;
	QAction* addDifferentiationCurveAction;
	QAction* addIntegrationCurveAction;
	QAction* addInterpolationCurveAction;
	QAction* addSmoothCurveAction;
	QAction* addFitCurveAction;
	QAction* addFourierFilterCurveAction;
	QAction* addFourierTransformCurveAction;
	QAction* addHilbertTransformCurveAction;
	QAction* addConvolutionCurveAction;
	QAction* addCorrelationCurveAction;

	QAction* addHorizontalAxisAction;
	QAction* addVerticalAxisAction;
	QAction* addLegendAction;
	QAction* addTextLabelAction;
	QAction* addImageAction;
	QAction* addInfoElementAction;
	QAction* addCustomPointAction;
	QAction* addReferenceLineAction;
=======
	QAction* addCurveAction{nullptr};
	QAction* addEquationCurveAction{nullptr};

	// statistical plots
	QAction* addHistogramAction{nullptr};
	QAction* addBoxPlotAction{nullptr};

	// bar plots
	QAction* addBarPlotAction{nullptr};
	QAction* addLollipopPlotAction{nullptr};

	// analysis curves
	QAction* addDataReductionCurveAction{nullptr};
	QAction* addDifferentiationCurveAction{nullptr};
	QAction* addIntegrationCurveAction{nullptr};
	QAction* addInterpolationCurveAction{nullptr};
	QAction* addSmoothCurveAction{nullptr};
	QAction* addFitCurveAction{nullptr};
	QAction* addFourierFilterCurveAction{nullptr};
	QAction* addFourierTransformCurveAction{nullptr};
	QAction* addHilbertTransformCurveAction{nullptr};
	QAction* addConvolutionCurveAction{nullptr};
	QAction* addCorrelationCurveAction{nullptr};

	QAction* addHorizontalAxisAction{nullptr};
	QAction* addVerticalAxisAction{nullptr};
	QAction* addLegendAction{nullptr};
	QAction* addTextLabelAction{nullptr};
	QAction* addImageAction{nullptr};
	QAction* addInfoElementAction{nullptr};
	QAction* addCustomPointAction{nullptr};
	QAction* addReferenceLineAction{nullptr};
	QAction* addReferenceRangeAction{nullptr};
>>>>>>> 35194a29

	// analysis menu actions
	QAction* addDataOperationAction{nullptr};
	QAction* addDataReductionAction{nullptr};
	QAction* addDifferentiationAction{nullptr};
	QAction* addIntegrationAction{nullptr};
	QAction* addInterpolationAction{nullptr};
	QAction* addSmoothAction{nullptr};
	QVector<QAction*> addFitActions;
	QAction* addFourierFilterAction{nullptr};
	QAction* addFourierTransformAction{nullptr};
	QAction* addHilbertTransformAction{nullptr};
	QAction* addConvolutionAction{nullptr};
	QAction* addCorrelationAction{nullptr};

	QMenu* m_addNewMenu{nullptr};
	QMenu* addNewAnalysisMenu{nullptr};
	QMenu* dataAnalysisMenu{nullptr};
	QMenu* themeMenu{nullptr};

	// storing the pointer, because then it can be implemented also interactive clicking on a curve
	// otherwise I have to do QDialog::exec and everything is blocked
	// When saving, it is possible to use show
	InfoElementDialog* m_infoElementDialog{nullptr};

	Q_DECLARE_PRIVATE(CartesianPlot)

	friend CartesianPlotDock;
	friend class CartesianPlotTest;
	friend class MultiRangeTest;

public Q_SLOTS:
	void addHorizontalAxis();
	void addVerticalAxis();
	void addHistogramFit(Histogram*, nsl_sf_stats_distribution);
<<<<<<< HEAD
	void addBarPlot();
	void addBoxPlot();
	void addEquationCurve();
	void addQQPlot();
=======
>>>>>>> 35194a29
	void addDataReductionCurve();
	void addDifferentiationCurve();
	void addIntegrationCurve();
	void addInterpolationCurve();
	void addSmoothCurve();
	void addFitCurve();
	void addFourierFilterCurve();

	void addLegend();
	void addTextLabel();
	void addImage();
	void addCustomPoint();
	void addReferenceLine();
	void addReferenceRange();
	void addInfoElement();

	bool scaleAuto(int xIndex = -1, int yIndex = -1, bool fullRange = true, bool suppressRetransformScale = false);
	bool scaleAuto(const Dimension, int index = -1, bool fullRange = true, bool suppressRetransformScale = false);

	void zoomIn(int xIndex = -1, int yIndex = -1);
	void zoomOut(int xIndex = -1, int yIndex = -1);
	void zoomInX(int index = -1);
	void zoomOutX(int index = -1);
	void zoomInY(int index = -1);
	void zoomOutY(int index = -1);
	void zoomInOut(const int index, const Dimension dim, const bool zoomIn);

	void shiftLeftX(int index = -1);
	void shiftRightX(int index = -1);
	void shiftUpY(int index = -1);
	void shiftDownY(int index = -1);
	void shift(int index, const Dimension, bool leftOrDown);

	void cursor();

	void dataChanged(int xIndex = -1, int yIndex = -1, WorksheetElement* sender = nullptr);

private Q_SLOTS:
	void updateLegend();
	void childAdded(const AbstractAspect*);
	void childRemoved(const AbstractAspect* parent, const AbstractAspect* before, const AbstractAspect* child);
	void childHovered();

	void dataChanged(WorksheetElement*);
	void dataChanged(XYCurve*, const Dimension);
	void curveLinePenChanged(QPen);
	void curveVisibilityChanged();
	void boxPlotOrientationChanged(WorksheetElement::Orientation);

	// SLOTs for changes triggered via QActions in the context menu
	void loadTheme(const QString&);

protected:
	CartesianPlot(const QString& name, CartesianPlotPrivate* dd);

Q_SIGNALS:
	void rangeTypeChanged(CartesianPlot::RangeType);
	void niceExtendChanged(bool);
	void rangeFormatChanged(const Dimension, int rangeIndex, RangeT::Format);
	void rangeLastValuesChanged(int);
	void rangeFirstValuesChanged(int);
	void rectChanged(QRectF&);
	void autoScaleChanged(const Dimension, int xRangeIndex, bool);
	void rangeChanged(const Dimension, int, Range<double>);
	void yRangeChanged(int yRangeIndex, Range<double>);
	void minChanged(const Dimension, int rangeIndex, double);
	void maxChanged(const Dimension, int rangeIndex, double);
	void scaleChanged(const Dimension, int rangeIndex, RangeT::Scale);
	void defaultCoordinateSystemIndexChanged(int);
	void xRangeBreakingEnabledChanged(bool);
	void xRangeBreaksChanged(const CartesianPlot::RangeBreaks&);
	void yRangeBreakingEnabledChanged(bool);
	void yRangeBreaksChanged(const CartesianPlot::RangeBreaks&);
	void themeChanged(const QString&);
	void axisShiftSignal(int delta, Dimension dim, int index);
	void mousePressZoomSelectionModeSignal(QPointF logicPos);
	void mousePressCursorModeSignal(int cursorNumber, QPointF logicPos);
	void mouseMoveSelectionModeSignal(QPointF logicalStart, QPointF logicalEnd);
	void mouseMoveZoomSelectionModeSignal(QPointF logicPos);
	void mouseMoveCursorModeSignal(int cursorNumber, QPointF logicPos);
	void mouseReleaseCursorModeSignal();
	void mouseReleaseZoomSelectionModeSignal();
	void mouseHoverZoomSelectionModeSignal(QPointF logicalPoint);
	void mouseHoverOutsideDataRectSignal();
	void wheelEventSignal(int delta, int xIndex, int yIndex, bool considerDimension, Dimension dim);
	void curveNameChanged(const AbstractAspect* curve);
	void cursorPosChanged(int cursorNumber, double xPos);
	void curveAdded(const XYCurve*);
	void curveRemoved(const XYCurve*);
	void curveLinePenChanged(QPen, QString curveName);
	void cursorPenChanged(QPen);
	void curveDataChanged(const XYCurve*);
	void curveVisibilityChangedSignal();
	void mouseModeChanged(CartesianPlot::MouseMode);
	void cursor0EnableChanged(bool enable);
	void cursor1EnableChanged(bool enable);

	void scaleRetransformed(const CartesianPlot* plot, const Dimension dim, int index);
};

#endif<|MERGE_RESOLUTION|>--- conflicted
+++ resolved
@@ -231,46 +231,13 @@
 	QAction* visibilityAction{nullptr};
 
 	//"add new" actions
-<<<<<<< HEAD
-
-	// basic plots
-	QAction* addCurveAction;
-	QAction* addEquationCurveAction;
-	QAction* addHistogramAction;
-	QAction* addBarPlotAction;
-	QAction* addBoxPlotAction;
-
-	// statistic plots
-	QAction* addQQPlotAction;
-
-	// analysis curves
-	QAction* addDataReductionCurveAction;
-	QAction* addDifferentiationCurveAction;
-	QAction* addIntegrationCurveAction;
-	QAction* addInterpolationCurveAction;
-	QAction* addSmoothCurveAction;
-	QAction* addFitCurveAction;
-	QAction* addFourierFilterCurveAction;
-	QAction* addFourierTransformCurveAction;
-	QAction* addHilbertTransformCurveAction;
-	QAction* addConvolutionCurveAction;
-	QAction* addCorrelationCurveAction;
-
-	QAction* addHorizontalAxisAction;
-	QAction* addVerticalAxisAction;
-	QAction* addLegendAction;
-	QAction* addTextLabelAction;
-	QAction* addImageAction;
-	QAction* addInfoElementAction;
-	QAction* addCustomPointAction;
-	QAction* addReferenceLineAction;
-=======
 	QAction* addCurveAction{nullptr};
 	QAction* addEquationCurveAction{nullptr};
 
 	// statistical plots
 	QAction* addHistogramAction{nullptr};
 	QAction* addBoxPlotAction{nullptr};
+	QAction* addQQPlotAction{nullptr};
 
 	// bar plots
 	QAction* addBarPlotAction{nullptr};
@@ -298,7 +265,6 @@
 	QAction* addCustomPointAction{nullptr};
 	QAction* addReferenceLineAction{nullptr};
 	QAction* addReferenceRangeAction{nullptr};
->>>>>>> 35194a29
 
 	// analysis menu actions
 	QAction* addDataOperationAction{nullptr};
@@ -334,13 +300,7 @@
 	void addHorizontalAxis();
 	void addVerticalAxis();
 	void addHistogramFit(Histogram*, nsl_sf_stats_distribution);
-<<<<<<< HEAD
-	void addBarPlot();
-	void addBoxPlot();
-	void addEquationCurve();
-	void addQQPlot();
-=======
->>>>>>> 35194a29
+
 	void addDataReductionCurve();
 	void addDifferentiationCurve();
 	void addIntegrationCurve();
