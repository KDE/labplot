
/***************************************************************************
    File                 : XYFitCurve.cpp
    Project              : LabPlot
    Description          : A xy-curve defined by a fit model
    --------------------------------------------------------------------
    Copyright            : (C) 2014 Alexander Semke (alexander.semke@web.de)
    Copyright            : (C) 2016 Stefan Gerlach (stefan.gerlach@uni.kn)

 ***************************************************************************/

/***************************************************************************
 *                                                                         *
 *  This program is free software; you can redistribute it and/or modify   *
 *  it under the terms of the GNU General Public License as published by   *
 *  the Free Software Foundation; either version 2 of the License, or      *
 *  (at your option) any later version.                                    *
 *                                                                         *
 *  This program is distributed in the hope that it will be useful,        *
 *  but WITHOUT ANY WARRANTY; without even the implied warranty of         *
 *  MERCHANTABILITY or FITNESS FOR A PARTICULAR PURPOSE.  See the          *
 *  GNU General Public License for more details.                           *
 *                                                                         *
 *   You should have received a copy of the GNU General Public License     *
 *   along with this program; if not, write to the Free Software           *
 *   Foundation, Inc., 51 Franklin Street, Fifth Floor,                    *
 *   Boston, MA  02110-1301  USA                                           *
 *                                                                         *
 ***************************************************************************/

/*!
  \class XYFitCurve
  \brief A xy-curve defined by a fit model

  \ingroup worksheet
*/

#include "XYFitCurve.h"
#include "XYFitCurvePrivate.h"
#include "backend/core/AbstractColumn.h"
#include "backend/core/column/Column.h"
#include "backend/lib/commandtemplates.h"
#include "backend/lib/macros.h"
#include "backend/gsl/ExpressionParser.h"

extern "C" {
#include <gsl/gsl_blas.h>
#include <gsl/gsl_vector.h>
#include <gsl/gsl_matrix.h>
#include <gsl/gsl_version.h>
#include "backend/gsl/parser.h" 
#include "backend/nsl/nsl_fit.h"
#include "backend/nsl/nsl_sf_stats.h"
}
#include <cmath>

#include <QElapsedTimer>
#include <QIcon>
#include <KLocalizedString>
#include <QThreadPool>

XYFitCurve::XYFitCurve(const QString& name)
		: XYCurve(name, new XYFitCurvePrivate(this)) {
	init();
}

XYFitCurve::XYFitCurve(const QString& name, XYFitCurvePrivate* dd)
		: XYCurve(name, dd) {
	init();
}

XYFitCurve::~XYFitCurve() {
	//no need to delete the d-pointer here - it inherits from QGraphicsItem
	//and is deleted during the cleanup in QGraphicsScene
}

void XYFitCurve::init() {
	Q_D(XYFitCurve);

	//TODO: read from the saved settings for XYFitCurve?
	d->lineType = XYCurve::Line;
	d->symbolsStyle = Symbol::NoSymbols;
}

void XYFitCurve::recalculate() {
	Q_D(XYFitCurve);
	d->recalculate();
}

/*!
	Returns an icon to be used in the project explorer.
*/
QIcon XYFitCurve::icon() const {
	return QIcon::fromTheme("labplot-xy-fit-curve");
}

//##############################################################################
//##########################  getter methods  ##################################
//##############################################################################
BASIC_SHARED_D_READER_IMPL(XYFitCurve, const AbstractColumn*, xDataColumn, xDataColumn)
BASIC_SHARED_D_READER_IMPL(XYFitCurve, const AbstractColumn*, yDataColumn, yDataColumn)
BASIC_SHARED_D_READER_IMPL(XYFitCurve, const AbstractColumn*, weightsColumn, weightsColumn)
const QString& XYFitCurve::xDataColumnPath() const { Q_D(const XYFitCurve); return d->xDataColumnPath; }
const QString& XYFitCurve::yDataColumnPath() const { Q_D(const XYFitCurve); return d->yDataColumnPath; }
const QString& XYFitCurve::weightsColumnPath() const { Q_D(const XYFitCurve);return d->weightsColumnPath; }

BASIC_SHARED_D_READER_IMPL(XYFitCurve, XYFitCurve::FitData, fitData, fitData)

const XYFitCurve::FitResult& XYFitCurve::fitResult() const {
	Q_D(const XYFitCurve);
	return d->fitResult;
}

bool XYFitCurve::isSourceDataChangedSinceLastFit() const {
	Q_D(const XYFitCurve);
	return d->sourceDataChangedSinceLastFit;
}

//##############################################################################
//#################  setter methods and undo commands ##########################
//##############################################################################
STD_SETTER_CMD_IMPL_S(XYFitCurve, SetXDataColumn, const AbstractColumn*, xDataColumn)
void XYFitCurve::setXDataColumn(const AbstractColumn* column) {
	Q_D(XYFitCurve);
	if (column != d->xDataColumn) {
		exec(new XYFitCurveSetXDataColumnCmd(d, column, i18n("%1: assign x-data")));
		emit sourceDataChangedSinceLastFit();
		if (column) {
			connect(column, SIGNAL(dataChanged(const AbstractColumn*)), this, SLOT(handleSourceDataChanged()));
			//TODO disconnect on undo
		}
	}
}

STD_SETTER_CMD_IMPL_S(XYFitCurve, SetYDataColumn, const AbstractColumn*, yDataColumn)
void XYFitCurve::setYDataColumn(const AbstractColumn* column) {
	Q_D(XYFitCurve);
	if (column != d->yDataColumn) {
		exec(new XYFitCurveSetYDataColumnCmd(d, column, i18n("%1: assign y-data")));
		emit sourceDataChangedSinceLastFit();
		if (column) {
			connect(column, SIGNAL(dataChanged(const AbstractColumn*)), this, SLOT(handleSourceDataChanged()));
			//TODO disconnect on undo
		}
	}
}

STD_SETTER_CMD_IMPL_S(XYFitCurve, SetWeightsColumn, const AbstractColumn*, weightsColumn)
void XYFitCurve::setWeightsColumn(const AbstractColumn* column) {
	Q_D(XYFitCurve);
	if (column != d->weightsColumn) {
		exec(new XYFitCurveSetWeightsColumnCmd(d, column, i18n("%1: assign weights")));
		emit sourceDataChangedSinceLastFit();
		if (column) {
			connect(column, SIGNAL(dataChanged(const AbstractColumn*)), this, SLOT(handleSourceDataChanged()));
			//TODO disconnect on undo
		}
	}
}

STD_SETTER_CMD_IMPL_F_S(XYFitCurve, SetFitData, XYFitCurve::FitData, fitData, recalculate);
void XYFitCurve::setFitData(const XYFitCurve::FitData& fitData) {
	Q_D(XYFitCurve);
	exec(new XYFitCurveSetFitDataCmd(d, fitData, i18n("%1: set fit options and perform the fit")));
}

//##############################################################################
//################################## SLOTS ####################################
//##############################################################################
void XYFitCurve::handleSourceDataChanged() {
	Q_D(XYFitCurve);
	d->sourceDataChangedSinceLastFit = true;
	emit sourceDataChangedSinceLastFit();
}

//##############################################################################
//######################### Private implementation #############################
//##############################################################################
XYFitCurvePrivate::XYFitCurvePrivate(XYFitCurve* owner) : XYCurvePrivate(owner),
	xDataColumn(0), yDataColumn(0), weightsColumn(0),
	xColumn(0), yColumn(0), residualsColumn(0),
	xVector(0), yVector(0), residualsVector(0),
	sourceDataChangedSinceLastFit(false),
	q(owner)  {

}

XYFitCurvePrivate::~XYFitCurvePrivate() {
	//no need to delete xColumn and yColumn, they are deleted
	//when the parent aspect is removed
}

/* data structure to pass parameter to functions */
struct data {
	size_t n;	//number of data points
	double* x;	//pointer to the vector with x-data values
	double* y;	//pointer to the vector with y-data values
	double* sigma;	//pointer to the vector with sigma values
	nsl_fit_model_category modelCategory;
	unsigned int modelType;
	int degree;
	QString* func;	// string containing the definition of the model/function
	QStringList* paramNames;
	double* paramMin;	// lower parameter limits
	double* paramMax;	// upper parameter limits
	bool* paramFixed;	// parameter fixed?
};

/*!
 * \param paramValues vector containing current values of the fit parameters
 * \param params
 * \param f vector with the weighted residuals (Yi - y[i])/sigma[i]
 */
int func_f(const gsl_vector* paramValues, void* params, gsl_vector* f) {
	size_t n = ((struct data*)params)->n;
	double* x = ((struct data*)params)->x;
	double* y = ((struct data*)params)->y;
	double* sigma = ((struct data*)params)->sigma;
	nsl_fit_model_category modelCategory = ((struct data*)params)->modelCategory;
	unsigned int modelType = ((struct data*)params)->modelType;
	QByteArray funcba = ((struct data*)params)->func->toLocal8Bit();	// a local byte array is needed!
	QStringList* paramNames = ((struct data*)params)->paramNames;
	double *min = ((struct data*)params)->paramMin;
	double *max = ((struct data*)params)->paramMax;

	// set current values of the parameters
	for (int i = 0; i < paramNames->size(); i++) {
		double x = gsl_vector_get(paramValues, i);
		// bound values if limits are set
		assign_variable(paramNames->at(i).toLocal8Bit().data(), nsl_fit_map_bound(x, min[i], max[i]));
		QDEBUG("Parameter"<<i<<" (\" "<<paramNames->at(i).toLocal8Bit().data()<<"\")"<<'['<<min[i]<<','<<max[i]
			<<"] free/bound:"<<QString::number(x, 'g', 15)<<' '<<QString::number(nsl_fit_map_bound(x, min[i], max[i]), 'g', 15));
	}

<<<<<<< HEAD
	char var[]="x";
	for (int i = 0; i < n; i++) {
=======
	const char *func = funcba.data();	// function to evaluate
	for (size_t i = 0; i < n; i++) {
>>>>>>> cde45bfd
		if (std::isnan(x[i]) || std::isnan(y[i]))
			continue;

		// checks for allowed values of x for different models
		// TODO: more to check
		if (modelCategory == nsl_fit_model_distribution && modelType == nsl_sf_stats_lognormal) {
			if (x[i] < 0)
				x[i] = 0;
		}

		assign_variable("x", x[i]);
		double Yi = parse(func);

//		DEBUG("evaluate function"<<QString(func)<<": f(x["<<i<<"]) ="<<Yi);

		if (parse_errors() > 0)
			return GSL_EINVAL;

		if (sigma)
			gsl_vector_set (f, i, (Yi - y[i])/sigma[i]);
		else
			gsl_vector_set (f, i, (Yi - y[i]));
	}

	return GSL_SUCCESS;
}

/*!
 * calculates the matrix elements of Jacobian matrix
 * \param paramValues current parameter values
 * \param params
 * \param J Jacobian matrix
 * */
int func_df(const gsl_vector* paramValues, void* params, gsl_matrix* J) {
	size_t n = ((struct data*)params)->n;
	double* xVector = ((struct data*)params)->x;
	double* sigmaVector = ((struct data*)params)->sigma;
	nsl_fit_model_category modelCategory = ((struct data*)params)->modelCategory;
	unsigned int modelType = ((struct data*)params)->modelType;
	int degree = ((struct data*)params)->degree;
	QStringList* paramNames = ((struct data*)params)->paramNames;
	double *min = ((struct data*)params)->paramMin;
	double *max = ((struct data*)params)->paramMax;
	bool *fixed = ((struct data*)params)->paramFixed;

	// calculate the Jacobian matrix:
	// Jacobian matrix J(i,j) = df_i / dx_j
	// where f_i = (Y_i - y_i)/sigma[i],
	// Y_i = model and the x_j are the parameters

	double x, sigma = 1.0;

	switch (modelCategory) {
	case nsl_fit_model_basic:
		switch (modelType) {
		case nsl_fit_model_polynomial:	// Y(x) = c0 + c1*x + ... + cn*x^n
			for (size_t i = 0; i < n; i++) {
				x = xVector[i];
				if (sigmaVector) sigma = sigmaVector[i];
				for (int j = 0; j < paramNames->size(); ++j) {
					if (fixed[j])
						gsl_matrix_set(J, i, j, 0.);
					else
						gsl_matrix_set(J, i, j, nsl_fit_model_polynomial_param_deriv(x, j, sigma));
				}
			}
			break;
		case nsl_fit_model_power:	// Y(x) = a*x^b or Y(x) = a + b*x^c.
			if (degree == 1) {
				double a = nsl_fit_map_bound(gsl_vector_get(paramValues, 0), min[0], max[0]);
				double b = nsl_fit_map_bound(gsl_vector_get(paramValues, 1), min[1], max[1]);
				for (size_t i = 0; i < n; i++) {
					x = xVector[i];
					if (sigmaVector) sigma = sigmaVector[i];

					for (int j = 0; j < 2; j++) {
						if (fixed[j])
							gsl_matrix_set(J, i, j, 0.);
						else
							gsl_matrix_set(J, i, j, nsl_fit_model_power1_param_deriv(j, x, a, b, sigma));
					}
				}
				} else if (degree == 2) {
				double b = nsl_fit_map_bound(gsl_vector_get(paramValues, 1), min[1], max[1]);
				double c = nsl_fit_map_bound(gsl_vector_get(paramValues, 2), min[2], max[2]);
				for (size_t i = 0; i < n; i++) {
					x = xVector[i];
					if (sigmaVector) sigma = sigmaVector[i];

					for (int j = 0; j < 3; j++) {
						if (fixed[j])
							gsl_matrix_set(J, i, j, 0.);
						else
							gsl_matrix_set(J, i, j, nsl_fit_model_power2_param_deriv(j, x, b, c, sigma));
					}
				}
			}
			break;
		case nsl_fit_model_exponential:	// Y(x) = a*exp(b*x) or Y(x) = a*exp(b*x) + c*exp(d*x) or Y(x) = a*exp(b*x) + c*exp(d*x) + e*exp(f*x)
			if (degree == 1) {
				double a = nsl_fit_map_bound(gsl_vector_get(paramValues, 0), min[0], max[0]);
				double b = nsl_fit_map_bound(gsl_vector_get(paramValues, 1), min[1], max[1]);
				for (size_t i = 0; i < n; i++) {
					x = xVector[i];
					if (sigmaVector) sigma = sigmaVector[i];

					for (int j = 0; j < 2; j++) {
						if (fixed[j])
							gsl_matrix_set(J, i, j, 0.);
						else
							gsl_matrix_set(J, i, j, nsl_fit_model_exponential1_param_deriv(j, x, a, b, sigma));
					}
				}
			} else if (degree == 2) {
				double a = nsl_fit_map_bound(gsl_vector_get(paramValues, 0), min[0], max[0]);
				double b = nsl_fit_map_bound(gsl_vector_get(paramValues, 1), min[1], max[1]);
				double c = nsl_fit_map_bound(gsl_vector_get(paramValues, 2), min[2], max[2]);
				double d = nsl_fit_map_bound(gsl_vector_get(paramValues, 3), min[3], max[3]);
				for (size_t i = 0; i < n; i++) {
					x = xVector[i];
					if (sigmaVector) sigma = sigmaVector[i];
	
					for (int j = 0; j < 4; j++) {
						if (fixed[j])
							gsl_matrix_set(J, i, j, 0.);
						else
							gsl_matrix_set(J, i, j, nsl_fit_model_exponential2_param_deriv(j, x, a, b, c, d, sigma));
					}
				}
			} else if (degree == 3) {
				double a = nsl_fit_map_bound(gsl_vector_get(paramValues, 0), min[0], max[0]);
				double b = nsl_fit_map_bound(gsl_vector_get(paramValues, 1), min[1], max[1]);
				double c = nsl_fit_map_bound(gsl_vector_get(paramValues, 2), min[2], max[2]);
				double d = nsl_fit_map_bound(gsl_vector_get(paramValues, 3), min[3], max[3]);
				double e = nsl_fit_map_bound(gsl_vector_get(paramValues, 4), min[4], max[4]);
				double f = nsl_fit_map_bound(gsl_vector_get(paramValues, 5), min[5], max[5]);
				for (size_t i = 0; i < n; i++) {
					x = xVector[i];
					if (sigmaVector) sigma = sigmaVector[i];

					for (int j = 0; j < 6; j++) {
						if (fixed[j])
							gsl_matrix_set(J, i, j, 0.);
						else
							gsl_matrix_set(J, i, j, nsl_fit_model_exponential3_param_deriv(j, x, a, b, c, d, e, f, sigma));
					}
				}
			}
			break;
		case nsl_fit_model_inverse_exponential: {	// Y(x) = a*(1-exp(b*x))+c
			double a = nsl_fit_map_bound(gsl_vector_get(paramValues, 0), min[0], max[0]);
			double b = nsl_fit_map_bound(gsl_vector_get(paramValues, 1), min[1], max[1]);
			for (size_t i = 0; i < n; i++) {
				x = xVector[i];
				if (sigmaVector) sigma = sigmaVector[i];

				for (int j = 0; j < 3; j++) {
					if (fixed[j])
						gsl_matrix_set(J, i, j, 0.);
					else
						gsl_matrix_set(J, i, j, nsl_fit_model_inverse_exponential_param_deriv(j, x, a, b, sigma));
				}
			}
			break;
		}
		case nsl_fit_model_fourier: {	// Y(x) = a0 + (a1*cos(w*x) + b1*sin(w*x)) + ... + (an*cos(n*w*x) + bn*sin(n*w*x)
			//parameters: w, a0, a1, b1, ... an, bn
			double a[degree];
			double b[degree];
			double w = nsl_fit_map_bound(gsl_vector_get(paramValues, 0), min[0], max[0]);
			a[0] = nsl_fit_map_bound(gsl_vector_get(paramValues, 1), min[1], max[1]);
			b[0] = 0;
			for (int i = 1; i < degree; ++i) {
				a[i] = nsl_fit_map_bound(gsl_vector_get(paramValues, 2*i), min[2*i], max[2*i]);
				b[i] = nsl_fit_map_bound(gsl_vector_get(paramValues, 2*i+1), min[2*i+1], max[2*i+1]);
			}
			for (size_t i = 0; i < n; i++) {
				x = xVector[i];
				if (sigmaVector) sigma = sigmaVector[i];
				double wd = 0; //first derivative with respect to the w parameter
				for (int j = 1; j < degree; ++j) {
					wd += -a[j]*j*x*sin(j*w*x) + b[j]*j*x*cos(j*w*x);
				}

				gsl_matrix_set(J, i, 0, wd/sigma);
				gsl_matrix_set(J, i, 1, 1./sigma);
				for (int j = 1; j <= degree; ++j) {
					gsl_matrix_set(J, i, 2*j, nsl_fit_model_fourier_param_deriv(0, j, x, w, sigma));
					gsl_matrix_set(J, i, 2*j+1, nsl_fit_model_fourier_param_deriv(1, j, x, w, sigma));
				}

				for (int j = 0; j <= 2*degree+1; j++)
					if (fixed[j])
						gsl_matrix_set(J, i, j, 0.);
			}
			break;
        	}
		}
		break;
	case nsl_fit_model_peak:
		switch (modelType) {
		case nsl_fit_model_gaussian:
		case nsl_fit_model_lorentz:
		case nsl_fit_model_sech:
		case nsl_fit_model_logistic: {
			double s, mu, a;
			for (size_t i = 0; i < n; i++) {
				x = xVector[i];
				if (sigmaVector) sigma = sigmaVector[i];

				for (int j = 0; j < degree; ++j) {
					s = nsl_fit_map_bound(gsl_vector_get(paramValues, 3*j), min[3*j], max[3*j]);
					mu = nsl_fit_map_bound(gsl_vector_get(paramValues, 3*j+1), min[3*j+1], max[3*j+1]);
					a = nsl_fit_map_bound(gsl_vector_get(paramValues, 3*j+2), min[3*j+2], max[3*j+2]);
				
					switch (modelType) {
					case nsl_fit_model_gaussian:
						gsl_matrix_set(J, i, 3*j, nsl_fit_model_gaussian_param_deriv(0, x, s, mu, a, sigma));
						gsl_matrix_set(J, i, 3*j+1, nsl_fit_model_gaussian_param_deriv(1, x, s, mu, a, sigma));
						gsl_matrix_set(J, i, 3*j+2, nsl_fit_model_gaussian_param_deriv(2, x, s, mu, a, sigma));
						break;
					case nsl_fit_model_lorentz:	// s,t,a
						gsl_matrix_set(J, i, 3*j, nsl_fit_model_lorentz_param_deriv(0, x, s, mu, a, sigma));
						gsl_matrix_set(J, i, 3*j+1, nsl_fit_model_lorentz_param_deriv(1, x, s, mu, a, sigma));
						gsl_matrix_set(J, i, 3*j+2, nsl_fit_model_lorentz_param_deriv(2, x, s, mu, a, sigma));
						break;
					case nsl_fit_model_sech:
						gsl_matrix_set(J, i, 3*j, nsl_fit_model_sech_param_deriv(0, x, s, mu, a, sigma));
						gsl_matrix_set(J, i, 3*j+1, nsl_fit_model_sech_param_deriv(1, x, s, mu, a, sigma));
						gsl_matrix_set(J, i, 3*j+2, nsl_fit_model_sech_param_deriv(2, x, s, mu, a, sigma));
						break;
					case nsl_fit_model_logistic:
						gsl_matrix_set(J, i, 3*j, nsl_fit_model_logistic_param_deriv(0, x, s, mu, a, sigma));
						gsl_matrix_set(J, i, 3*j+1, nsl_fit_model_logistic_param_deriv(1, x, s, mu, a, sigma));
						gsl_matrix_set(J, i, 3*j+2, nsl_fit_model_logistic_param_deriv(2, x, s, mu, a, sigma));
						break;
					}
				}

				for (int j = 0; j < 3*degree; j++)
					if (fixed[j])
						gsl_matrix_set(J, i, j, 0.);
			}
			break;
		}
		}
		break;
	case nsl_fit_model_growth:
		switch ((nsl_fit_model_type_growth)modelType) {
		case nsl_fit_model_atan:
		case nsl_fit_model_tanh: 
		case nsl_fit_model_algebraic_sigmoid:
		case nsl_fit_model_sigmoid: 		// Y(x) = a/(1+exp(-k*(x-mu)))
		case nsl_fit_model_erf:
		case nsl_fit_model_hill:
		case nsl_fit_model_gompertz:		// Y(x) = a*exp(-b*exp(-c*x));
		case nsl_fit_model_gudermann: {
			double s = nsl_fit_map_bound(gsl_vector_get(paramValues, 0), min[0], max[0]);
			double mu = nsl_fit_map_bound(gsl_vector_get(paramValues, 1), min[1], max[1]);
			double a = nsl_fit_map_bound(gsl_vector_get(paramValues, 2), min[2], max[2]);
			for (size_t i = 0; i < n; i++) {
				x = xVector[i];
				if (sigmaVector) sigma = sigmaVector[i];

				for (int j = 0; j < 3; j++) {
					if (fixed[j])
						gsl_matrix_set(J, i, j, 0.);
					else {
						if ((nsl_fit_model_type_growth)modelType == nsl_fit_model_atan)
							gsl_matrix_set(J, i, j, nsl_fit_model_atan_param_deriv(j, x, s, mu, a, sigma));
						else if ((nsl_fit_model_type_growth)modelType == nsl_fit_model_tanh)
							gsl_matrix_set(J, i, j, nsl_fit_model_tanh_param_deriv(j, x, s, mu, a, sigma));
						else if ((nsl_fit_model_type_growth)modelType == nsl_fit_model_algebraic_sigmoid)
							gsl_matrix_set(J, i, j, nsl_fit_model_algebraic_sigmoid_param_deriv(j, x, s, mu, a, sigma));
						else if ((nsl_fit_model_type_growth)modelType == nsl_fit_model_sigmoid)
							gsl_matrix_set(J, i, j, nsl_fit_model_sigmoid_param_deriv(j, x, s, mu, a, sigma));
						else if ((nsl_fit_model_type_growth)modelType == nsl_fit_model_erf)
							gsl_matrix_set(J, i, j, nsl_fit_model_erf_param_deriv(j, x, s, mu, a, sigma));
						else if ((nsl_fit_model_type_growth)modelType == nsl_fit_model_hill)
							gsl_matrix_set(J, i, j, nsl_fit_model_hill_param_deriv(j, x, s, mu, a, sigma));
						else if ((nsl_fit_model_type_growth)modelType == nsl_fit_model_gompertz)
							gsl_matrix_set(J, i, j, nsl_fit_model_gompertz_param_deriv(j, x, s, mu, a, sigma));
						else if ((nsl_fit_model_type_growth)modelType == nsl_fit_model_gudermann)
							gsl_matrix_set(J, i, j, nsl_fit_model_gudermann_param_deriv(j, x, s, mu, a, sigma));
					}
				}
			}
			break;
		}
		}
		break;
	case nsl_fit_model_distribution:
		switch ((nsl_sf_stats_distribution)modelType) {
		case nsl_sf_stats_gaussian:
		case nsl_sf_stats_laplace:
		case nsl_sf_stats_cauchy_lorentz:
		case nsl_sf_stats_lognormal:
		case nsl_sf_stats_logistic:
		case nsl_sf_stats_sech:
		case nsl_sf_stats_levy: {
			double s = nsl_fit_map_bound(gsl_vector_get(paramValues, 0), min[0], max[0]);
			double mu = nsl_fit_map_bound(gsl_vector_get(paramValues, 1), min[1], max[1]);
			double a = nsl_fit_map_bound(gsl_vector_get(paramValues, 2), min[2], max[2]);
			for (size_t i = 0; i < n; i++) {
				x = xVector[i];
				if (sigmaVector) sigma = sigmaVector[i];

				for (int j = 0; j < 3; j++) {
					if (fixed[j])
						gsl_matrix_set(J, i, j, 0.);
					else {
						switch (modelType) {
						case nsl_sf_stats_gaussian:
							gsl_matrix_set(J, i, j, nsl_fit_model_gaussian_param_deriv(j, x, s, mu, a, sigma));
							break;
						case nsl_sf_stats_laplace:
							gsl_matrix_set(J, i, j, nsl_fit_model_laplace_param_deriv(j, x, s, mu, a, sigma));
							break;
						case nsl_sf_stats_cauchy_lorentz:
							gsl_matrix_set(J, i, j, nsl_fit_model_lorentz_param_deriv(j, x, s, mu, a, sigma));
							break;
						case nsl_sf_stats_lognormal:
							if (x > 0)
								gsl_matrix_set(J, i, j, nsl_fit_model_lognormal_param_deriv(j, x, s, mu, a, sigma));
							else
								gsl_matrix_set(J, i, j, 0.);
							break;
						case nsl_sf_stats_logistic:
							gsl_matrix_set(J, i, j, nsl_fit_model_logistic_param_deriv(j, x, s, mu, a, sigma));
							break;
						case nsl_sf_stats_sech:
							gsl_matrix_set(J, i, j, nsl_fit_model_sech_dist_param_deriv(j, x, s, mu, a, sigma));
							break;
						case nsl_sf_stats_levy:
							gsl_matrix_set(J, i, j, nsl_fit_model_levy_param_deriv(j, x, s, mu, a, sigma));
							break;
						}
					}
				}
			}
			break;
		}
		case nsl_sf_stats_gaussian_tail: {
			double s = nsl_fit_map_bound(gsl_vector_get(paramValues, 0), min[0], max[0]);
			double mu = nsl_fit_map_bound(gsl_vector_get(paramValues, 1), min[1], max[1]);
			double A = nsl_fit_map_bound(gsl_vector_get(paramValues, 2), min[2], max[2]);
			double a = nsl_fit_map_bound(gsl_vector_get(paramValues, 3), min[3], max[3]);
			for (size_t i = 0; i < n; i++) {
				x = xVector[i];
				if (sigmaVector) sigma = sigmaVector[i];

				for (int j = 0; j < 4; j++) {
					if (fixed[j])
						gsl_matrix_set(J, i, j, 0.);
					else
						gsl_matrix_set(J, i, j, nsl_fit_model_gaussian_tail_param_deriv(j, x, s, mu, A, a, sigma));
				}
			}
			break;
		}
		case nsl_sf_stats_rayleigh: {
			double s = nsl_fit_map_bound(gsl_vector_get(paramValues, 0), min[0], max[0]);
			double a = nsl_fit_map_bound(gsl_vector_get(paramValues, 1), min[1], max[1]);
			for (size_t i = 0; i < n; i++) {
				x = xVector[i];
				if (sigmaVector) sigma = sigmaVector[i];

				for (int j = 0; j < 2; j++) {
					if (fixed[j])
						gsl_matrix_set(J, i, j, 0.);
					else
						gsl_matrix_set(J, i, j, nsl_fit_model_rayleigh_param_deriv(j, x, s, a, sigma));
				}
			}
			break;
		}
		case nsl_sf_stats_gamma: {
			double t = nsl_fit_map_bound(gsl_vector_get(paramValues, 0), min[0], max[0]);
			double k = nsl_fit_map_bound(gsl_vector_get(paramValues, 1), min[1], max[1]);
			double a = nsl_fit_map_bound(gsl_vector_get(paramValues, 2), min[2], max[2]);
			for (size_t i = 0; i < n; i++) {
				x = xVector[i];
				if (sigmaVector) sigma = sigmaVector[i];

				for (int j = 0; j < 3; j++) {
					if (fixed[j])
						gsl_matrix_set(J, i, j, 0.);
					else
						gsl_matrix_set(J, i, j, nsl_fit_model_gamma_param_deriv(j, x, t, k, a, sigma));
				}
			}
			break;
		}
		case nsl_sf_stats_chi_squared: {
			double n = nsl_fit_map_bound(gsl_vector_get(paramValues, 0), min[0], max[0]);
			double a = nsl_fit_map_bound(gsl_vector_get(paramValues, 1), min[1], max[1]);
			for (size_t i = 0; i < n; i++) {
				x = xVector[i];
				if (sigmaVector) sigma = sigmaVector[i];

				for (int j = 0; j < 2; j++) {
					if (fixed[j])
						gsl_matrix_set(J, i, j, 0.);
					else
						gsl_matrix_set(J, i, j, nsl_fit_model_chi_square_param_deriv(j, x, n, a, sigma));
				}
			}
			break;
		}
		case nsl_sf_stats_weibull: {
			double k = nsl_fit_map_bound(gsl_vector_get(paramValues, 0), min[0], max[0]);
			double l = nsl_fit_map_bound(gsl_vector_get(paramValues, 1), min[1], max[1]);
			double mu = nsl_fit_map_bound(gsl_vector_get(paramValues, 2), min[2], max[2]);
			double a = nsl_fit_map_bound(gsl_vector_get(paramValues, 3), min[3], max[3]);
			for (size_t i = 0; i < n; i++) {
				x = xVector[i];
				if (sigmaVector) sigma = sigmaVector[i];

				for (int j = 0; j < 4; j++) {
					if (fixed[j])
						gsl_matrix_set(J, i, j, 0.);
					else {
						if (x > 0)
							gsl_matrix_set(J, i, j, nsl_fit_model_weibull_param_deriv(j, x, k, l, mu, a, sigma));
						else
							gsl_matrix_set(J, i, j, 0.);
					}
				}
			}
			break;
		}
		case nsl_sf_stats_gumbel1: {
			double s = nsl_fit_map_bound(gsl_vector_get(paramValues, 0), min[0], max[0]);
			double b = nsl_fit_map_bound(gsl_vector_get(paramValues, 1), min[1], max[1]);
			double mu = nsl_fit_map_bound(gsl_vector_get(paramValues, 2), min[2], max[2]);
			double a = nsl_fit_map_bound(gsl_vector_get(paramValues, 3), min[3], max[3]);
			for (size_t i = 0; i < n; i++) {
				x = xVector[i];
				if (sigmaVector) sigma = sigmaVector[i];

				for (int j = 0; j < 4; j++) {
					if (fixed[j])
						gsl_matrix_set(J, i, j, 0.);
					else
						gsl_matrix_set(J, i, j, nsl_fit_model_gumbel1_param_deriv(j, x, s, b, mu, a, sigma));
				}
			}
			break;
		}
		case nsl_sf_stats_poisson: {
			double l = nsl_fit_map_bound(gsl_vector_get(paramValues, 0), min[0], max[0]);
			double a = nsl_fit_map_bound(gsl_vector_get(paramValues, 1), min[1], max[1]);
			for (size_t i = 0; i < n; i++) {
				x = xVector[i];
				if (sigmaVector) sigma = sigmaVector[i];

				for (int j = 0; j < 2; j++) {
					if (fixed[j])
						gsl_matrix_set(J, i, j, 0.);
					else
						gsl_matrix_set(J, i, j, nsl_fit_model_poisson_param_deriv(j, x, l, a, sigma));
				}
			}
			break;
		}
		case nsl_sf_stats_maxwell_boltzmann: {	// Y(x) = a*sqrt(2/pi) * x^2/s^3 * exp(-(x/s)^2/2)
			double s = nsl_fit_map_bound(gsl_vector_get(paramValues, 0), min[0], max[0]);
			double a = nsl_fit_map_bound(gsl_vector_get(paramValues, 1), min[1], max[1]);
			for (size_t i = 0; i < n; i++) {
				x = xVector[i];
				if (sigmaVector) sigma = sigmaVector[i];

				for (int j = 0; j < 2; j++) {
					if (fixed[j])
						gsl_matrix_set(J, i, j, 0.);
					else
						gsl_matrix_set(J, i, j, nsl_fit_model_maxwell_param_deriv(j, x, s, a, sigma));
				}
			}
			break;
		}
		case nsl_sf_stats_frechet: {
			double g = nsl_fit_map_bound(gsl_vector_get(paramValues, 0), min[0], max[0]);
			double mu = nsl_fit_map_bound(gsl_vector_get(paramValues, 1), min[1], max[1]);
			double s = nsl_fit_map_bound(gsl_vector_get(paramValues, 2), min[2], max[2]);
			double a = nsl_fit_map_bound(gsl_vector_get(paramValues, 3), min[3], max[3]);
			for (size_t i = 0; i < n; i++) {
				x = xVector[i];
				if (sigmaVector) sigma = sigmaVector[i];

				for (int j = 0; j < 4; j++) {
					if (fixed[j])
						gsl_matrix_set(J, i, j, 0.);
					else
						gsl_matrix_set(J, i, j, nsl_fit_model_frechet_param_deriv(j, x, g, mu, s, a, sigma));
				}
			}
			break;
		}
		// TODO
		case nsl_sf_stats_exponential:
		case nsl_sf_stats_exponential_power:
		case nsl_sf_stats_rayleigh_tail:
		case nsl_sf_stats_landau:
		case nsl_sf_stats_levy_alpha_stable:
		case nsl_sf_stats_levy_skew_alpha_stable:
		case nsl_sf_stats_flat:
		case nsl_sf_stats_fdist:
		case nsl_sf_stats_tdist:
		case nsl_sf_stats_beta:
		case nsl_sf_stats_pareto:
		case nsl_sf_stats_gumbel2:
		case nsl_sf_stats_bernoulli:
		case nsl_sf_stats_binomial:
		case nsl_sf_stats_negative_bionomial:
		case nsl_sf_stats_pascal:
		case nsl_sf_stats_geometric:
		case nsl_sf_stats_hypergeometric:
		case nsl_sf_stats_logarithmic:
			break;
		}
		break;
	case nsl_fit_model_custom:
		QByteArray funcba = ((struct data*)params)->func->toLocal8Bit();
		char* func = funcba.data();
		QByteArray nameba;
		double value;
		const unsigned int np = paramNames->size();
		for (size_t i = 0; i < n; i++) {
			x = xVector[i];
			assign_variable("x", x);
			if (sigmaVector) sigma = sigmaVector[i];

			for (unsigned int j = 0; j < np; j++) {
				for (unsigned int k = 0; k < np; k++) {
					if (k != j) {
						nameba = paramNames->at(k).toLocal8Bit();
						value = nsl_fit_map_bound(gsl_vector_get(paramValues, k), min[k], max[k]);
						assign_variable(nameba.data(), value);
					}
				}

				nameba = paramNames->at(j).toLocal8Bit();
				char *name = nameba.data();
				value = nsl_fit_map_bound(gsl_vector_get(paramValues, j), min[j], max[j]);
				assign_variable(name, value);
				double f_p = parse(func);

				double eps = 1.e-9*fabs(f_p);	// adapt step size to value
				value += eps;
				assign_variable(name, value);
				double f_pdp = parse(func);

//		qDebug()<<"evaluate deriv"<<QString(func)<<": f(x["<<i<<"]) ="<<QString::number(f_p, 'g', 15);
//		qDebug()<<"evaluate deriv"<<QString(func)<<": f(x["<<i<<"]+dx) ="<<QString::number(f_pdp, 'g', 15);
//		qDebug()<<"	deriv = "<<QString::number((f_pdp-f_p)/eps/sigma, 'g', 15);

				if (fixed[j])
					gsl_matrix_set(J, i, j, 0.);
				else	// calculate finite difference
					gsl_matrix_set(J, i, j, (f_pdp - f_p)/eps/sigma);
			}
		}
	}

	return GSL_SUCCESS;
}

int func_fdf(const gsl_vector* x, void* params, gsl_vector* f, gsl_matrix* J) {
	func_f(x, params, f);
	func_df(x, params, J);

	return GSL_SUCCESS;
}

void XYFitCurvePrivate::recalculate() {
	QElapsedTimer timer;
	timer.start();

	//create fit result columns if not available yet, clear them otherwise
	if (!xColumn) {
		xColumn = new Column("x", AbstractColumn::Numeric);
		yColumn = new Column("y", AbstractColumn::Numeric);
		residualsColumn = new Column("residuals", AbstractColumn::Numeric);
		xVector = static_cast<QVector<double>* >(xColumn->data());
		yVector = static_cast<QVector<double>* >(yColumn->data());
		residualsVector = static_cast<QVector<double>* >(residualsColumn->data());

		xColumn->setHidden(true);
		q->addChild(xColumn);

		yColumn->setHidden(true);
		q->addChild(yColumn);

		q->addChild(residualsColumn);

		q->setUndoAware(false);
		q->setXColumn(xColumn);
		q->setYColumn(yColumn);
		q->setUndoAware(true);
	} else {
		xVector->clear();
		yVector->clear();
		residualsVector->clear();
	}

	// clear the previous result
	fitResult = XYFitCurve::FitResult();

	if (!xDataColumn || !yDataColumn) {
		emit (q->dataChanged());
		sourceDataChangedSinceLastFit = false;
		return;
	}

	//fit settings
	const int maxIters = fitData.maxIterations;	//maximal number of iterations
	const double delta = fitData.eps;		//fit tolerance
	const unsigned int np = fitData.paramNames.size(); //number of fit parameters
	if (np == 0) {
		fitResult.available = true;
		fitResult.valid = false;
		fitResult.status = i18n("Model has no parameters.");
		emit (q->dataChanged());
		sourceDataChangedSinceLastFit = false;
		return;
	}

	//check column sizes
	if (xDataColumn->rowCount() != yDataColumn->rowCount()) {
		fitResult.available = true;
		fitResult.valid = false;
		fitResult.status = i18n("Number of x and y data points must be equal.");
		emit (q->dataChanged());
		sourceDataChangedSinceLastFit = false;
		return;
	}
	if (weightsColumn) {
		if (weightsColumn->rowCount() < xDataColumn->rowCount()) {
			fitResult.available = true;
			fitResult.valid = false;
			fitResult.status = i18n("Not sufficient weight data points provided.");
			emit (q->dataChanged());
			sourceDataChangedSinceLastFit = false;
			return;
		}
	}

	//copy all valid data point for the fit to temporary vectors
	QVector<double> xdataVector;
	QVector<double> ydataVector;
	QVector<double> sigmaVector;
	double xmin = fitData.xRange.first();
	double xmax = fitData.xRange.last();
	for (int row=0; row < xDataColumn->rowCount(); ++row) {
		//only copy those data where _all_ values (for x, y and sigma, if given) are valid
		if (!std::isnan(xDataColumn->valueAt(row)) && !std::isnan(yDataColumn->valueAt(row))
			&& !xDataColumn->isMasked(row) && !yDataColumn->isMasked(row)) {

<<<<<<< HEAD
			if (!weightsColumn) {
				xdataVector.append(xDataColumn->valueAt(row));
				ydataVector.append(yDataColumn->valueAt(row));
			} else {
				if (!std::isnan(weightsColumn->valueAt(row))) {
=======
			// only when inside given range
			if (xDataColumn->valueAt(row) >= xmin && xDataColumn->valueAt(row) <= xmax) {
				if (!weightsColumn) {
>>>>>>> cde45bfd
					xdataVector.append(xDataColumn->valueAt(row));
					ydataVector.append(yDataColumn->valueAt(row));
				} else {
					if (!std::isnan(weightsColumn->valueAt(row))) {
						xdataVector.append(xDataColumn->valueAt(row));
						ydataVector.append(yDataColumn->valueAt(row));

						if (fitData.weightsType == XYFitCurve::WeightsFromColumn) {
							//weights from a given column -> calculate the square root of the inverse (sigma = sqrt(1/weight))
							sigmaVector.append( sqrt(1./weightsColumn->valueAt(row)) );
						} else if (fitData.weightsType == XYFitCurve::WeightsFromErrorColumn) {
							//weights from a given column with error bars (sigma = error)
							sigmaVector.append( weightsColumn->valueAt(row) );
						}
					}
				}
			}
		}
	}

	//number of data points to fit
	const size_t n = xdataVector.size();
	if (n == 0) {
		fitResult.available = true;
		fitResult.valid = false;
		fitResult.status = i18n("No data points available.");
		emit (q->dataChanged());
		sourceDataChangedSinceLastFit = false;
		return;
	}

	if (n < np) {
		fitResult.available = true;
		fitResult.valid = false;
		fitResult.status = i18n("The number of data points (%1) must be greater than or equal to the number of parameters (%2).", n, np);
		emit (q->dataChanged());
		sourceDataChangedSinceLastFit = false;
		return;
	}

	double* xdata = xdataVector.data();
	double* ydata = ydataVector.data();
	double* sigma = 0;
	if (!sigmaVector.isEmpty())
		sigma = sigmaVector.data();

	/////////////////////// GSL >= 2 has a complete new interface! But the old one is still supported. ///////////////////////////
	// GSL >= 2 : "the 'fdf' field of gsl_multifit_function_fdf is now deprecated and does not need to be specified for nonlinear least squares problems"
	for (unsigned int i = 0; i < np; i++)
		DEBUG("fixed parameter"<<i<<fitData.paramFixed.data()[i]);

	//function to fit
	gsl_multifit_function_fdf f;
	struct data params = {n, xdata, ydata, sigma, fitData.modelCategory, fitData.modelType, fitData.degree, &fitData.model, &fitData.paramNames, 
				fitData.paramLowerLimits.data(), fitData.paramUpperLimits.data(), fitData.paramFixed.data()};
	f.f = &func_f;
	f.df = &func_df;
	f.fdf = &func_fdf;
	f.n = n;
	f.p = np;
	f.params = &params;

	// initialize the derivative solver (using Levenberg-Marquardt robust solver)
	const gsl_multifit_fdfsolver_type* T = gsl_multifit_fdfsolver_lmsder;
	gsl_multifit_fdfsolver* s = gsl_multifit_fdfsolver_alloc(T, n, np);

	// set start values
	double* x_init = fitData.paramStartValues.data();
	double* x_min = fitData.paramLowerLimits.data();
	double* x_max = fitData.paramUpperLimits.data();
	// scale start values if limits are set
	for (unsigned int i = 0; i < np; i++)
		x_init[i] = nsl_fit_map_unbound(x_init[i], x_min[i], x_max[i]);
	gsl_vector_view x = gsl_vector_view_array(x_init, np);
	// initialize solver with function f and initial guess x
	gsl_multifit_fdfsolver_set(s, &f, &x.vector);

	//iterate
	int status;
	int iter = 0;
	fitResult.solverOutput.clear();
	writeSolverState(s);
	do {
		iter++;
		status = gsl_multifit_fdfsolver_iterate(s);
		writeSolverState(s);
		if (status) break;
		status = gsl_multifit_test_delta(s->dx, s->x, delta, delta);
	} while (status == GSL_CONTINUE && iter < maxIters);

	// unscale start values again
	for (unsigned int i = 0; i < np; i++)
		x_init[i] = nsl_fit_map_bound(x_init[i], x_min[i], x_max[i]);

	//get the covariance matrix
	//TODO: scale the Jacobian when limits are used before constructing the covar matrix?
	gsl_matrix* covar = gsl_matrix_alloc(np, np);
#if GSL_MAJOR_VERSION >= 2
	// the Jacobian is not part of the solver anymore
	gsl_matrix *J = gsl_matrix_alloc(s->fdf->n, s->fdf->p);
	gsl_multifit_fdfsolver_jac(s, J);
	gsl_multifit_covar(J, 0.0, covar);
#else
	gsl_multifit_covar(s->J, 0.0, covar);
#endif

	//write the result
	fitResult.available = true;
	fitResult.valid = true;
	fitResult.status = QString(gsl_strerror(status)); // i18n? GSL does not support translations
	fitResult.iterations = iter;
	fitResult.dof = n - np;

	//calculate:
	//residuals r_i = y_i - Y_i = - (Y_i - y_i)
	//sse = sum of squared errors (SSE) = residual sum of errors (RSS) = sum of sq. residuals (SSR) = \sum_i^n (Y_i-y_i)^2
	//mse = mean squared error = 1/n \sum_i^n  (Y_i-y_i)^2
	//rmse = root-mean squared error = \sqrt(mse)
	//mae = mean absolute error = \sum_i^n |Y_i-y_i|
	//rms = residual mean square = sse/d.o.f.
	//rsd = residual standard deviation = sqrt(rms)
	//Coefficient of determination, R-squared = 1 - SSE/SSTOT with the total sum of squares SSTOT = \sum_i (y_i - ybar)^2 and ybar = 1/n \sum_i y_i
	//Adjusted Coefficient of determination  adj. R-squared = 1 - (1-R-squared^2)*(n-1)/(n-np-1);
	// see also http://www.originlab.com/doc/Origin-Help/NLFit-Algorithm


	//gsl_blas_dnrm2() - computes the Euclidian norm (||x||_2 = \sqrt {\sum x_i^2}) of the vector with the elements (Yi - y[i])/sigma[i]
	//gsl_blas_dasum() - computes the absolute sum \sum |x_i| of the elements of the vector with the elements (Yi - y[i])/sigma[i]
	fitResult.sse = gsl_pow_2(gsl_blas_dnrm2(s->f));
	fitResult.mse = fitResult.sse/n;
	fitResult.rmse = sqrt(fitResult.mse);
	fitResult.mae = gsl_blas_dasum(s->f)/n;
	if (fitResult.dof != 0) {
		fitResult.rms = fitResult.sse/fitResult.dof;
		fitResult.rsd = sqrt(fitResult.rms);
	}

	//coefficient of determination, R-squared
	double ybar = 0; //mean value of the y-data
	for (size_t i = 0; i < n; ++i)
		ybar += ydata[i];
	ybar = ybar/n;
	double sstot = 0;
	for (size_t i = 0; i < n; ++i)
		sstot += gsl_pow_2(ydata[i]-ybar);
	fitResult.rsquared = 1. - fitResult.sse/sstot;
	fitResult.rsquaredAdj = 1. - (1. - fitResult.rsquared*fitResult.rsquared)*(n-1.)/(n-np-1.);

	//parameter values
	const double c = GSL_MIN_DBL(1., sqrt(fitResult.sse)); //limit error for poor fit
	fitResult.paramValues.resize(np);
	fitResult.errorValues.resize(np);
	for (unsigned int i = 0; i < np; i++) {
		// scale resulting values if they are bounded
		fitResult.paramValues[i] = nsl_fit_map_bound(gsl_vector_get(s->x, i), x_min[i], x_max[i]);
		// use results as start values if desired
		if (fitData.useResults) {
			fitData.paramStartValues.data()[i] = fitResult.paramValues[i];
			DEBUG("saving parameter"<<i<<fitResult.paramValues[i]<<fitData.paramStartValues.data()[i]);
		}
		fitResult.errorValues[i] = c*sqrt(gsl_matrix_get(covar, i, i));
	}

	// fill residuals vector. To get residuals on the correct x values, fill the rest with zeros.
	residualsVector->resize(xDataColumn->rowCount());
	if (fitData.evaluateFullRange) {	// evaluate full range of residuals
		xVector->resize(xDataColumn->rowCount());
		for (int i = 0; i < xDataColumn->rowCount(); i++)
			(*xVector)[i] = xDataColumn->valueAt(i);
		ExpressionParser* parser = ExpressionParser::getInstance();
		bool rc = parser->evaluateCartesian(fitData.model, xVector, residualsVector,
							fitData.paramNames, fitResult.paramValues);
		for (int i = 0; i < xDataColumn->rowCount(); i++)
			(*residualsVector)[i] = yDataColumn->valueAt(i) - (*residualsVector)[i];
		if (!rc)
			residualsVector->clear();
	} else {	// only selected range
		size_t j = 0;
		for (int i = 0; i < xDataColumn->rowCount(); i++) {
			if (xDataColumn->valueAt(i) >= xmin && xDataColumn->valueAt(i) <= xmax)
				residualsVector->data()[i] = - gsl_vector_get(s->f, j++);
			else	// outside range
				residualsVector->data()[i] = 0;
		}
	}
	residualsColumn->setChanged();

	//free resources
	gsl_multifit_fdfsolver_free(s);
	gsl_matrix_free(covar);

	//calculate the fit function (vectors)
	ExpressionParser* parser = ExpressionParser::getInstance();
	if (fitData.evaluateFullRange) { // evaluate fit on full data range if selected
		xmin = xDataColumn->minimum();
		xmax = xDataColumn->maximum();
	}
	xVector->resize(fitData.evaluatedPoints);
	yVector->resize(fitData.evaluatedPoints);
	bool rc = parser->evaluateCartesian(fitData.model, QString::number(xmin), QString::number(xmax), fitData.evaluatedPoints, xVector, yVector,
						fitData.paramNames, fitResult.paramValues);
	if (!rc) {
		xVector->clear();
		yVector->clear();
	}

	fitResult.elapsedTime = timer.elapsed();

	//redraw the curve
	emit (q->dataChanged());
	sourceDataChangedSinceLastFit = false;
}

/*!
 * writes out the current state of the solver \c s
 */
void XYFitCurvePrivate::writeSolverState(gsl_multifit_fdfsolver* s) {
	QString state;

	//current parameter values, semicolon separated
	double* min = fitData.paramLowerLimits.data();
	double* max = fitData.paramUpperLimits.data();
	for (int i = 0; i < fitData.paramNames.size(); ++i) {
		double x = gsl_vector_get(s->x, i);
		// map parameter if bounded
		state += QString::number(nsl_fit_map_bound(x, min[i], max[i])) + '\t';
	}

	//current value of the chi2-function
	state += QString::number(gsl_pow_2(gsl_blas_dnrm2(s->f)));
	state += ';';

	fitResult.solverOutput += state;
}


//##############################################################################
//##################  Serialization/Deserialization  ###########################
//##############################################################################
//! Save as XML
void XYFitCurve::save(QXmlStreamWriter* writer) const {
	Q_D(const XYFitCurve);

	writer->writeStartElement("xyFitCurve");

	//write xy-curve information
	XYCurve::save(writer);

	//write xy-fit-curve specific information

	//fit data
	writer->writeStartElement("fitData");
	WRITE_COLUMN(d->xDataColumn, xDataColumn);
	WRITE_COLUMN(d->yDataColumn, yDataColumn);
	WRITE_COLUMN(d->weightsColumn, weightsColumn);
	writer->writeAttribute( "autoRange", QString::number(d->fitData.autoRange) );
	writer->writeAttribute( "xRangeMin", QString::number(d->fitData.xRange.first(), 'g', 15) );
	writer->writeAttribute( "xRangeMax", QString::number(d->fitData.xRange.last(), 'g', 15) );
	writer->writeAttribute( "modelCategory", QString::number(d->fitData.modelCategory) );
	writer->writeAttribute( "modelType", QString::number(d->fitData.modelType) );
	writer->writeAttribute( "weightsType", QString::number(d->fitData.weightsType) );
	writer->writeAttribute( "degree", QString::number(d->fitData.degree) );
	writer->writeAttribute( "model", d->fitData.model );
	writer->writeAttribute( "maxIterations", QString::number(d->fitData.maxIterations) );
	writer->writeAttribute( "eps", QString::number(d->fitData.eps, 'g', 15) );
	writer->writeAttribute( "evaluatedPoints", QString::number(d->fitData.evaluatedPoints) );
	writer->writeAttribute( "evaluateFullRange", QString::number(d->fitData.evaluateFullRange) );
	writer->writeAttribute( "useResults", QString::number(d->fitData.useResults) );

	writer->writeStartElement("paramNames");
	foreach (const QString &name, d->fitData.paramNames)
		writer->writeTextElement("name", name);
	writer->writeEndElement();
	writer->writeStartElement("paramNamesUtf8");
	foreach (const QString &name, d->fitData.paramNamesUtf8)
		writer->writeTextElement("nameUtf8", name);
	writer->writeEndElement();

	writer->writeStartElement("paramStartValues");
	foreach (const double &value, d->fitData.paramStartValues)
		writer->writeTextElement("startValue", QString::number(value, 'g', 15));
	writer->writeEndElement();

	// use 16 digits to handle -DBL_MAX
	writer->writeStartElement("paramLowerLimits");
	foreach (const double &limit, d->fitData.paramLowerLimits)
		writer->writeTextElement("lowerLimit", QString::number(limit, 'g', 16));
	writer->writeEndElement();

	// use 16 digits to handle DBL_MAX
	writer->writeStartElement("paramUpperLimits");
	foreach (const double &limit, d->fitData.paramUpperLimits)
		writer->writeTextElement("upperLimit", QString::number(limit, 'g', 16));
	writer->writeEndElement();

	writer->writeStartElement("paramFixed");
	foreach (const double &fixed, d->fitData.paramFixed)
		writer->writeTextElement("fixed", QString::number(fixed));
	writer->writeEndElement();

	writer->writeEndElement();

	//fit results (generated columns and goodness of the fit)
	//sse = sum of squared errors (SSE) = residual sum of errors (RSS) = sum of sq. residuals (SSR) = \sum_i^n (Y_i-y_i)^2
	//mse = mean squared error = 1/n \sum_i^n  (Y_i-y_i)^2
	//rmse = root-mean squared error = \sqrt(mse)
	//mae = mean absolute error = \sum_i^n |Y_i-y_i|
	//rms = residual mean square = sse/d.o.f.
	//rsd = residual standard deviation = sqrt(rms)
	//R-squared
	//adjusted R-squared
	writer->writeStartElement("fitResult");
	writer->writeAttribute( "available", QString::number(d->fitResult.available) );
	writer->writeAttribute( "valid", QString::number(d->fitResult.valid) );
	writer->writeAttribute( "status", d->fitResult.status );
	writer->writeAttribute( "iterations", QString::number(d->fitResult.iterations) );
	writer->writeAttribute( "time", QString::number(d->fitResult.elapsedTime) );
	writer->writeAttribute( "dof", QString::number(d->fitResult.dof) );
	writer->writeAttribute( "sse", QString::number(d->fitResult.sse, 'g', 15) );
	writer->writeAttribute( "mse", QString::number(d->fitResult.mse, 'g', 15) );
	writer->writeAttribute( "rmse", QString::number(d->fitResult.rmse, 'g', 15) );
	writer->writeAttribute( "mae", QString::number(d->fitResult.mae, 'g', 15) );
	writer->writeAttribute( "rms", QString::number(d->fitResult.rms, 'g', 15) );
	writer->writeAttribute( "rsd", QString::number(d->fitResult.rsd, 'g', 15) );
	writer->writeAttribute( "rsquared", QString::number(d->fitResult.rsquared, 'g', 15) );
	writer->writeAttribute( "rsquaredAdj", QString::number(d->fitResult.rsquaredAdj, 'g', 15) );
	writer->writeAttribute( "solverOutput", d->fitResult.solverOutput );

	writer->writeStartElement("paramValues");
	foreach (const double &value, d->fitResult.paramValues)
		writer->writeTextElement("value", QString::number(value, 'g', 15));
	writer->writeEndElement();

	writer->writeStartElement("errorValues");
	foreach (const double value, d->fitResult.errorValues)
		writer->writeTextElement("error", QString::number(value, 'g', 15));
	writer->writeEndElement();

	//save calculated columns if available
	if (d->xColumn && d->yColumn && d->residualsColumn) {
		d->xColumn->save(writer);
		d->yColumn->save(writer);
		d->residualsColumn->save(writer);
	}

	writer->writeEndElement(); //"fitResult"
	writer->writeEndElement(); //"xyFitCurve"
}

//! Load from XML
bool XYFitCurve::load(XmlStreamReader* reader) {
	Q_D(XYFitCurve);

	if (!reader->isStartElement() || reader->name() != "xyFitCurve") {
		reader->raiseError(i18n("no xy fit curve element found"));
		return false;
	}

	QString attributeWarning = i18n("Attribute '%1' missing or empty, default value is used");
	QXmlStreamAttributes attribs;
	QString str;

	while (!reader->atEnd()) {
		reader->readNext();
		if (reader->isEndElement() && reader->name() == "xyFitCurve")
			break;

		if (!reader->isStartElement())
			continue;

		if (reader->name() == "xyCurve") {
			if ( !XYCurve::load(reader) )
				return false;
		} else if (reader->name() == "fitData") {
			attribs = reader->attributes();

			READ_COLUMN(xDataColumn);
			READ_COLUMN(yDataColumn);
			READ_COLUMN(weightsColumn);

			READ_INT_VALUE("autoRange", fitData.autoRange, bool);
			READ_DOUBLE_VALUE("xRangeMin", fitData.xRange.first());
			READ_DOUBLE_VALUE("xRangeMax", fitData.xRange.last());
			READ_INT_VALUE("modelCategory", fitData.modelCategory, nsl_fit_model_category);
			READ_INT_VALUE("modelType", fitData.modelType, unsigned int);
			READ_INT_VALUE("weightsType", fitData.weightsType, XYFitCurve::WeightsType);
			READ_INT_VALUE("degree", fitData.degree, int);
			READ_STRING_VALUE("model", fitData.model);
			READ_INT_VALUE("maxIterations", fitData.maxIterations, int);
			READ_DOUBLE_VALUE("eps", fitData.eps);
			READ_INT_VALUE("fittedPoints", fitData.evaluatedPoints, size_t);	// old name
			READ_INT_VALUE("evaluatedPoints", fitData.evaluatedPoints, size_t);
			READ_INT_VALUE("evaluateFullRange", fitData.evaluateFullRange, bool);
			READ_INT_VALUE("useResults", fitData.useResults, bool);
		} else if (reader->name() == "name") {
			d->fitData.paramNames<<reader->readElementText();
		} else if (reader->name() == "nameUtf8") {
			d->fitData.paramNamesUtf8<<reader->readElementText();
		} else if (reader->name() == "startValue") {
			d->fitData.paramStartValues<<reader->readElementText().toDouble();
		} else if (reader->name() == "fixed") {
			d->fitData.paramFixed<<(bool)reader->readElementText().toInt();
		} else if (reader->name() == "lowerLimit") {
			bool ok;
			double x = reader->readElementText().toDouble(&ok);
			if (ok)	// -DBL_MAX results in conversion error
				d->fitData.paramLowerLimits<<x;
			else
				d->fitData.paramLowerLimits<<-DBL_MAX;
		} else if (reader->name() == "upperLimit") {
			bool ok;
			double x = reader->readElementText().toDouble(&ok);
			if (ok)	// DBL_MAX results in conversion error
				d->fitData.paramUpperLimits<<x;
			else
				d->fitData.paramUpperLimits<<DBL_MAX;
		} else if (reader->name() == "value") {
			d->fitResult.paramValues<<reader->readElementText().toDouble();
		} else if (reader->name() == "error") {
			d->fitResult.errorValues<<reader->readElementText().toDouble();
		} else if (reader->name() == "fitResult") {
			attribs = reader->attributes();

			READ_INT_VALUE("available", fitResult.available, int);
			READ_INT_VALUE("valid", fitResult.valid, int);
			READ_STRING_VALUE("status", fitResult.status);
			READ_INT_VALUE("iterations", fitResult.iterations, int);
			READ_INT_VALUE("time", fitResult.elapsedTime, int);
			READ_DOUBLE_VALUE("dof", fitResult.dof);
			READ_DOUBLE_VALUE("sse", fitResult.sse);
			READ_DOUBLE_VALUE("mse", fitResult.mse);
			READ_DOUBLE_VALUE("rmse", fitResult.rmse);
			READ_DOUBLE_VALUE("mae", fitResult.mae);
			READ_DOUBLE_VALUE("rms", fitResult.rms);
			READ_DOUBLE_VALUE("rsd", fitResult.rsd);
			READ_DOUBLE_VALUE("rsquared", fitResult.rsquared);
			READ_DOUBLE_VALUE("rsquaredAdj", fitResult.rsquaredAdj);
			READ_STRING_VALUE("solverOutput", fitResult.solverOutput);
		} else if (reader->name() == "column") {
			Column* column = new Column("", AbstractColumn::Numeric);
			if (!column->load(reader)) {
				delete column;
				return false;
			}
			if (column->name() == "x")
				d->xColumn = column;
			else if (column->name() == "y")
				d->yColumn = column;
			else if (column->name() == "residuals")
				d->residualsColumn = column;
		}
	}

	// wait for data to be read before using the pointers
	QThreadPool::globalInstance()->waitForDone();

	// new fit model style
	if (d->fitData.modelCategory == nsl_fit_model_basic && d->fitData.modelType >= NSL_FIT_MODEL_BASIC_COUNT)
		d->fitData.modelType = 0;

	// use normal param names if no utf8 param names are defined
	if (d->fitData.paramNamesUtf8.isEmpty())
		d->fitData.paramNamesUtf8 << d->fitData.paramNames;

	// fixed and limits are not saved in project (old project)
	if (d->fitData.paramFixed.isEmpty()) {
		for (int i = 0; i < d->fitData.paramStartValues.size(); i++)
			d->fitData.paramFixed<<false;
	}
	if (d->fitData.paramLowerLimits.isEmpty()) {
		for (int i = 0; i < d->fitData.paramStartValues.size(); i++)
			d->fitData.paramLowerLimits<<-DBL_MAX;
	}
	if (d->fitData.paramUpperLimits.isEmpty()) {
		for (int i = 0; i < d->fitData.paramStartValues.size(); i++)
			d->fitData.paramUpperLimits<<DBL_MAX;
	}

	if (d->xColumn && d->yColumn && d->residualsColumn) {
		d->xColumn->setHidden(true);
		addChild(d->xColumn);

		d->yColumn->setHidden(true);
		addChild(d->yColumn);

		addChild(d->residualsColumn);

		d->xVector = static_cast<QVector<double>* >(d->xColumn->data());
		d->yVector = static_cast<QVector<double>* >(d->yColumn->data());
		d->residualsVector = static_cast<QVector<double>* >(d->residualsColumn->data());

		setUndoAware(false);
		XYCurve::d_ptr->xColumn = d->xColumn;
		XYCurve::d_ptr->yColumn = d->yColumn;
		setUndoAware(true);
	}

	return true;
}<|MERGE_RESOLUTION|>--- conflicted
+++ resolved
@@ -232,13 +232,8 @@
 			<<"] free/bound:"<<QString::number(x, 'g', 15)<<' '<<QString::number(nsl_fit_map_bound(x, min[i], max[i]), 'g', 15));
 	}
 
-<<<<<<< HEAD
-	char var[]="x";
-	for (int i = 0; i < n; i++) {
-=======
 	const char *func = funcba.data();	// function to evaluate
 	for (size_t i = 0; i < n; i++) {
->>>>>>> cde45bfd
 		if (std::isnan(x[i]) || std::isnan(y[i]))
 			continue;
 
@@ -898,17 +893,9 @@
 		if (!std::isnan(xDataColumn->valueAt(row)) && !std::isnan(yDataColumn->valueAt(row))
 			&& !xDataColumn->isMasked(row) && !yDataColumn->isMasked(row)) {
 
-<<<<<<< HEAD
-			if (!weightsColumn) {
-				xdataVector.append(xDataColumn->valueAt(row));
-				ydataVector.append(yDataColumn->valueAt(row));
-			} else {
-				if (!std::isnan(weightsColumn->valueAt(row))) {
-=======
 			// only when inside given range
 			if (xDataColumn->valueAt(row) >= xmin && xDataColumn->valueAt(row) <= xmax) {
 				if (!weightsColumn) {
->>>>>>> cde45bfd
 					xdataVector.append(xDataColumn->valueAt(row));
 					ydataVector.append(yDataColumn->valueAt(row));
 				} else {
