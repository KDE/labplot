/***************************************************************************
    File                 : XYFitCurve.cpp
    Project              : LabPlot
    Description          : A xy-curve defined by a fit model
    --------------------------------------------------------------------
    Copyright            : (C) 2014 Alexander Semke (alexander.semke@web.de)

 ***************************************************************************/

/***************************************************************************
 *                                                                         *
 *  This program is free software; you can redistribute it and/or modify   *
 *  it under the terms of the GNU General Public License as published by   *
 *  the Free Software Foundation; either version 2 of the License, or      *
 *  (at your option) any later version.                                    *
 *                                                                         *
 *  This program is distributed in the hope that it will be useful,        *
 *  but WITHOUT ANY WARRANTY; without even the implied warranty of         *
 *  MERCHANTABILITY or FITNESS FOR A PARTICULAR PURPOSE.  See the          *
 *  GNU General Public License for more details.                           *
 *                                                                         *
 *   You should have received a copy of the GNU General Public License     *
 *   along with this program; if not, write to the Free Software           *
 *   Foundation, Inc., 51 Franklin Street, Fifth Floor,                    *
 *   Boston, MA  02110-1301  USA                                           *
 *                                                                         *
 ***************************************************************************/

/*!
  \class XYFitCurve
  \brief A xy-curve defined by a fit model

  \ingroup worksheet
*/

#include "XYFitCurve.h"
#include "XYFitCurvePrivate.h"
#include "backend/core/AbstractColumn.h"
#include "backend/core/column/Column.h"
#include "backend/lib/commandtemplates.h"
#include "backend/gsl/ExpressionParser.h"
#include "backend/gsl/parser_extern.h"

#include <gsl/gsl_blas.h>
#include <gsl/gsl_vector.h>
#include <gsl/gsl_matrix.h>
#include <gsl/gsl_version.h>

#include <QElapsedTimer>
<<<<<<< HEAD
#include <QIcon>
#include <KLocale>
=======
#include <QDebug>
>>>>>>> 3cbf1fbb

XYFitCurve::XYFitCurve(const QString& name)
		: XYCurve(name, new XYFitCurvePrivate(this)) {
	init();
}

XYFitCurve::XYFitCurve(const QString& name, XYFitCurvePrivate* dd)
		: XYCurve(name, dd) {
	init();
}


XYFitCurve::~XYFitCurve() {
	//no need to delete the d-pointer here - it inherits from QGraphicsItem
	//and is deleted during the cleanup in QGraphicsScene
}

void XYFitCurve::init() {
	Q_D(XYFitCurve);

	//TODO: read from the saved settings for XYFitCurve?
	d->lineType = XYCurve::Line;
	d->symbolsStyle = Symbol::NoSymbols;
}

void XYFitCurve::recalculate() {
	Q_D(XYFitCurve);
	d->recalculate();
}

/*!
	Returns an icon to be used in the project explorer.
*/
QIcon XYFitCurve::icon() const {
	return QIcon::fromTheme("labplot-xy-fit-curve");
}

//##############################################################################
//##########################  getter methods  ##################################
//##############################################################################
BASIC_SHARED_D_READER_IMPL(XYFitCurve, const AbstractColumn*, xDataColumn, xDataColumn)
BASIC_SHARED_D_READER_IMPL(XYFitCurve, const AbstractColumn*, yDataColumn, yDataColumn)
BASIC_SHARED_D_READER_IMPL(XYFitCurve, const AbstractColumn*, weightsColumn, weightsColumn)
const QString& XYFitCurve::xDataColumnPath() const { Q_D(const XYFitCurve); return d->xDataColumnPath; }
const QString& XYFitCurve::yDataColumnPath() const { Q_D(const XYFitCurve); return d->yDataColumnPath; }
const QString& XYFitCurve::weightsColumnPath() const { Q_D(const XYFitCurve);return d->weightsColumnPath; }

BASIC_SHARED_D_READER_IMPL(XYFitCurve, XYFitCurve::FitData, fitData, fitData)

const XYFitCurve::FitResult& XYFitCurve::fitResult() const {
	Q_D(const XYFitCurve);
	return d->fitResult;
}

bool XYFitCurve::isSourceDataChangedSinceLastFit() const {
	Q_D(const XYFitCurve);
	return d->sourceDataChangedSinceLastFit;
}

//##############################################################################
//#################  setter methods and undo commands ##########################
//##############################################################################
STD_SETTER_CMD_IMPL_S(XYFitCurve, SetXDataColumn, const AbstractColumn*, xDataColumn)
void XYFitCurve::setXDataColumn(const AbstractColumn* column) {
	Q_D(XYFitCurve);
	if (column != d->xDataColumn) {
		exec(new XYFitCurveSetXDataColumnCmd(d, column, i18n("%1: assign x-data")));
		emit sourceDataChangedSinceLastFit();
		if (column) {
			connect(column, SIGNAL(dataChanged(const AbstractColumn*)), this, SLOT(handleSourceDataChanged()));
			//TODO disconnect on undo
		}
	}
}

STD_SETTER_CMD_IMPL_S(XYFitCurve, SetYDataColumn, const AbstractColumn*, yDataColumn)
void XYFitCurve::setYDataColumn(const AbstractColumn* column) {
	Q_D(XYFitCurve);
	if (column != d->yDataColumn) {
		exec(new XYFitCurveSetYDataColumnCmd(d, column, i18n("%1: assign y-data")));
		emit sourceDataChangedSinceLastFit();
		if (column) {
			connect(column, SIGNAL(dataChanged(const AbstractColumn*)), this, SLOT(handleSourceDataChanged()));
			//TODO disconnect on undo
		}
	}
}

STD_SETTER_CMD_IMPL_S(XYFitCurve, SetWeightsColumn, const AbstractColumn*, weightsColumn)
void XYFitCurve::setWeightsColumn(const AbstractColumn* column) {
	Q_D(XYFitCurve);
	if (column != d->weightsColumn) {
		exec(new XYFitCurveSetWeightsColumnCmd(d, column, i18n("%1: assign weights")));
		emit sourceDataChangedSinceLastFit();
		if (column) {
			connect(column, SIGNAL(dataChanged(const AbstractColumn*)), this, SLOT(handleSourceDataChanged()));
			//TODO disconnect on undo
		}
	}
}

STD_SETTER_CMD_IMPL_F_S(XYFitCurve, SetFitData, XYFitCurve::FitData, fitData, recalculate);
void XYFitCurve::setFitData(const XYFitCurve::FitData& fitData) {
	Q_D(XYFitCurve);
	exec(new XYFitCurveSetFitDataCmd(d, fitData, i18n("%1: set fit options and perform the fit")));
}

//##############################################################################
//################################## SLOTS ####################################
//##############################################################################
void XYFitCurve::handleSourceDataChanged() {
	Q_D(XYFitCurve);
	d->sourceDataChangedSinceLastFit = true;
	emit sourceDataChangedSinceLastFit();
}

//##############################################################################
//######################### Private implementation #############################
//##############################################################################
XYFitCurvePrivate::XYFitCurvePrivate(XYFitCurve* owner) : XYCurvePrivate(owner),
	xDataColumn(0), yDataColumn(0), weightsColumn(0),
	xColumn(0), yColumn(0), residualsColumn(0),
	xVector(0), yVector(0), residualsVector(0),
	sourceDataChangedSinceLastFit(false),
	q(owner)  {

}

XYFitCurvePrivate::~XYFitCurvePrivate() {
	//no need to delete xColumn and yColumn, they are deleted
	//when the parent aspect is removed
}

struct data {
	size_t n; //number of data points
	double* x; //pointer to the vector with x-data values
	double* y; //pointer to the vector with y-data vector
	double* sigma; //pointer to the vector with sigma values
	XYFitCurve::ModelType modelType;
	int degree;
	QString* func; // string containing the definition of the model/function
	QStringList* paramNames;
};

/*!
 * \param v vector containing current values of the fit parameters
 * \param params
 * \param f vector with the weighted residuals (Yi - y[i])/sigma[i]
 */
int func_f(const gsl_vector* paramValues, void* params, gsl_vector* f) {
	int n = ((struct data*)params)->n;
	double* x = ((struct data*)params)->x;
	double* y = ((struct data*)params)->y;
	double* sigma = ((struct data*)params)->sigma;
	QByteArray funcba = ((struct data*)params)->func->toLocal8Bit();
	const char *func = funcba.data();
	QStringList* paramNames = ((struct data*)params)->paramNames;

	//set current values of the parameters
	QByteArray paramba;
	for (int j=0; j<paramNames->size(); j++) {
		paramba = paramNames->at(j).toLocal8Bit();
		assign_variable(paramba.data(), gsl_vector_get(paramValues,j));
	}

	char var[]="x";
	for (int i = 0; i < n; i++) {
		if (isnan(x[i]) || isnan(y[i]))
			continue;

		double Yi=0;
		//TODO: add checks for allowed valus of x for different models if required (x>0 for ln(x) etc.)

		assign_variable(var, x[i]);
		Yi = parse(func);
// Debugging
/*		printf("func=%s, X[%d]=%g\n	",func,i,x[i]);
		for (int j=0; j<paramNames->size(); j++)
			printf("%g ",gsl_vector_get(paramValues,j));
		printf("\n	Y[%d]=%g \n",i,Yi);
*/
		if(parse_errors()>0) {
			return GSL_EINVAL;
		}

// 		Yi += base; //TODO
		if (sigma) {
				gsl_vector_set (f, i, (Yi - y[i])/sigma[i]);
		} else {
				gsl_vector_set (f, i, (Yi - y[i]));
		}
	}

	return GSL_SUCCESS;
}

/*!
 * calculates the matrix elements of Jacobian matrix
 * \param paramValues current parameter values
 * \param params
 * \param J Jacobian matrix
 * */
int func_df(const gsl_vector* paramValues, void* params, gsl_matrix* J) {
	int n = ((struct data*)params)->n;
	double* xVector = ((struct data*)params)->x;
	double* sigmaVector = ((struct data*)params)->sigma;
	QStringList* paramNames = ((struct data*)params)->paramNames;
	XYFitCurve::ModelType modelType = ((struct data*)params)->modelType;
	int degree = ((struct data*)params)->degree;

	// calculate the Jacobian matrix:
	// Jacobian matrix J(i,j) = dfi / dxj
	// where fi = (Yi - yi)/sigma[i],
	// Yi = model and the xj are the parameters

	double x;
	double sigma = 1.0;

	switch(modelType) {
		case XYFitCurve::Polynomial: {
			// Y(x) = c0 + c1*x + ... + cn*x^n
			for (int i=0; i<n; i++) {
				x = xVector[i];
				if (sigmaVector) sigma = sigmaVector[i];
				for (int j=0; j<paramNames->size(); ++j) {
					gsl_matrix_set(J, i, j, pow(x,j)/sigma);
				}
			}
			break;
		}
		case XYFitCurve::Power: {
			// Y(x) = a*x^b or Y(x) = a + b*x^c.
			if (degree==1) {
				double a = gsl_vector_get(paramValues,0);
				double b = gsl_vector_get(paramValues,1);
				for (int i=0; i<n; i++) {
					x = xVector[i];
					if (sigmaVector) sigma = sigmaVector[i];
					gsl_matrix_set(J, i, 0, pow(x,b)/sigma);
					gsl_matrix_set(J, i, 1, a*pow(x,b)*log(x)/sigma);
				}
			} else if (degree==2) {
				double b = gsl_vector_get(paramValues,1);
				double c = gsl_vector_get(paramValues,2);
				for (int i=0; i<n; i++) {
					x = xVector[i];
					if (sigmaVector) sigma = sigmaVector[i];
					gsl_matrix_set(J, i, 0, 1/sigma);
					gsl_matrix_set(J, i, 1, pow(x,c)/sigma);
					gsl_matrix_set(J, i, 2, b*pow(x,c)*log(x)/sigma);
				}
			}
			break;
		}
		case XYFitCurve::Exponential: {
			// Y(x) = a*exp(b*x) or Y(x) = a*exp(b*x) + c*exp(d*x) or Y(x) = a*exp(b*x) + c*exp(d*x) + e*exp(f*x)
			if (degree==1) {
				double a = gsl_vector_get(paramValues,0);
				double b = gsl_vector_get(paramValues,1);
				for (int i=0; i<n; i++) {
					x = xVector[i];
					if (sigmaVector) sigma = sigmaVector[i];
					gsl_matrix_set(J, i, 0, exp(b*x)/sigma);
					gsl_matrix_set(J, i, 1, a*x*exp(b*x)/sigma);
				}
			} else if (degree==2) {
				double a = gsl_vector_get(paramValues,0);
				double b = gsl_vector_get(paramValues,1);
				double c = gsl_vector_get(paramValues,2);
				double d = gsl_vector_get(paramValues,3);
				for (int i=0; i<n; i++) {
					x = xVector[i];
					if (sigmaVector) sigma = sigmaVector[i];
					gsl_matrix_set(J, i, 0, exp(b*x)/sigma);
					gsl_matrix_set(J, i, 1, a*x*exp(b*x)/sigma);
					gsl_matrix_set(J, i, 2, exp(d*x)/sigma);
					gsl_matrix_set(J, i, 3, c*x*exp(d*x)/sigma);
				}
			} else if (degree==3) {
				double a = gsl_vector_get(paramValues,0);
				double b = gsl_vector_get(paramValues,1);
				double c = gsl_vector_get(paramValues,2);
				double d = gsl_vector_get(paramValues,3);
				double e = gsl_vector_get(paramValues,4);
				double f = gsl_vector_get(paramValues,5);
				for (int i=0; i<n; i++) {
					x = xVector[i];
					if (sigmaVector) sigma = sigmaVector[i];
					gsl_matrix_set(J, i, 0, exp(b*x)/sigma);
					gsl_matrix_set(J, i, 1, a*x*exp(b*x)/sigma);
					gsl_matrix_set(J, i, 2, exp(d*x)/sigma);
					gsl_matrix_set(J, i, 3, c*x*exp(b*x)/sigma);
					gsl_matrix_set(J, i, 4, exp(f*x)/sigma);
					gsl_matrix_set(J, i, 5, e*x*exp(f*x)/sigma);
				}
			}
			break;
		}
		case XYFitCurve::Inverse_Exponential: {
			// Y(x) = a*(1-exp(b*x))+c
			double a = gsl_vector_get(paramValues,0);
			double b = gsl_vector_get(paramValues,1);
			//double c = gsl_vector_get(paramValues,2);
			for (int i=0; i<n; i++) {
				x = xVector[i];
				if (sigmaVector) sigma = sigmaVector[i];
				gsl_matrix_set(J, i, 0, (1.0-exp(b*x))/sigma);
				gsl_matrix_set(J, i, 1, -a*x*exp(b*x)/sigma);
				gsl_matrix_set(J, i, 2, 1.0/sigma);
			}
			break;
		}
		case XYFitCurve::Fourier: {
			// Y(x) = a0 + (a1*cos(w*x) + b1*sin(w*x)) + ... + (an*cos(n*w*x) + bn*sin(n*w*x)
			//parameters: w, a0, a1, b1, ... an, bn
			double a[degree];
			double b[degree];
			double w = gsl_vector_get(paramValues,0);
			a[0] = gsl_vector_get(paramValues,1);
			b[0] = 0;
			for (int j=1; j<degree; ++j) {
				a[j] = gsl_vector_get(paramValues,2*j);
				b[j] = gsl_vector_get(paramValues,2*j+1);
			}
			for (int i=0; i<n; i++) {
				x = xVector[i];
				if (sigmaVector) sigma = sigmaVector[i];
				double wd = 0; //first derivative with respect to the w parameter
				for (int j=1; j<degree; ++j) {
					wd += -a[j]*j*x*sin(j*w*x) + b[j]*j*x*cos(j*w*x);
				}
				gsl_matrix_set(J, i, 0, wd/sigma);
				gsl_matrix_set(J, i, 1, 1/sigma);
				for (int j=1; j<=degree; ++j) {
					gsl_matrix_set(J, i, 2*j, cos(j*w*x)/sigma);
					gsl_matrix_set(J, i, 2*j+1, sin(j*w*x)/sigma);
				}
			}
			break;
		}
		case XYFitCurve::Gaussian: {
			// Y(x) = a1*exp(-((x-b1)/c1)^2) + a2*exp(-((x-b2)/c2)^2) + ... + an*exp(-((x-bn)/cn)^2)
			double a,b,c;
			for (int i=0; i<n; i++) {
				x = xVector[i];
				if (sigmaVector) sigma = sigmaVector[i];
				for (int j=0; j<degree; ++j) {
					a = gsl_vector_get(paramValues,3*j);
					b = gsl_vector_get(paramValues,3*j+1);
					c = gsl_vector_get(paramValues,3*j+2);
					gsl_matrix_set(J, i, 3*j, exp(-(x-b)*(x-b)/(c*c))/sigma);
					gsl_matrix_set(J, i, 3*j+1, 2*a*(x-b)/(c*c)*exp(-(x-b)*(x-b)/(c*c))/sigma);
					gsl_matrix_set(J, i, 3*j+2, 2*a*(x-b)*(x-b)/(c*c*c)*exp(-(x-b)*(x-b)/(c*c))/sigma);
				}
			}
			break;
		}
		case XYFitCurve::Lorentz: {
			// Y(x) = 1/pi*s/(s^2+(x-t)^2)
			double s = gsl_vector_get(paramValues,0);
			double t = gsl_vector_get(paramValues,1);
			for (int i=0; i<n; i++) {
				x = xVector[i];
				if (sigmaVector) sigma = sigmaVector[i];
				gsl_matrix_set(J, i, 0, (-s*s+(x-t)*(x-t))/pow(s*s+(x-t)*(x-t),2)/M_PI/sigma);
				gsl_matrix_set(J, i, 1, 2*s*(x-t)/pow(s*s+(x-t)*(x-t),2)/M_PI/sigma);
			}
			break;
		}
		case XYFitCurve::Maxwell: {
			// Y(x) = sqrt(2/pi)*x^2*exp(-x^2/(2*a^2))/a^3
			double a = gsl_vector_get(paramValues,0);
			for (int i=0; i<n; i++) {
				x = xVector[i];
				if (sigmaVector) sigma = sigmaVector[i];
				gsl_matrix_set(J, i, 0, sqrt(2/M_PI)*x*x*(x*x-3*a*a)*exp(-x*x/2/a/a)/pow(a,6)/sigma);
			}
			break;
		}
		case XYFitCurve::Custom: {
			QByteArray funcba = ((struct data*)params)->func->toLocal8Bit();
			char* func = funcba.data();
			double eps = 1.0e-5;
			QByteArray nameba;
			char* name;
			double value;
			for (int i=0; i<n; i++) {
				x = xVector[i];
				if (sigmaVector) sigma = sigmaVector[i];
				char var[]="x";
				assign_variable(var, x);

				for(int j=0; j<paramNames->size(); j++) {
					for(int k=0; k<paramNames->size();k++) {
						if(k!=j) {
							nameba = paramNames->at(k).toLocal8Bit();
							value = gsl_vector_get(paramValues,k);
							assign_variable(nameba.data(), value);
						}
					}

					nameba = paramNames->at(j).toLocal8Bit();
					name = nameba.data();
					value = gsl_vector_get(paramValues,j);
					assign_variable(name, value);
					double f_p = parse(func);

					value = value + eps;
					assign_variable(name, value);
					double f_pdp = parse(func);

					gsl_matrix_set(J, i, j, (f_pdp-f_p)/eps/sigma);
				}
			}
			break;
		}
	}

	return GSL_SUCCESS;
}

int func_fdf(const gsl_vector* x, void* params, gsl_vector* f,gsl_matrix* J) {
	func_f (x, params, f);
	func_df (x, params, J);
	return GSL_SUCCESS;
}

void XYFitCurvePrivate::recalculate() {
	QElapsedTimer timer;
	timer.start();

	//create fit result columns if not available yet, clear them otherwise
	if (!xColumn) {
		xColumn = new Column("x", AbstractColumn::Numeric);
		yColumn = new Column("y", AbstractColumn::Numeric);
		residualsColumn = new Column("residuals", AbstractColumn::Numeric);
		xVector = static_cast<QVector<double>* >(xColumn->data());
		yVector = static_cast<QVector<double>* >(yColumn->data());
		residualsVector = static_cast<QVector<double>* >(residualsColumn->data());

		xColumn->setHidden(true);
		q->addChild(xColumn);

		yColumn->setHidden(true);
		q->addChild(yColumn);

		q->addChild(residualsColumn);

		q->setUndoAware(false);
		q->setXColumn(xColumn);
		q->setYColumn(yColumn);
		q->setUndoAware(true);
	} else {
		xVector->clear();
		yVector->clear();
		residualsVector->clear();
	}

	// clear the previous result
	fitResult = XYFitCurve::FitResult();

	if (!xDataColumn || !yDataColumn) {
		emit (q->dataChanged());
		sourceDataChangedSinceLastFit = false;
		return;
	}

	//fit settings
	int maxIters = fitData.maxIterations; //maximal number of iterations
	float delta = fitData.eps; //fit tolerance
	const unsigned int np = fitData.paramNames.size(); //number of fit parameters
	if (np == 0) {
		fitResult.available = true;
		fitResult.valid = false;
		fitResult.status = i18n("Model has no parameters.");
		emit (q->dataChanged());
		sourceDataChangedSinceLastFit = false;
		return;
	}

	//check column sizes
	if (xDataColumn->rowCount()!=yDataColumn->rowCount()) {
		fitResult.available = true;
		fitResult.valid = false;
		fitResult.status = i18n("Number of x and y data points must be equal.");
		emit (q->dataChanged());
		sourceDataChangedSinceLastFit = false;
		return;
	}
	if (weightsColumn) {
		if (weightsColumn->rowCount()<xDataColumn->rowCount()) {
			fitResult.available = true;
			fitResult.valid = false;
			fitResult.status = i18n("Not sufficient weight data points provided.");
			emit (q->dataChanged());
			sourceDataChangedSinceLastFit = false;
			return;
		}
	}

	//copy all valid data point for the fit to temporary vectors
	QVector<double> xdataVector;
	QVector<double> ydataVector;
	QVector<double> sigmaVector;
	for (int row=0; row<xDataColumn->rowCount(); ++row) {
		//only copy those data where _all_ values (for x, y and sigma, if given) are valid
		if (!isnan(xDataColumn->valueAt(row)) && !isnan(yDataColumn->valueAt(row))
			&& !xDataColumn->isMasked(row) && !yDataColumn->isMasked(row)) {

			if (!weightsColumn) {
				xdataVector.append(xDataColumn->valueAt(row));
				ydataVector.append(yDataColumn->valueAt(row));
			} else {
				if (!isnan(weightsColumn->valueAt(row))) {
					xdataVector.append(xDataColumn->valueAt(row));
					ydataVector.append(yDataColumn->valueAt(row));

					if (fitData.weightsType == XYFitCurve::WeightsFromColumn) {
						//weights from a given column -> calculate the square root of the inverse (sigma = sqrt(1/weight))
						sigmaVector.append( sqrt(1/weightsColumn->valueAt(row)) );
					} else if (fitData.weightsType == XYFitCurve::WeightsFromErrorColumn) {
						//weights from a given column with error bars (sigma = error)
						sigmaVector.append( weightsColumn->valueAt(row) );
					}
				}
			}
		}
	}

	//number of data points to fit
	unsigned int n = xdataVector.size();
	if (n == 0) {
		fitResult.available = true;
		fitResult.valid = false;
		fitResult.status = i18n("No data points available.");
		emit (q->dataChanged());
		sourceDataChangedSinceLastFit = false;
		return;
	}

	if (n<np) {
		fitResult.available = true;
		fitResult.valid = false;
		fitResult.status = i18n("The number of data points (%1) must be greater than or equal to the number of parameters (%2).", n, np);
		emit (q->dataChanged());
		sourceDataChangedSinceLastFit = false;
		return;
	}

	double* xdata = xdataVector.data();
	double* ydata = ydataVector.data();
	double* sigma = 0;
	if (sigmaVector.size())
		sigma = sigmaVector.data();

	//function to fit
	gsl_multifit_function_fdf f;
	struct data params = {n, xdata, ydata, sigma, fitData.modelType, fitData.degree, &fitData.model, &fitData.paramNames};
	f.f = &func_f;
	f.df = &func_df;
	f.fdf = &func_fdf;
	f.n = n;
	f.p = np;
	f.params = &params;

	//initialize the solver
	const gsl_multifit_fdfsolver_type* T = gsl_multifit_fdfsolver_lmsder;
	gsl_multifit_fdfsolver* s = gsl_multifit_fdfsolver_alloc (T, n, np);
	double* x_init = fitData.paramStartValues.data();
	gsl_vector_view x = gsl_vector_view_array (x_init, np);
	gsl_multifit_fdfsolver_set (s, &f, &x.vector);

	//iterate
	int status;
	int iter = 0;
	fitResult.solverOutput.clear();
	writeSolverState(s);
	do {
		iter++;
		status = gsl_multifit_fdfsolver_iterate (s);
		writeSolverState(s);
		if (status) break;
		status = gsl_multifit_test_delta (s->dx, s->x, delta, delta);
	} while (status == GSL_CONTINUE && iter < maxIters);

	//get the covariance matrix
	gsl_matrix* covar = gsl_matrix_alloc (np, np);
#if GSL_MAJOR_VERSION >=2
	gsl_matrix *J=0;
	gsl_multifit_fdfsolver_jac (s, J);
	gsl_multifit_covar (J, 0.0, covar);
#else
	gsl_multifit_covar (s->J, 0.0, covar);
#endif

	//write the result
	fitResult.available = true;
	fitResult.valid = true;
	fitResult.status = QString(gsl_strerror(status)); //TODO: add i18n
	fitResult.iterations = iter;
	fitResult.dof = n-np;

	//calculate:
	//residuals (Y_i-y_i)
	//sse = sum of squared errors (SSE) = residual sum of errors (RSS) = sum of sq. residuals (SSR) = \sum_i^n (Y_i-y_i)^2
	//mse = mean squared error = 1/n \sum_i^n  (Y_i-y_i)^2
	//rmse = root-mean squared error = \sqrt(mse)
	//mae = mean absolute error = \sum_i^n |Y_i-y_i|
	//rms = residual mean square = sse/d.o.f.
	//rsd = residual standard deviation = sqrt(rms)
	//Coefficient of determination, R-squared = 1 - SSE/SSTOT with the total sum of squares SSTOT = \sum_i (y_i - ybar)^2 and ybar = 1/n \sum_i y_i
	//Adjusted Coefficient of determination  adj. R-squared = 1 - (1-R-squared^2)*(n-1)/(n-np-1);

	residualsVector->resize(n);
	for (unsigned int i=0; i<n; ++i) {
		residualsVector->data()[i] = gsl_vector_get(s->f, i);
	}
	residualsColumn->setChanged();

	//gsl_blas_dnrm2() - computes the Euclidian norm (||x||_2 = \sqrt {\sum x_i^2}) of the vector with the elements (Yi - y[i])/sigma[i]
	//gsl_blas_dasum() - computes the absolute sum \sum |x_i| of the elements of the vector with the elements (Yi - y[i])/sigma[i]
	fitResult.sse = pow(gsl_blas_dnrm2(s->f), 2);
	fitResult.mse = fitResult.sse/n;
	fitResult.rmse = sqrt(fitResult.mse);
	fitResult.mae = gsl_blas_dasum(s->f);
	if (fitResult.dof!=0) {
		fitResult.rms = fitResult.sse/fitResult.dof;
		fitResult.rsd = sqrt(fitResult.rms);
	}

	//Coefficient of determination, R-squared
	double ybar = 0; //mean value of the y-data
	for (unsigned int i=0; i<n; ++i)
		ybar += ydata[i];
	ybar = ybar/n;
	double sstot = 0;
	for (unsigned int i=0; i<n; ++i)
		sstot += pow(ydata[i]-ybar, 2);
	fitResult.rsquared = 1 - fitResult.sse/sstot;
	fitResult.rsquaredAdj = 1-(1-fitResult.rsquared*fitResult.rsquared)*(n-1)/(n-np-1);

	//parameter values
	double c = GSL_MIN_DBL(1, sqrt(fitResult.sse)); //limit error for poor fit
	fitResult.paramValues.resize(np);
	fitResult.errorValues.resize(np);
	for (unsigned int i=0; i<np; i++) {
		fitResult.paramValues[i] = gsl_vector_get(s->x, i);
		fitResult.errorValues[i] = c*sqrt(gsl_matrix_get(covar,i,i));
	}

	//free resources
	gsl_multifit_fdfsolver_free(s);
	gsl_matrix_free(covar);

	//calculate the fit function (vectors)
	ExpressionParser* parser = ExpressionParser::getInstance();
	double min = xDataColumn->minimum();
	double max = xDataColumn->maximum();
	xVector->resize(fitData.fittedPoints);
	yVector->resize(fitData.fittedPoints);
	bool rc = parser->evaluateCartesian(fitData.model, QString::number(min), QString::number(max), fitData.fittedPoints, xVector, yVector, fitData.paramNames, fitResult.paramValues);
	if (!rc) {
		xVector->clear();
		yVector->clear();
	}

	fitResult.elapsedTime = timer.elapsed();

	//redraw the curve
	emit (q->dataChanged());
	sourceDataChangedSinceLastFit = false;
}

/*!
 * writes out the current state of the solver \c s
 */
void XYFitCurvePrivate::writeSolverState(gsl_multifit_fdfsolver* s) {
	QString state;

	//current parameter values, semicolon separated
	for (int i=0; i<fitData.paramNames.size(); ++i)
		state += QString::number(gsl_vector_get(s->x, i)) + '\t';

	//current value of the chi2-function
	state += QString::number(pow(gsl_blas_dnrm2 (s->f),2));
	state += ';';

	fitResult.solverOutput += state;
}


//##############################################################################
//##################  Serialization/Deserialization  ###########################
//##############################################################################
//! Save as XML
void XYFitCurve::save(QXmlStreamWriter* writer) const{
	Q_D(const XYFitCurve);

	writer->writeStartElement("xyFitCurve");

	//write xy-curve information
	XYCurve::save(writer);

	//write xy-fit-curve specific information

	//fit data
	writer->writeStartElement("fitData");
	WRITE_COLUMN(d->xDataColumn, xDataColumn);
	WRITE_COLUMN(d->yDataColumn, yDataColumn);
	WRITE_COLUMN(d->weightsColumn, weightsColumn);
	writer->writeAttribute( "modelType", QString::number(d->fitData.modelType) );
	writer->writeAttribute( "weightsType", QString::number(d->fitData.weightsType) );
	writer->writeAttribute( "degree", QString::number(d->fitData.degree) );
	writer->writeAttribute( "model", d->fitData.model );
	writer->writeAttribute( "maxIterations", QString::number(d->fitData.maxIterations) );
	writer->writeAttribute( "eps", QString::number(d->fitData.eps) );
	writer->writeAttribute( "fittedPoints", QString::number(d->fitData.fittedPoints) );

	writer->writeStartElement("paramNames");
	for (int i=0; i<d->fitData.paramNames.size(); ++i)
		writer->writeTextElement("name", d->fitData.paramNames.at(i));
	writer->writeEndElement();

	writer->writeStartElement("paramStartValues");
	for (int i=0; i<d->fitData.paramStartValues.size(); ++i)
		writer->writeTextElement("startValue", QString::number(d->fitData.paramStartValues.at(i)));
	writer->writeEndElement();

	writer->writeEndElement();

	//fit results (generated columns and goodness of the fit)
	//sse = sum of squared errors (SSE) = residual sum of errors (RSS) = sum of sq. residuals (SSR) = \sum_i^n (Y_i-y_i)^2
	//mse = mean squared error = 1/n \sum_i^n  (Y_i-y_i)^2
	//rmse = root-mean squared error = \sqrt(mse)
	//mae = mean absolute error = \sum_i^n |Y_i-y_i|
	//rms = residual mean square = sse/d.o.f.
	//rsd = residual standard deviation = sqrt(rms)
	//R-squared
	//adjusted R-squared
	writer->writeStartElement("fitResult");
	writer->writeAttribute( "available", QString::number(d->fitResult.available) );
	writer->writeAttribute( "valid", QString::number(d->fitResult.valid) );
	writer->writeAttribute( "status", d->fitResult.status );
	writer->writeAttribute( "iterations", QString::number(d->fitResult.iterations) );
	writer->writeAttribute( "time", QString::number(d->fitResult.elapsedTime) );
	writer->writeAttribute( "dof", QString::number(d->fitResult.dof) );
	writer->writeAttribute( "sse", QString::number(d->fitResult.sse) );
	writer->writeAttribute( "mse", QString::number(d->fitResult.mse) );
	writer->writeAttribute( "rmse", QString::number(d->fitResult.rmse) );
	writer->writeAttribute( "mae", QString::number(d->fitResult.mae) );
	writer->writeAttribute( "rms", QString::number(d->fitResult.rms) );
	writer->writeAttribute( "rsd", QString::number(d->fitResult.rsd) );
	writer->writeAttribute( "rsquared", QString::number(d->fitResult.rsquared) );
	writer->writeAttribute( "rsquaredAdj", QString::number(d->fitResult.rsquaredAdj) );
	writer->writeAttribute( "solverOutput", d->fitResult.solverOutput );

	writer->writeStartElement("paramValues");
	for (int i=0; i<d->fitResult.paramValues.size(); ++i)
		writer->writeTextElement("value", QString::number(d->fitResult.paramValues.at(i)));
	writer->writeEndElement();

	writer->writeStartElement("errorValues");
	for (int i=0; i<d->fitResult.errorValues.size(); ++i)
		writer->writeTextElement("error", QString::number(d->fitResult.errorValues.at(i)));
	writer->writeEndElement();

	//save calculated columns if available
	if (d->xColumn) {
		d->xColumn->save(writer);
		d->yColumn->save(writer);
		d->residualsColumn->save(writer);
	}

	writer->writeEndElement(); //"fitResult"
	writer->writeEndElement(); //"xyFitCurve"
}

//! Load from XML
bool XYFitCurve::load(XmlStreamReader* reader){
	Q_D(XYFitCurve);

    if(!reader->isStartElement() || reader->name() != "xyFitCurve"){
        reader->raiseError(i18n("no xy fit curve element found"));
        return false;
    }

    QString attributeWarning = i18n("Attribute '%1' missing or empty, default value is used");
    QXmlStreamAttributes attribs;
    QString str;

    while (!reader->atEnd()){
        reader->readNext();
        if (reader->isEndElement() && reader->name() == "xyFitCurve")
            break;

        if (!reader->isStartElement())
            continue;

		if (reader->name() == "xyCurve") {
            if ( !XYCurve::load(reader) )
				return false;
		}else if (reader->name() == "fitData"){
			attribs = reader->attributes();

			READ_COLUMN(xDataColumn);
			READ_COLUMN(yDataColumn);
			READ_COLUMN(weightsColumn);

			str = attribs.value("modelType").toString();
            if(str.isEmpty())
                reader->raiseWarning(attributeWarning.arg("'modelType'"));
            else
                d->fitData.modelType = (XYFitCurve::ModelType)str.toInt();

			str = attribs.value("weightsType").toString();
            if(str.isEmpty())
                reader->raiseWarning(attributeWarning.arg("'weightsType'"));
            else
                d->fitData.weightsType = (XYFitCurve::WeightsType)str.toInt();

			str = attribs.value("degree").toString();
            if(str.isEmpty())
                reader->raiseWarning(attributeWarning.arg("'degree'"));
            else
                d->fitData.degree = str.toInt();

			str = attribs.value("model").toString();
            if(str.isEmpty())
                reader->raiseWarning(attributeWarning.arg("'model'"));
            else
                d->fitData.model = str;

			str = attribs.value("maxIterations").toString();
            if(str.isEmpty())
                reader->raiseWarning(attributeWarning.arg("'maxIterations'"));
            else
                d->fitData.maxIterations = str.toInt();

			str = attribs.value("eps").toString();
            if(str.isEmpty())
                reader->raiseWarning(attributeWarning.arg("'eps'"));
            else
                d->fitData.eps = str.toDouble();

			str = attribs.value("fittedPoints").toString();
            if(str.isEmpty())
                reader->raiseWarning(attributeWarning.arg("'fittedPoints'"));
            else
                d->fitData.fittedPoints = str.toInt();
		} else if (reader->name() == "name"){
			d->fitData.paramNames<<reader->readElementText();
		} else if (reader->name() == "startValue"){
			d->fitData.paramStartValues<<reader->readElementText().toDouble();
		} else if (reader->name() == "value"){
			d->fitResult.paramValues<<reader->readElementText().toDouble();
		} else if (reader->name() == "error"){
			d->fitResult.errorValues<<reader->readElementText().toDouble();
		}else if (reader->name() == "fitResult"){
			attribs = reader->attributes();

			str = attribs.value("available").toString();
            if(str.isEmpty())
                reader->raiseWarning(attributeWarning.arg("'available'"));
            else
                d->fitResult.available = str.toInt();

			str = attribs.value("valid").toString();
            if(str.isEmpty())
                reader->raiseWarning(attributeWarning.arg("'valid'"));
            else
                d->fitResult.valid = str.toInt();

			str = attribs.value("status").toString();
            if(str.isEmpty())
                reader->raiseWarning(attributeWarning.arg("'status'"));
            else
                d->fitResult.status = str;

			str = attribs.value("iterations").toString();
            if(str.isEmpty())
                reader->raiseWarning(attributeWarning.arg("'iterations'"));
            else
                d->fitResult.iterations = str.toInt();

			str = attribs.value("time").toString();
            if(str.isEmpty())
                reader->raiseWarning(attributeWarning.arg("'time'"));
            else
                d->fitResult.elapsedTime = str.toInt();

			str = attribs.value("dof").toString();
            if(str.isEmpty())
                reader->raiseWarning(attributeWarning.arg("'dof'"));
            else
                d->fitResult.dof = str.toDouble();

			str = attribs.value("sse").toString();
            if(str.isEmpty())
                reader->raiseWarning(attributeWarning.arg("'sse'"));
            else
                d->fitResult.sse = str.toDouble();

			str = attribs.value("mse").toString();
            if(str.isEmpty())
                reader->raiseWarning(attributeWarning.arg("'mse'"));
            else
                d->fitResult.mse = str.toDouble();

			str = attribs.value("rmse").toString();
            if(str.isEmpty())
                reader->raiseWarning(attributeWarning.arg("'rmse'"));
            else
                d->fitResult.rmse = str.toDouble();

			str = attribs.value("mae").toString();
            if(str.isEmpty())
                reader->raiseWarning(attributeWarning.arg("'mae'"));
            else
                d->fitResult.mae = str.toDouble();

			str = attribs.value("rms").toString();
            if(str.isEmpty())
                reader->raiseWarning(attributeWarning.arg("'rms'"));
            else
                d->fitResult.rms = str.toDouble();

			str = attribs.value("rsd").toString();
            if(str.isEmpty())
                reader->raiseWarning(attributeWarning.arg("'rsd'"));
            else
                d->fitResult.rsd = str.toDouble();

			str = attribs.value("rsquared").toString();
            if(str.isEmpty())
                reader->raiseWarning(attributeWarning.arg("'rsquared'"));
            else
                d->fitResult.rsquared = str.toDouble();

			str = attribs.value("rsquaredAdj").toString();
            if(str.isEmpty())
                reader->raiseWarning(attributeWarning.arg("'rsquaredAdj'"));
            else
                d->fitResult.rsquaredAdj = str.toDouble();

			str = attribs.value("solverOutput").toString();
            if(str.isEmpty())
                reader->raiseWarning(attributeWarning.arg("'solverOutput'"));
            else
                d->fitResult.solverOutput = str;
		} else if(reader->name() == "column") {
			Column* column = new Column("", AbstractColumn::Numeric);
			if (!column->load(reader)) {
				delete column;
				return false;
			}
			if (column->name()=="x")
				d->xColumn = column;
			else if (column->name()=="y")
				d->yColumn = column;
			else if (column->name()=="residuals")
				d->residualsColumn = column;
		}
	}

	if (d->xColumn) {
		d->xColumn->setHidden(true);
		addChild(d->xColumn);

		d->yColumn->setHidden(true);
		addChild(d->yColumn);

		addChild(d->residualsColumn);

		d->xVector = static_cast<QVector<double>* >(d->xColumn->data());
		d->yVector = static_cast<QVector<double>* >(d->yColumn->data());
		d->residualsVector = static_cast<QVector<double>* >(d->residualsColumn->data());

		setUndoAware(false);
		XYCurve::d_ptr->xColumn = d->xColumn;
		XYCurve::d_ptr->yColumn = d->yColumn;
		setUndoAware(true);
	}

	return true;
}<|MERGE_RESOLUTION|>--- conflicted
+++ resolved
@@ -47,12 +47,7 @@
 #include <gsl/gsl_version.h>
 
 #include <QElapsedTimer>
-<<<<<<< HEAD
-#include <QIcon>
-#include <KLocale>
-=======
 #include <QDebug>
->>>>>>> 3cbf1fbb
 
 XYFitCurve::XYFitCurve(const QString& name)
 		: XYCurve(name, new XYFitCurvePrivate(this)) {
