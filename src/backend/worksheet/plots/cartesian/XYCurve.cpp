/***************************************************************************
    File                 : XYCurve.cpp
    Project              : LabPlot
    Description          : A xy-curve
    --------------------------------------------------------------------
    Copyright            : (C) 2010-2015 Alexander Semke (alexander.semke@web.de)
    Copyright            : (C) 2013 Stefan Gerlach (stefan.gerlach@uni.kn)

 ***************************************************************************/

/***************************************************************************
 *                                                                         *
 *  This program is free software; you can redistribute it and/or modify   *
 *  it under the terms of the GNU General Public License as published by   *
 *  the Free Software Foundation; either version 2 of the License, or      *
 *  (at your option) any later version.                                    *
 *                                                                         *
 *  This program is distributed in the hope that it will be useful,        *
 *  but WITHOUT ANY WARRANTY; without even the implied warranty of         *
 *  MERCHANTABILITY or FITNESS FOR A PARTICULAR PURPOSE.  See the          *
 *  GNU General Public License for more details.                           *
 *                                                                         *
 *   You should have received a copy of the GNU General Public License     *
 *   along with this program; if not, write to the Free Software           *
 *   Foundation, Inc., 51 Franklin Street, Fifth Floor,                    *
 *   Boston, MA  02110-1301  USA                                           *
 *                                                                         *
 ***************************************************************************/

/*!
  \class XYCurve
  \brief A 2D-curve, provides an interface for editing many properties of the curve.

  \ingroup worksheet
*/

#include "XYCurve.h"
#include "XYCurvePrivate.h"
#include "backend/core/column/Column.h"
#include "backend/worksheet/plots/AbstractCoordinateSystem.h"
#include "backend/worksheet/plots/cartesian/CartesianCoordinateSystem.h"
#include "backend/worksheet/plots/cartesian/CartesianPlot.h"
#include "backend/lib/commandtemplates.h"
#include "backend/worksheet/Worksheet.h"
#include "backend/lib/XmlStreamReader.h"

#include <QGraphicsDropShadowEffect>
#include <QGraphicsItem>
#include <QGraphicsItemGroup>
#include <QGraphicsPathItem>
#include <QGraphicsEllipseItem>
#include <QPainterPath>
#include <QPainter>
#include <QGraphicsSceneContextMenuEvent>
#include <QMenu>
#include <QtDebug>
#include <QElapsedTimer>

#include <KIcon>
#include <KConfig>
#include <KConfigGroup>
#include <KLocale>

#include <gsl/gsl_spline.h>
#include <gsl/gsl_errno.h>
#include <math.h>
#include <vector>

XYCurve::XYCurve(const QString &name)
		: WorksheetElement(name), d_ptr(new XYCurvePrivate(this)){
	init();
}

XYCurve::XYCurve(const QString &name, XYCurvePrivate *dd)
		: WorksheetElement(name), d_ptr(dd){
	init();
}

XYCurve::~XYCurve() {
	//no need to delete the d-pointer here - it inherits from QGraphicsItem
	//and is deleted during the cleanup in QGraphicsScene
}

void XYCurve::init(){
	Q_D(XYCurve);

	KConfig config;
	KConfigGroup group = config.group("XYCurve");

	d->xColumn = NULL;
	d->yColumn = NULL;

	d->lineType = (XYCurve::LineType) group.readEntry("LineType", (int)XYCurve::Line);
	d->lineInterpolationPointsCount = group.readEntry("LineInterpolationPointsCount", 1);
	d->linePen.setStyle( (Qt::PenStyle) group.readEntry("LineStyle", (int)Qt::SolidLine) );
	d->linePen.setColor( group.readEntry("LineColor", QColor(Qt::black)) );
	d->linePen.setWidthF( group.readEntry("LineWidth", Worksheet::convertToSceneUnits(1.0, Worksheet::Point)) );
	d->lineOpacity = group.readEntry("LineOpacity", 1.0);

	d->dropLineType = (XYCurve::DropLineType) group.readEntry("DropLineType", (int)XYCurve::NoLine);
	d->dropLinePen.setStyle( (Qt::PenStyle) group.readEntry("DropLineStyle", (int)Qt::SolidLine) );
	d->dropLinePen.setColor( group.readEntry("DropLineColor", QColor(Qt::black)));
	d->dropLinePen.setWidthF( group.readEntry("DropLineWidth", Worksheet::convertToSceneUnits(1.0, Worksheet::Point)) );
	d->dropLineOpacity = group.readEntry("DropLineOpacity", 1.0);

	d->symbolsStyle = (XYCurve::SymbolsStyle)group.readEntry("SymbolStyle", (int)XYCurve::NoSymbols);
	d->symbolsSize = group.readEntry("SymbolSize", Worksheet::convertToSceneUnits(5, Worksheet::Point));
	d->symbolsRotationAngle = group.readEntry("SymbolRotation", 0.0);
	d->symbolsOpacity = group.readEntry("SymbolOpacity", 1.0);
  	d->symbolsBrush.setStyle( (Qt::BrushStyle)group.readEntry("SymbolFillingStyle", (int)Qt::NoBrush) );
  	d->symbolsBrush.setColor( group.readEntry("SymbolFillingColor", QColor(Qt::black)) );
  	d->symbolsPen.setStyle( (Qt::PenStyle)group.readEntry("SymbolBorderStyle", (int)Qt::SolidLine) );
  	d->symbolsPen.setColor( group.readEntry("SymbolBorderColor", QColor(Qt::black)) );
	d->symbolsPen.setWidthF( group.readEntry("SymbolBorderWidth", Worksheet::convertToSceneUnits(0.0, Worksheet::Point)) );

	d->valuesType = (XYCurve::ValuesType) group.readEntry("ValuesType", (int)XYCurve::NoValues);
	d->valuesColumn = NULL;
	d->valuesPosition = (XYCurve::ValuesPosition) group.readEntry("ValuesPosition", (int)XYCurve::ValuesAbove);
	d->valuesDistance = group.readEntry("ValuesDistance", Worksheet::convertToSceneUnits(5, Worksheet::Point));
	d->valuesRotationAngle = group.readEntry("ValuesRotation", 0.0);
	d->valuesOpacity = group.readEntry("ValuesOpacity", 1.0);
	d->valuesPrefix = group.readEntry("ValuesPrefix", "");
	d->valuesSuffix = group.readEntry("ValuesSuffix", "");
	d->valuesFont = group.readEntry("ValuesFont", QFont());
	d->valuesFont.setPixelSize( Worksheet::convertToSceneUnits( 8, Worksheet::Point ) );
	d->valuesColor = group.readEntry("ValuesColor", QColor(Qt::black));

	d->xErrorType = (XYCurve::ErrorType) group.readEntry("XErrorType", (int)XYCurve::NoError);
	d->xErrorPlusColumn = NULL;
	d->xErrorMinusColumn = NULL;
	d->yErrorType = (XYCurve::ErrorType) group.readEntry("YErrorType", (int)XYCurve::NoError);
	d->yErrorPlusColumn = NULL;
	d->yErrorMinusColumn = NULL;
	d->errorBarsType = (XYCurve::ErrorBarsType) group.readEntry("ErrorBarsType", (int)XYCurve::ErrorBarsSimple);
	d->errorBarsCapSize = group.readEntry( "ErrorBarsCapSize", Worksheet::convertToSceneUnits(10, Worksheet::Point) );
	d->errorBarsPen.setStyle( (Qt::PenStyle)group.readEntry("ErrorBarsStyle", (int)Qt::SolidLine) );
	d->errorBarsPen.setColor( group.readEntry("ErrorBarsColor", QColor(Qt::black)) );
	d->errorBarsPen.setWidthF( group.readEntry("ErrorBarsWidth", Worksheet::convertToSceneUnits(0.0, Worksheet::Point)) );
	d->errorBarsOpacity = group.readEntry("ErrorBarsOpacity", 1.0);

	this->initActions();
}

void XYCurve::initActions(){
	visibilityAction = new QAction(i18n("visible"), this);
	visibilityAction->setCheckable(true);
	connect(visibilityAction, SIGNAL(triggered()), this, SLOT(curveVisibilityChanged()));
}

QMenu* XYCurve::createContextMenu(){
	QMenu *menu = WorksheetElement::createContextMenu();

#ifdef ACTIVATE_SCIDAVIS_SPECIFIC_CODE
	QAction* firstAction = menu->actions().first();
#else
	QAction* firstAction = menu->actions().at(1); //skip the first action because of the "title-action"
#endif

	visibilityAction->setChecked(isVisible());
	menu->insertAction(firstAction, visibilityAction);

	return menu;
}

/*!
	Returns an icon to be used in the project explorer.
*/
QIcon XYCurve::icon() const{
<<<<<<< HEAD
	QIcon icon;
#ifndef ACTIVATE_SCIDAVIS_SPECIFIC_CODE
        icon = QIcon("xy-curve");
#endif
	return icon;
=======
	return KIcon("xy-curve");
>>>>>>> a7406edc
}

QGraphicsItem* XYCurve::graphicsItem() const{
	return d_ptr;
}

STD_SWAP_METHOD_SETTER_CMD_IMPL(XYCurve, SetVisible, bool, swapVisible)
void XYCurve::setVisible(bool on){
	Q_D(XYCurve);
	exec(new XYCurveSetVisibleCmd(d, on, on ? i18n("%1: set visible") : i18n("%1: set invisible")));
}

bool XYCurve::isVisible() const{
	Q_D(const XYCurve);
	return d->isVisible();
}

void XYCurve::setPrinting(bool on) {
	Q_D(XYCurve);
	d->m_printing = on;
}

//##############################################################################
//##########################  getter methods  ##################################
//##############################################################################
BASIC_SHARED_D_READER_IMPL(XYCurve, const AbstractColumn*, xColumn, xColumn)
BASIC_SHARED_D_READER_IMPL(XYCurve, const AbstractColumn*, yColumn, yColumn)
QString& XYCurve::xColumnPath() const { return d_ptr->xColumnPath; }
QString& XYCurve::yColumnPath() const {	return d_ptr->yColumnPath; }

//line
BASIC_SHARED_D_READER_IMPL(XYCurve, XYCurve::LineType, lineType, lineType)
BASIC_SHARED_D_READER_IMPL(XYCurve, int, lineInterpolationPointsCount, lineInterpolationPointsCount)
CLASS_SHARED_D_READER_IMPL(XYCurve, QPen, linePen, linePen)
BASIC_SHARED_D_READER_IMPL(XYCurve, qreal, lineOpacity, lineOpacity)

//droplines
BASIC_SHARED_D_READER_IMPL(XYCurve, XYCurve::DropLineType, dropLineType, dropLineType)
CLASS_SHARED_D_READER_IMPL(XYCurve, QPen, dropLinePen, dropLinePen)
BASIC_SHARED_D_READER_IMPL(XYCurve, qreal, dropLineOpacity, dropLineOpacity)

//symbols
BASIC_SHARED_D_READER_IMPL(XYCurve, XYCurve::SymbolsStyle, symbolsStyle, symbolsStyle)
BASIC_SHARED_D_READER_IMPL(XYCurve, qreal, symbolsOpacity, symbolsOpacity)
BASIC_SHARED_D_READER_IMPL(XYCurve, qreal, symbolsRotationAngle, symbolsRotationAngle)
BASIC_SHARED_D_READER_IMPL(XYCurve, qreal, symbolsSize, symbolsSize)
CLASS_SHARED_D_READER_IMPL(XYCurve, QBrush, symbolsBrush, symbolsBrush)
CLASS_SHARED_D_READER_IMPL(XYCurve, QPen, symbolsPen, symbolsPen)

//values
BASIC_SHARED_D_READER_IMPL(XYCurve, XYCurve::ValuesType, valuesType, valuesType)
BASIC_SHARED_D_READER_IMPL(XYCurve, const AbstractColumn *, valuesColumn, valuesColumn)
QString& XYCurve::valuesColumnPath() const { return d_ptr->valuesColumnPath; }
BASIC_SHARED_D_READER_IMPL(XYCurve, XYCurve::ValuesPosition, valuesPosition, valuesPosition)
BASIC_SHARED_D_READER_IMPL(XYCurve, qreal, valuesDistance, valuesDistance)
BASIC_SHARED_D_READER_IMPL(XYCurve, qreal, valuesRotationAngle, valuesRotationAngle)
BASIC_SHARED_D_READER_IMPL(XYCurve, qreal, valuesOpacity, valuesOpacity)
CLASS_SHARED_D_READER_IMPL(XYCurve, QString, valuesPrefix, valuesPrefix)
CLASS_SHARED_D_READER_IMPL(XYCurve, QString, valuesSuffix, valuesSuffix)
CLASS_SHARED_D_READER_IMPL(XYCurve, QColor, valuesColor, valuesColor)
CLASS_SHARED_D_READER_IMPL(XYCurve, QFont, valuesFont, valuesFont)

//error bars
BASIC_SHARED_D_READER_IMPL(XYCurve, XYCurve::ErrorType, xErrorType, xErrorType)
BASIC_SHARED_D_READER_IMPL(XYCurve, const AbstractColumn*, xErrorPlusColumn, xErrorPlusColumn)
QString& XYCurve::xErrorPlusColumnPath() const { return d_ptr->xErrorPlusColumnPath; }
BASIC_SHARED_D_READER_IMPL(XYCurve, const AbstractColumn*, xErrorMinusColumn, xErrorMinusColumn)
QString& XYCurve::xErrorMinusColumnPath() const { return d_ptr->xErrorMinusColumnPath; }

BASIC_SHARED_D_READER_IMPL(XYCurve, XYCurve::ErrorType, yErrorType, yErrorType)
BASIC_SHARED_D_READER_IMPL(XYCurve, const AbstractColumn*, yErrorPlusColumn, yErrorPlusColumn)
QString& XYCurve::yErrorPlusColumnPath() const { return d_ptr->yErrorPlusColumnPath; }
BASIC_SHARED_D_READER_IMPL(XYCurve, const AbstractColumn*, yErrorMinusColumn, yErrorMinusColumn)
QString& XYCurve::yErrorMinusColumnPath() const { return d_ptr->yErrorMinusColumnPath; }

BASIC_SHARED_D_READER_IMPL(XYCurve, XYCurve::ErrorBarsType, errorBarsType, errorBarsType)
BASIC_SHARED_D_READER_IMPL(XYCurve, qreal, errorBarsCapSize, errorBarsCapSize)
CLASS_SHARED_D_READER_IMPL(XYCurve, QPen, errorBarsPen, errorBarsPen)
BASIC_SHARED_D_READER_IMPL(XYCurve, qreal, errorBarsOpacity, errorBarsOpacity)

//##############################################################################
//#################  setter methods and undo commands ##########################
//##############################################################################
STD_SETTER_CMD_IMPL_F_S(XYCurve, SetXColumn, const AbstractColumn*, xColumn, retransform)
void XYCurve::setXColumn(const AbstractColumn* column) {
	Q_D(XYCurve);
	if (column != d->xColumn) {
		exec(new XYCurveSetXColumnCmd(d, column, i18n("%1: assign x values")));

		//emit xDataChanged() in order to notify the plot about the changes
		emit xDataChanged();
		if (column) {
			connect(column, SIGNAL(dataChanged(const AbstractColumn*)), this, SIGNAL(xDataChanged()));

			//update the curve itself on changes
			connect(column, SIGNAL(dataChanged(const AbstractColumn*)), this, SLOT(retransform()));
			connect(column->parentAspect(), SIGNAL(aspectAboutToBeRemoved(const AbstractAspect*)),
					this, SLOT(xColumnAboutToBeRemoved(const AbstractAspect*)));
			//TODO: add disconnect in the undo-function
		}
	}
}

STD_SETTER_CMD_IMPL_F_S(XYCurve, SetYColumn, const AbstractColumn*, yColumn, retransform)
void XYCurve::setYColumn(const AbstractColumn* column) {
	Q_D(XYCurve);
	if (column != d->yColumn) {
		exec(new XYCurveSetYColumnCmd(d, column, i18n("%1: assign y values")));

		//emit yDataChanged() in order to notify the plot about the changes
		emit yDataChanged();
		if (column) {
			connect(column, SIGNAL(dataChanged(const AbstractColumn*)), this, SIGNAL(yDataChanged()));

			//update the curve itself on changes
			connect(column, SIGNAL(dataChanged(const AbstractColumn*)), this, SLOT(retransform()));
			connect(column->parentAspect(), SIGNAL(aspectAboutToBeRemoved(const AbstractAspect*)),
					this, SLOT(yColumnAboutToBeRemoved(const AbstractAspect*)));
			//TODO: add disconnect in the undo-function
		}
	}
}

//Line
STD_SETTER_CMD_IMPL_F_S(XYCurve, SetLineType, XYCurve::LineType, lineType, updateLines)
void XYCurve::setLineType(LineType type) {
	Q_D(XYCurve);
	if (type != d->lineType)
		exec(new XYCurveSetLineTypeCmd(d, type, i18n("%1: line type changed")));
}

STD_SETTER_CMD_IMPL_F_S(XYCurve, SetLineInterpolationPointsCount, int, lineInterpolationPointsCount, updateLines)
void XYCurve::setLineInterpolationPointsCount(int count) {
	Q_D(XYCurve);
	if (count != d->lineInterpolationPointsCount)
		exec(new XYCurveSetLineInterpolationPointsCountCmd(d, count, i18n("%1: set the number of interpolation points")));
}

STD_SETTER_CMD_IMPL_F_S(XYCurve, SetLinePen, QPen, linePen, recalcShapeAndBoundingRect)
void XYCurve::setLinePen(const QPen &pen) {
	Q_D(XYCurve);
	if (pen != d->linePen)
		exec(new XYCurveSetLinePenCmd(d, pen, i18n("%1: set line style")));
}

STD_SETTER_CMD_IMPL_F_S(XYCurve, SetLineOpacity, qreal, lineOpacity, update);
void XYCurve::setLineOpacity(qreal opacity) {
	Q_D(XYCurve);
	if (opacity != d->lineOpacity)
		exec(new XYCurveSetLineOpacityCmd(d, opacity, i18n("%1: set line opacity")));
}

//Drop lines
STD_SETTER_CMD_IMPL_F_S(XYCurve, SetDropLineType, XYCurve::DropLineType, dropLineType, updateDropLines)
void XYCurve::setDropLineType(DropLineType type) {
	Q_D(XYCurve);
	if (type != d->dropLineType)
		exec(new XYCurveSetDropLineTypeCmd(d, type, i18n("%1: drop line type changed")));
}

STD_SETTER_CMD_IMPL_F_S(XYCurve, SetDropLinePen, QPen, dropLinePen, recalcShapeAndBoundingRect)
void XYCurve::setDropLinePen(const QPen &pen) {
	Q_D(XYCurve);
	if (pen != d->dropLinePen)
		exec(new XYCurveSetDropLinePenCmd(d, pen, i18n("%1: set drop line style")));
}

STD_SETTER_CMD_IMPL_F_S(XYCurve, SetDropLineOpacity, qreal, dropLineOpacity, updatePixmap)
void XYCurve::setDropLineOpacity(qreal opacity) {
	Q_D(XYCurve);
	if (opacity != d->dropLineOpacity)
		exec(new XYCurveSetDropLineOpacityCmd(d, opacity, i18n("%1: set drop line opacity")));
}

// Symbols-Tab
STD_SETTER_CMD_IMPL_F_S(XYCurve, SetSymbolsStyle, XYCurve::SymbolsStyle, symbolsStyle, updateSymbols)
void XYCurve::setSymbolsStyle(XYCurve::SymbolsStyle style) {
	Q_D(XYCurve);
	if (style != d->symbolsStyle)
		exec(new XYCurveSetSymbolsStyleCmd(d, style, i18n("%1: set symbol style")));
}

STD_SETTER_CMD_IMPL_F_S(XYCurve, SetSymbolsSize, qreal, symbolsSize, updateSymbols)
void XYCurve::setSymbolsSize(qreal size) {
	Q_D(XYCurve);
	if (!qFuzzyCompare(1 + size, 1 + d->symbolsSize))
		exec(new XYCurveSetSymbolsSizeCmd(d, size, i18n("%1: set symbol size")));
}

STD_SETTER_CMD_IMPL_F_S(XYCurve, SetSymbolsRotationAngle, qreal, symbolsRotationAngle, updateSymbols)
void XYCurve::setSymbolsRotationAngle(qreal angle) {
	Q_D(XYCurve);
	if (!qFuzzyCompare(1 + angle, 1 + d->symbolsRotationAngle))
		exec(new XYCurveSetSymbolsRotationAngleCmd(d, angle, i18n("%1: rotate symbols")));
}

STD_SETTER_CMD_IMPL_F_S(XYCurve, SetSymbolsBrush, QBrush, symbolsBrush, updatePixmap)
void XYCurve::setSymbolsBrush(const QBrush &brush) {
	Q_D(XYCurve);
	if (brush != d->symbolsBrush)
		exec(new XYCurveSetSymbolsBrushCmd(d, brush, i18n("%1: set symbol filling")));
}

STD_SETTER_CMD_IMPL_F_S(XYCurve, SetSymbolsPen, QPen, symbolsPen, updateSymbols)
void XYCurve::setSymbolsPen(const QPen &pen) {
	Q_D(XYCurve);
	if (pen != d->symbolsPen)
		exec(new XYCurveSetSymbolsPenCmd(d, pen, i18n("%1: set symbol outline style")));
}

STD_SETTER_CMD_IMPL_F_S(XYCurve, SetSymbolsOpacity, qreal, symbolsOpacity, updatePixmap)
void XYCurve::setSymbolsOpacity(qreal opacity) {
	Q_D(XYCurve);
	if (opacity != d->symbolsOpacity)
		exec(new XYCurveSetSymbolsOpacityCmd(d, opacity, i18n("%1: set symbols opacity")));
}

//Values-Tab
STD_SETTER_CMD_IMPL_F_S(XYCurve, SetValuesType, XYCurve::ValuesType, valuesType, updateValues)
void XYCurve::setValuesType(XYCurve::ValuesType type) {
	Q_D(XYCurve);
	if (type != d->valuesType)
		exec(new XYCurveSetValuesTypeCmd(d, type, i18n("%1: set values type")));
}

STD_SETTER_CMD_IMPL_F_S(XYCurve, SetValuesColumn, const AbstractColumn*, valuesColumn, updateValues)
void XYCurve::setValuesColumn(const AbstractColumn* column) {
	Q_D(XYCurve);
	if (column != d->valuesColumn) {
		exec(new XYCurveSetValuesColumnCmd(d, column, i18n("%1: set values column")));
		if (column) {
			connect(column, SIGNAL(dataChanged(const AbstractColumn*)), this, SLOT(updateValues()));
			connect(column->parentAspect(), SIGNAL(aspectAboutToBeRemoved(const AbstractAspect*)),
					this, SLOT(valuesColumnAboutToBeRemoved(const AbstractAspect*)));
		}
	}
}

STD_SETTER_CMD_IMPL_F_S(XYCurve, SetValuesPosition, XYCurve::ValuesPosition, valuesPosition, updateValues)
void XYCurve::setValuesPosition(ValuesPosition position) {
	Q_D(XYCurve);
	if (position != d->valuesPosition)
		exec(new XYCurveSetValuesPositionCmd(d, position, i18n("%1: set values position")));
}

STD_SETTER_CMD_IMPL_F_S(XYCurve, SetValuesDistance, qreal, valuesDistance, updateValues)
void XYCurve::setValuesDistance(qreal distance) {
	Q_D(XYCurve);
	if (distance != d->valuesDistance)
		exec(new XYCurveSetValuesDistanceCmd(d, distance, i18n("%1: set values distance")));
}

STD_SETTER_CMD_IMPL_F_S(XYCurve, SetValuesRotationAngle, qreal, valuesRotationAngle, updateValues)
void XYCurve::setValuesRotationAngle(qreal angle) {
	Q_D(XYCurve);
	if (!qFuzzyCompare(1 + angle, 1 + d->valuesRotationAngle))
		exec(new XYCurveSetValuesRotationAngleCmd(d, angle, i18n("%1: rotate values")));
}

STD_SETTER_CMD_IMPL_F_S(XYCurve, SetValuesOpacity, qreal, valuesOpacity, updatePixmap)
void XYCurve::setValuesOpacity(qreal opacity) {
	Q_D(XYCurve);
	if (opacity != d->valuesOpacity)
		exec(new XYCurveSetValuesOpacityCmd(d, opacity, i18n("%1: set values opacity")));
}

//TODO: Format, Precision

STD_SETTER_CMD_IMPL_F_S(XYCurve, SetValuesPrefix, QString, valuesPrefix, updateValues)
void XYCurve::setValuesPrefix(const QString& prefix) {
	Q_D(XYCurve);
	if (prefix!= d->valuesPrefix)
		exec(new XYCurveSetValuesPrefixCmd(d, prefix, i18n("%1: set values prefix")));
}

STD_SETTER_CMD_IMPL_F_S(XYCurve, SetValuesSuffix, QString, valuesSuffix, updateValues)
void XYCurve::setValuesSuffix(const QString& suffix) {
	Q_D(XYCurve);
	if (suffix!= d->valuesSuffix)
		exec(new XYCurveSetValuesSuffixCmd(d, suffix, i18n("%1: set values suffix")));
}

STD_SETTER_CMD_IMPL_F_S(XYCurve, SetValuesFont, QFont, valuesFont, updateValues)
void XYCurve::setValuesFont(const QFont& font) {
	Q_D(XYCurve);
	if (font!= d->valuesFont)
		exec(new XYCurveSetValuesFontCmd(d, font, i18n("%1: set values font")));
}

STD_SETTER_CMD_IMPL_F_S(XYCurve, SetValuesColor, QColor, valuesColor, updatePixmap)
void XYCurve::setValuesColor(const QColor& color) {
	Q_D(XYCurve);
	if (color != d->valuesColor)
		exec(new XYCurveSetValuesColorCmd(d, color, i18n("%1: set values color")));
}

//Error bars
STD_SETTER_CMD_IMPL_F_S(XYCurve, SetXErrorType, XYCurve::ErrorType, xErrorType, updateErrorBars)
void XYCurve::setXErrorType(ErrorType type) {
	Q_D(XYCurve);
	if (type != d->xErrorType)
		exec(new XYCurveSetXErrorTypeCmd(d, type, i18n("%1: x-error type changed")));
}

STD_SETTER_CMD_IMPL_F_S(XYCurve, SetXErrorPlusColumn, const AbstractColumn*, xErrorPlusColumn, updateErrorBars)
void XYCurve::setXErrorPlusColumn(const AbstractColumn* column) {
	Q_D(XYCurve);
	if (column != d->xErrorPlusColumn) {
		exec(new XYCurveSetXErrorPlusColumnCmd(d, column, i18n("%1: set x-error column")));
		if (column) {
			connect(column, SIGNAL(dataChanged(const AbstractColumn*)), this, SLOT(updateErrorBars()));
			connect(column->parentAspect(), SIGNAL(aspectAboutToBeRemoved(const AbstractAspect*)),
					this, SLOT(xErrorPlusColumnAboutToBeRemoved(const AbstractAspect*)));
		}
	}
}

STD_SETTER_CMD_IMPL_F_S(XYCurve, SetXErrorMinusColumn, const AbstractColumn*, xErrorMinusColumn, updateErrorBars)
void XYCurve::setXErrorMinusColumn(const AbstractColumn* column) {
	Q_D(XYCurve);
	if (column != d->xErrorMinusColumn) {
		exec(new XYCurveSetXErrorMinusColumnCmd(d, column, i18n("%1: set x-error column")));
		if (column) {
			connect(column, SIGNAL(dataChanged(const AbstractColumn*)), this, SLOT(updateErrorBars()));
			connect(column->parentAspect(), SIGNAL(aspectAboutToBeRemoved(const AbstractAspect*)),
					this, SLOT(xErrorMinusColumnAboutToBeRemoved(const AbstractAspect*)));
		}
	}
}

STD_SETTER_CMD_IMPL_F_S(XYCurve, SetYErrorType, XYCurve::ErrorType, yErrorType, updateErrorBars)
void XYCurve::setYErrorType(ErrorType type) {
	Q_D(XYCurve);
	if (type != d->yErrorType)
		exec(new XYCurveSetYErrorTypeCmd(d, type, i18n("%1: y-error type changed")));
}

STD_SETTER_CMD_IMPL_F_S(XYCurve, SetYErrorPlusColumn, const AbstractColumn*, yErrorPlusColumn, updateErrorBars)
void XYCurve::setYErrorPlusColumn(const AbstractColumn* column) {
	Q_D(XYCurve);
	if (column != d->yErrorPlusColumn) {
		exec(new XYCurveSetYErrorPlusColumnCmd(d, column, i18n("%1: set y-error column")));
		if (column) {
			connect(column, SIGNAL(dataChanged(const AbstractColumn*)), this, SLOT(updateErrorBars()));
			connect(column->parentAspect(), SIGNAL(aspectAboutToBeRemoved(const AbstractAspect*)),
					this, SLOT(yErrorPlusColumnAboutToBeRemoved(const AbstractAspect*)));
		}
	}
}

STD_SETTER_CMD_IMPL_F_S(XYCurve, SetYErrorMinusColumn, const AbstractColumn*, yErrorMinusColumn, updateErrorBars)
void XYCurve::setYErrorMinusColumn(const AbstractColumn* column) {
	Q_D(XYCurve);
	if (column != d->yErrorMinusColumn) {
		exec(new XYCurveSetYErrorMinusColumnCmd(d, column, i18n("%1: set y-error column")));
		if (column) {
			connect(column, SIGNAL(dataChanged(const AbstractColumn*)), this, SLOT(updateErrorBars()));
			connect(column->parentAspect(), SIGNAL(aspectAboutToBeRemoved(const AbstractAspect*)),
					this, SLOT(yErrorMinusColumnAboutToBeRemoved(const AbstractAspect*)));
		}
	}
}

STD_SETTER_CMD_IMPL_F_S(XYCurve, SetErrorBarsCapSize, qreal, errorBarsCapSize, updateErrorBars)
void XYCurve::setErrorBarsCapSize(qreal size) {
	Q_D(XYCurve);
	if (size != d->errorBarsCapSize)
		exec(new XYCurveSetErrorBarsCapSizeCmd(d, size, i18n("%1: set error bar cap size")));
}

STD_SETTER_CMD_IMPL_F_S(XYCurve, SetErrorBarsType, XYCurve::ErrorBarsType, errorBarsType, updateErrorBars)
void XYCurve::setErrorBarsType(ErrorBarsType type) {
	Q_D(XYCurve);
	if (type != d->errorBarsType)
		exec(new XYCurveSetErrorBarsTypeCmd(d, type, i18n("%1: error bar type changed")));
}

STD_SETTER_CMD_IMPL_F_S(XYCurve, SetErrorBarsPen, QPen, errorBarsPen, recalcShapeAndBoundingRect)
void XYCurve::setErrorBarsPen(const QPen& pen) {
	Q_D(XYCurve);
	if (pen != d->errorBarsPen)
		exec(new XYCurveSetErrorBarsPenCmd(d, pen, i18n("%1: set error bar style")));
}

STD_SETTER_CMD_IMPL_F_S(XYCurve, SetErrorBarsOpacity, qreal, errorBarsOpacity, updatePixmap)
void XYCurve::setErrorBarsOpacity(qreal opacity) {
	Q_D(XYCurve);
	if (opacity != d->errorBarsOpacity)
		exec(new XYCurveSetErrorBarsOpacityCmd(d, opacity, i18n("%1: set error bar opacity")));
}

void XYCurve::suppressRetransform(bool b) {
	Q_D(XYCurve);
	d->m_suppressRetransform = b;
}

QPainterPath XYCurve::symbolsPathFromStyle(XYCurve::SymbolsStyle style) {
	QPainterPath path;
	QPolygonF polygon;
	if (style == XYCurve::SymbolsCircle) {
		path.addEllipse(QPoint(0,0), 0.5, 0.5);
	} else if (style == XYCurve::SymbolsSquare) {
		path.addRect(QRectF(- 0.5, -0.5, 1.0, 1.0));
	} else if (style == XYCurve::SymbolsEquilateralTriangle) {
		polygon<<QPointF(-0.5, 0.5)<<QPointF(0, -0.5)<<QPointF(0.5, 0.5)<<QPointF(-0.5, 0.5);
		path.addPolygon(polygon);
	} else if (style == XYCurve::SymbolsRightTriangle) {
		polygon<<QPointF(-0.5, -0.5)<<QPointF(0.5, 0.5)<<QPointF(-0.5, 0.5)<<QPointF(-0.5, -0.5);
		path.addPolygon(polygon);
	} else if (style == XYCurve::SymbolsBar) {
		path.addRect(QRectF(- 0.5, -0.2, 1.0, 0.4));
	} else if (style == XYCurve::SymbolsPeakedBar) {
		polygon<<QPointF(-0.5, 0)<<QPointF(-0.3, -0.2)<<QPointF(0.3, -0.2)<<QPointF(0.5, 0)
				<<QPointF(0.3, 0.2)<<QPointF(-0.3, 0.2)<<QPointF(-0.5, 0);
		path.addPolygon(polygon);
	} else if (style == XYCurve::SymbolsSkewedBar) {
		polygon<<QPointF(-0.5, 0.2)<<QPointF(-0.2, -0.2)<<QPointF(0.5, -0.2)<<QPointF(0.2, 0.2)<<QPointF(-0.5, 0.2);
		path.addPolygon(polygon);
	} else if (style == XYCurve::SymbolsDiamond) {
		polygon<<QPointF(-0.5, 0)<<QPointF(0, -0.5)<<QPointF(0.5, 0)<<QPointF(0, 0.5)<<QPointF(-0.5, 0);
		path.addPolygon(polygon);
	} else if (style == XYCurve::SymbolsLozenge) {
		polygon<<QPointF(-0.25, 0)<<QPointF(0, -0.5)<<QPointF(0.25, 0)<<QPointF(0, 0.5)<<QPointF(-0.25, 0);
		path.addPolygon(polygon);
	} else if (style == XYCurve::SymbolsTie) {
		polygon<<QPointF(-0.5, -0.5)<<QPointF(0.5, -0.5)<<QPointF(-0.5, 0.5)<<QPointF(0.5, 0.5)<<QPointF(-0.5, -0.5);
		path.addPolygon(polygon);
	} else if (style == XYCurve::SymbolsTinyTie) {
		polygon<<QPointF(-0.2, -0.5)<<QPointF(0.2, -0.5)<<QPointF(-0.2, 0.5)<<QPointF(0.2, 0.5)<<QPointF(-0.2, -0.5);
		path.addPolygon(polygon);
	} else if (style == XYCurve::SymbolsPlus) {
		polygon<<QPointF(-0.2, -0.5)<<QPointF(0.2, -0.5)<<QPointF(0.2, -0.2)<<QPointF(0.5, -0.2)<<QPointF(0.5, 0.2)
				<<QPointF(0.2, 0.2)<<QPointF(0.2, 0.5)<<QPointF(-0.2, 0.5)<<QPointF(-0.2, 0.2)<<QPointF(-0.5, 0.2)
				<<QPointF(-0.5, -0.2)<<QPointF(-0.2, -0.2)<<QPointF(-0.2, -0.5);
		path.addPolygon(polygon);
	} else if (style == XYCurve::SymbolsBoomerang) {
		polygon<<QPointF(-0.5, 0.5)<<QPointF(0, -0.5)<<QPointF(0.5, 0.5)<<QPointF(0, 0)<<QPointF(-0.5, 0.5);
		path.addPolygon(polygon);
	} else if (style == XYCurve::SymbolsSmallBoomerang) {
		polygon<<QPointF(-0.3, 0.5)<<QPointF(0, -0.5)<<QPointF(0.3, 0.5)<<QPointF(0, 0)<<QPointF(-0.3, 0.5);
		path.addPolygon(polygon);
	} else if (style == XYCurve::SymbolsStar4) {
		polygon<<QPointF(-0.5, 0)<<QPointF(-0.1, -0.1)<<QPointF(0, -0.5)<<QPointF(0.1, -0.1)<<QPointF(0.5, 0)
				<<QPointF(0.1, 0.1)<<QPointF(0, 0.5)<<QPointF(-0.1, 0.1)<<QPointF(-0.5, 0);
		path.addPolygon(polygon);
	} else if (style == XYCurve::SymbolsStar5) {
		polygon<<QPointF(-0.5, 0)<<QPointF(-0.1, -0.1)<<QPointF(0, -0.5)<<QPointF(0.1, -0.1)<<QPointF(0.5, 0)
				<<QPointF(0.1, 0.1)<<QPointF(0.5, 0.5)<<QPointF(0, 0.2)<<QPointF(-0.5, 0.5)
				<<QPointF(-0.1, 0.1)<<QPointF(-0.5, 0);
		path.addPolygon(polygon);
	} else if (style == XYCurve::SymbolsLine) {
		path = QPainterPath(QPointF(0, -0.5));
		path.lineTo(0, 0.5);
	} else if (style == XYCurve::SymbolsCross) {
		path = QPainterPath(QPointF(0, -0.5));
		path.lineTo(0, 0.5);
		path.moveTo(-0.5, 0);
		path.lineTo(0.5, 0);
	}

	return path;
}

QString XYCurve::symbolsNameFromStyle(XYCurve::SymbolsStyle style) {
	QString name;
	if (style == XYCurve::SymbolsCircle)
		name = i18n("circle");
	else if (style == XYCurve::SymbolsSquare)
		name = i18n("square");
	else if (style == XYCurve::SymbolsEquilateralTriangle)
		name = i18n("equilateral triangle");
	else if (style == XYCurve::SymbolsRightTriangle)
		name = i18n("right triangle");
	else if (style == XYCurve::SymbolsBar)
		name = i18n("bar");
	else if (style == XYCurve::SymbolsPeakedBar)
		name = i18n("peaked bar");
	else if (style == XYCurve::SymbolsSkewedBar)
		name = i18n("skewed bar");
	else if (style == XYCurve::SymbolsDiamond)
		name = i18n("diamond");
	else if (style == XYCurve::SymbolsLozenge)
		name = i18n("lozenge");
	else if (style == XYCurve::SymbolsTie)
		name = i18n("tie");
	else if (style == XYCurve::SymbolsTinyTie)
		name = i18n("tiny tie");
	else if (style == XYCurve::SymbolsPlus)
		name = i18n("plus");
	else if (style == XYCurve::SymbolsBoomerang)
		name = i18n("boomerang");
	else if (style == XYCurve::SymbolsSmallBoomerang)
		name = i18n("small boomerang");
	else if (style == XYCurve::SymbolsStar4)
		name = i18n("star4");
	else if (style == XYCurve::SymbolsStar5)
		name = i18n("star5");
	else if (style == XYCurve::SymbolsLine)
		name = i18n("line");
	else if (style == XYCurve::SymbolsCross)
		name = i18n("cross");

	return name;
}
//##############################################################################
//#################################  SLOTS  ####################################
//##############################################################################
void XYCurve::retransform() {
	d_ptr->retransform();
}

void XYCurve::updateValues() {
	d_ptr->updateValues();
}

void XYCurve::updateErrorBars() {
	d_ptr->updateErrorBars();
}

//TODO
void XYCurve::handlePageResize(double horizontalRatio, double verticalRatio){
	Q_D(const XYCurve);

	setSymbolsSize(d->symbolsSize * horizontalRatio);

	QPen pen = d->symbolsPen;
	pen.setWidthF(pen.widthF() * (horizontalRatio + verticalRatio) / 2.0);
	setSymbolsPen(pen);

	pen = d->linePen;
	pen.setWidthF(pen.widthF() * (horizontalRatio + verticalRatio) / 2.0);
	setLinePen(pen);

	//setValuesDistance(d->distance*);
	QFont font=d->valuesFont;
	font.setPointSizeF(font.pointSizeF()*horizontalRatio);
	setValuesFont(font);

	retransform();
}

void XYCurve::xColumnAboutToBeRemoved(const AbstractAspect* aspect) {
	Q_D(XYCurve);
	if (aspect == d->xColumn) {
		d->xColumn = 0;
		d->retransform();
	}
}

void XYCurve::yColumnAboutToBeRemoved(const AbstractAspect* aspect) {
	Q_D(XYCurve);
	if (aspect == d->yColumn) {
		d->yColumn = 0;
		d->retransform();
	}
}

void XYCurve::valuesColumnAboutToBeRemoved(const AbstractAspect* aspect) {
	Q_D(XYCurve);
	if (aspect == d->valuesColumn) {
		d->valuesColumn = 0;
		d->updateValues();
	}
}

void XYCurve::xErrorPlusColumnAboutToBeRemoved(const AbstractAspect* aspect) {
	Q_D(XYCurve);
	if (aspect == d->xErrorPlusColumn) {
		d->xErrorPlusColumn = 0;
		d->updateErrorBars();
	}
}

void XYCurve::xErrorMinusColumnAboutToBeRemoved(const AbstractAspect* aspect) {
	Q_D(XYCurve);
	if (aspect == d->xErrorMinusColumn) {
		d->xErrorMinusColumn = 0;
		d->updateErrorBars();
	}
}

void XYCurve::yErrorPlusColumnAboutToBeRemoved(const AbstractAspect* aspect) {
	Q_D(XYCurve);
	if (aspect == d->yErrorPlusColumn) {
		d->yErrorPlusColumn = 0;
		d->updateErrorBars();
	}
}

void XYCurve::yErrorMinusColumnAboutToBeRemoved(const AbstractAspect* aspect) {
	Q_D(XYCurve);
	if (aspect == d->yErrorMinusColumn) {
		d->yErrorMinusColumn = 0;
		d->updateErrorBars();
	}
}

//##############################################################################
//######  SLOTs for changes triggered via QActions in the context menu  ########
//##############################################################################
void XYCurve::curveVisibilityChanged(){
	Q_D(const XYCurve);
	this->setVisible(!d->isVisible());
}

//##############################################################################
//######################### Private implementation #############################
//##############################################################################
XYCurvePrivate::XYCurvePrivate(XYCurve *owner) : m_printing(false), m_hovered(false), m_suppressRecalc(false),
	m_suppressRetransform(false), m_hoverEffectImageIsDirty(false), m_selectionEffectImageIsDirty(false), q(owner) {
	setFlag(QGraphicsItem::ItemIsSelectable, true);
	setAcceptHoverEvents(true);
}

QString XYCurvePrivate::name() const {
	return q->name();
}

QRectF XYCurvePrivate::boundingRect() const {
	return boundingRectangle;
}

/*!
  Returns the shape of the XYCurve as a QPainterPath in local coordinates
*/
QPainterPath XYCurvePrivate::shape() const {
	return curveShape;
}

void XYCurvePrivate::contextMenuEvent(QGraphicsSceneContextMenuEvent* event){
    q->createContextMenu()->exec(event->screenPos());
}

bool XYCurvePrivate::swapVisible(bool on){
	bool oldValue = isVisible();
	setVisible(on);
	emit q->visibilityChanged();
	return oldValue;
}

/*!
  recalculates the position of the points to be drawn. Called when the data was changed.
  Triggers the update of lines, drop lines, symbols etc.
*/
void XYCurvePrivate::retransform(){
	if (m_suppressRetransform){
		return;
	}

// 	qDebug()<<"XYCurvePrivate::retransform() " << q->name();
	symbolPointsLogical.clear();
	symbolPointsScene.clear();

	if ( (NULL == xColumn) || (NULL == yColumn) ){
		linePath = QPainterPath();
		dropLinePath = QPainterPath();
		symbolsPath = QPainterPath();
		valuesPath = QPainterPath();
		errorBarsPath = QPainterPath();
		recalcShapeAndBoundingRect();
		return;
	}

	int startRow = 0;
	int endRow = xColumn->rowCount() - 1;
	QPointF tempPoint;

	AbstractColumn::ColumnMode xColMode = xColumn->columnMode();
	AbstractColumn::ColumnMode yColMode = yColumn->columnMode();

	//take over only valid and non masked points.
	for (int row = startRow; row <= endRow; row++ ){
		if ( xColumn->isValid(row) && yColumn->isValid(row)
			&& (!xColumn->isMasked(row)) && (!yColumn->isMasked(row)) ) {

			switch(xColMode) {
				case AbstractColumn::Numeric:
					tempPoint.setX(xColumn->valueAt(row));
					break;
				case AbstractColumn::Text:
					//TODO
				case AbstractColumn::DateTime:
				case AbstractColumn::Month:
				case AbstractColumn::Day:
					//TODO
					break;
				default:
					break;
			}

			switch(yColMode) {
				case AbstractColumn::Numeric:
					tempPoint.setY(yColumn->valueAt(row));
					break;
				case AbstractColumn::Text:
					//TODO
				case AbstractColumn::DateTime:
				case AbstractColumn::Month:
				case AbstractColumn::Day:
					//TODO
					break;
				default:
					break;
			}
			symbolPointsLogical.append(tempPoint);
		}
	}

	//calculate the scene coordinates
	const AbstractPlot* plot = dynamic_cast<const AbstractPlot*>(q->parentAspect());
	if (!plot)
		return;

	const CartesianCoordinateSystem *cSystem = dynamic_cast<const CartesianCoordinateSystem*>(plot->coordinateSystem());
	Q_ASSERT(cSystem);
	visiblePoints = std::vector<bool>(symbolPointsLogical.count(), false);
	cSystem->mapLogicalToScene(symbolPointsLogical, symbolPointsScene, visiblePoints);

	m_suppressRecalc = true;
	updateLines();
	updateDropLines();
	updateSymbols();
	updateValues();
	m_suppressRecalc = false;
	updateErrorBars();
}

/*!
  recalculates the painter path for the lines connecting the data points.
  Called each time when the type of this connection is changed.
*/
void XYCurvePrivate::updateLines(){
  	linePath = QPainterPath();
	if (lineType == XYCurve::NoLine){
	  recalcShapeAndBoundingRect();
	  return;
	}

	const int count=symbolPointsLogical.count();

	//nothing to do, if no data points available
	if (count<=1){
	  	recalcShapeAndBoundingRect();
		return;
	}

	//calculate the lines connecting the data points
	QList<QLineF> lines;
	QPointF tempPoint1, tempPoint2;
	QPointF curPoint, nextPoint;
	switch(lineType){
	  case XYCurve::Line:{
		for (int i=0; i<count-1; i++){
		  lines.append(QLineF(symbolPointsLogical.at(i), symbolPointsLogical.at(i+1)));
		}
		break;
	  }
	  case XYCurve::StartHorizontal:{
		for (int i=0; i<count-1; i++){
		  curPoint=symbolPointsLogical.at(i);
		  nextPoint=symbolPointsLogical.at(i+1);
		  tempPoint1=QPointF(nextPoint.x(), curPoint.y());
		  lines.append(QLineF(curPoint, tempPoint1));
		  lines.append(QLineF(tempPoint1, nextPoint));
		}
		break;
	  }
	  case XYCurve::StartVertical:{
		for (int i=0; i<count-1; i++){
		  curPoint=symbolPointsLogical.at(i);
		  nextPoint=symbolPointsLogical.at(i+1);
		  tempPoint1=QPointF(curPoint.x(), nextPoint.y());
		  lines.append(QLineF(curPoint, tempPoint1));
		  lines.append(QLineF(tempPoint1,nextPoint));
		}
		break;
	  }
	  case XYCurve::MidpointHorizontal:{
		for (int i=0; i<count-1; i++){
		  curPoint=symbolPointsLogical.at(i);
		  nextPoint=symbolPointsLogical.at(i+1);
		  tempPoint1=QPointF(curPoint.x() + (nextPoint.x()-curPoint.x())/2, curPoint.y());
		  tempPoint2=QPointF(curPoint.x() + (nextPoint.x()-curPoint.x())/2, nextPoint.y());
		  lines.append(QLineF(curPoint, tempPoint1));
		  lines.append(QLineF(tempPoint1, tempPoint2));
		  lines.append(QLineF(tempPoint2, nextPoint));
		}
		break;
	  }
	  case XYCurve::MidpointVertical:{
		for (int i=0; i<count-1; i++){
		  curPoint=symbolPointsLogical.at(i);
		  nextPoint=symbolPointsLogical.at(i+1);
		  tempPoint1=QPointF(curPoint.x(), curPoint.y() + (nextPoint.y()-curPoint.y())/2);
		  tempPoint2=QPointF(nextPoint.x(), curPoint.y() + (nextPoint.y()-curPoint.y())/2);
		  lines.append(QLineF(curPoint, tempPoint1));
		  lines.append(QLineF(tempPoint1, tempPoint2));
		  lines.append(QLineF(tempPoint2, nextPoint));
		}
		break;
	  }
	  case XYCurve::Segments2:{
		int skip=0;
		for (int i=0; i<count-1; i++){
		  if (skip!=1){
			lines.append(QLineF(symbolPointsLogical.at(i), symbolPointsLogical.at(i+1)));
			skip++;
		  }else{
			skip=0;
		  }
		}
		break;
	  }
	  case XYCurve::Segments3:{
		int skip=0;
		for (int i=0; i<count-1; i++){
		  if (skip!=2){
			lines.append(QLineF(symbolPointsLogical.at(i), symbolPointsLogical.at(i+1)));
			skip++;
		  }else{
			skip=0;
		  }
		}
		break;
	  }
	  case XYCurve::SplineCubicNatural:
	  case XYCurve::SplineCubicPeriodic:
	  case XYCurve::SplineAkimaNatural:
	  case XYCurve::SplineAkimaPeriodic:{
		//TODO: optimize! try to omit the copying from the column to the arrays of doubles.
		//TODO: forward the error message to the UI.
		gsl_interp_accel *acc  = gsl_interp_accel_alloc();
		gsl_spline *spline=0;

		double x[count],  y[count];
		for (int i=0; i<count; i++){
		  x[i]=symbolPointsLogical.at(i).x();
		  y[i]=symbolPointsLogical.at(i).y();
		}

		gsl_set_error_handler_off();
		if (lineType==XYCurve::SplineCubicNatural){
			spline = gsl_spline_alloc(gsl_interp_cspline, count);
		}else if (lineType==XYCurve::SplineCubicPeriodic){
			spline = gsl_spline_alloc(gsl_interp_cspline_periodic, count);
		}else if (lineType==XYCurve::SplineAkimaNatural){
			spline = gsl_spline_alloc(gsl_interp_akima, count);
		}else if (lineType==XYCurve::SplineAkimaPeriodic){
			spline = gsl_spline_alloc(gsl_interp_akima_periodic, count);
		}

		if (!spline) {
			QString msg;
			if ( (lineType==XYCurve::SplineAkimaNatural || lineType==XYCurve::SplineAkimaPeriodic) && count<5)
				msg=i18n("Error: Akima spline interpolation requires a minimum of 5 points.");
			else
				msg =i18n("Couldn't initialize spline function");
			qDebug()<<msg;
			recalcShapeAndBoundingRect();
			return;
		}

		int status = gsl_spline_init (spline, x, y, count);
		if (status ) {
			//TODO: check in gsl/interp.c when GSL_EINVAL is thrown
			QString gslError;
			if (status == GSL_EINVAL)
				gslError = "x values must be monotonically increasing.";
			else
				gslError = gsl_strerror (status);

			qDebug() << "Error in spline calculation. " << gslError;

			recalcShapeAndBoundingRect();
			return;
		}

		//create interpolating points
		std::vector<double> xinterp, yinterp;
		double step;
		double xi, yi, x1, x2;
		for (int i=0; i<count-1; i++){
		   x1 = x[i];
		   x2 = x[i+1];
		   step=fabs(x2-x1)/(lineInterpolationPointsCount+1);

		  for (xi=x1; xi<x2; xi += step){
			yi = gsl_spline_eval (spline, xi, acc);
			xinterp.push_back(xi);
			yinterp.push_back(yi);
		  }
		}

		for (unsigned int i=0; i<xinterp.size()-1; i++){
		  lines.append(QLineF(xinterp[i], yinterp[i], xinterp[i+1], yinterp[i+1]));
		}
		lines.append(QLineF(xinterp[xinterp.size()-1], yinterp[yinterp.size()-1], x[count-1], y[count-1]));

		gsl_spline_free (spline);
        gsl_interp_accel_free (acc);
		break;
	  }
	  default:
		break;
	}

	//map the lines to scene coordinates
	const CartesianPlot* plot = dynamic_cast<const CartesianPlot*>(q->parentAspect());
	const AbstractCoordinateSystem* cSystem = plot->coordinateSystem();
	lines = cSystem->mapLogicalToScene(lines);

	//new line path
	foreach (const QLineF& line, lines){
		linePath.moveTo(line.p1());
		linePath.lineTo(line.p2());
	}

	recalcShapeAndBoundingRect();
}

/*!
  recalculates the painter path for the drop lines.
  Called each time when the type of the drop lines is changed.
*/
void XYCurvePrivate::updateDropLines(){
  	dropLinePath = QPainterPath();
	if (dropLineType == XYCurve::NoDropLine){
	  recalcShapeAndBoundingRect();
	  return;
	}

	//calculate drop lines
	const CartesianPlot* plot = dynamic_cast<const CartesianPlot*>(q->parentAspect());
	QList<QLineF> lines;
	float xMin = 0;
	float yMin = 0;

	xMin = plot->xMin();
	yMin = plot->yMin();
	switch(dropLineType){
	  case XYCurve::DropLineX:{
		for(int i=0; i<symbolPointsLogical.size(); ++i){
			if (!visiblePoints[i]) continue;
			const QPointF& point = symbolPointsLogical.at(i);
			lines.append(QLineF(point, QPointF(point.x(), yMin)));
		}
		break;
	  }
	  case XYCurve::DropLineY:{
		for(int i=0; i<symbolPointsLogical.size(); ++i){
			if (!visiblePoints[i]) continue;
			const QPointF& point = symbolPointsLogical.at(i);
			lines.append(QLineF(point, QPointF(xMin, point.y())));
		}
		break;
	  }
	  case XYCurve::DropLineXY:{
		for(int i=0; i<symbolPointsLogical.size(); ++i){
			if (!visiblePoints[i]) continue;
			const QPointF& point = symbolPointsLogical.at(i);
			lines.append(QLineF(point, QPointF(point.x(), yMin)));
			lines.append(QLineF(point, QPointF(xMin, point.y())));
		}
		break;
	  }
	  case XYCurve::DropLineXZeroBaseline:{
		for(int i=0; i<symbolPointsLogical.size(); ++i){
			if (!visiblePoints[i]) continue;
			const QPointF& point = symbolPointsLogical.at(i);
			lines.append(QLineF(point, QPointF(point.x(), 0)));
		}
		break;
	  }
	  case XYCurve::DropLineXMinBaseline:{
		for(int i=0; i<symbolPointsLogical.size(); ++i){
			if (!visiblePoints[i]) continue;
			const QPointF& point = symbolPointsLogical.at(i);
			lines.append( QLineF(point, QPointF(point.x(), dynamic_cast<const Column*>(yColumn)->minimum())) );
		}
		break;
	  }
	  case XYCurve::DropLineXMaxBaseline:{
		for(int i=0; i<symbolPointsLogical.size(); ++i){
			if (!visiblePoints[i]) continue;
			const QPointF& point = symbolPointsLogical.at(i);
			lines.append( QLineF(point, QPointF(point.x(), dynamic_cast<const Column*>(yColumn)->maximum())) );
		}
		break;
	  }
	  default:
		break;
	}

	//map the drop lines to scene coordinates
	const AbstractCoordinateSystem* cSystem = plot->coordinateSystem();
	lines = cSystem->mapLogicalToScene(lines);

	//new painter path for the drop lines
	foreach (const QLineF& line, lines){
		dropLinePath.moveTo(line.p1());
		dropLinePath.lineTo(line.p2());
	}

	recalcShapeAndBoundingRect();
}

void XYCurvePrivate::updateSymbols(){
	symbolsPath = QPainterPath();
	if (symbolsStyle != XYCurve::NoSymbols){
		QPainterPath path = XYCurve::symbolsPathFromStyle(symbolsStyle);

		QTransform trafo;
		trafo.scale(symbolsSize, symbolsSize);
		path = trafo.map(path);
		trafo.reset();

		if (symbolsRotationAngle != 0) {
			trafo.rotate(symbolsRotationAngle);
			path = trafo.map(path);
		}

		foreach (const QPointF& point, symbolPointsScene) {
			trafo.reset();
			trafo.translate(point.x(), point.y());
			symbolsPath.addPath(trafo.map(path));
		}
	}

	recalcShapeAndBoundingRect();
}

/*!
  recreates the value strings to be shown and recalculates their draw position.
*/
void XYCurvePrivate::updateValues(){
  	valuesPath = QPainterPath();
	valuesPoints.clear();
	valuesStrings.clear();

	if (valuesType == XYCurve::NoValues){
		recalcShapeAndBoundingRect();
		return;
	}

	//determine the value string for all points that are currently visible in the plot
	switch (valuesType){
	  case XYCurve::NoValues:
	  case XYCurve::ValuesX:{
		for(int i=0; i<symbolPointsLogical.size(); ++i){
			if (!visiblePoints[i]) continue;
 			valuesStrings << valuesPrefix + QString::number(symbolPointsLogical.at(i).x()) + valuesSuffix;
		}
	  break;
	  }
	  case XYCurve::ValuesY:{
		for(int i=0; i<symbolPointsLogical.size(); ++i){
			if (!visiblePoints[i]) continue;
 			valuesStrings << valuesPrefix + QString::number(symbolPointsLogical.at(i).y()) + valuesSuffix;
		}
		break;
	  }
	  case XYCurve::ValuesXY:{
		for(int i=0; i<symbolPointsLogical.size(); ++i){
			if (!visiblePoints[i]) continue;
			valuesStrings << valuesPrefix + QString::number(symbolPointsLogical.at(i).x()) + ','
							+ QString::number(symbolPointsLogical.at(i).y()) + valuesSuffix;
		}
		break;
	  }
	  case XYCurve::ValuesXYBracketed:{
		for(int i=0; i<symbolPointsLogical.size(); ++i){
			if (!visiblePoints[i]) continue;
			valuesStrings <<  valuesPrefix + '(' + QString::number(symbolPointsLogical.at(i).x()) + ','
							+ QString::number(symbolPointsLogical.at(i).y()) +')' + valuesSuffix;
		}
		break;
	  }
	  case XYCurve::ValuesCustomColumn:{
		if (!valuesColumn){
		  recalcShapeAndBoundingRect();
		  return;
		}

		int endRow;
		if (symbolPointsLogical.size()>valuesColumn->rowCount())
			endRow =  valuesColumn->rowCount();
		else
			endRow = symbolPointsLogical.size();

		AbstractColumn::ColumnMode xColMode = valuesColumn->columnMode();
		for (int i=0; i<endRow; ++i){
			if (!visiblePoints[i]) continue;

			if ( !valuesColumn->isValid(i) || valuesColumn->isMasked(i) )
				continue;

			switch (xColMode){
				case AbstractColumn::Numeric:
					valuesStrings << valuesPrefix + QString::number(valuesColumn->valueAt(i)) + valuesSuffix;
					break;
				case AbstractColumn::Text:
					valuesStrings << valuesPrefix + valuesColumn->textAt(i) + valuesSuffix;
				case AbstractColumn::DateTime:
				case AbstractColumn::Month:
				case AbstractColumn::Day:
					//TODO
					break;
				default:
					break;
			}
		}
	  }
	}

	//Calculate the coordinates where to paint the value strings.
	//The coordinates depend on the actual size of the string.
	QPointF tempPoint;
	QFontMetrics fm(valuesFont);
	qreal w;
	qreal h=fm.ascent();

	switch(valuesPosition){
	  case XYCurve::ValuesAbove:{
		for (int i=0; i<valuesStrings.size(); i++){
		  w=fm.width(valuesStrings.at(i));
		  tempPoint.setX( symbolPointsScene.at(i).x() - w/2);
		  tempPoint.setY( symbolPointsScene.at(i).y() - valuesDistance );
		  valuesPoints.append(tempPoint);
		  }
		  break;
		}
	  case XYCurve::ValuesUnder:{
		for (int i=0; i<valuesStrings.size(); i++){
		  w=fm.width(valuesStrings.at(i));
		  tempPoint.setX( symbolPointsScene.at(i).x() -w/2 );
		  tempPoint.setY( symbolPointsScene.at(i).y() + valuesDistance + h/2);
		  valuesPoints.append(tempPoint);
		}
		break;
	  }
	  case XYCurve::ValuesLeft:{
		for (int i=0; i<valuesStrings.size(); i++){
		  w=fm.width(valuesStrings.at(i));
		  tempPoint.setX( symbolPointsScene.at(i).x() - valuesDistance - w - 1 );
		  tempPoint.setY( symbolPointsScene.at(i).y());
		  valuesPoints.append(tempPoint);
		}
		break;
	  }
	  case XYCurve::ValuesRight:{
		for (int i=0; i<valuesStrings.size(); i++){
		  w=fm.width(valuesStrings.at(i));
		  tempPoint.setX( symbolPointsScene.at(i).x() + valuesDistance - 1 );
		  tempPoint.setY( symbolPointsScene.at(i).y() );
		  valuesPoints.append(tempPoint);
		}
		break;
	  }
	  default:
	  break;
	}

	QTransform trafo;
	QPainterPath path;
	for (int i=0; i<valuesPoints.size(); i++){
		path = QPainterPath();
		path.addText( QPoint(0,0), valuesFont, valuesStrings.at(i) );

		trafo.reset();
		trafo.translate( valuesPoints.at(i).x(), valuesPoints.at(i).y() );
		if (valuesRotationAngle!=0)
			trafo.rotate( -valuesRotationAngle );

		valuesPath.addPath(trafo.map(path));
	}

	recalcShapeAndBoundingRect();
}

void XYCurvePrivate::updateErrorBars(){
  	errorBarsPath = QPainterPath();
	if (xErrorType==XYCurve::NoError && yErrorType==XYCurve::NoError){
		recalcShapeAndBoundingRect();
		return;
	}

	QList<QLineF> lines;
	float errorPlus, errorMinus;
	const CartesianPlot* plot = dynamic_cast<const CartesianPlot*>(q->parentAspect());
	const AbstractCoordinateSystem* cSystem = plot->coordinateSystem();

	//the cap size for the errorbars is given in scene units.
	//determine first the (half of the) cap size in logical units:
	// * take the first visible point in logical units
	// * convert it to scene units
	// * add to this point an offset corresponding to the cap size in scene units
	// * convert this point back to logical units
	// * subtract from this point the original coordinates (without the new offset)
	//   to determine the cap size in logical units.
	float capSizeX = 0;
	float capSizeY = 0;
	if (errorBarsType != XYCurve::ErrorBarsSimple && !symbolPointsLogical.isEmpty()) {
		//determine the index of the first visible point
		size_t i = 0;
		while( i<visiblePoints.size() && !visiblePoints[i])
			i++;

		if (i==visiblePoints.size())
			return; //no visible points -> no error bars to draw

		//cap size for x-error bars
		QPointF pointScene = cSystem->mapLogicalToScene(symbolPointsLogical.at(i));
		pointScene.setY(pointScene.y()-errorBarsCapSize);
		QPointF pointLogical = cSystem->mapSceneToLogical(pointScene);
		capSizeX = (pointLogical.y() - symbolPointsLogical.at(i).y())/2;

		//cap size for y-error bars
		pointScene = cSystem->mapLogicalToScene(symbolPointsLogical.at(i));
		pointScene.setX(pointScene.x()+errorBarsCapSize);
		pointLogical = cSystem->mapSceneToLogical(pointScene);
		capSizeY = (pointLogical.x() - symbolPointsLogical.at(i).x())/2;
	}

	for (int i=0; i<symbolPointsLogical.size(); ++i){
		if (!visiblePoints[i])
			continue;

		const QPointF& point = symbolPointsLogical.at(i);

		//error bars for x
		if (xErrorType!=XYCurve::NoError) {
			//determine the values for the errors
			if (xErrorPlusColumn && xErrorPlusColumn->isValid(i) && !xErrorPlusColumn->isMasked(i))
				errorPlus = xErrorPlusColumn->valueAt(i);
			else
				errorPlus = 0;

			if (xErrorType==XYCurve::SymmetricError) {
				errorMinus = errorPlus;
			} else {
				if (xErrorMinusColumn && xErrorMinusColumn->isValid(i) && !xErrorMinusColumn->isMasked(i))
					errorMinus = xErrorMinusColumn->valueAt(i);
				else
					errorMinus = 0;
			}

			//draw the error bars
			switch(errorBarsType) {
				case XYCurve::ErrorBarsSimple:
					lines.append(QLineF(QPointF(point.x()-errorMinus, point.y()),
										QPointF(point.x()+errorPlus, point.y())));
					break;
				case XYCurve::ErrorBarsWithEnds: {
					lines.append(QLineF(QPointF(point.x()-errorMinus, point.y()),
										QPointF(point.x()+errorPlus, point.y())));
					if (errorMinus!=0) {
						lines.append(QLineF(QPointF(point.x()-errorMinus, point.y()-capSizeX),
											QPointF(point.x()-errorMinus, point.y()+capSizeX)));
					}
					if (errorPlus!=0) {
						lines.append(QLineF(QPointF(point.x()+errorPlus, point.y()-capSizeX),
											QPointF(point.x()+errorPlus, point.y()+capSizeX)));
					}
					break;
				}
			}
		}

		//error bars for y
		if (yErrorType!=XYCurve::NoError) {
			//determine the values for the errors
			if (yErrorPlusColumn && yErrorPlusColumn->isValid(i) && !yErrorPlusColumn->isMasked(i))
				errorPlus = yErrorPlusColumn->valueAt(i);
			else
				errorPlus = 0;

			if (yErrorType==XYCurve::SymmetricError) {
				errorMinus = errorPlus;
			} else {
				if (yErrorMinusColumn && yErrorMinusColumn->isValid(i) && !yErrorMinusColumn->isMasked(i) )
					errorMinus = yErrorMinusColumn->valueAt(i);
				else
					errorMinus = 0;
			}

			//draw the error bars
			switch(errorBarsType) {
				case XYCurve::ErrorBarsSimple:
					lines.append(QLineF(QPointF(point.x(), point.y()-errorMinus),
										QPointF(point.x(), point.y()+errorPlus)));
					break;
				case XYCurve::ErrorBarsWithEnds: {
					lines.append(QLineF(QPointF(point.x(), point.y()-errorMinus),
										QPointF(point.x(), point.y()+errorPlus)));
					if (errorMinus!=0) {
						lines.append(QLineF(QPointF(point.x()-capSizeY, point.y()-errorMinus),
											QPointF(point.x()+capSizeY, point.y()-errorMinus)));
					}
					if (errorPlus!=0) {
						lines.append(QLineF(QPointF(point.x()-capSizeY, point.y()+errorPlus),
											QPointF(point.x()+capSizeY, point.y()+errorPlus)));
					}
					break;
				}
			}
		}
	}

	//map the error bars to scene coordinates
	lines = cSystem->mapLogicalToScene(lines);

	//new painter path for the drop lines
	foreach (const QLineF& line, lines){
		errorBarsPath.moveTo(line.p1());
		errorBarsPath.lineTo(line.p2());
	}

	recalcShapeAndBoundingRect();
}

/*!
  recalculates the outer bounds and the shape of the curve.
*/
void XYCurvePrivate::recalcShapeAndBoundingRect() {
	if (m_suppressRecalc)
		return;

	prepareGeometryChange();
	curveShape = QPainterPath();
	if (lineType != XYCurve::NoLine){
		curveShape.addPath(WorksheetElement::shapeFromPath(linePath, linePen));
	}

	if (dropLineType != XYCurve::NoDropLine){
		curveShape.addPath(WorksheetElement::shapeFromPath(dropLinePath, dropLinePen));
	}

	if (symbolsStyle != XYCurve::NoSymbols){
		curveShape.addPath(symbolsPath);
	}

	if (valuesType != XYCurve::NoValues){
		curveShape.addPath(valuesPath);
	}

	if (xErrorType != XYCurve::NoError || yErrorType != XYCurve::NoError){
		curveShape.addPath(WorksheetElement::shapeFromPath(errorBarsPath, errorBarsPen));
	}

	boundingRectangle = curveShape.boundingRect();

	//TODO: when the selection is painted, line intersections are visible.
	//simplified() removes those artifacts but is horrible slow for curves with large number of points.
	//search for an alternative.
	//curveShape = curveShape.simplified();

	updatePixmap();
}

void XYCurvePrivate::draw(QPainter *painter) {
	//draw lines
	if (lineType != XYCurve::NoLine){
		painter->setOpacity(lineOpacity);
		painter->setPen(linePen);
		painter->setBrush(Qt::NoBrush);
		painter->drawPath(linePath);
	}

	//draw drop lines
	if (dropLineType != XYCurve::NoDropLine){
		painter->setOpacity(dropLineOpacity);
		painter->setPen(dropLinePen);
		painter->setBrush(Qt::NoBrush);
		painter->drawPath(dropLinePath);
	}

	//draw error bars
	if ( (xErrorType != XYCurve::NoError) || (yErrorType != XYCurve::NoError) ){
		painter->setOpacity(errorBarsOpacity);
		painter->setPen(errorBarsPen);
		painter->setBrush(Qt::NoBrush);
		painter->drawPath(errorBarsPath);
	}

	//draw symbols
	if (symbolsStyle != XYCurve::NoSymbols){
		painter->setOpacity(symbolsOpacity);
		painter->setPen(symbolsPen);
		painter->setBrush(symbolsBrush);
		drawSymbols(painter);
	}

	//draw values
	if (valuesType != XYCurve::NoValues){
		painter->setOpacity(valuesOpacity);
		painter->setPen(valuesColor);
		painter->setBrush(Qt::SolidPattern);
		drawValues(painter);
	}

}

void XYCurvePrivate::updatePixmap() {
// 	QTime timer;
// 	timer.start();
	QPixmap pixmap(boundingRectangle.width(), boundingRectangle.height());
	if (boundingRectangle.width()==0 || boundingRectangle.width()==0) {
		m_pixmap = pixmap;
		return;
	}
	pixmap.fill(Qt::transparent);
	QPainter painter(&pixmap);
	painter.setRenderHint(QPainter::Antialiasing, true);
	painter.translate(-boundingRectangle.topLeft());

	draw(&painter);
	painter.end();

	m_pixmap = pixmap;
	m_hoverEffectImageIsDirty = true;
	m_selectionEffectImageIsDirty = true;
// 	qDebug() << "Update the pixmap: " << timer.elapsed() << "ms";
}

//TODO: move this to a central place
QImage blurred(const QImage& image, const QRect& rect, int radius, bool alphaOnly = false)
{
    int tab[] = { 14, 10, 8, 6, 5, 5, 4, 3, 3, 3, 3, 2, 2, 2, 2, 2, 2 };
    int alpha = (radius < 1)  ? 16 : (radius > 17) ? 1 : tab[radius-1];

    QImage result = image.convertToFormat(QImage::Format_ARGB32_Premultiplied);
    int r1 = rect.top();
    int r2 = rect.bottom();
    int c1 = rect.left();
    int c2 = rect.right();

    int bpl = result.bytesPerLine();
    int rgba[4];
    unsigned char* p;

    int i1 = 0;
    int i2 = 3;

    if (alphaOnly)
        i1 = i2 = (QSysInfo::ByteOrder == QSysInfo::BigEndian ? 0 : 3);

    for (int col = c1; col <= c2; col++) {
        p = result.scanLine(r1) + col * 4;
        for (int i = i1; i <= i2; i++)
            rgba[i] = p[i] << 4;

        p += bpl;
        for (int j = r1; j < r2; j++, p += bpl)
            for (int i = i1; i <= i2; i++)
                p[i] = (rgba[i] += ((p[i] << 4) - rgba[i]) * alpha / 16) >> 4;
    }

    for (int row = r1; row <= r2; row++) {
        p = result.scanLine(row) + c1 * 4;
        for (int i = i1; i <= i2; i++)
            rgba[i] = p[i] << 4;

        p += 4;
        for (int j = c1; j < c2; j++, p += 4)
            for (int i = i1; i <= i2; i++)
                p[i] = (rgba[i] += ((p[i] << 4) - rgba[i]) * alpha / 16) >> 4;
    }

    for (int col = c1; col <= c2; col++) {
        p = result.scanLine(r2) + col * 4;
        for (int i = i1; i <= i2; i++)
            rgba[i] = p[i] << 4;

        p -= bpl;
        for (int j = r1; j < r2; j++, p -= bpl)
            for (int i = i1; i <= i2; i++)
                p[i] = (rgba[i] += ((p[i] << 4) - rgba[i]) * alpha / 16) >> 4;
    }

    for (int row = r1; row <= r2; row++) {
        p = result.scanLine(row) + c2 * 4;
        for (int i = i1; i <= i2; i++)
            rgba[i] = p[i] << 4;

        p -= 4;
        for (int j = c1; j < c2; j++, p -= 4)
            for (int i = i1; i <= i2; i++)
                p[i] = (rgba[i] += ((p[i] << 4) - rgba[i]) * alpha / 16) >> 4;
    }

    return result;
}

/*!
  Reimplementation of QGraphicsItem::paint(). This function does the actual painting of the curve.
  \sa QGraphicsItem::paint().
*/
void XYCurvePrivate::paint(QPainter* painter, const QStyleOptionGraphicsItem* option, QWidget* widget){
// 	qDebug()<<"XYCurvePrivate::paint, " + q->name();
	Q_UNUSED(option);
	Q_UNUSED(widget);
	if (!isVisible())
		return;

// 	QTime timer;
// 	timer.start();
	painter->setPen(Qt::NoPen);
	painter->setBrush(Qt::NoBrush);
	painter->setRenderHint(QPainter::SmoothPixmapTransform, true);

// TODO: draw directly
	// draw(painter);
// or use pixmap for double buffering
	painter->drawPixmap(boundingRectangle.topLeft(), m_pixmap);

// 	qDebug() << "Paint the pixmap: " << timer.elapsed() << "ms";

	if (m_hovered && !isSelected() && !m_printing){
// 		timer.start();

		if (m_hoverEffectImageIsDirty) {
			QPixmap pix = m_pixmap;
			pix.fill(q->hoveredPen.color());
			pix.setAlphaChannel(m_pixmap.alphaChannel());
			m_hoverEffectImage = blurred(pix.toImage(), m_pixmap.rect(), 5);
			m_hoverEffectImageIsDirty = false;
		}

		painter->setOpacity(q->hoveredOpacity*2);
		painter->drawImage(boundingRectangle.topLeft(), m_hoverEffectImage, m_pixmap.rect());

// 		qDebug() << "Paint hovering effect: " << timer.elapsed() << "ms";
		return;
	}

	if (isSelected() && !m_printing){
// 		timer.start();

		if (m_selectionEffectImageIsDirty) {
			QPixmap pix = m_pixmap;
			pix.fill(q->selectedPen.color());
			pix.setAlphaChannel(m_pixmap.alphaChannel());
			m_selectionEffectImage = blurred(pix.toImage(), m_pixmap.rect(), 5);
			m_selectionEffectImageIsDirty = false;
		}

		painter->setOpacity(q->selectedOpacity*2);
		painter->drawImage(boundingRectangle.topLeft(), m_selectionEffectImage, m_pixmap.rect());

// 		qDebug() << "Paint selection effect: " << timer.elapsed() << "ms";
		return;
	}
}

/*!
	Drawing of symbolsPath is very slow, so we draw every symbol in the loop
	which us much faster (factor 10)
*/
void XYCurvePrivate::drawSymbols(QPainter* painter) {
	QPainterPath path = XYCurve::symbolsPathFromStyle(symbolsStyle);

	QTransform trafo;
	trafo.scale(symbolsSize, symbolsSize);
	path = trafo.map(path);
	trafo.reset();
	if (symbolsRotationAngle != 0) {
		trafo.rotate(symbolsRotationAngle);
		path = trafo.map(path);
	}
	foreach (const QPointF& point, symbolPointsScene) {
		trafo.reset();
		trafo.translate(point.x(), point.y());
		painter->drawPath(trafo.map(path));
	}
}

void XYCurvePrivate::drawValues(QPainter* painter) {
	QTransform trafo;
	QPainterPath path;
	for (int i=0; i<valuesPoints.size(); i++){
		path = QPainterPath();
		path.addText( QPoint(0,0), valuesFont, valuesStrings.at(i) );

		trafo.reset();
		trafo.translate( valuesPoints.at(i).x(), valuesPoints.at(i).y() );
		if (valuesRotationAngle!=0)
			trafo.rotate( -valuesRotationAngle );

		painter->drawPath(trafo.map(path));
	}
}

void XYCurvePrivate::hoverEnterEvent(QGraphicsSceneHoverEvent*) {
	const CartesianPlot* plot = dynamic_cast<const CartesianPlot*>(q->parentAspect());
	if (plot->mouseMode() == CartesianPlot::SelectionMode && !isSelected()) {
		m_hovered = true;
		q->hovered();
		update();
	}
}

void XYCurvePrivate::hoverLeaveEvent(QGraphicsSceneHoverEvent*) {
	const CartesianPlot* plot = dynamic_cast<const CartesianPlot*>(q->parentAspect());
	if (plot->mouseMode() == CartesianPlot::SelectionMode && m_hovered) {
		m_hovered = false;
		q->unhovered();
		update();
	}
}

//##############################################################################
//##################  Serialization/Deserialization  ###########################
//##############################################################################
//! Save as XML
void XYCurve::save(QXmlStreamWriter* writer) const{
	Q_D(const XYCurve);

    writer->writeStartElement( "xyCurve" );
    writeBasicAttributes( writer );
    writeCommentElement( writer );

	//general
	writer->writeStartElement( "general" );
	WRITE_COLUMN(d->xColumn, xColumn);
	WRITE_COLUMN(d->yColumn, yColumn);
	writer->writeAttribute( "visible", QString::number(d->isVisible()) );
	writer->writeEndElement();

	//Line
    writer->writeStartElement( "lines" );
	writer->writeAttribute( "type", QString::number(d->lineType) );
	writer->writeAttribute( "interpolationPointsCount", QString::number(d->lineInterpolationPointsCount) );
	WRITE_QPEN(d->linePen);
	writer->writeAttribute( "opacity", QString::number(d->lineOpacity) );
	writer->writeEndElement();

	//Drop lines
	writer->writeStartElement( "dropLines" );
	writer->writeAttribute( "type", QString::number(d->dropLineType) );
	WRITE_QPEN(d->dropLinePen);
	writer->writeAttribute( "opacity", QString::number(d->dropLineOpacity) );
	writer->writeEndElement();

	//Symbols
	writer->writeStartElement( "symbols" );
	writer->writeAttribute( "symbolsStyle", QString::number(d->symbolsStyle) );
	writer->writeAttribute( "opacity", QString::number(d->symbolsOpacity) );
	writer->writeAttribute( "rotation", QString::number(d->symbolsRotationAngle) );
	writer->writeAttribute( "size", QString::number(d->symbolsSize) );
	WRITE_QBRUSH(d->symbolsBrush);
	WRITE_QPEN(d->symbolsPen);
	writer->writeEndElement();

	//Values
	writer->writeStartElement( "values" );
	writer->writeAttribute( "type", QString::number(d->valuesType) );
	WRITE_COLUMN(d->valuesColumn, valuesColumn);
	writer->writeAttribute( "position", QString::number(d->valuesPosition) );
	writer->writeAttribute( "distance", QString::number(d->valuesDistance) );
	writer->writeAttribute( "rotation", QString::number(d->valuesRotationAngle) );
	writer->writeAttribute( "opacity", QString::number(d->valuesOpacity) );
	//TODO values format and precision
	writer->writeAttribute( "prefix", d->valuesPrefix );
	writer->writeAttribute( "suffix", d->valuesSuffix );
	WRITE_QCOLOR(d->valuesColor);
	WRITE_QFONT(d->valuesFont);
	writer->writeEndElement();

	//Error bars
	writer->writeStartElement( "errorBars" );
	writer->writeAttribute( "xErrorType", QString::number(d->xErrorType) );
	WRITE_COLUMN(d->xErrorPlusColumn, xErrorPlusColumn);
	WRITE_COLUMN(d->xErrorMinusColumn, xErrorMinusColumn);
	writer->writeAttribute( "yErrorType", QString::number(d->yErrorType) );
	WRITE_COLUMN(d->yErrorPlusColumn, yErrorPlusColumn);
	WRITE_COLUMN(d->yErrorMinusColumn, yErrorMinusColumn);
	writer->writeAttribute( "type", QString::number(d->errorBarsType) );
	writer->writeAttribute( "capSize", QString::number(d->errorBarsCapSize) );
	WRITE_QPEN(d->errorBarsPen);
	writer->writeAttribute( "opacity", QString::number(d->errorBarsOpacity) );
	writer->writeEndElement();

	writer->writeEndElement(); //close "xyCurve" section
}

//! Load from XML
bool XYCurve::load(XmlStreamReader* reader){
	Q_D(XYCurve);

    if(!reader->isStartElement() || reader->name() != "xyCurve"){
        reader->raiseError(i18n("no xy-curve element found"));
        return false;
    }

    if (!readBasicAttributes(reader))
        return false;

    QString attributeWarning = i18n("Attribute '%1' missing or empty, default value is used");
    QXmlStreamAttributes attribs;
    QString str;

    while (!reader->atEnd()){
        reader->readNext();
        if (reader->isEndElement() && reader->name() == "xyCurve")
            break;

        if (!reader->isStartElement())
            continue;

        if (reader->name() == "comment"){
            if (!readCommentElement(reader)) return false;
		}else if (reader->name() == "general"){
			attribs = reader->attributes();

			READ_COLUMN(xColumn);
			READ_COLUMN(yColumn);

			str = attribs.value("visible").toString();
            if(str.isEmpty())
                reader->raiseWarning(attributeWarning.arg("'visible'"));
            else
                d->setVisible(str.toInt());
		}else if (reader->name() == "lines"){
			attribs = reader->attributes();

			str = attribs.value("type").toString();
            if(str.isEmpty())
                reader->raiseWarning(attributeWarning.arg("'type'"));
            else
                d->lineType = (XYCurve::LineType)str.toInt();

			str = attribs.value("interpolationPointsCount").toString();
            if(str.isEmpty())
                reader->raiseWarning(attributeWarning.arg("'interpolationPointsCount'"));
            else
                d->lineInterpolationPointsCount = str.toInt();

			READ_QPEN(d->linePen);

			str = attribs.value("opacity").toString();
            if(str.isEmpty())
                reader->raiseWarning(attributeWarning.arg("'opacity'"));
            else
                d->lineOpacity = str.toDouble();
		}else if (reader->name() == "dropLines"){
			attribs = reader->attributes();

			str = attribs.value("type").toString();
            if(str.isEmpty())
                reader->raiseWarning(attributeWarning.arg("'type'"));
            else
                d->dropLineType = (XYCurve::DropLineType)str.toInt();

			READ_QPEN(d->dropLinePen);

			str = attribs.value("opacity").toString();
            if(str.isEmpty())
                reader->raiseWarning(attributeWarning.arg("'opacity'"));
            else
                d->dropLineOpacity = str.toDouble();
		}else if (reader->name() == "symbols"){
			attribs = reader->attributes();

			str = attribs.value("symbolsStyle").toString();
            if(str.isEmpty())
                reader->raiseWarning(attributeWarning.arg("'symbolsStyle'"));
            else
                d->symbolsStyle = (XYCurve::SymbolsStyle)str.toInt();

			str = attribs.value("opacity").toString();
            if(str.isEmpty())
                reader->raiseWarning(attributeWarning.arg("'opacity'"));
            else
                d->symbolsOpacity = str.toDouble();

			str = attribs.value("rotation").toString();
            if(str.isEmpty())
                reader->raiseWarning(attributeWarning.arg("'rotation'"));
            else
                d->symbolsRotationAngle = str.toDouble();

			str = attribs.value("size").toString();
            if(str.isEmpty())
                reader->raiseWarning(attributeWarning.arg("'size'"));
            else
                d->symbolsSize = str.toDouble();

			READ_QBRUSH(d->symbolsBrush);
			READ_QPEN(d->symbolsPen);
		}else if (reader->name() == "values"){
			attribs = reader->attributes();

			str = attribs.value("type").toString();
            if(str.isEmpty())
                reader->raiseWarning(attributeWarning.arg("'type'"));
            else
                d->valuesType = (XYCurve::ValuesType)str.toInt();

			READ_COLUMN(valuesColumn);

			str = attribs.value("position").toString();
            if(str.isEmpty())
                reader->raiseWarning(attributeWarning.arg("'position'"));
            else
                d->valuesPosition = (XYCurve::ValuesPosition)str.toInt();

			str = attribs.value("distance").toString();
            if(str.isEmpty())
                reader->raiseWarning(attributeWarning.arg("'distance'"));
            else
                d->valuesDistance = str.toDouble();

			str = attribs.value("rotation").toString();
            if(str.isEmpty())
                reader->raiseWarning(attributeWarning.arg("'rotation'"));
            else
                d->valuesRotationAngle = str.toDouble();

			str = attribs.value("opacity").toString();
            if(str.isEmpty())
                reader->raiseWarning(attributeWarning.arg("'opacity'"));
            else
                d->valuesOpacity = str.toInt();

			//don't produce any warning if no prefix or suffix is set (empty string is allowd here in xml)
			d->valuesPrefix = attribs.value("prefix").toString();
			d->valuesSuffix = attribs.value("suffix").toString();

			READ_QCOLOR(d->valuesColor);
			READ_QFONT(d->valuesFont);

			str = attribs.value("opacity").toString();
            if(str.isEmpty())
                reader->raiseWarning(attributeWarning.arg("'opacity'"));
            else
                d->valuesOpacity = str.toDouble();
		}else if (reader->name() == "errorBars"){
			attribs = reader->attributes();

			str = attribs.value("xErrorType").toString();
            if(str.isEmpty())
                reader->raiseWarning(attributeWarning.arg("'xErrorType'"));
            else
                d->xErrorType = (XYCurve::ErrorType)str.toInt();

			READ_COLUMN(xErrorPlusColumn);
			READ_COLUMN(xErrorMinusColumn);

			str = attribs.value("yErrorType").toString();
            if(str.isEmpty())
                reader->raiseWarning(attributeWarning.arg("'yErrorType'"));
            else
                d->yErrorType = (XYCurve::ErrorType)str.toInt();

			READ_COLUMN(yErrorPlusColumn);
			READ_COLUMN(yErrorMinusColumn);

			str = attribs.value("type").toString();
            if(str.isEmpty())
                reader->raiseWarning(attributeWarning.arg("'type'"));
            else
                d->errorBarsType = (XYCurve::ErrorBarsType)str.toInt();

			str = attribs.value("capSize").toString();
            if(str.isEmpty())
                reader->raiseWarning(attributeWarning.arg("'capSize'"));
            else
                d->errorBarsCapSize = str.toDouble();

			READ_QPEN(d->errorBarsPen);

			str = attribs.value("opacity").toString();
            if(str.isEmpty())
                reader->raiseWarning(attributeWarning.arg("'opacity'"));
            else
                d->errorBarsOpacity = str.toDouble();
		}
	}

	return true;
}<|MERGE_RESOLUTION|>--- conflicted
+++ resolved
@@ -166,15 +166,7 @@
 	Returns an icon to be used in the project explorer.
 */
 QIcon XYCurve::icon() const{
-<<<<<<< HEAD
-	QIcon icon;
-#ifndef ACTIVATE_SCIDAVIS_SPECIFIC_CODE
-        icon = QIcon("xy-curve");
-#endif
-	return icon;
-=======
-	return KIcon("xy-curve");
->>>>>>> a7406edc
+	return QIcon("xy-curve");
 }
 
 QGraphicsItem* XYCurve::graphicsItem() const{
