/***************************************************************************
    File                 : CartesianPlotLegend.cpp
    Project              : LabPlot
    Description          : Legend for the cartesian plot
    --------------------------------------------------------------------
    Copyright            : (C) 2013-2020 Alexander Semke (alexander.semke@web.de)
 ***************************************************************************/

/***************************************************************************
 *                                                                         *
 *  This program is free software; you can redistribute it and/or modify   *
 *  it under the terms of the GNU General Public License as published by   *
 *  the Free Software Foundation; either version 2 of the License, or      *
 *  (at your option) any later version.                                    *
 *                                                                         *
 *  This program is distributed in the hope that it will be useful,        *
 *  but WITHOUT ANY WARRANTY; without even the implied warranty of         *
 *  MERCHANTABILITY or FITNESS FOR A PARTICULAR PURPOSE.  See the          *
 *  GNU General Public License for more details.                           *
 *                                                                         *
 *   You should have received a copy of the GNU General Public License     *
 *   along with this program; if not, write to the Free Software           *
 *   Foundation, Inc., 51 Franklin Street, Fifth Floor,                    *
 *   Boston, MA  02110-1301  USA                                           *
 *                                                                         *
 ***************************************************************************/

/*!
  \class CartesianPlotLegend
  \brief Legend for the cartesian plot.

  \ingroup kdefrontend
*/

#include "CartesianPlotLegend.h"
#include "backend/worksheet/plots/cartesian/CartesianPlotLegendPrivate.h"
#include "backend/worksheet/plots/cartesian/CartesianPlot.h"
#include "backend/worksheet/plots/cartesian/XYCurve.h"
#include "backend/worksheet/Worksheet.h"
#include "backend/lib/XmlStreamReader.h"
#include "backend/worksheet/TextLabel.h"
#include "backend/lib/commandtemplates.h"

#include <QGraphicsSceneContextMenuEvent>
#include <QKeyEvent>
#include <QMenu>
#include <QPainterPath>
#include <QPainter>

#include <KConfig>
#include <KConfigGroup>
#include <KLocalizedString>

CartesianPlotLegend::CartesianPlotLegend(const QString &name)
		: WorksheetElement(name, AspectType::CartesianPlotLegend), d_ptr(new CartesianPlotLegendPrivate(this)) {

	init();
}

CartesianPlotLegend::CartesianPlotLegend(const QString &name, CartesianPlotLegendPrivate *dd)
		: WorksheetElement(name, AspectType::CartesianPlotLegend), d_ptr(dd) {

	init();
}

void CartesianPlotLegend::finalizeAdd() {
	Q_D(CartesianPlotLegend);
	d->plot = static_cast<const CartesianPlot*>(parentAspect());
}


//no need to delete the d-pointer here - it inherits from QGraphicsItem
//and is deleted during the cleanup in QGraphicsScene
CartesianPlotLegend::~CartesianPlotLegend() = default;

void CartesianPlotLegend::init() {
	Q_D(CartesianPlotLegend);

	KConfig config;
	KConfigGroup group = config.group( "CartesianPlotLegend" );

	d->labelFont = group.readEntry("LabelsFont", QFont());
	d->labelFont.setPixelSize( Worksheet::convertToSceneUnits( 10, Worksheet::Unit::Point ) );

	d->labelColor =  group.readEntry("FontColor", QColor(Qt::black));
	d->labelColumnMajor = true;
	d->lineSymbolWidth = group.readEntry("LineSymbolWidth", Worksheet::convertToSceneUnits(1, Worksheet::Unit::Centimeter));
	d->rowCount = 0;
	d->columnCount = 0;

	d->position.horizontalPosition = WorksheetElement::HorizontalPosition::Right;
    d->position.verticalPosition = WorksheetElement::VerticalPosition::Top;

	d->rotationAngle = group.readEntry("Rotation", 0.0);

	//Title
 	d->title = new TextLabel(this->name(), TextLabel::Type::PlotLegendTitle);
	d->title->setBorderShape(TextLabel::BorderShape::NoBorder);
	addChild(d->title);
	d->title->setHidden(true);
	d->title->setParentGraphicsItem(d);
	d->title->graphicsItem()->setFlag(QGraphicsItem::ItemIsMovable, false);
	d->title->graphicsItem()->setFlag(QGraphicsItem::ItemIsFocusable, false);
	connect(d->title, &TextLabel::changed, this, &CartesianPlotLegend::retransform);

	//Background
	d->backgroundType = (PlotArea::BackgroundType) group.readEntry("BackgroundType", static_cast<int>(PlotArea::BackgroundType::Color));
	d->backgroundColorStyle = (PlotArea::BackgroundColorStyle) group.readEntry("BackgroundColorStyle", static_cast<int>(PlotArea::BackgroundColorStyle::SingleColor));
	d->backgroundImageStyle = (PlotArea::BackgroundImageStyle) group.readEntry("BackgroundImageStyle", static_cast<int>(PlotArea::BackgroundImageStyle::Scaled));
	d->backgroundBrushStyle = (Qt::BrushStyle) group.readEntry("BackgroundBrushStyle", static_cast<int>(Qt::SolidPattern));
	d->backgroundFileName = group.readEntry("BackgroundFileName", QString());
	d->backgroundFirstColor = group.readEntry("BackgroundFirstColor", QColor(Qt::white));
	d->backgroundSecondColor = group.readEntry("BackgroundSecondColor", QColor(Qt::black));
	d->backgroundOpacity = group.readEntry("BackgroundOpacity", 1.0);

	//Border
	d->borderPen = QPen(group.readEntry("BorderColor", QColor(Qt::black)), group.readEntry("BorderWidth", Worksheet::convertToSceneUnits(1.0, Worksheet::Unit::Point)),
				 (Qt::PenStyle) group.readEntry("BorderStyle", (int)Qt::SolidLine));
	d->borderCornerRadius = group.readEntry("BorderCornerRadius", 0.0);
	d->borderOpacity = group.readEntry("BorderOpacity", 1.0);

	//Layout
	d->layoutTopMargin =  group.readEntry("LayoutTopMargin", Worksheet::convertToSceneUnits(0.2f, Worksheet::Unit::Centimeter));
	d->layoutBottomMargin = group.readEntry("LayoutBottomMargin", Worksheet::convertToSceneUnits(0.2f, Worksheet::Unit::Centimeter));
	d->layoutLeftMargin = group.readEntry("LayoutLeftMargin", Worksheet::convertToSceneUnits(0.2f, Worksheet::Unit::Centimeter));
	d->layoutRightMargin = group.readEntry("LayoutRightMargin", Worksheet::convertToSceneUnits(0.2f, Worksheet::Unit::Centimeter));
	d->layoutVerticalSpacing = group.readEntry("LayoutVerticalSpacing", Worksheet::convertToSceneUnits(0.1f, Worksheet::Unit::Centimeter));
	d->layoutHorizontalSpacing = group.readEntry("LayoutHorizontalSpacing", Worksheet::convertToSceneUnits(0.1f, Worksheet::Unit::Centimeter));
	d->layoutColumnCount = group.readEntry("LayoutColumnCount", 1);

	this->initActions();
}

void CartesianPlotLegend::initActions() {
	visibilityAction = new QAction(QIcon::fromTheme("view-visible"), i18n("Visible"), this);
	visibilityAction->setCheckable(true);
	connect(visibilityAction, &QAction::triggered, this, &CartesianPlotLegend::visibilityChangedSlot);
}

QMenu* CartesianPlotLegend::createContextMenu() {
	QMenu *menu = WorksheetElement::createContextMenu();
	QAction* firstAction = menu->actions().at(1); //skip the first action because of the "title-action"

	visibilityAction->setChecked(isVisible());
	menu->insertAction(firstAction, visibilityAction);
	menu->insertSeparator(firstAction);

	return menu;
}

/*!
	Returns an icon to be used in the project explorer.
*/
QIcon CartesianPlotLegend::icon() const{
	return QIcon::fromTheme("text-field");
}

STD_SWAP_METHOD_SETTER_CMD_IMPL(CartesianPlotLegend, SetVisible, bool, swapVisible)
void CartesianPlotLegend::setVisible(bool on) {
	Q_D(CartesianPlotLegend);
	exec(new CartesianPlotLegendSetVisibleCmd(d, on, on ? ki18n("%1: set visible") : ki18n("%1: set invisible")));
}

bool CartesianPlotLegend::isVisible() const{
	Q_D(const CartesianPlotLegend);
	return d->isVisible();
}

QGraphicsItem *CartesianPlotLegend::graphicsItem() const{
	return d_ptr;
}

void CartesianPlotLegend::retransform() {
	d_ptr->retransform();
}

/*!
 * overrides the implementation in WorksheetElement and sets the z-value to the maximal possible,
 * legends are drawn on top of all other object in the plot.
 */
void CartesianPlotLegend::setZValue(qreal) {
	Q_D(CartesianPlotLegend);
	d->setZValue(std::numeric_limits<double>::max());
}

void CartesianPlotLegend::handleResize(double horizontalRatio, double verticalRatio, bool pageResize) {
	Q_UNUSED(horizontalRatio);
	Q_UNUSED(verticalRatio);
	Q_UNUSED(pageResize);
	//TODO
// 	Q_D(const CartesianPlotLegend);
}

//##############################################################################
//################################  getter methods  ############################
//##############################################################################
BASIC_SHARED_D_READER_IMPL(CartesianPlotLegend, QFont, labelFont, labelFont)
BASIC_SHARED_D_READER_IMPL(CartesianPlotLegend, QColor, labelColor, labelColor)
BASIC_SHARED_D_READER_IMPL(CartesianPlotLegend, bool, labelColumnMajor, labelColumnMajor)
BASIC_SHARED_D_READER_IMPL(CartesianPlotLegend, WorksheetElement::PositionWrapper, position, position)
BASIC_SHARED_D_READER_IMPL(CartesianPlotLegend, qreal, rotationAngle, rotationAngle)
BASIC_SHARED_D_READER_IMPL(CartesianPlotLegend, float, lineSymbolWidth, lineSymbolWidth)

//Title
TextLabel* CartesianPlotLegend::title() {
	return d_ptr->title;
}

//Background
BASIC_SHARED_D_READER_IMPL(CartesianPlotLegend, PlotArea::BackgroundType, backgroundType, backgroundType)
BASIC_SHARED_D_READER_IMPL(CartesianPlotLegend, PlotArea::BackgroundColorStyle, backgroundColorStyle, backgroundColorStyle)
BASIC_SHARED_D_READER_IMPL(CartesianPlotLegend, PlotArea::BackgroundImageStyle, backgroundImageStyle, backgroundImageStyle)
BASIC_SHARED_D_READER_IMPL(CartesianPlotLegend, Qt::BrushStyle, backgroundBrushStyle, backgroundBrushStyle)
BASIC_SHARED_D_READER_IMPL(CartesianPlotLegend, QColor, backgroundFirstColor, backgroundFirstColor)
BASIC_SHARED_D_READER_IMPL(CartesianPlotLegend, QColor, backgroundSecondColor, backgroundSecondColor)
BASIC_SHARED_D_READER_IMPL(CartesianPlotLegend, QString, backgroundFileName, backgroundFileName)
BASIC_SHARED_D_READER_IMPL(CartesianPlotLegend, float, backgroundOpacity, backgroundOpacity)

//Border
BASIC_SHARED_D_READER_IMPL(CartesianPlotLegend, QPen, borderPen, borderPen)
BASIC_SHARED_D_READER_IMPL(CartesianPlotLegend, float, borderCornerRadius, borderCornerRadius)
BASIC_SHARED_D_READER_IMPL(CartesianPlotLegend, float, borderOpacity, borderOpacity)

//Layout
BASIC_SHARED_D_READER_IMPL(CartesianPlotLegend, float, layoutTopMargin, layoutTopMargin)
BASIC_SHARED_D_READER_IMPL(CartesianPlotLegend, float, layoutBottomMargin, layoutBottomMargin)
BASIC_SHARED_D_READER_IMPL(CartesianPlotLegend, float, layoutLeftMargin, layoutLeftMargin)
BASIC_SHARED_D_READER_IMPL(CartesianPlotLegend, float, layoutRightMargin, layoutRightMargin)
BASIC_SHARED_D_READER_IMPL(CartesianPlotLegend, float, layoutHorizontalSpacing, layoutHorizontalSpacing)
BASIC_SHARED_D_READER_IMPL(CartesianPlotLegend, float, layoutVerticalSpacing, layoutVerticalSpacing)
BASIC_SHARED_D_READER_IMPL(CartesianPlotLegend, int, layoutColumnCount, layoutColumnCount)

//##############################################################################
//######################  setter methods and undo commands  ####################
//##############################################################################
STD_SETTER_CMD_IMPL_F_S(CartesianPlotLegend, SetLabelFont, QFont, labelFont, retransform)
void CartesianPlotLegend::setLabelFont(const QFont& font) {
	Q_D(CartesianPlotLegend);
	if (font!= d->labelFont)
		exec(new CartesianPlotLegendSetLabelFontCmd(d, font, ki18n("%1: set font")));
}

STD_SETTER_CMD_IMPL_F_S(CartesianPlotLegend, SetLabelColor, QColor, labelColor, update)
void CartesianPlotLegend::setLabelColor(const QColor& color) {
	Q_D(CartesianPlotLegend);
	if (color!= d->labelColor)
		exec(new CartesianPlotLegendSetLabelColorCmd(d, color, ki18n("%1: set font color")));
}

STD_SETTER_CMD_IMPL_F_S(CartesianPlotLegend, SetLabelColumnMajor, bool, labelColumnMajor, retransform)
void CartesianPlotLegend::setLabelColumnMajor(bool columnMajor) {
	Q_D(CartesianPlotLegend);
	if (columnMajor != d->labelColumnMajor)
		exec(new CartesianPlotLegendSetLabelColumnMajorCmd(d, columnMajor, ki18n("%1: change column order")));
}

STD_SETTER_CMD_IMPL_F_S(CartesianPlotLegend, SetLineSymbolWidth, float, lineSymbolWidth, retransform)
void CartesianPlotLegend::setLineSymbolWidth(float width) {
	Q_D(CartesianPlotLegend);
	if (width != d->lineSymbolWidth)
		exec(new CartesianPlotLegendSetLineSymbolWidthCmd(d, width, ki18n("%1: change line+symbol width")));
}

STD_SETTER_CMD_IMPL_F_S(CartesianPlotLegend, SetPosition, WorksheetElement::PositionWrapper, position, updatePosition);
void CartesianPlotLegend::setPosition(const PositionWrapper& pos) {
	Q_D(CartesianPlotLegend);
	if (pos.point != d->position.point
		|| pos.horizontalPosition != d->position.horizontalPosition
		|| pos.verticalPosition != d->position.verticalPosition)
		exec(new CartesianPlotLegendSetPositionCmd(d, pos, ki18n("%1: set position")));
}

STD_SETTER_CMD_IMPL_F_S(CartesianPlotLegend, SetRotationAngle, qreal, rotationAngle, retransform)
void CartesianPlotLegend::setRotationAngle(qreal angle) {
	Q_D(CartesianPlotLegend);
	if (angle != d->rotationAngle) {
		exec(new CartesianPlotLegendSetRotationAngleCmd(d, angle, ki18n("%1: set rotation angle")));
		d->title->setRotationAngle(angle);
	}
}

//Background
STD_SETTER_CMD_IMPL_F_S(CartesianPlotLegend, SetBackgroundType, PlotArea::BackgroundType, backgroundType, update)
void CartesianPlotLegend::setBackgroundType(PlotArea::BackgroundType type) {
	Q_D(CartesianPlotLegend);
	if (type != d->backgroundType)
		exec(new CartesianPlotLegendSetBackgroundTypeCmd(d, type, ki18n("%1: background type changed")));
}

STD_SETTER_CMD_IMPL_F_S(CartesianPlotLegend, SetBackgroundColorStyle, PlotArea::BackgroundColorStyle, backgroundColorStyle, update)
void CartesianPlotLegend::setBackgroundColorStyle(PlotArea::BackgroundColorStyle style) {
	Q_D(CartesianPlotLegend);
	if (style != d->backgroundColorStyle)
		exec(new CartesianPlotLegendSetBackgroundColorStyleCmd(d, style, ki18n("%1: background color style changed")));
}

STD_SETTER_CMD_IMPL_F_S(CartesianPlotLegend, SetBackgroundImageStyle, PlotArea::BackgroundImageStyle, backgroundImageStyle, update)
void CartesianPlotLegend::setBackgroundImageStyle(PlotArea::BackgroundImageStyle style) {
	Q_D(CartesianPlotLegend);
	if (style != d->backgroundImageStyle)
		exec(new CartesianPlotLegendSetBackgroundImageStyleCmd(d, style, ki18n("%1: background image style changed")));
}

STD_SETTER_CMD_IMPL_F_S(CartesianPlotLegend, SetBackgroundBrushStyle, Qt::BrushStyle, backgroundBrushStyle, update)
void CartesianPlotLegend::setBackgroundBrushStyle(Qt::BrushStyle style) {
	Q_D(CartesianPlotLegend);
	if (style != d->backgroundBrushStyle)
		exec(new CartesianPlotLegendSetBackgroundBrushStyleCmd(d, style, ki18n("%1: background brush style changed")));
}

STD_SETTER_CMD_IMPL_F_S(CartesianPlotLegend, SetBackgroundFirstColor, QColor, backgroundFirstColor, update)
void CartesianPlotLegend::setBackgroundFirstColor(const QColor &color) {
	Q_D(CartesianPlotLegend);
	if (color!= d->backgroundFirstColor)
		exec(new CartesianPlotLegendSetBackgroundFirstColorCmd(d, color, ki18n("%1: set background first color")));
}

STD_SETTER_CMD_IMPL_F_S(CartesianPlotLegend, SetBackgroundSecondColor, QColor, backgroundSecondColor, update)
void CartesianPlotLegend::setBackgroundSecondColor(const QColor &color) {
	Q_D(CartesianPlotLegend);
	if (color!= d->backgroundSecondColor)
		exec(new CartesianPlotLegendSetBackgroundSecondColorCmd(d, color, ki18n("%1: set background second color")));
}

STD_SETTER_CMD_IMPL_F_S(CartesianPlotLegend, SetBackgroundFileName, QString, backgroundFileName, update)
void CartesianPlotLegend::setBackgroundFileName(const QString& fileName) {
	Q_D(CartesianPlotLegend);
	if (fileName!= d->backgroundFileName)
		exec(new CartesianPlotLegendSetBackgroundFileNameCmd(d, fileName, ki18n("%1: set background image")));
}

STD_SETTER_CMD_IMPL_F_S(CartesianPlotLegend, SetBackgroundOpacity, float, backgroundOpacity, update)
void CartesianPlotLegend::setBackgroundOpacity(float opacity) {
	Q_D(CartesianPlotLegend);
	if (opacity != d->backgroundOpacity)
		exec(new CartesianPlotLegendSetBackgroundOpacityCmd(d, opacity, ki18n("%1: set opacity")));
}

//Border
STD_SETTER_CMD_IMPL_F_S(CartesianPlotLegend, SetBorderPen, QPen, borderPen, update)
void CartesianPlotLegend::setBorderPen(const QPen &pen) {
	Q_D(CartesianPlotLegend);
	if (pen != d->borderPen)
		exec(new CartesianPlotLegendSetBorderPenCmd(d, pen, ki18n("%1: set border style")));
}

STD_SETTER_CMD_IMPL_F_S(CartesianPlotLegend, SetBorderCornerRadius, qreal, borderCornerRadius, update)
void CartesianPlotLegend::setBorderCornerRadius(float radius) {
	Q_D(CartesianPlotLegend);
	if (radius != d->borderCornerRadius)
		exec(new CartesianPlotLegendSetBorderCornerRadiusCmd(d, radius, ki18n("%1: set border corner radius")));
}

STD_SETTER_CMD_IMPL_F_S(CartesianPlotLegend, SetBorderOpacity, qreal, borderOpacity, update)
void CartesianPlotLegend::setBorderOpacity(float opacity) {
	Q_D(CartesianPlotLegend);
	if (opacity != d->borderOpacity)
		exec(new CartesianPlotLegendSetBorderOpacityCmd(d, opacity, ki18n("%1: set border opacity")));
}

//Layout
STD_SETTER_CMD_IMPL_F_S(CartesianPlotLegend, SetLayoutTopMargin, float, layoutTopMargin, retransform)
void CartesianPlotLegend::setLayoutTopMargin(float margin) {
	Q_D(CartesianPlotLegend);
	if (margin != d->layoutTopMargin)
		exec(new CartesianPlotLegendSetLayoutTopMarginCmd(d, margin, ki18n("%1: set layout top margin")));
}

STD_SETTER_CMD_IMPL_F_S(CartesianPlotLegend, SetLayoutBottomMargin, float, layoutBottomMargin, retransform)
void CartesianPlotLegend::setLayoutBottomMargin(float margin) {
	Q_D(CartesianPlotLegend);
	if (margin != d->layoutBottomMargin)
		exec(new CartesianPlotLegendSetLayoutBottomMarginCmd(d, margin, ki18n("%1: set layout bottom margin")));
}

STD_SETTER_CMD_IMPL_F_S(CartesianPlotLegend, SetLayoutLeftMargin, float, layoutLeftMargin, retransform)
void CartesianPlotLegend::setLayoutLeftMargin(float margin) {
	Q_D(CartesianPlotLegend);
	if (margin != d->layoutLeftMargin)
		exec(new CartesianPlotLegendSetLayoutLeftMarginCmd(d, margin, ki18n("%1: set layout left margin")));
}

STD_SETTER_CMD_IMPL_F_S(CartesianPlotLegend, SetLayoutRightMargin, float, layoutRightMargin, retransform)
void CartesianPlotLegend::setLayoutRightMargin(float margin) {
	Q_D(CartesianPlotLegend);
	if (margin != d->layoutRightMargin)
		exec(new CartesianPlotLegendSetLayoutRightMarginCmd(d, margin, ki18n("%1: set layout right margin")));
}

STD_SETTER_CMD_IMPL_F_S(CartesianPlotLegend, SetLayoutVerticalSpacing, float, layoutVerticalSpacing, retransform)
void CartesianPlotLegend::setLayoutVerticalSpacing(float spacing) {
	Q_D(CartesianPlotLegend);
	if (spacing != d->layoutVerticalSpacing)
		exec(new CartesianPlotLegendSetLayoutVerticalSpacingCmd(d, spacing, ki18n("%1: set layout vertical spacing")));
}

STD_SETTER_CMD_IMPL_F_S(CartesianPlotLegend, SetLayoutHorizontalSpacing, float, layoutHorizontalSpacing, retransform)
void CartesianPlotLegend::setLayoutHorizontalSpacing(float spacing) {
	Q_D(CartesianPlotLegend);
	if (spacing != d->layoutHorizontalSpacing)
		exec(new CartesianPlotLegendSetLayoutHorizontalSpacingCmd(d, spacing, ki18n("%1: set layout horizontal spacing")));
}

STD_SETTER_CMD_IMPL_F_S(CartesianPlotLegend, SetLayoutColumnCount, int, layoutColumnCount, retransform)
void CartesianPlotLegend::setLayoutColumnCount(int count) {
	Q_D(CartesianPlotLegend);
	if (count != d->layoutColumnCount)
		exec(new CartesianPlotLegendSetLayoutColumnCountCmd(d, count, ki18n("%1: set layout column count")));
}

//##############################################################################
//#################################  SLOTS  ####################################
//##############################################################################


//##############################################################################
//######  SLOTs for changes triggered via QActions in the context menu  ########
//##############################################################################
void CartesianPlotLegend::visibilityChangedSlot() {
	Q_D(const CartesianPlotLegend);
	this->setVisible(!d->isVisible());
}

//##############################################################################
//######################### Private implementation #############################
//##############################################################################
CartesianPlotLegendPrivate::CartesianPlotLegendPrivate(CartesianPlotLegend *owner) : q(owner) {
	setFlag(QGraphicsItem::ItemIsSelectable, true);
	setFlag(QGraphicsItem::ItemIsMovable);
	setFlag(QGraphicsItem::ItemSendsGeometryChanges);
	setFlag(QGraphicsItem::ItemIsFocusable);
	setAcceptHoverEvents(true);
}

QString CartesianPlotLegendPrivate::name() const {
	return q->name();
}

QRectF CartesianPlotLegendPrivate::boundingRect() const {
	if (rotationAngle != 0) {
		QMatrix matrix;
		matrix.rotate(-rotationAngle);
		return matrix.mapRect(rect);
	} else
		return rect;
}

void CartesianPlotLegendPrivate::contextMenuEvent(QGraphicsSceneContextMenuEvent* event) {
	q->createContextMenu()->exec(event->screenPos());
}

/*!
  Returns the shape of the CartesianPlotLegend as a QPainterPath in local coordinates
*/
QPainterPath CartesianPlotLegendPrivate::shape() const {
	QPainterPath path;
	if ( qFuzzyIsNull(borderCornerRadius) )
		path.addRect(rect);
	else
		path.addRoundedRect(rect, borderCornerRadius, borderCornerRadius);

	if (rotationAngle != 0) {
		QTransform trafo;
		trafo.rotate(-rotationAngle);
		path = trafo.map(path);
	}

	return path;
}

bool CartesianPlotLegendPrivate::swapVisible(bool on) {
	bool oldValue = isVisible();

	//When making a graphics item invisible, it gets deselected in the scene.
	//In this case we don't want to deselect the item in the project explorer.
	//We need to supress the deselection in the view.
	auto* worksheet = static_cast<Worksheet*>(q->parent(AspectType::Worksheet));
	worksheet->suppressSelectionChangedEvent(true);
	setVisible(on);
	worksheet->suppressSelectionChangedEvent(false);

	emit q->visibilityChanged(on);
	return oldValue;
}

/*!
  recalculates the rectangular of the legend.
*/
void CartesianPlotLegendPrivate::retransform() {
	if (suppressRetransform || !plot)
		return;

	prepareGeometryChange();

	curvesList.clear();

	//add xy-curves
	for (auto* curve : plot->children<XYCurve>()) {
		if (curve && curve->isVisible())
			curvesList.push_back(curve);
	}

	//add histograms
	for (auto* hist : plot->children<Histogram>()) {
		if (hist && hist->isVisible())
			curvesList.push_back(hist);
	}

	int curveCount = curvesList.size();
	columnCount = (curveCount<layoutColumnCount) ? curveCount : layoutColumnCount;
	if (columnCount == 0) //no curves available
		rowCount = 0;
	else
		rowCount = ceil(double(curveCount)/double(columnCount));

	maxColumnTextWidths.clear();

	//determine the width of the legend
	QFontMetrics fm(labelFont);
	float w;
	float h = fm.ascent();

	float maxTextWidth = 0;
	float legendWidth = 0;
	int index;
	for (int c = 0; c < columnCount; ++c) {
		for (int r = 0; r < rowCount; ++r) {
			if (labelColumnMajor)
				index = c*rowCount + r;
			else
				index = r*columnCount + c;

			if ( index >= curveCount )
				break;

			const WorksheetElement* curve = dynamic_cast<WorksheetElement*>(curvesList.at(index));
			if (curve) {
				if (!curve->isVisible())
					continue;

				w = fm.boundingRect(curve->name()).width();
				if (w>maxTextWidth)
					maxTextWidth = w;
			}
		}
		maxColumnTextWidths.append(maxTextWidth);
		legendWidth += maxTextWidth;
	}
	legendWidth += layoutLeftMargin + layoutRightMargin; //margins
	legendWidth += columnCount*lineSymbolWidth + layoutHorizontalSpacing; //width of the columns without the text
	legendWidth += (columnCount-1)*2*layoutHorizontalSpacing; //spacings between the columns
	if (title->isVisible() && !title->text().text.isEmpty()) {
		float titleWidth;
		if (rotationAngle == 0.0)
			titleWidth = title->graphicsItem()->boundingRect().width();
		else {
			QRectF rect = title->graphicsItem()->boundingRect();
			QMatrix matrix;
			matrix.rotate(-rotationAngle);
			rect = matrix.mapRect(rect);
			titleWidth = rect.width();
		}

		if (titleWidth > legendWidth)
			legendWidth = titleWidth;
	}

	//determine the height of the legend
	float legendHeight = layoutTopMargin + layoutBottomMargin; //margins
	legendHeight += rowCount*h; //height of the rows
	legendHeight += (rowCount-1)*layoutVerticalSpacing; //spacing between the rows
	if (title->isVisible() && !title->text().text.isEmpty()) {
		if (rotationAngle == 0.0)
			legendHeight += title->graphicsItem()->boundingRect().height(); //legend title
		else {
			QRectF rect = title->graphicsItem()->boundingRect();
			QMatrix matrix;
			matrix.rotate(-rotationAngle);
			rect = matrix.mapRect(rect);
			legendHeight += rect.height(); //legend title
		}
	}

	rect.setX(-legendWidth/2);
	rect.setY(-legendHeight/2);
	rect.setWidth(legendWidth);
	rect.setHeight(legendHeight);

	updatePosition();
}

/*!
	calculates the position of the legend, when the position relative to the parent was specified (left, right, etc.)
*/
void CartesianPlotLegendPrivate::updatePosition() {
	//position the legend relative to the actual plot size minus small offset
	//TODO: make the offset dependent on the size of axis ticks.
<<<<<<< HEAD
	const QRectF parentRect = plot->dataRect();
	float hOffset = Worksheet::convertToSceneUnits(10, Worksheet::Unit::Point);
	float vOffset = Worksheet::convertToSceneUnits(10, Worksheet::Unit::Point);

	if (position.horizontalPosition != WorksheetElement::HorizontalPosition::Custom) {
		if (position.horizontalPosition == WorksheetElement::HorizontalPosition::Left)
			position.point.setX(parentRect.x() + rect.width()/2 + hOffset);
		else if (position.horizontalPosition == WorksheetElement::HorizontalPosition::Center)
			position.point.setX(parentRect.x() + parentRect.width()/2);
		else if (position.horizontalPosition == WorksheetElement::HorizontalPosition::Right)
			position.point.setX(parentRect.x() + parentRect.width() - rect.width()/2 - hOffset);
	}
=======
>>>>>>> 0807529a

    QPointF pos = q->relativePosToParentPos(position.point, q->m_plot->dataRect(), rect, position);

	suppressItemChangeEvent = true;
    setPos(pos);
	suppressItemChangeEvent = false;
	emit q->positionChanged(position);

	suppressRetransform = true;
	title->retransform();
	suppressRetransform = false;
}

/*!
  Reimplementation of QGraphicsItem::paint(). This function does the actual painting of the legend.
  \sa QGraphicsItem::paint().
*/
void CartesianPlotLegendPrivate::paint(QPainter* painter, const QStyleOptionGraphicsItem* option, QWidget* widget) {
	Q_UNUSED(option);
	Q_UNUSED(widget);
	if (!isVisible())
		return;

	painter->save();

	painter->rotate(-rotationAngle);

	//draw the area
	painter->setOpacity(backgroundOpacity);
	painter->setPen(Qt::NoPen);
	if (backgroundType == PlotArea::BackgroundType::Color) {
		switch (backgroundColorStyle) {
			case PlotArea::BackgroundColorStyle::SingleColor: {
				painter->setBrush(QBrush(backgroundFirstColor));
				break;
			}
			case PlotArea::BackgroundColorStyle::HorizontalLinearGradient: {
				QLinearGradient linearGrad(rect.topLeft(), rect.topRight());
				linearGrad.setColorAt(0, backgroundFirstColor);
				linearGrad.setColorAt(1, backgroundSecondColor);
				painter->setBrush(QBrush(linearGrad));
				break;
			}
			case PlotArea::BackgroundColorStyle::VerticalLinearGradient: {
				QLinearGradient linearGrad(rect.topLeft(), rect.bottomLeft());
				linearGrad.setColorAt(0, backgroundFirstColor);
				linearGrad.setColorAt(1, backgroundSecondColor);
				painter->setBrush(QBrush(linearGrad));
				break;
			}
			case PlotArea::BackgroundColorStyle::TopLeftDiagonalLinearGradient: {
				QLinearGradient linearGrad(rect.topLeft(), rect.bottomRight());
				linearGrad.setColorAt(0, backgroundFirstColor);
				linearGrad.setColorAt(1, backgroundSecondColor);
				painter->setBrush(QBrush(linearGrad));
				break;
			}
			case PlotArea::BackgroundColorStyle::BottomLeftDiagonalLinearGradient: {
				QLinearGradient linearGrad(rect.bottomLeft(), rect.topRight());
				linearGrad.setColorAt(0, backgroundFirstColor);
				linearGrad.setColorAt(1, backgroundSecondColor);
				painter->setBrush(QBrush(linearGrad));
				break;
			}
			case PlotArea::BackgroundColorStyle::RadialGradient: {
				QRadialGradient radialGrad(rect.center(), rect.width()/2);
				radialGrad.setColorAt(0, backgroundFirstColor);
				radialGrad.setColorAt(1, backgroundSecondColor);
				painter->setBrush(QBrush(radialGrad));
				break;
			}
		}
	} else if (backgroundType == PlotArea::BackgroundType::Image) {
		if ( !backgroundFileName.trimmed().isEmpty() ) {
			QPixmap pix(backgroundFileName);
			switch (backgroundImageStyle) {
				case PlotArea::BackgroundImageStyle::ScaledCropped:
					pix = pix.scaled(rect.size().toSize(),Qt::KeepAspectRatioByExpanding,Qt::SmoothTransformation);
					painter->drawPixmap(rect.topLeft(),pix);
					break;
				case PlotArea::BackgroundImageStyle::Scaled:
					pix = pix.scaled(rect.size().toSize(),Qt::IgnoreAspectRatio,Qt::SmoothTransformation);
					painter->drawPixmap(rect.topLeft(),pix);
					break;
				case PlotArea::BackgroundImageStyle::ScaledAspectRatio:
					pix = pix.scaled(rect.size().toSize(),Qt::KeepAspectRatio,Qt::SmoothTransformation);
					painter->drawPixmap(rect.topLeft(),pix);
					break;
				case PlotArea::BackgroundImageStyle::Centered:
					painter->drawPixmap(QPointF(rect.center().x()-pix.size().width()/2,rect.center().y()-pix.size().height()/2),pix);
					break;
				case PlotArea::BackgroundImageStyle::Tiled:
					painter->drawTiledPixmap(rect,pix);
					break;
				case PlotArea::BackgroundImageStyle::CenterTiled:
					painter->drawTiledPixmap(rect,pix,QPoint(rect.size().width()/2,rect.size().height()/2));
			}
		}
	} else if (backgroundType == PlotArea::BackgroundType::Pattern) {
		painter->setBrush(QBrush(backgroundFirstColor,backgroundBrushStyle));
	}

	if ( qFuzzyIsNull(borderCornerRadius) )
		painter->drawRect(rect);
	else
		painter->drawRoundedRect(rect, borderCornerRadius, borderCornerRadius);

	//draw the border
	if (borderPen.style() != Qt::NoPen) {
		painter->setPen(borderPen);
		painter->setBrush(Qt::NoBrush);
		painter->setOpacity(borderOpacity);
		if ( qFuzzyIsNull(borderCornerRadius) )
			painter->drawRect(rect);
		else
			painter->drawRoundedRect(rect, borderCornerRadius, borderCornerRadius);
	}

	//draw curve's line+symbol and the names
	int curveCount = curvesList.size();
	QFontMetrics fm(labelFont);
	float h = fm.ascent();
	painter->setFont(labelFont);

	//translate to left upper corner of the bounding rect plus the layout offset and the height of the title
	painter->translate(-rect.width()/2+layoutLeftMargin, -rect.height()/2+layoutTopMargin);
	if (title->isVisible() && !title->text().text.isEmpty())
		painter->translate(0, title->graphicsItem()->boundingRect().height());

	painter->save();

	int index;
	for (int c = 0; c < columnCount; ++c) {
		for (int r = 0; r < rowCount; ++r) {
			if (labelColumnMajor)
				index = c*rowCount + r;
			else
				index = r*columnCount + c;

			if ( index >= curveCount )
				break;

			//draw the legend item for histogram (simple rectangular with the sizes of the ascent)
			const Histogram* hist = dynamic_cast<Histogram*>(curvesList.at(index));
			if (hist) {
				//use line's pen (histogram bars, envelope or drop lines) if available,
				if (hist->lineType() != Histogram::NoLine && hist->linePen() != Qt::NoPen) {
					painter->setOpacity(hist->lineOpacity());
					painter->setPen(hist->linePen());
				}

				//for the brush, use the histogram filling or symbols filling or no brush
				if (hist->fillingEnabled())
					painter->setBrush(QBrush(hist->fillingFirstColor(), hist->fillingBrushStyle()));
				else if (hist->symbolsStyle() != Symbol::Style::NoSymbols)
					painter->setBrush(hist->symbolsBrush());
				else
					painter->setBrush(Qt::NoBrush);

				painter->translate(QPointF(lineSymbolWidth/2, h/2));
				painter->drawRect(QRectF(-h/2, -h/2, h, h));
				painter->translate(-QPointF(lineSymbolWidth/2, h/2));

				//curve's name
				painter->setPen(QPen(labelColor));
				painter->setOpacity(1.0);
				//TODO: support HTML text?
				painter->drawText(QPoint(lineSymbolWidth + layoutHorizontalSpacing, h), hist->name());
				painter->translate(0, layoutVerticalSpacing + h);
				continue;
			}

			//draw the legend item for histogram
			const XYCurve* curve = static_cast<XYCurve*>(curvesList.at(index));

			//curve's line (painted at the half of the ascent size)
			if (curve->lineType() != XYCurve::LineType::NoLine) {
				painter->setPen(curve->linePen());
				painter->setOpacity(curve->lineOpacity());
				painter->drawLine(0, h/2, lineSymbolWidth, h/2);
			}

			//error bars
			if ( (curve->xErrorType() != XYCurve::ErrorType::NoError && curve->xErrorPlusColumn()) || (curve->yErrorType() != XYCurve::ErrorType::NoError && curve->yErrorPlusColumn()) ) {
				painter->setOpacity(curve->errorBarsOpacity());
				painter->setPen(curve->errorBarsPen());

				//curve's error bars for x
				float errorBarsSize = Worksheet::convertToSceneUnits(10, Worksheet::Unit::Point);
				if (curve->symbolsStyle()!=Symbol::Style::NoSymbols && errorBarsSize<curve->symbolsSize()*1.4)
					errorBarsSize = curve->symbolsSize()*1.4;

				switch (curve->errorBarsType()) {
				case XYCurve::ErrorBarsType::Simple:
					//horiz. line
					if (curve->xErrorType() != XYCurve::ErrorType::NoError)
						painter->drawLine(lineSymbolWidth/2-errorBarsSize/2, h/2,
										lineSymbolWidth/2+errorBarsSize/2, h/2);
					//vert. line
					if (curve->yErrorType() != XYCurve::ErrorType::NoError)
						painter->drawLine(lineSymbolWidth/2, h/2-errorBarsSize/2,
										lineSymbolWidth/2, h/2+errorBarsSize/2);
					break;
				case XYCurve::ErrorBarsType::WithEnds:
					//horiz. line
					if (curve->xErrorType() != XYCurve::ErrorType::NoError) {
						painter->drawLine(lineSymbolWidth/2-errorBarsSize/2, h/2,
										lineSymbolWidth/2+errorBarsSize/2, h/2);

						//caps for the horiz. line
						painter->drawLine(lineSymbolWidth/2-errorBarsSize/2, h/2-errorBarsSize/4,
										lineSymbolWidth/2-errorBarsSize/2, h/2+errorBarsSize/4);
						painter->drawLine(lineSymbolWidth/2+errorBarsSize/2, h/2-errorBarsSize/4,
										lineSymbolWidth/2+errorBarsSize/2, h/2+errorBarsSize/4);
					}

					//vert. line
					if (curve->yErrorType() != XYCurve::ErrorType::NoError) {
						painter->drawLine(lineSymbolWidth/2, h/2-errorBarsSize/2,
										lineSymbolWidth/2, h/2+errorBarsSize/2);


						//caps for the vert. line
						painter->drawLine(lineSymbolWidth/2-errorBarsSize/4, h/2-errorBarsSize/2,
										lineSymbolWidth/2+errorBarsSize/4, h/2-errorBarsSize/2);
						painter->drawLine(lineSymbolWidth/2-errorBarsSize/4, h/2+errorBarsSize/2,
										lineSymbolWidth/2+errorBarsSize/4, h/2+errorBarsSize/2);
					}
					break;
				}
			}

			//curve's symbol
			if (curve->symbolsStyle() != Symbol::Style::NoSymbols) {
				painter->setOpacity(curve->symbolsOpacity());
				painter->setBrush(curve->symbolsBrush());
				painter->setPen(curve->symbolsPen());

				QPainterPath path = Symbol::pathFromStyle(curve->symbolsStyle());
				QTransform trafo;
				trafo.scale(curve->symbolsSize(), curve->symbolsSize());
				path = trafo.map(path);

				if (curve->symbolsRotationAngle() != 0) {
					trafo.reset();
					trafo.rotate(curve->symbolsRotationAngle());
					path = trafo.map(path);
				}

				painter->translate(QPointF(lineSymbolWidth/2, h/2));
				painter->drawPath(path);
				painter->translate(-QPointF(lineSymbolWidth/2, h/2));
			}

			//curve's name
			painter->setPen(QPen(labelColor));
			painter->setOpacity(1.0);
			//TODO: support HTML text?
			painter->drawText(QPoint(lineSymbolWidth+layoutHorizontalSpacing, h), curve->name());
			painter->translate(0,layoutVerticalSpacing+h);
		}

		//translate to the beginning of the next column
		painter->restore();
		int deltaX = lineSymbolWidth+layoutHorizontalSpacing+maxColumnTextWidths.at(c); //the width of the current columns
		deltaX += 2*layoutHorizontalSpacing; //spacing between two columns
		painter->translate(deltaX,0);
		painter->save();
	}

	painter->restore();
	painter->restore();

	if (m_hovered && !isSelected() && !q->isPrinting()) {
		painter->setPen(QPen(QApplication::palette().color(QPalette::Shadow), 2, Qt::SolidLine));
		painter->drawPath(shape());
	}

	if (isSelected() && !q->isPrinting()) {
		painter->setPen(QPen(QApplication::palette().color(QPalette::Highlight), 2, Qt::SolidLine));
		painter->drawPath(shape());
	}
}

QVariant CartesianPlotLegendPrivate::itemChange(GraphicsItemChange change, const QVariant &value) {
	if (suppressItemChangeEvent)
		return value;

	if (change == QGraphicsItem::ItemPositionChange) {
		//convert item's center point in parent's coordinates
		WorksheetElement::PositionWrapper tempPosition;
            tempPosition.point = q->parentPosToRelativePos(value.toPointF(), q->m_plot->dataRect(), rect, position);
            tempPosition.horizontalPosition = position.horizontalPosition;
            tempPosition.verticalPosition = position.verticalPosition;

		//emit the signals in order to notify the UI.
		//we don't set the position related member variables during the mouse movements.
		//this is done on mouse release events only.
		emit q->positionChanged(tempPosition);
	 }

	return QGraphicsItem::itemChange(change, value);
}

void CartesianPlotLegendPrivate::mouseReleaseEvent(QGraphicsSceneMouseEvent* event) {
	//convert position of the item in parent coordinates to label's position
	QPointF point = pos();
    point = q->parentPosToRelativePos(point, q->m_plot->dataRect(), rect, position);

	if (point != position.point) {
		//position was changed -> set the position related member variables
		suppressRetransform = true;
		WorksheetElement::PositionWrapper tempPosition;
		tempPosition.point = point;
        tempPosition.horizontalPosition = position.horizontalPosition;
        tempPosition.verticalPosition = position.verticalPosition;
		q->setPosition(tempPosition);
		suppressRetransform = false;
	}

	QGraphicsItem::mouseReleaseEvent(event);
}

void CartesianPlotLegendPrivate::keyPressEvent(QKeyEvent* event) {
	if (event->key() == Qt::Key_Left || event->key() == Qt::Key_Right
		|| event->key() == Qt::Key_Up ||event->key() == Qt::Key_Down) {
		const int delta = 5;
        QPointF point = q->parentPosToRelativePos(pos(), q->m_plot->dataRect(), rect, position);
        WorksheetElement::PositionWrapper tempPosition = position;

		if (event->key() == Qt::Key_Left) {
            point.setX(point.x() + delta);
		} else if (event->key() == Qt::Key_Right) {
            point.setX(point.x() - delta);
		} else if (event->key() == Qt::Key_Up) {
            point.setY(point.y() + delta);
		} else if (event->key() == Qt::Key_Down) {
            point.setY(point.y() - delta);
		}

		tempPosition.point = point;
		q->setPosition(tempPosition);
	}

	QGraphicsItem::keyPressEvent(event);
}

void CartesianPlotLegendPrivate::hoverEnterEvent(QGraphicsSceneHoverEvent*) {
	if (!isSelected()) {
		m_hovered = true;
		emit q->hovered();
		update();
	}
}

void CartesianPlotLegendPrivate::hoverLeaveEvent(QGraphicsSceneHoverEvent*) {
	if (m_hovered) {
		m_hovered = false;
		emit q->unhovered();
		update();
	}
}

//##############################################################################
//##################  Serialization/Deserialization  ###########################
//##############################################################################
//! Save as XML
void CartesianPlotLegend::save(QXmlStreamWriter* writer) const {
	Q_D(const CartesianPlotLegend);

	writer->writeStartElement( "cartesianPlotLegend" );
	writeBasicAttributes( writer );
	writeCommentElement( writer );

	//general
	writer->writeStartElement( "general" );
	WRITE_QCOLOR(d->labelColor);
	WRITE_QFONT(d->labelFont);
	writer->writeAttribute( "columnMajor", QString::number(d->labelColumnMajor) );
	writer->writeAttribute( "lineSymbolWidth", QString::number(d->lineSymbolWidth) );
	writer->writeAttribute( "visible", QString::number(d->isVisible()) );
	writer->writeEndElement();

	//geometry
	writer->writeStartElement( "geometry" );
	writer->writeAttribute( "x", QString::number(d->position.point.x()) );
	writer->writeAttribute( "y", QString::number(d->position.point.y()) );
	writer->writeAttribute( "horizontalPosition", QString::number(static_cast<int>(d->position.horizontalPosition)) );
	writer->writeAttribute( "verticalPosition", QString::number(static_cast<int>(d->position.verticalPosition)) );
	writer->writeAttribute( "rotation", QString::number(d->rotationAngle) );
	writer->writeEndElement();

	//title
	d->title->save(writer);

	//background
	writer->writeStartElement( "background" );
	writer->writeAttribute( "type", QString::number(static_cast<int>(d->backgroundType)) );
	writer->writeAttribute( "colorStyle", QString::number(static_cast<int>(d->backgroundColorStyle)) );
	writer->writeAttribute( "imageStyle", QString::number(static_cast<int>(d->backgroundImageStyle)) );
	writer->writeAttribute( "brushStyle", QString::number(d->backgroundBrushStyle) );
	writer->writeAttribute( "firstColor_r", QString::number(d->backgroundFirstColor.red()) );
	writer->writeAttribute( "firstColor_g", QString::number(d->backgroundFirstColor.green()) );
	writer->writeAttribute( "firstColor_b", QString::number(d->backgroundFirstColor.blue()) );
	writer->writeAttribute( "secondColor_r", QString::number(d->backgroundSecondColor.red()) );
	writer->writeAttribute( "secondColor_g", QString::number(d->backgroundSecondColor.green()) );
	writer->writeAttribute( "secondColor_b", QString::number(d->backgroundSecondColor.blue()) );
	writer->writeAttribute( "fileName", d->backgroundFileName );
	writer->writeAttribute( "opacity", QString::number(d->backgroundOpacity) );
	writer->writeEndElement();

	//border
	writer->writeStartElement( "border" );
	WRITE_QPEN(d->borderPen);
	writer->writeAttribute( "borderOpacity", QString::number(d->borderOpacity) );
	writer->writeAttribute( "borderCornerRadius", QString::number(d->borderCornerRadius) );
	writer->writeEndElement();

	//layout
	writer->writeStartElement( "layout" );
	writer->writeAttribute( "topMargin", QString::number(d->layoutTopMargin) );
	writer->writeAttribute( "bottomMargin", QString::number(d->layoutBottomMargin) );
	writer->writeAttribute( "leftMargin", QString::number(d->layoutLeftMargin) );
	writer->writeAttribute( "rightMargin", QString::number(d->layoutRightMargin) );
	writer->writeAttribute( "verticalSpacing", QString::number(d->layoutVerticalSpacing) );
	writer->writeAttribute( "horizontalSpacing", QString::number(d->layoutHorizontalSpacing) );
	writer->writeAttribute( "columnCount", QString::number(d->layoutColumnCount) );
	writer->writeEndElement();

	writer->writeEndElement(); // close "cartesianPlotLegend" section
}

//! Load from XML
bool CartesianPlotLegend::load(XmlStreamReader* reader, bool preview) {
	Q_D(CartesianPlotLegend);

	if (!readBasicAttributes(reader))
		return false;

	KLocalizedString attributeWarning = ki18n("Attribute '%1' missing or empty, default value is used");
	QXmlStreamAttributes attribs;
	QString str;

	while (!reader->atEnd()) {
		reader->readNext();
		if (reader->isEndElement() && reader->name() == "cartesianPlotLegend")
			break;

		if (!reader->isStartElement())
			continue;

		if (!preview && reader->name() == "comment") {
			if (!readCommentElement(reader)) return false;
		} else if (!preview && reader->name() == "general") {
			attribs = reader->attributes();

			READ_QCOLOR(d->labelColor);
			READ_QFONT(d->labelFont);
			READ_INT_VALUE("columnMajor", labelColumnMajor, int);
			READ_DOUBLE_VALUE("lineSymbolWidth", lineSymbolWidth);

			str = attribs.value("visible").toString();
			if (str.isEmpty())
				reader->raiseWarning(attributeWarning.subs("visible").toString());
			else
				d->setVisible(str.toInt());
		} else if (!preview && reader->name() == "geometry") {
			attribs = reader->attributes();

			str = attribs.value("x").toString();
			if (str.isEmpty())
				reader->raiseWarning(attributeWarning.subs("x").toString());
			else
				d->position.point.setX(str.toDouble());

			str = attribs.value("y").toString();
			if (str.isEmpty())
				reader->raiseWarning(attributeWarning.subs("y").toString());
			else
				d->position.point.setY(str.toDouble());

			str = attribs.value("horizontalPosition").toString();
			if (str.isEmpty())
				reader->raiseWarning(attributeWarning.subs("horizontalPosition").toString());
			else
				d->position.horizontalPosition = (WorksheetElement::HorizontalPosition)str.toInt();

			str = attribs.value("verticalPosition").toString();
			if (str.isEmpty())
				reader->raiseWarning(attributeWarning.subs("verticalPosition").toString());
			else
				d->position.verticalPosition = (WorksheetElement::VerticalPosition)str.toInt();

			READ_DOUBLE_VALUE("rotation", rotationAngle);
		} else if (reader->name() == "textLabel") {
			if (!d->title->load(reader, preview)) {
				delete d->title;
				d->title = nullptr;
				return false;
			}
		} else if (!preview && reader->name() == "background") {
			attribs = reader->attributes();

			READ_INT_VALUE("type", backgroundType, PlotArea::BackgroundType);
			READ_INT_VALUE("colorStyle", backgroundColorStyle, PlotArea::BackgroundColorStyle);
			READ_INT_VALUE("imageStyle", backgroundImageStyle, PlotArea::BackgroundImageStyle);
			READ_INT_VALUE("brushStyle", backgroundBrushStyle, Qt::BrushStyle);

			str = attribs.value("firstColor_r").toString();
			if (str.isEmpty())
				reader->raiseWarning(attributeWarning.subs("firstColor_r").toString());
			else
				d->backgroundFirstColor.setRed(str.toInt());

			str = attribs.value("firstColor_g").toString();
			if (str.isEmpty())
				reader->raiseWarning(attributeWarning.subs("firstColor_g").toString());
			else
				d->backgroundFirstColor.setGreen(str.toInt());

			str = attribs.value("firstColor_b").toString();
			if (str.isEmpty())
				reader->raiseWarning(attributeWarning.subs("firstColor_b").toString());
			else
				d->backgroundFirstColor.setBlue(str.toInt());

			str = attribs.value("secondColor_r").toString();
			if (str.isEmpty())
				reader->raiseWarning(attributeWarning.subs("secondColor_r").toString());
			else
				d->backgroundSecondColor.setRed(str.toInt());

			str = attribs.value("secondColor_g").toString();
			if (str.isEmpty())
				reader->raiseWarning(attributeWarning.subs("secondColor_g").toString());
			else
				d->backgroundSecondColor.setGreen(str.toInt());

			str = attribs.value("secondColor_b").toString();
			if (str.isEmpty())
				reader->raiseWarning(attributeWarning.subs("secondColor_b").toString());
			else
				d->backgroundSecondColor.setBlue(str.toInt());

			str = attribs.value("fileName").toString();
			d->backgroundFileName = str;

			READ_DOUBLE_VALUE("opacity", backgroundOpacity);
		} else if (!preview && reader->name() == "border") {
			attribs = reader->attributes();
			READ_QPEN(d->borderPen);
			READ_DOUBLE_VALUE("borderCornerRadius", borderCornerRadius);
			READ_DOUBLE_VALUE("borderOpacity", borderOpacity);
		} else if (!preview && reader->name() == "layout") {
			attribs = reader->attributes();
			READ_DOUBLE_VALUE("topMargin", layoutTopMargin);
			READ_DOUBLE_VALUE("bottomMargin", layoutBottomMargin);
			READ_DOUBLE_VALUE("leftMargin", layoutLeftMargin);
			READ_DOUBLE_VALUE("rightMargin", layoutRightMargin);
			READ_DOUBLE_VALUE("verticalSpacing", layoutVerticalSpacing);
			READ_DOUBLE_VALUE("horizontalSpacing", layoutHorizontalSpacing);
			READ_INT_VALUE("columnCount", layoutColumnCount, int);
		}
	}

	return true;
}

void CartesianPlotLegend::loadThemeConfig(const KConfig& config) {
	KConfigGroup group;

	//for the font color use the value defined in the theme config for Label
	if (config.hasGroup(QLatin1String("Theme")))
		group = config.group(QLatin1String("Label"));
	else
		group = config.group(QLatin1String("CartesianPlotLegend"));

	this->setLabelColor(group.readEntry("FontColor", QColor(Qt::black)));

	//for other theme dependent settings use the values defined in the theme config for CartesianPlot
	if (config.hasGroup(QLatin1String("Theme")))
		group = config.group("CartesianPlot");

	//background
	this->setBackgroundBrushStyle((Qt::BrushStyle)group.readEntry("BackgroundBrushStyle", (int)Qt::SolidPattern));
	this->setBackgroundColorStyle((PlotArea::BackgroundColorStyle)(group.readEntry("BackgroundColorStyle", (int)PlotArea::BackgroundColorStyle::SingleColor)));
	this->setBackgroundFirstColor(group.readEntry("BackgroundFirstColor", QColor(Qt::white)));
	this->setBackgroundImageStyle((PlotArea::BackgroundImageStyle)group.readEntry("BackgroundImageStyle", (int)PlotArea::BackgroundImageStyle::Scaled));
	this->setBackgroundOpacity(group.readEntry("BackgroundOpacity", 1.0));
	this->setBackgroundSecondColor(group.readEntry("BackgroundSecondColor", QColor(Qt::black)));
	this->setBackgroundType((PlotArea::BackgroundType)(group.readEntry("BackgroundType", (int)PlotArea::BackgroundType::Color)));

	//border
	QPen pen;
	pen.setColor(group.readEntry("BorderColor", QColor(Qt::black)));
	pen.setStyle((Qt::PenStyle)(group.readEntry("BorderStyle", (int)Qt::SolidLine)));
	pen.setWidthF(group.readEntry("BorderWidth", Worksheet::convertToSceneUnits(1.0, Worksheet::Unit::Point)));
	this->setBorderPen(pen);
	this->setBorderCornerRadius(group.readEntry("BorderCornerRadius", 0.0));
	this->setBorderOpacity(group.readEntry("BorderOpacity", 1.0));

	title()->loadThemeConfig(config);
}<|MERGE_RESOLUTION|>--- conflicted
+++ resolved
@@ -595,7 +595,6 @@
 void CartesianPlotLegendPrivate::updatePosition() {
 	//position the legend relative to the actual plot size minus small offset
 	//TODO: make the offset dependent on the size of axis ticks.
-<<<<<<< HEAD
 	const QRectF parentRect = plot->dataRect();
 	float hOffset = Worksheet::convertToSceneUnits(10, Worksheet::Unit::Point);
 	float vOffset = Worksheet::convertToSceneUnits(10, Worksheet::Unit::Point);
@@ -608,8 +607,6 @@
 		else if (position.horizontalPosition == WorksheetElement::HorizontalPosition::Right)
 			position.point.setX(parentRect.x() + parentRect.width() - rect.width()/2 - hOffset);
 	}
-=======
->>>>>>> 0807529a
 
     QPointF pos = q->relativePosToParentPos(position.point, q->m_plot->dataRect(), rect, position);
 
