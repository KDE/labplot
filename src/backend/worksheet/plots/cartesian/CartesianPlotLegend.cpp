/***************************************************************************
    File                 : CartesianPlotLegend.cpp
    Project              : LabPlot
    Description          : Legend for the cartesian plot
    --------------------------------------------------------------------
    Copyright            : (C) 2013-2015 Alexander Semke (alexander.semke@web.de)
 ***************************************************************************/

/***************************************************************************
 *                                                                         *
 *  This program is free software; you can redistribute it and/or modify   *
 *  it under the terms of the GNU General Public License as published by   *
 *  the Free Software Foundation; either version 2 of the License, or      *
 *  (at your option) any later version.                                    *
 *                                                                         *
 *  This program is distributed in the hope that it will be useful,        *
 *  but WITHOUT ANY WARRANTY; without even the implied warranty of         *
 *  MERCHANTABILITY or FITNESS FOR A PARTICULAR PURPOSE.  See the          *
 *  GNU General Public License for more details.                           *
 *                                                                         *
 *   You should have received a copy of the GNU General Public License     *
 *   along with this program; if not, write to the Free Software           *
 *   Foundation, Inc., 51 Franklin Street, Fifth Floor,                    *
 *   Boston, MA  02110-1301  USA                                           *
 *                                                                         *
 ***************************************************************************/

/*!
  \class CartesianPlotLegend
  \brief Legend for the cartesian plot.

  \ingroup kdefrontend
*/

#include "CartesianPlotLegend.h"
#include "backend/worksheet/plots/cartesian/CartesianPlotLegendPrivate.h"
#include "backend/worksheet/plots/cartesian/CartesianPlot.h"
#include "backend/worksheet/plots/cartesian/XYCurve.h"
#include "backend/worksheet/Worksheet.h"
#include "backend/lib/XmlStreamReader.h"
#include "backend/worksheet/TextLabel.h"
#include "backend/lib/commandtemplates.h"
#include <math.h>

#include <QGraphicsItem>
#include <QPainterPath>
#include <QPainter>
#include <QGraphicsSceneContextMenuEvent>
#include <QMenu>

#include <KIcon>
#include <KConfig>
#include <KConfigGroup>

#include <KLocale>

CartesianPlotLegend::CartesianPlotLegend(CartesianPlot* plot, const QString &name)
		: WorksheetElement(name), d_ptr(new CartesianPlotLegendPrivate(this)), m_plot(plot) {
	init();
}

CartesianPlotLegend::CartesianPlotLegend(CartesianPlot* plot, const QString &name, CartesianPlotLegendPrivate *dd)
		: WorksheetElement(name), d_ptr(dd), m_plot(plot){
	init();
}

CartesianPlotLegend::~CartesianPlotLegend() {
	//no need to delete the d-pointer here - it inherits from QGraphicsItem
	//and is deleted during the cleanup in QGraphicsScene
}

void CartesianPlotLegend::init(){
	Q_D(CartesianPlotLegend);

	KConfig config;
	KConfigGroup group = config.group( "CartesianPlotLegend" );

	d->labelFont = group.readEntry("LabelsFont", QFont());
	d->labelFont.setPixelSize( Worksheet::convertToSceneUnits( 10, Worksheet::Point ) );

	d->labelColor = Qt::black;
	d->labelColumnMajor = true;
	d->lineSymbolWidth = group.readEntry("LineSymbolWidth", Worksheet::convertToSceneUnits(1, Worksheet::Centimeter));
	d->rowCount = 0;
	d->columnCount = 0;

	d->position.horizontalPosition = CartesianPlotLegend::hPositionRight;
	d->position.verticalPosition = CartesianPlotLegend::vPositionBottom;

	//Title
 	d->title = new TextLabel(this->name(), TextLabel::PlotLegendTitle);
	d->title->setText(this->name());
	addChild(d->title);
	d->title->setHidden(true);
	d->title->setParentGraphicsItem(graphicsItem());
	d->title->graphicsItem()->setFlag(QGraphicsItem::ItemIsMovable, false);
	connect(d->title, SIGNAL(changed()), this, SLOT(retransform()));

	//Background
	d->backgroundType = (PlotArea::BackgroundType) group.readEntry("BackgroundType", (int) PlotArea::Color);
	d->backgroundColorStyle = (PlotArea::BackgroundColorStyle) group.readEntry("BackgroundColorStyle", (int) PlotArea::SingleColor);
	d->backgroundImageStyle = (PlotArea::BackgroundImageStyle) group.readEntry("BackgroundImageStyle", (int) PlotArea::Scaled);
	d->backgroundBrushStyle = (Qt::BrushStyle) group.readEntry("BackgroundBrushStyle", (int) Qt::SolidPattern);
	d->backgroundFileName = group.readEntry("BackgroundFileName", QString());
	d->backgroundFirstColor = group.readEntry("BackgroundFirstColor", QColor(Qt::white));
	d->backgroundSecondColor = group.readEntry("BackgroundSecondColor", QColor(Qt::black));
	d->backgroundOpacity = group.readEntry("BackgroundOpacity", 1.0);

	//Border
	d->borderPen = QPen(group.readEntry("BorderColor", QColor(Qt::black)),
										 group.readEntry("BorderWidth", Worksheet::convertToSceneUnits(1.0, Worksheet::Point)),
										 (Qt::PenStyle) group.readEntry("BorderStyle", (int)Qt::SolidLine));
	d->borderCornerRadius = group.readEntry("BorderCornerRadius", 0.0);
	d->borderOpacity = group.readEntry("BorderOpacity", 1.0);

	//Layout
	d->layoutTopMargin =  group.readEntry("LayoutTopMargin", Worksheet::convertToSceneUnits(0.2, Worksheet::Centimeter));
	d->layoutBottomMargin = group.readEntry("LayoutBottomMargin", Worksheet::convertToSceneUnits(0.2, Worksheet::Centimeter));
	d->layoutLeftMargin = group.readEntry("LayoutLeftMargin", Worksheet::convertToSceneUnits(0.2, Worksheet::Centimeter));
	d->layoutRightMargin = group.readEntry("LayoutRightMargin", Worksheet::convertToSceneUnits(0.2, Worksheet::Centimeter));
	d->layoutVerticalSpacing = group.readEntry("LayoutVerticalSpacing", Worksheet::convertToSceneUnits(0.1, Worksheet::Centimeter));
	d->layoutHorizontalSpacing = group.readEntry("LayoutHorizontalSpacing", Worksheet::convertToSceneUnits(0.1, Worksheet::Centimeter));
	d->layoutColumnCount = group.readEntry("LayoutColumnCount", 1);

	graphicsItem()->setFlag(QGraphicsItem::ItemIsSelectable, true);
	graphicsItem()->setFlag(QGraphicsItem::ItemIsMovable);
	graphicsItem()->setFlag(QGraphicsItem::ItemSendsGeometryChanges);

	this->initActions();
}

void CartesianPlotLegend::initActions(){
	visibilityAction = new QAction(i18n("visible"), this);
	visibilityAction->setCheckable(true);
	connect(visibilityAction, SIGNAL(triggered()), this, SLOT(visibilityChanged()));
}

QMenu* CartesianPlotLegend::createContextMenu(){
	QMenu *menu = WorksheetElement::createContextMenu();

#ifdef ACTIVATE_SCIDAVIS_SPECIFIC_CODE
	QAction* firstAction = menu->actions().first();
#else
	QAction* firstAction = menu->actions().at(1); //skip the first action because of the "title-action"
#endif

	visibilityAction->setChecked(isVisible());
	menu->insertAction(firstAction, visibilityAction);

	return menu;
}

/*!
	Returns an icon to be used in the project explorer.
*/
QIcon CartesianPlotLegend::icon() const{
<<<<<<< HEAD
	QIcon icon;
#ifndef ACTIVATE_SCIDAVIS_SPECIFIC_CODE
        icon = QIcon("text-field");
#endif
	return icon;
=======
	return KIcon("text-field");
>>>>>>> a7406edc
}

STD_SWAP_METHOD_SETTER_CMD_IMPL(CartesianPlotLegend, SetVisible, bool, swapVisible)
void CartesianPlotLegend::setVisible(bool on){
	Q_D(CartesianPlotLegend);
	exec(new CartesianPlotLegendSetVisibleCmd(d, on, on ? i18n("%1: set visible") : i18n("%1: set invisible")));
}

bool CartesianPlotLegend::isVisible() const{
	Q_D(const CartesianPlotLegend);
	return d->isVisible();
}

void CartesianPlotLegend::setPrinting(bool on) {
	Q_D(CartesianPlotLegend);
	d->m_printing = on;
}

QGraphicsItem *CartesianPlotLegend::graphicsItem() const{
	return d_ptr;
}

void CartesianPlotLegend::retransform(){
	d_ptr->retransform();
}

void CartesianPlotLegend::handlePageResize(double horizontalRatio, double verticalRatio){
	//TODO
	Q_UNUSED(horizontalRatio);
	Q_UNUSED(verticalRatio);
// 	Q_D(const CartesianPlotLegend);

	retransform();
}

//##############################################################################
//################################  getter methods  ############################
//##############################################################################
CLASS_SHARED_D_READER_IMPL(CartesianPlotLegend, QFont, labelFont, labelFont)
CLASS_SHARED_D_READER_IMPL(CartesianPlotLegend, QColor, labelColor, labelColor)
BASIC_SHARED_D_READER_IMPL(CartesianPlotLegend, bool, labelColumnMajor, labelColumnMajor)
CLASS_SHARED_D_READER_IMPL(CartesianPlotLegend, CartesianPlotLegend::PositionWrapper, position, position)
BASIC_SHARED_D_READER_IMPL(CartesianPlotLegend, float, lineSymbolWidth, lineSymbolWidth)

//Title
TextLabel* CartesianPlotLegend::title(){
	return d_ptr->title;
}

//Background
BASIC_SHARED_D_READER_IMPL(CartesianPlotLegend, PlotArea::BackgroundType, backgroundType, backgroundType)
BASIC_SHARED_D_READER_IMPL(CartesianPlotLegend, PlotArea::BackgroundColorStyle, backgroundColorStyle, backgroundColorStyle)
BASIC_SHARED_D_READER_IMPL(CartesianPlotLegend, PlotArea::BackgroundImageStyle, backgroundImageStyle, backgroundImageStyle)
BASIC_SHARED_D_READER_IMPL(CartesianPlotLegend, Qt::BrushStyle, backgroundBrushStyle, backgroundBrushStyle)
CLASS_SHARED_D_READER_IMPL(CartesianPlotLegend, QColor, backgroundFirstColor, backgroundFirstColor)
CLASS_SHARED_D_READER_IMPL(CartesianPlotLegend, QColor, backgroundSecondColor, backgroundSecondColor)
CLASS_SHARED_D_READER_IMPL(CartesianPlotLegend, QString, backgroundFileName, backgroundFileName)
BASIC_SHARED_D_READER_IMPL(CartesianPlotLegend, float, backgroundOpacity, backgroundOpacity)

//Border
CLASS_SHARED_D_READER_IMPL(CartesianPlotLegend, QPen, borderPen, borderPen)
BASIC_SHARED_D_READER_IMPL(CartesianPlotLegend, float, borderCornerRadius, borderCornerRadius)
BASIC_SHARED_D_READER_IMPL(CartesianPlotLegend, float, borderOpacity, borderOpacity)

//Layout
BASIC_SHARED_D_READER_IMPL(CartesianPlotLegend, float, layoutTopMargin, layoutTopMargin)
BASIC_SHARED_D_READER_IMPL(CartesianPlotLegend, float, layoutBottomMargin, layoutBottomMargin)
BASIC_SHARED_D_READER_IMPL(CartesianPlotLegend, float, layoutLeftMargin, layoutLeftMargin)
BASIC_SHARED_D_READER_IMPL(CartesianPlotLegend, float, layoutRightMargin, layoutRightMargin)
BASIC_SHARED_D_READER_IMPL(CartesianPlotLegend, float, layoutHorizontalSpacing, layoutHorizontalSpacing)
BASIC_SHARED_D_READER_IMPL(CartesianPlotLegend, float, layoutVerticalSpacing, layoutVerticalSpacing)
BASIC_SHARED_D_READER_IMPL(CartesianPlotLegend, int, layoutColumnCount, layoutColumnCount)

//##############################################################################
//######################  setter methods and undo commands  ####################
//##############################################################################
STD_SETTER_CMD_IMPL_F_S(CartesianPlotLegend, SetLabelFont, QFont, labelFont, retransform)
void CartesianPlotLegend::setLabelFont(const QFont& font) {
	Q_D(CartesianPlotLegend);
	if (font!= d->labelFont)
		exec(new CartesianPlotLegendSetLabelFontCmd(d, font, i18n("%1: set font")));
}

STD_SETTER_CMD_IMPL_F_S(CartesianPlotLegend, SetLabelColor, QColor, labelColor, update)
void CartesianPlotLegend::setLabelColor(const QColor& color) {
	Q_D(CartesianPlotLegend);
	if (color!= d->labelColor)
		exec(new CartesianPlotLegendSetLabelColorCmd(d, color, i18n("%1: set font color")));
}

STD_SETTER_CMD_IMPL_F_S(CartesianPlotLegend, SetLabelColumnMajor, bool, labelColumnMajor, retransform)
void CartesianPlotLegend::setLabelColumnMajor(bool columnMajor) {
	Q_D(CartesianPlotLegend);
	if (columnMajor != d->labelColumnMajor)
		exec(new CartesianPlotLegendSetLabelColumnMajorCmd(d, columnMajor, i18n("%1: change column order")));
}

STD_SETTER_CMD_IMPL_F_S(CartesianPlotLegend, SetLineSymbolWidth, float, lineSymbolWidth, retransform)
void CartesianPlotLegend::setLineSymbolWidth(float width) {
	Q_D(CartesianPlotLegend);
	if (width != d->lineSymbolWidth)
		exec(new CartesianPlotLegendSetLineSymbolWidthCmd(d, width, i18n("%1: change line+symbol width")));
}

STD_SETTER_CMD_IMPL_F_S(CartesianPlotLegend, SetPosition, CartesianPlotLegend::PositionWrapper, position, updatePosition);
void CartesianPlotLegend::setPosition(const PositionWrapper& pos) {
	Q_D(CartesianPlotLegend);
	if (pos.point!=d->position.point
		|| pos.horizontalPosition!=d->position.horizontalPosition
		|| pos.verticalPosition!=d->position.verticalPosition)
		exec(new CartesianPlotLegendSetPositionCmd(d, pos, i18n("%1: set position")));
}

//Background
STD_SETTER_CMD_IMPL_F_S(CartesianPlotLegend, SetBackgroundType, PlotArea::BackgroundType, backgroundType, update)
void CartesianPlotLegend::setBackgroundType(PlotArea::BackgroundType type) {
	Q_D(CartesianPlotLegend);
	if (type != d->backgroundType)
		exec(new CartesianPlotLegendSetBackgroundTypeCmd(d, type, i18n("%1: background type changed")));
}

STD_SETTER_CMD_IMPL_F_S(CartesianPlotLegend, SetBackgroundColorStyle, PlotArea::BackgroundColorStyle, backgroundColorStyle, update)
void CartesianPlotLegend::setBackgroundColorStyle(PlotArea::BackgroundColorStyle style) {
	Q_D(CartesianPlotLegend);
	if (style != d->backgroundColorStyle)
		exec(new CartesianPlotLegendSetBackgroundColorStyleCmd(d, style, i18n("%1: background color style changed")));
}

STD_SETTER_CMD_IMPL_F_S(CartesianPlotLegend, SetBackgroundImageStyle, PlotArea::BackgroundImageStyle, backgroundImageStyle, update)
void CartesianPlotLegend::setBackgroundImageStyle(PlotArea::BackgroundImageStyle style) {
	Q_D(CartesianPlotLegend);
	if (style != d->backgroundImageStyle)
		exec(new CartesianPlotLegendSetBackgroundImageStyleCmd(d, style, i18n("%1: background image style changed")));
}

STD_SETTER_CMD_IMPL_F_S(CartesianPlotLegend, SetBackgroundBrushStyle, Qt::BrushStyle, backgroundBrushStyle, update)
void CartesianPlotLegend::setBackgroundBrushStyle(Qt::BrushStyle style) {
	Q_D(CartesianPlotLegend);
	if (style != d->backgroundBrushStyle)
		exec(new CartesianPlotLegendSetBackgroundBrushStyleCmd(d, style, i18n("%1: background brush style changed")));
}

STD_SETTER_CMD_IMPL_F_S(CartesianPlotLegend, SetBackgroundFirstColor, QColor, backgroundFirstColor, update)
void CartesianPlotLegend::setBackgroundFirstColor(const QColor &color) {
	Q_D(CartesianPlotLegend);
	if (color!= d->backgroundFirstColor)
		exec(new CartesianPlotLegendSetBackgroundFirstColorCmd(d, color, i18n("%1: set background first color")));
}

STD_SETTER_CMD_IMPL_F_S(CartesianPlotLegend, SetBackgroundSecondColor, QColor, backgroundSecondColor, update)
void CartesianPlotLegend::setBackgroundSecondColor(const QColor &color) {
	Q_D(CartesianPlotLegend);
	if (color!= d->backgroundSecondColor)
		exec(new CartesianPlotLegendSetBackgroundSecondColorCmd(d, color, i18n("%1: set background second color")));
}

STD_SETTER_CMD_IMPL_F_S(CartesianPlotLegend, SetBackgroundFileName, QString, backgroundFileName, update)
void CartesianPlotLegend::setBackgroundFileName(const QString& fileName) {
	Q_D(CartesianPlotLegend);
	if (fileName!= d->backgroundFileName)
		exec(new CartesianPlotLegendSetBackgroundFileNameCmd(d, fileName, i18n("%1: set background image")));
}

STD_SETTER_CMD_IMPL_F_S(CartesianPlotLegend, SetBackgroundOpacity, float, backgroundOpacity, update)
void CartesianPlotLegend::setBackgroundOpacity(float opacity) {
	Q_D(CartesianPlotLegend);
	if (opacity != d->backgroundOpacity)
		exec(new CartesianPlotLegendSetBackgroundOpacityCmd(d, opacity, i18n("%1: set opacity")));
}

//Border
STD_SETTER_CMD_IMPL_F_S(CartesianPlotLegend, SetBorderPen, QPen, borderPen, update)
void CartesianPlotLegend::setBorderPen(const QPen &pen) {
	Q_D(CartesianPlotLegend);
	if (pen != d->borderPen)
		exec(new CartesianPlotLegendSetBorderPenCmd(d, pen, i18n("%1: set border style")));
}

STD_SETTER_CMD_IMPL_F_S(CartesianPlotLegend, SetBorderCornerRadius, qreal, borderCornerRadius, update)
void CartesianPlotLegend::setBorderCornerRadius(float radius) {
	Q_D(CartesianPlotLegend);
	if (radius != d->borderCornerRadius)
		exec(new CartesianPlotLegendSetBorderCornerRadiusCmd(d, radius, i18n("%1: set border corner radius")));
}

STD_SETTER_CMD_IMPL_F_S(CartesianPlotLegend, SetBorderOpacity, qreal, borderOpacity, update)
void CartesianPlotLegend::setBorderOpacity(float opacity) {
	Q_D(CartesianPlotLegend);
	if (opacity != d->borderOpacity)
		exec(new CartesianPlotLegendSetBorderOpacityCmd(d, opacity, i18n("%1: set border opacity")));
}

//Layout
STD_SETTER_CMD_IMPL_F_S(CartesianPlotLegend, SetLayoutTopMargin, float, layoutTopMargin, retransform)
void CartesianPlotLegend::setLayoutTopMargin(float margin) {
	Q_D(CartesianPlotLegend);
	if (margin != d->layoutTopMargin)
		exec(new CartesianPlotLegendSetLayoutTopMarginCmd(d, margin, i18n("%1: set layout top margin")));
}

STD_SETTER_CMD_IMPL_F_S(CartesianPlotLegend, SetLayoutBottomMargin, float, layoutBottomMargin, retransform)
void CartesianPlotLegend::setLayoutBottomMargin(float margin) {
	Q_D(CartesianPlotLegend);
	if (margin != d->layoutBottomMargin)
		exec(new CartesianPlotLegendSetLayoutBottomMarginCmd(d, margin, i18n("%1: set layout bottom margin")));
}

STD_SETTER_CMD_IMPL_F_S(CartesianPlotLegend, SetLayoutLeftMargin, float, layoutLeftMargin, retransform)
void CartesianPlotLegend::setLayoutLeftMargin(float margin) {
	Q_D(CartesianPlotLegend);
	if (margin != d->layoutLeftMargin)
		exec(new CartesianPlotLegendSetLayoutLeftMarginCmd(d, margin, i18n("%1: set layout left margin")));
}

STD_SETTER_CMD_IMPL_F_S(CartesianPlotLegend, SetLayoutRightMargin, float, layoutRightMargin, retransform)
void CartesianPlotLegend::setLayoutRightMargin(float margin) {
	Q_D(CartesianPlotLegend);
	if (margin != d->layoutRightMargin)
		exec(new CartesianPlotLegendSetLayoutRightMarginCmd(d, margin, i18n("%1: set layout right margin")));
}

STD_SETTER_CMD_IMPL_F_S(CartesianPlotLegend, SetLayoutVerticalSpacing, float, layoutVerticalSpacing, retransform)
void CartesianPlotLegend::setLayoutVerticalSpacing(float spacing) {
	Q_D(CartesianPlotLegend);
	if (spacing != d->layoutVerticalSpacing)
		exec(new CartesianPlotLegendSetLayoutVerticalSpacingCmd(d, spacing, i18n("%1: set layout vertical spacing")));
}

STD_SETTER_CMD_IMPL_F_S(CartesianPlotLegend, SetLayoutHorizontalSpacing, float, layoutHorizontalSpacing, retransform)
void CartesianPlotLegend::setLayoutHorizontalSpacing(float spacing) {
	Q_D(CartesianPlotLegend);
	if (spacing != d->layoutHorizontalSpacing)
		exec(new CartesianPlotLegendSetLayoutHorizontalSpacingCmd(d, spacing, i18n("%1: set layout horizontal spacing")));
}

STD_SETTER_CMD_IMPL_F_S(CartesianPlotLegend, SetLayoutColumnCount, int, layoutColumnCount, retransform)
void CartesianPlotLegend::setLayoutColumnCount(int count) {
	Q_D(CartesianPlotLegend);
	if (count != d->layoutColumnCount)
		exec(new CartesianPlotLegendSetLayoutColumnCountCmd(d, count, i18n("%1: set layout column count")));
}

//##############################################################################
//#################################  SLOTS  ####################################
//##############################################################################


//##############################################################################
//######  SLOTs for changes triggered via QActions in the context menu  ########
//##############################################################################
void CartesianPlotLegend::visibilityChanged(){
	Q_D(const CartesianPlotLegend);
	this->setVisible(!d->isVisible());
}

//##############################################################################
//######################### Private implementation #############################
//##############################################################################
CartesianPlotLegendPrivate::CartesianPlotLegendPrivate(CartesianPlotLegend *owner):q(owner),
	suppressItemChangeEvent(false), suppressRetransform(false), m_printing(false), m_hovered(false) {

	setAcceptHoverEvents(true);
}

QString CartesianPlotLegendPrivate::name() const {
	return q->name();
}

QRectF CartesianPlotLegendPrivate::boundingRect() const {
	return rect;
}

void CartesianPlotLegendPrivate::contextMenuEvent(QGraphicsSceneContextMenuEvent* event){
    q->createContextMenu()->exec(event->screenPos());
}

/*!
  Returns the shape of the CartesianPlotLegend as a QPainterPath in local coordinates
*/
QPainterPath CartesianPlotLegendPrivate::shape() const {
	QPainterPath path;
	if ( qFuzzyIsNull(borderCornerRadius) )
		path.addRect(rect);
	else
		path.addRoundedRect(rect, borderCornerRadius, borderCornerRadius);

	return path;
}

bool CartesianPlotLegendPrivate::swapVisible(bool on){
	bool oldValue = isVisible();
	setVisible(on);
	return oldValue;
}

/*!
  recalculates the rectangular of the legend.
*/
void CartesianPlotLegendPrivate::retransform() {
	if (suppressRetransform)
		return;

	prepareGeometryChange();

	curvesList.clear();
	QList<XYCurve*> children = q->m_plot->children<XYCurve>();
	foreach(XYCurve* curve, children) {
		if (curve && curve->isVisible())
			curvesList.push_back(curve);
	}
	int curveCount = curvesList.size();
	columnCount = (curveCount<layoutColumnCount) ? curveCount : layoutColumnCount;
	if (columnCount==0) //no curves available
		rowCount = 0;
	else
		rowCount = ceil(double(curveCount)/double(columnCount));

	maxColumnTextWidths.clear();

	//determine the width of the legend
	QFontMetrics fm(labelFont);
	float w;
	float h=fm.ascent();

	float maxTextWidth = 0;
	float legendWidth = 0;
	XYCurve* curve;
	int index;
	for (int c=0; c<columnCount; ++c) {
		for (int r=0; r<rowCount; ++r) {
			if (labelColumnMajor)
				index = c*rowCount + r;
			else
				index = r*columnCount + c;

			if ( index >= curveCount )
				break;

			curve = curvesList.at(index);
			if (curve) {
				if (!curve->isVisible())
					continue;

				w = fm.width(curve->name());
				if (w>maxTextWidth)
					maxTextWidth = w;
			}
		}
		maxColumnTextWidths.append(maxTextWidth);
		legendWidth += maxTextWidth;
	}
	legendWidth += layoutLeftMargin + layoutRightMargin; //margins
	legendWidth += columnCount*lineSymbolWidth + layoutHorizontalSpacing; //width of the columns without the text
	legendWidth += (columnCount-1)*2*layoutHorizontalSpacing; //spacings between the columns
	if (title->isVisible() && !title->text().text.isEmpty()) {
		float titleWidth = title->graphicsItem()->boundingRect().width();
		if (titleWidth>legendWidth)
			legendWidth = titleWidth;
	}

	//determine the height of the legend
	float legendHeight = layoutTopMargin + layoutBottomMargin; //margins
	legendHeight += rowCount*h; //height of the rows
	legendHeight += (rowCount-1)*layoutVerticalSpacing; //spacing between the rows
	if (title->isVisible() && !title->text().text.isEmpty())
		legendHeight += title->graphicsItem()->boundingRect().height(); //legend title

	rect.setX(-legendWidth/2);
	rect.setY(-legendHeight/2);
	rect.setWidth(legendWidth);
	rect.setHeight(legendHeight);

	updatePosition();
}

/*!
	calculates the position of the legend, when the position relative to the parent was specified (left, right, etc.)
*/
void CartesianPlotLegendPrivate::updatePosition(){
	//position the legend relative to the actual plot size minus small offset
	//TODO: make the offset dependent on the size of axis ticks.
	const QRectF parentRect = q->m_plot->plotRect();
	float hOffset = Worksheet::convertToSceneUnits(10, Worksheet::Point);
	float vOffset = Worksheet::convertToSceneUnits(10, Worksheet::Point);

	if (position.horizontalPosition != CartesianPlotLegend::hPositionCustom){
		if (position.horizontalPosition == CartesianPlotLegend::hPositionLeft)
			position.point.setX(parentRect.x() + rect.width()/2 + hOffset);
		else if (position.horizontalPosition == CartesianPlotLegend::hPositionCenter)
			position.point.setX(parentRect.x() + parentRect.width()/2);
		else if (position.horizontalPosition == CartesianPlotLegend::hPositionRight)
			position.point.setX(parentRect.x() + parentRect.width() - rect.width()/2 - hOffset);
	}

	if (position.verticalPosition != CartesianPlotLegend::vPositionCustom){
		if (position.verticalPosition == CartesianPlotLegend::vPositionTop)
			position.point.setY(parentRect.y() + rect.height()/2 + vOffset);
		else if (position.verticalPosition == CartesianPlotLegend::vPositionCenter)
			position.point.setY(parentRect.y() + parentRect.height()/2);
		else if (position.verticalPosition == CartesianPlotLegend::vPositionBottom)
			position.point.setY(parentRect.y() + parentRect.height() -  rect.height()/2 -vOffset);
	}

	suppressItemChangeEvent=true;
	setPos(position.point);
	suppressItemChangeEvent=false;
	emit q->positionChanged(position);

	suppressRetransform = true;
	title->retransform();
	suppressRetransform = false;
}

/*!
  Reimplementation of QGraphicsItem::paint(). This function does the actual painting of the legend.
  \sa QGraphicsItem::paint().
*/
void CartesianPlotLegendPrivate::paint(QPainter* painter, const QStyleOptionGraphicsItem* option, QWidget* widget) {
	Q_UNUSED(option);
	Q_UNUSED(widget);
	if (!isVisible())
		return;

	painter->save();

	//draw the area
	painter->setOpacity(backgroundOpacity);
	painter->setPen(Qt::NoPen);
	if (backgroundType == PlotArea::Color){
		switch (backgroundColorStyle){
			case PlotArea::SingleColor:{
				painter->setBrush(QBrush(backgroundFirstColor));
				break;
			}
			case PlotArea::HorizontalLinearGradient:{
				QLinearGradient linearGrad(rect.topLeft(), rect.topRight());
				linearGrad.setColorAt(0, backgroundFirstColor);
				linearGrad.setColorAt(1, backgroundSecondColor);
				painter->setBrush(QBrush(linearGrad));
				break;
			}
			case PlotArea::VerticalLinearGradient:{
				QLinearGradient linearGrad(rect.topLeft(), rect.bottomLeft());
				linearGrad.setColorAt(0, backgroundFirstColor);
				linearGrad.setColorAt(1, backgroundSecondColor);
				painter->setBrush(QBrush(linearGrad));
				break;
			}
			case PlotArea::TopLeftDiagonalLinearGradient:{
				QLinearGradient linearGrad(rect.topLeft(), rect.bottomRight());
				linearGrad.setColorAt(0, backgroundFirstColor);
				linearGrad.setColorAt(1, backgroundSecondColor);
				painter->setBrush(QBrush(linearGrad));
				break;
			}
			case PlotArea::BottomLeftDiagonalLinearGradient:{
				QLinearGradient linearGrad(rect.bottomLeft(), rect.topRight());
				linearGrad.setColorAt(0, backgroundFirstColor);
				linearGrad.setColorAt(1, backgroundSecondColor);
				painter->setBrush(QBrush(linearGrad));
				break;
			}
			case PlotArea::RadialGradient:{
				QRadialGradient radialGrad(rect.center(), rect.width()/2);
				radialGrad.setColorAt(0, backgroundFirstColor);
				radialGrad.setColorAt(1, backgroundSecondColor);
				painter->setBrush(QBrush(radialGrad));
				break;
			}
		}
	}else if (backgroundType == PlotArea::Image){
		if ( !backgroundFileName.trimmed().isEmpty() ) {
			QPixmap pix(backgroundFileName);
			switch (backgroundImageStyle){
				case PlotArea::ScaledCropped:
					pix = pix.scaled(rect.size().toSize(),Qt::KeepAspectRatioByExpanding,Qt::SmoothTransformation);
					painter->drawPixmap(rect.topLeft(),pix);
					break;
				case PlotArea::Scaled:
					pix = pix.scaled(rect.size().toSize(),Qt::IgnoreAspectRatio,Qt::SmoothTransformation);
					painter->drawPixmap(rect.topLeft(),pix);
					break;
				case PlotArea::ScaledAspectRatio:
					pix = pix.scaled(rect.size().toSize(),Qt::KeepAspectRatio,Qt::SmoothTransformation);
					painter->drawPixmap(rect.topLeft(),pix);
					break;
				case PlotArea::Centered:
					painter->drawPixmap(QPointF(rect.center().x()-pix.size().width()/2,rect.center().y()-pix.size().height()/2),pix);
					break;
				case PlotArea::Tiled:
					painter->drawTiledPixmap(rect,pix);
					break;
				case PlotArea::CenterTiled:
					painter->drawTiledPixmap(rect,pix,QPoint(rect.size().width()/2,rect.size().height()/2));
			}
		}
	} else if (backgroundType == PlotArea::Pattern){
		painter->setBrush(QBrush(backgroundFirstColor,backgroundBrushStyle));
	}

	if ( qFuzzyIsNull(borderCornerRadius) )
		painter->drawRect(rect);
	else
		painter->drawRoundedRect(rect, borderCornerRadius, borderCornerRadius);

	//draw the border
	if (borderPen.style() != Qt::NoPen){
		painter->setPen(borderPen);
		painter->setBrush(Qt::NoBrush);
		painter->setOpacity(borderOpacity);
		if ( qFuzzyIsNull(borderCornerRadius) )
			painter->drawRect(rect);
		else
			painter->drawRoundedRect(rect, borderCornerRadius, borderCornerRadius);
	}

	//draw curve's line+symbol and the names
	int curveCount = curvesList.size();
	QFontMetrics fm(labelFont);
	float h=fm.ascent();
	XYCurve* curve;

	painter->setFont(labelFont);

	//translate to left upper conner of the bounding rect plus the layout offset and the height of the title
	painter->translate(-rect.width()/2+layoutLeftMargin, -rect.height()/2+layoutTopMargin);
	if (title->isVisible() && !title->text().text.isEmpty())
		painter->translate(0, title->graphicsItem()->boundingRect().height());

	painter->save();

	int index;
	for (int c=0; c<columnCount; ++c) {
		for (int r=0; r<rowCount; ++r) {
			if (labelColumnMajor)
				index = c*rowCount + r;
			else
				index = r*columnCount + c;

			if ( index >= curveCount )
				break;

			curve = curvesList.at(index);

			//curve's line (painted at the half of the ascent size)
			if (curve->lineType() != XYCurve::NoLine){
				painter->setPen(curve->linePen());
				painter->setOpacity(curve->lineOpacity());
				painter->drawLine(0, h/2, lineSymbolWidth, h/2);
			}

			//error bars
			if ( (curve->xErrorType() != XYCurve::NoError) || (curve->yErrorType() != XYCurve::NoError) ) {
				painter->setOpacity(curve->errorBarsOpacity());
				painter->setPen(curve->errorBarsPen());

				//curve's error bars for x
				float errorBarsSize = Worksheet::convertToSceneUnits(10, Worksheet::Point);
				if (curve->symbolsStyle()!=XYCurve::NoSymbols && errorBarsSize<curve->symbolsSize()*1.4)
					errorBarsSize = curve->symbolsSize()*1.4;

				switch(curve->errorBarsType()) {
					case XYCurve::ErrorBarsSimple:
						//horiz. line
						painter->drawLine(lineSymbolWidth/2-errorBarsSize/2, h/2,
										  lineSymbolWidth/2+errorBarsSize/2, h/2);
						//vert. line
						painter->drawLine(lineSymbolWidth/2, h/2-errorBarsSize/2,
										  lineSymbolWidth/2, h/2+errorBarsSize/2);
						break;
					case XYCurve::ErrorBarsWithEnds: {
						//horiz. line
						painter->drawLine(lineSymbolWidth/2-errorBarsSize/2, h/2,
										  lineSymbolWidth/2+errorBarsSize/2, h/2);

						//vert. line
						painter->drawLine(lineSymbolWidth/2, h/2-errorBarsSize/2,
										  lineSymbolWidth/2, h/2+errorBarsSize/2);

						//caps for the horiz. line
						painter->drawLine(lineSymbolWidth/2-errorBarsSize/2, h/2-errorBarsSize/4,
										  lineSymbolWidth/2-errorBarsSize/2, h/2+errorBarsSize/4);
						painter->drawLine(lineSymbolWidth/2+errorBarsSize/2, h/2-errorBarsSize/4,
										  lineSymbolWidth/2+errorBarsSize/2, h/2+errorBarsSize/4);

						//caps for the vert. line
						painter->drawLine(lineSymbolWidth/2-errorBarsSize/4, h/2-errorBarsSize/2,
										  lineSymbolWidth/2+errorBarsSize/4, h/2-errorBarsSize/2);
						painter->drawLine(lineSymbolWidth/2-errorBarsSize/4, h/2+errorBarsSize/2,
										  lineSymbolWidth/2+errorBarsSize/4, h/2+errorBarsSize/2);
						break;
					}
				}
			}

			//curve's symbol
			if (curve->symbolsStyle()!=XYCurve::NoSymbols){
				painter->setOpacity(curve->symbolsOpacity());
				painter->setBrush(curve->symbolsBrush());
				painter->setPen(curve->symbolsPen());

				QPainterPath path = XYCurve::symbolsPathFromStyle(curve->symbolsStyle());
				QTransform trafo;
				trafo.scale(curve->symbolsSize(), curve->symbolsSize());
				path = trafo.map(path);

				if (curve->symbolsRotationAngle() != 0) {
					trafo.reset();
					trafo.rotate(curve->symbolsRotationAngle());
					path = trafo.map(path);
				}

				painter->translate(QPointF(lineSymbolWidth/2, h/2));
				painter->drawPath(path);
				painter->translate(-QPointF(lineSymbolWidth/2, h/2));
			}

			//curve's name
			painter->setPen(QPen(labelColor));
			painter->setOpacity(1.0);
			painter->drawText(QPoint(lineSymbolWidth+layoutHorizontalSpacing, h), curve->name());
			painter->translate(0,layoutVerticalSpacing+h);
		}

		//translate to the beginning of the next column
		painter->restore();
		int deltaX = lineSymbolWidth+layoutHorizontalSpacing+maxColumnTextWidths.at(c); //the width of the current columns
		deltaX += 2*layoutHorizontalSpacing; //spacing between two columns
		painter->translate(deltaX,0);
		painter->save();
	}

	painter->restore();
	painter->restore();

	if (m_hovered && !isSelected() && !m_printing){
		painter->setPen(q->hoveredPen);
		painter->setOpacity(q->hoveredOpacity);
		painter->drawPath(shape());
	}

	if (isSelected() && !m_printing){
		painter->setPen(q->selectedPen);
		painter->setOpacity(q->selectedOpacity);
		painter->drawPath(shape());
	}
}

QVariant CartesianPlotLegendPrivate::itemChange(GraphicsItemChange change, const QVariant &value){
	if (suppressItemChangeEvent)
		return value;

	if (change == QGraphicsItem::ItemPositionChange) {
		//convert item's center point in parent's coordinates
		CartesianPlotLegend::PositionWrapper tempPosition;
			tempPosition.point = value.toPointF();
			tempPosition.horizontalPosition = CartesianPlotLegend::hPositionCustom;
			tempPosition.verticalPosition = CartesianPlotLegend::vPositionCustom;

		//emit the signals in order to notify the UI.
		//we don't set the position related member variables during the mouse movements.
		//this is done on mouse release events only.
		emit q->positionChanged(tempPosition);
     }

	return QGraphicsItem::itemChange(change, value);
}

void CartesianPlotLegendPrivate::mouseReleaseEvent(QGraphicsSceneMouseEvent* event) {
	//convert position of the item in parent coordinates to label's position
	QPointF point = pos();
	if (point!=position.point) {
		//position was changed -> set the position related member variables
		suppressRetransform = true;
		CartesianPlotLegend::PositionWrapper tempPosition;
		tempPosition.point = point;
		tempPosition.horizontalPosition = CartesianPlotLegend::hPositionCustom;
		tempPosition.verticalPosition = CartesianPlotLegend::vPositionCustom;
		q->setPosition(tempPosition);
		suppressRetransform = false;
	}

	QGraphicsItem::mouseReleaseEvent(event);
}

void CartesianPlotLegendPrivate::hoverEnterEvent(QGraphicsSceneHoverEvent*) {
	if (!isSelected()) {
		m_hovered = true;
		q->hovered();
		update();
	}
}

void CartesianPlotLegendPrivate::hoverLeaveEvent(QGraphicsSceneHoverEvent*) {
	if (m_hovered) {
		m_hovered = false;
		q->unhovered();
		update();
	}
}

//##############################################################################
//##################  Serialization/Deserialization  ###########################
//##############################################################################
//! Save as XML
void CartesianPlotLegend::save(QXmlStreamWriter* writer) const {
	Q_D(const CartesianPlotLegend);

    writer->writeStartElement( "cartesianPlotLegend" );
    writeBasicAttributes( writer );
    writeCommentElement( writer );

	//general
	writer->writeStartElement( "general" );
	WRITE_QCOLOR(d->labelColor);
	WRITE_QFONT(d->labelFont);
	writer->writeAttribute( "columnMajor", QString::number(d->labelColumnMajor) );
	writer->writeAttribute( "lineSymbolWidth", QString::number(d->lineSymbolWidth) );
	writer->writeAttribute( "visible", QString::number(d->isVisible()) );
	writer->writeEndElement();

	//geometry
    writer->writeStartElement( "geometry" );
    writer->writeAttribute( "x", QString::number(d->position.point.x()) );
    writer->writeAttribute( "y", QString::number(d->position.point.y()) );
    writer->writeAttribute( "horizontalPosition", QString::number(d->position.horizontalPosition) );
	writer->writeAttribute( "verticalPosition", QString::number(d->position.verticalPosition) );
    writer->writeEndElement();

	//title
	d->title->save(writer);

	//background
	writer->writeStartElement( "background" );
    writer->writeAttribute( "type", QString::number(d->backgroundType) );
    writer->writeAttribute( "colorStyle", QString::number(d->backgroundColorStyle) );
    writer->writeAttribute( "imageStyle", QString::number(d->backgroundImageStyle) );
    writer->writeAttribute( "brushStyle", QString::number(d->backgroundBrushStyle) );
    writer->writeAttribute( "firstColor_r", QString::number(d->backgroundFirstColor.red()) );
    writer->writeAttribute( "firstColor_g", QString::number(d->backgroundFirstColor.green()) );
    writer->writeAttribute( "firstColor_b", QString::number(d->backgroundFirstColor.blue()) );
    writer->writeAttribute( "secondColor_r", QString::number(d->backgroundSecondColor.red()) );
    writer->writeAttribute( "secondColor_g", QString::number(d->backgroundSecondColor.green()) );
    writer->writeAttribute( "secondColor_b", QString::number(d->backgroundSecondColor.blue()) );
    writer->writeAttribute( "fileName", d->backgroundFileName );
    writer->writeAttribute( "opacity", QString::number(d->backgroundOpacity) );
    writer->writeEndElement();

	//border
	writer->writeStartElement( "border" );
	WRITE_QPEN(d->borderPen);
    writer->writeAttribute( "borderOpacity", QString::number(d->borderOpacity) );
    writer->writeEndElement();

    //layout
    writer->writeStartElement( "layout" );
    writer->writeAttribute( "topMargin", QString::number(d->layoutTopMargin) );
    writer->writeAttribute( "bottomMargin", QString::number(d->layoutBottomMargin) );
    writer->writeAttribute( "leftMargin", QString::number(d->layoutLeftMargin) );
    writer->writeAttribute( "rightMargin", QString::number(d->layoutRightMargin) );
    writer->writeAttribute( "verticalSpacing", QString::number(d->layoutVerticalSpacing) );
    writer->writeAttribute( "horizontalSpacing", QString::number(d->layoutHorizontalSpacing) );
    writer->writeAttribute( "columnCount", QString::number(d->layoutColumnCount) );
    writer->writeEndElement();

	writer->writeEndElement(); // close "cartesianPlotLegend" section
}

//! Load from XML
bool CartesianPlotLegend::load(XmlStreamReader* reader) {
	Q_D(CartesianPlotLegend);

    if(!reader->isStartElement() || reader->name() != "cartesianPlotLegend"){
        reader->raiseError(i18n("no cartesian plot legend element found"));
        return false;
    }

    if (!readBasicAttributes(reader))
        return false;

    QString attributeWarning = i18n("Attribute '%1' missing or empty, default value is used");
    QXmlStreamAttributes attribs;
    QString str;

    while (!reader->atEnd()){
        reader->readNext();
        if (reader->isEndElement() && reader->name() == "cartesianPlotLegend")
            break;

        if (!reader->isStartElement())
            continue;

        if (reader->name() == "comment"){
            if (!readCommentElement(reader)) return false;
		}else if (reader->name() == "general"){
			attribs = reader->attributes();

			READ_QCOLOR(d->labelColor);
			READ_QFONT(d->labelFont);

			str = attribs.value("columnMajor").toString();
            if(str.isEmpty())
                reader->raiseWarning(attributeWarning.arg("'columnMajor'"));
            else
                d->labelColumnMajor = str.toInt();

			str = attribs.value("lineSymbolWidth").toString();
            if(str.isEmpty())
                reader->raiseWarning(attributeWarning.arg("'lineSymbolWidth'"));
            else
                d->lineSymbolWidth = str.toDouble();

			str = attribs.value("visible").toString();
            if(str.isEmpty())
                reader->raiseWarning(attributeWarning.arg("'visible'"));
            else
                d->setVisible(str.toInt());
		}else if (reader->name() == "geometry"){
            attribs = reader->attributes();

            str = attribs.value("x").toString();
            if(str.isEmpty())
                reader->raiseWarning(attributeWarning.arg("'x'"));
            else
                d->position.point.setX(str.toDouble());

            str = attribs.value("y").toString();
            if(str.isEmpty())
                reader->raiseWarning(attributeWarning.arg("'y'"));
            else
                d->position.point.setY(str.toDouble());

            str = attribs.value("horizontalPosition").toString();
            if(str.isEmpty())
                reader->raiseWarning(attributeWarning.arg("'horizontalPosition'"));
            else
                d->position.horizontalPosition = (CartesianPlotLegend::HorizontalPosition)str.toInt();

            str = attribs.value("verticalPosition").toString();
            if(str.isEmpty())
                reader->raiseWarning(attributeWarning.arg("'verticalPosition'"));
            else
                d->position.verticalPosition = (CartesianPlotLegend::VerticalPosition)str.toInt();
        }else if(reader->name() == "textLabel"){
            if (!d->title->load(reader)){
                delete d->title;
				d->title=0;
                return false;
            }
		}else if (reader->name() == "background"){
            attribs = reader->attributes();

            str = attribs.value("type").toString();
            if(str.isEmpty())
                reader->raiseWarning(attributeWarning.arg("type"));
            else
                d->backgroundType = PlotArea::BackgroundType(str.toInt());

            str = attribs.value("colorStyle").toString();
            if(str.isEmpty())
                reader->raiseWarning(attributeWarning.arg("colorStyle"));
            else
                d->backgroundColorStyle = PlotArea::BackgroundColorStyle(str.toInt());

            str = attribs.value("imageStyle").toString();
            if(str.isEmpty())
                reader->raiseWarning(attributeWarning.arg("imageStyle"));
            else
                d->backgroundImageStyle = PlotArea::BackgroundImageStyle(str.toInt());

            str = attribs.value("brushStyle").toString();
            if(str.isEmpty())
                reader->raiseWarning(attributeWarning.arg("brushStyle"));
            else
                d->backgroundBrushStyle = Qt::BrushStyle(str.toInt());

            str = attribs.value("firstColor_r").toString();
            if(str.isEmpty())
                reader->raiseWarning(attributeWarning.arg("firstColor_r"));
            else
                d->backgroundFirstColor.setRed(str.toInt());

            str = attribs.value("firstColor_g").toString();
            if(str.isEmpty())
                reader->raiseWarning(attributeWarning.arg("firstColor_g"));
            else
                d->backgroundFirstColor.setGreen(str.toInt());

            str = attribs.value("firstColor_b").toString();
            if(str.isEmpty())
                reader->raiseWarning(attributeWarning.arg("firstColor_b"));
            else
                d->backgroundFirstColor.setBlue(str.toInt());

            str = attribs.value("secondColor_r").toString();
            if(str.isEmpty())
                reader->raiseWarning(attributeWarning.arg("secondColor_r"));
            else
                d->backgroundSecondColor.setRed(str.toInt());

            str = attribs.value("secondColor_g").toString();
            if(str.isEmpty())
                reader->raiseWarning(attributeWarning.arg("secondColor_g"));
            else
                d->backgroundSecondColor.setGreen(str.toInt());

            str = attribs.value("secondColor_b").toString();
            if(str.isEmpty())
                reader->raiseWarning(attributeWarning.arg("secondColor_b"));
            else
                d->backgroundSecondColor.setBlue(str.toInt());

            str = attribs.value("fileName").toString();
            d->backgroundFileName = str;

            str = attribs.value("opacity").toString();
            if(str.isEmpty())
                reader->raiseWarning(attributeWarning.arg("opacity"));
            else
                d->backgroundOpacity = str.toDouble();
		}else if (reader->name() == "border"){
			attribs = reader->attributes();

			READ_QPEN(d->borderPen);

            str = attribs.value("borderOpacity").toString();
            if(str.isEmpty())
                reader->raiseWarning(attributeWarning.arg("borderOpacity"));
            else
                d->borderOpacity = str.toDouble();
        }else if (reader->name() == "layout"){
            attribs = reader->attributes();

            str = attribs.value("topMargin").toString();
            if(str.isEmpty())
                reader->raiseWarning(attributeWarning.arg("topMargin"));
            else
                d->layoutTopMargin = str.toDouble();

            str = attribs.value("bottomMargin").toString();
            if(str.isEmpty())
                reader->raiseWarning(attributeWarning.arg("bottomMargin"));
            else
                d->layoutBottomMargin = str.toDouble();

            str = attribs.value("leftMargin").toString();
            if(str.isEmpty())
                reader->raiseWarning(attributeWarning.arg("leftMargin"));
            else
                d->layoutLeftMargin = str.toDouble();

            str = attribs.value("rightMargin").toString();
            if(str.isEmpty())
                reader->raiseWarning(attributeWarning.arg("rightMargin"));
            else
                d->layoutRightMargin = str.toDouble();

            str = attribs.value("verticalSpacing").toString();
            if(str.isEmpty())
                reader->raiseWarning(attributeWarning.arg("verticalSpacing"));
            else
                d->layoutVerticalSpacing = str.toDouble();

            str = attribs.value("horizontalSpacing").toString();
            if(str.isEmpty())
                reader->raiseWarning(attributeWarning.arg("horizontalSpacing"));
            else
                d->layoutHorizontalSpacing = str.toDouble();

            str = attribs.value("columnCount").toString();
            if(str.isEmpty())
                reader->raiseWarning(attributeWarning.arg("columnCount"));
            else
                d->layoutColumnCount = str.toInt();
		}
	}

	return true;
}<|MERGE_RESOLUTION|>--- conflicted
+++ resolved
@@ -154,15 +154,7 @@
 	Returns an icon to be used in the project explorer.
 */
 QIcon CartesianPlotLegend::icon() const{
-<<<<<<< HEAD
-	QIcon icon;
-#ifndef ACTIVATE_SCIDAVIS_SPECIFIC_CODE
-        icon = QIcon("text-field");
-#endif
-	return icon;
-=======
-	return KIcon("text-field");
->>>>>>> a7406edc
+	return QIcon("text-field");
 }
 
 STD_SWAP_METHOD_SETTER_CMD_IMPL(CartesianPlotLegend, SetVisible, bool, swapVisible)
