/***************************************************************************
    File                 : CartesianPlot.cpp
    Project              : LabPlot
    Description          : Cartesian plot
    --------------------------------------------------------------------
    Copyright            : (C) 2011-2021 by Alexander Semke (alexander.semke@web.de)
    Copyright            : (C) 2016-2021 by Stefan Gerlach (stefan.gerlach@uni.kn)
    Copyright            : (C) 2017-2018 by Garvit Khatri (garvitdelhi@gmail.com)

 ***************************************************************************/

/***************************************************************************
 *                                                                         *
 *  This program is free software; you can redistribute it and/or modify   *
 *  it under the terms of the GNU General Public License as published by   *
 *  the Free Software Foundation; either version 2 of the License, or      *
 *  (at your option) any later version.                                    *
 *                                                                         *
 *  This program is distributed in the hope that it will be useful,        *
 *  but WITHOUT ANY WARRANTY; without even the implied warranty of         *
 *  MERCHANTABILITY or FITNESS FOR A PARTICULAR PURPOSE.  See the          *
 *  GNU General Public License for more details.                           *
 *                                                                         *
 *   You should have received a copy of the GNU General Public License     *
 *   along with this program; if not, write to the Free Software           *
 *   Foundation, Inc., 51 Franklin Street, Fifth Floor,                    *
 *   Boston, MA  02110-1301  USA                                           *
 *                                                                         *
 ***************************************************************************/

#include "CartesianPlot.h"
#include "CartesianPlotPrivate.h"
<<<<<<< HEAD
#include "CartesianPlotLegend.h"
#include "Axis.h"
=======
>>>>>>> 1f934b89
#include "XYCurve.h"
#include "Histogram.h"
#include "CustomPoint.h"
#include "ReferenceLine.h"
#include "XYEquationCurve.h"
#include "XYDataReductionCurve.h"
#include "XYDifferentiationCurve.h"
#include "XYIntegrationCurve.h"
#include "XYInterpolationCurve.h"
#include "XYSmoothCurve.h"
#include "XYFitCurve.h"
#include "XYFourierFilterCurve.h"
#include "XYFourierTransformCurve.h"
#include "XYConvolutionCurve.h"
#include "XYCorrelationCurve.h"
#include "../PlotArea.h"
#include "../AbstractPlotPrivate.h"
#include "backend/core/Project.h"
#include "backend/core/datatypes/DateTime2StringFilter.h"
#include "backend/spreadsheet/Spreadsheet.h"
#include "backend/worksheet/plots/cartesian/BoxPlot.h"
#include "backend/worksheet/plots/cartesian/CartesianPlotLegend.h"
#include "backend/worksheet/plots/cartesian/CustomPoint.h"
#include "backend/worksheet/plots/cartesian/ReferenceLine.h"
#include "backend/worksheet/plots/PlotArea.h"
#include "backend/worksheet/plots/AbstractPlotPrivate.h"
#include "backend/worksheet/Worksheet.h"
#include "backend/worksheet/plots/cartesian/Axis.h"
#include "backend/worksheet/Image.h"
#include "backend/worksheet/TextLabel.h"
#include "backend/worksheet/InfoElement.h"
#include "backend/lib/XmlStreamReader.h"
#include "backend/lib/commandtemplates.h"
#include "backend/lib/macros.h"
#include "backend/lib/trace.h"
#include "kdefrontend/spreadsheet/PlotDataDialog.h" //for PlotDataDialog::AnalysisAction. TODO: find a better place for this enum.
#include "kdefrontend/ThemeHandler.h"
#include "kdefrontend/widgets/ThemesWidget.h"

#include <KConfig>
#include <KConfigGroup>
#include <KLocalizedString>

#include <QDir>
#include <QDropEvent>
#include <QIcon>
#include <QMenu>
#include <QMimeData>
#include <QPainter>
#include <QWidgetAction>

#include <array>
#include <cmath>

/**
 * \class CartesianPlot
 * \brief A xy-plot.
 *
 *
 */
CartesianPlot::CartesianPlot(const QString &name)
	: AbstractPlot(name, new CartesianPlotPrivate(this), AspectType::CartesianPlot) {

	init();
}

CartesianPlot::CartesianPlot(const QString &name, CartesianPlotPrivate *dd)
	: AbstractPlot(name, dd, AspectType::CartesianPlot) {

	init();
}

CartesianPlot::~CartesianPlot() {
	if (m_menusInitialized) {
		delete addNewMenu;
		delete zoomMenu;
		delete themeMenu;
	}

	while (!m_coordinateSystems.isEmpty())
		delete m_coordinateSystems.takeFirst();

	//no need to delete objects added with addChild()

	//no need to delete the d-pointer here - it inherits from QGraphicsItem
	//and is deleted during the cleanup in QGraphicsScene
}

/*!
	initializes all member variables of \c CartesianPlot
*/
void CartesianPlot::init() {
	Q_D(CartesianPlot);

	m_coordinateSystems.append( new CartesianCoordinateSystem(this) );
	// TEST: second cSystem for testing
	//d->coordinateSystems.append( new CartesianCoordinateSystem(this) );
	//m_coordinateSystems.append( d->coordinateSystems.at(1) );
	// TEST: set x range to second x range
	//d->coordinateSystems[1]->setXIndex(1);
	// TEST: second x/y range
	//d->xRanges.append(Range<double>(0, 2));
	//d->yRanges.append(Range<double>(0, 2));

	m_plotArea = new PlotArea(name() + " plot area", this);
	addChildFast(m_plotArea);

	//Plot title
	m_title = new TextLabel(this->name() + QLatin1String("- ") + i18n("Title"), TextLabel::Type::PlotTitle);
	addChild(m_title);
	m_title->setHidden(true);
	m_title->setParentGraphicsItem(m_plotArea->graphicsItem());

	//offset between the plot area and the area defining the coordinate system, in scene units.
	d->horizontalPadding = Worksheet::convertToSceneUnits(1.5, Worksheet::Unit::Centimeter);
	d->verticalPadding = Worksheet::convertToSceneUnits(1.5, Worksheet::Unit::Centimeter);
	d->rightPadding = Worksheet::convertToSceneUnits(1.5, Worksheet::Unit::Centimeter);
	d->bottomPadding = Worksheet::convertToSceneUnits(1.5, Worksheet::Unit::Centimeter);
	d->symmetricPadding = true;

	connect(this, &AbstractAspect::aspectAdded, this, &CartesianPlot::childAdded);
	connect(this, &AbstractAspect::aspectRemoved, this, &CartesianPlot::childRemoved);

	graphicsItem()->setFlag(QGraphicsItem::ItemIsMovable, true);
	graphicsItem()->setFlag(QGraphicsItem::ItemClipsChildrenToShape, true);
	graphicsItem()->setFlag(QGraphicsItem::ItemIsSelectable, true);
	graphicsItem()->setFlag(QGraphicsItem::ItemSendsGeometryChanges, true);
	graphicsItem()->setFlag(QGraphicsItem::ItemIsFocusable, true);

	//theme is not set at this point, initialize the color palette with default colors
	this->setColorPalette(KConfig());
}

/*!
	initializes all children of \c CartesianPlot and
	setups a default plot of type \c type with a plot title.
*/
void CartesianPlot::setType(Type type) {
	Q_D(CartesianPlot);

	d->type = type;

	switch (type) {
	case Type::FourAxes: {
			//Axes
			Axis* axis = new Axis("x axis 1", Axis::Orientation::Horizontal);
			axis->setDefault(true);
			axis->setSuppressRetransform(true);
			addChild(axis);
			axis->setPosition(Axis::Position::Bottom);
			axis->setRange(0., 1.);
			axis->setMajorTicksDirection(Axis::ticksIn);
			axis->setMajorTicksNumber(6);
			axis->setMinorTicksDirection(Axis::ticksIn);
			axis->setMinorTicksNumber(1);
			axis->setSuppressRetransform(false);

			axis = new Axis("x axis 2", Axis::Orientation::Horizontal);
			//TEST: use second cSystem of plot
			//axis->setCoordinateSystemIndex(1);
			axis->setDefault(true);
			axis->setSuppressRetransform(true);

			addChild(axis);
			axis->setPosition(Axis::Position::Top);
			axis->setRange(0., 1.);
			axis->setMajorTicksDirection(Axis::ticksIn);
			axis->setMajorTicksNumber(6);
			axis->setMinorTicksDirection(Axis::ticksIn);
			axis->setMinorTicksNumber(1);
			QPen pen = axis->minorGridPen();
			pen.setStyle(Qt::NoPen);
			axis->setMajorGridPen(pen);
			pen = axis->minorGridPen();
			pen.setStyle(Qt::NoPen);
			axis->setMinorGridPen(pen);
			axis->setLabelsPosition(Axis::LabelsPosition::NoLabels);
			axis->title()->setText(QString());
			axis->setSuppressRetransform(false);

			axis = new Axis("y axis 1", Axis::Orientation::Vertical);
			axis->setDefault(true);
			axis->setSuppressRetransform(true);
			addChild(axis);
			axis->setPosition(Axis::Position::Left);
			axis->setRange(0., 1.);
			axis->setMajorTicksDirection(Axis::ticksIn);
			axis->setMajorTicksNumber(6);
			axis->setMinorTicksDirection(Axis::ticksIn);
			axis->setMinorTicksNumber(1);
			axis->setSuppressRetransform(false);

			axis = new Axis("y axis 2", Axis::Orientation::Vertical);
			axis->setDefault(true);
			axis->setSuppressRetransform(true);
			addChild(axis);
			axis->setPosition(Axis::Position::Right);
			axis->setRange(0., 1.);
			axis->setOffset(1);
			axis->setMajorTicksDirection(Axis::ticksIn);
			axis->setMajorTicksNumber(6);
			axis->setMinorTicksDirection(Axis::ticksIn);
			axis->setMinorTicksNumber(1);
			pen = axis->minorGridPen();
			pen.setStyle(Qt::NoPen);
			axis->setMajorGridPen(pen);
			pen = axis->minorGridPen();
			pen.setStyle(Qt::NoPen);
			axis->setMinorGridPen(pen);
			axis->setLabelsPosition(Axis::LabelsPosition::NoLabels);
			axis->title()->setText(QString());
			axis->setSuppressRetransform(false);

			break;
		}
	case Type::TwoAxes: {
			Axis* axis = new Axis("x axis 1", Axis::Orientation::Horizontal);
			axis->setDefault(true);
			axis->setSuppressRetransform(true);
			addChild(axis);
			axis->setPosition(Axis::Position::Bottom);
			axis->setRange(0., 1.);
			axis->setMajorTicksDirection(Axis::ticksBoth);
			axis->setMajorTicksNumber(6);
			axis->setMinorTicksDirection(Axis::ticksBoth);
			axis->setMinorTicksNumber(1);
			axis->setArrowType(Axis::ArrowType::FilledSmall);
			axis->setSuppressRetransform(false);

			axis = new Axis("y axis 1", Axis::Orientation::Vertical);
			axis->setDefault(true);
			axis->setSuppressRetransform(true);
			addChild(axis);
			axis->setPosition(Axis::Position::Left);
			axis->setRange(0., 1.);
			axis->setMajorTicksDirection(Axis::ticksBoth);
			axis->setMajorTicksNumber(6);
			axis->setMinorTicksDirection(Axis::ticksBoth);
			axis->setMinorTicksNumber(1);
			axis->setArrowType(Axis::ArrowType::FilledSmall);
			axis->setSuppressRetransform(false);

			break;
		}
	case Type::TwoAxesCentered: {
			d->xRanges[0].setRange(-0.5, 0.5);
			d->yRanges[0].setRange(-0.5, 0.5);

			d->horizontalPadding = Worksheet::convertToSceneUnits(1.0, Worksheet::Unit::Centimeter);
			d->verticalPadding = Worksheet::convertToSceneUnits(1.0, Worksheet::Unit::Centimeter);

			QPen pen = m_plotArea->borderPen();
			pen.setStyle(Qt::NoPen);
			m_plotArea->setBorderPen(pen);

			Axis* axis = new Axis("x axis 1", Axis::Orientation::Horizontal);
			axis->setDefault(true);
			axis->setSuppressRetransform(true);
			addChild(axis);
			axis->setPosition(Axis::Position::Centered);
			axis->setRange(-0.5, 0.5);
			axis->setMajorTicksDirection(Axis::ticksBoth);
			axis->setMajorTicksNumber(6);
			axis->setMinorTicksDirection(Axis::ticksBoth);
			axis->setMinorTicksNumber(1);
			axis->setArrowType(Axis::ArrowType::FilledSmall);
			axis->title()->setText(QString());
			axis->setSuppressRetransform(false);

			axis = new Axis("y axis 1", Axis::Orientation::Vertical);
			axis->setDefault(true);
			axis->setSuppressRetransform(true);
			addChild(axis);
			axis->setPosition(Axis::Position::Centered);
			axis->setRange(-0.5, 0.5);
			axis->setMajorTicksDirection(Axis::ticksBoth);
			axis->setMajorTicksNumber(6);
			axis->setMinorTicksDirection(Axis::ticksBoth);
			axis->setMinorTicksNumber(1);
			axis->setArrowType(Axis::ArrowType::FilledSmall);
			axis->title()->setText(QString());
			axis->setSuppressRetransform(false);

			break;
		}
	case Type::TwoAxesCenteredZero: {
			d->xRanges[0].setRange(-0.5, 0.5);
			d->yRanges[0].setRange(-0.5, 0.5);

			d->horizontalPadding = Worksheet::convertToSceneUnits(1.0, Worksheet::Unit::Centimeter);
			d->verticalPadding = Worksheet::convertToSceneUnits(1.0, Worksheet::Unit::Centimeter);

			QPen pen = m_plotArea->borderPen();
			pen.setStyle(Qt::NoPen);
			m_plotArea->setBorderPen(pen);

			Axis* axis = new Axis("x axis 1", Axis::Orientation::Horizontal);
			axis->setDefault(true);
			axis->setSuppressRetransform(true);
			addChild(axis);
			axis->setPosition(Axis::Position::Custom);
			axis->setOffset(0);
			axis->setRange(-0.5, 0.5);
			axis->setMajorTicksDirection(Axis::ticksBoth);
			axis->setMajorTicksNumber(6);
			axis->setMinorTicksDirection(Axis::ticksBoth);
			axis->setMinorTicksNumber(1);
			axis->setArrowType(Axis::ArrowType::FilledSmall);
			axis->title()->setText(QString());
			axis->setSuppressRetransform(false);

			axis = new Axis("y axis 1", Axis::Orientation::Vertical);
			axis->setDefault(true);
			axis->setSuppressRetransform(true);
			addChild(axis);
			axis->setPosition(Axis::Position::Custom);
			axis->setOffset(0);
			axis->setRange(-0.5, 0.5);
			axis->setMajorTicksDirection(Axis::ticksBoth);
			axis->setMajorTicksNumber(6);
			axis->setMinorTicksDirection(Axis::ticksBoth);
			axis->setMinorTicksNumber(1);
			axis->setArrowType(Axis::ArrowType::FilledSmall);
			axis->title()->setText(QString());
			axis->setSuppressRetransform(false);

			break;
		}
	}

	d->xPrevRange = xRange();
	d->yPrevRange = yRange();

	//Geometry, specify the plot rect in scene coordinates.
	//TODO: Use default settings for left, top, width, height and for min/max for the coordinate system
	double x = Worksheet::convertToSceneUnits(2, Worksheet::Unit::Centimeter);
	double y = Worksheet::convertToSceneUnits(2, Worksheet::Unit::Centimeter);
	double w = Worksheet::convertToSceneUnits(10, Worksheet::Unit::Centimeter);
	double h = Worksheet::convertToSceneUnits(10, Worksheet::Unit::Centimeter);

	//all plot children are initialized -> set the geometry of the plot in scene coordinates.
	d->rect = QRectF(x, y, w, h);
	d->retransform();
}

CartesianPlot::Type CartesianPlot::type() const {
	Q_D(const CartesianPlot);
	return d->type;
}

void CartesianPlot::initActions() {
	//"add new" actions
	addCurveAction = new QAction(QIcon::fromTheme("labplot-xy-curve"), i18n("xy-curve"), this);
	addHistogramAction = new QAction(QIcon::fromTheme("view-object-histogram-linear"), i18n("Histogram"), this);
	addBoxPlotAction = new QAction(QIcon::fromTheme("view-object-histogram-linear"), i18n("Box Plot"), this);
	addEquationCurveAction = new QAction(QIcon::fromTheme("labplot-xy-equation-curve"), i18n("xy-curve from a mathematical Equation"), this);
// no icons yet
	addDataReductionCurveAction = new QAction(QIcon::fromTheme("labplot-xy-curve"), i18n("Data Reduction"), this);
	addDifferentiationCurveAction = new QAction(QIcon::fromTheme("labplot-xy-curve"), i18n("Differentiation"), this);
	addIntegrationCurveAction = new QAction(QIcon::fromTheme("labplot-xy-curve"), i18n("Integration"), this);
	addInterpolationCurveAction = new QAction(QIcon::fromTheme("labplot-xy-interpolation-curve"), i18n("Interpolation"), this);
	addSmoothCurveAction = new QAction(QIcon::fromTheme("labplot-xy-smoothing-curve"), i18n("Smooth"), this);
	addFitCurveAction = new QAction(QIcon::fromTheme("labplot-xy-fit-curve"), i18n("Fit"), this);
	addFourierFilterCurveAction = new QAction(QIcon::fromTheme("labplot-xy-fourier-filter-curve"), i18n("Fourier Filter"), this);
	addFourierTransformCurveAction = new QAction(QIcon::fromTheme("labplot-xy-fourier-transform-curve"), i18n("Fourier Transform"), this);
	addConvolutionCurveAction = new QAction(QIcon::fromTheme("labplot-xy-curve"),i18n("(De-)Convolution"), this);
	addCorrelationCurveAction = new QAction(QIcon::fromTheme("labplot-xy-curve"),i18n("Auto-/Cross-Correlation"), this);

	addLegendAction = new QAction(QIcon::fromTheme("text-field"), i18n("Legend"), this);
	if (children<CartesianPlotLegend>().size() > 0)
		addLegendAction->setEnabled(false);	//only one legend is allowed -> disable the action

	addHorizontalAxisAction = new QAction(QIcon::fromTheme("labplot-axis-horizontal"), i18n("Horizontal Axis"), this);
	addVerticalAxisAction = new QAction(QIcon::fromTheme("labplot-axis-vertical"), i18n("Vertical Axis"), this);
	addTextLabelAction = new QAction(QIcon::fromTheme("draw-text"), i18n("Text Label"), this);
	addImageAction = new QAction(QIcon::fromTheme("viewimage"), i18n("Image"), this);
	addInfoElementAction = new QAction(QIcon::fromTheme("draw-text"), i18n("Info Element"), this);
	addCustomPointAction = new QAction(QIcon::fromTheme("draw-cross"), i18n("Custom Point"), this);
	addReferenceLineAction = new QAction(QIcon::fromTheme("draw-line"), i18n("Reference Line"), this);

	connect(addCurveAction, &QAction::triggered, this, &CartesianPlot::addCurve);
	connect(addHistogramAction,&QAction::triggered, this, &CartesianPlot::addHistogram);
	connect(addBoxPlotAction,&QAction::triggered, this, &CartesianPlot::addBoxPlot);
	connect(addEquationCurveAction, &QAction::triggered, this, &CartesianPlot::addEquationCurve);
	connect(addDataReductionCurveAction, &QAction::triggered, this, &CartesianPlot::addDataReductionCurve);
	connect(addDifferentiationCurveAction, &QAction::triggered, this, &CartesianPlot::addDifferentiationCurve);
	connect(addIntegrationCurveAction, &QAction::triggered, this, &CartesianPlot::addIntegrationCurve);
	connect(addInterpolationCurveAction, &QAction::triggered, this, &CartesianPlot::addInterpolationCurve);
	connect(addSmoothCurveAction, &QAction::triggered, this, &CartesianPlot::addSmoothCurve);
	connect(addFitCurveAction, &QAction::triggered, this, &CartesianPlot::addFitCurve);
	connect(addFourierFilterCurveAction, &QAction::triggered, this, &CartesianPlot::addFourierFilterCurve);
	connect(addFourierTransformCurveAction, &QAction::triggered, this, &CartesianPlot::addFourierTransformCurve);
	connect(addConvolutionCurveAction, &QAction::triggered, this, &CartesianPlot::addConvolutionCurve);
	connect(addCorrelationCurveAction, &QAction::triggered, this, &CartesianPlot::addCorrelationCurve);

	connect(addLegendAction, &QAction::triggered, this, static_cast<void (CartesianPlot::*)()>(&CartesianPlot::addLegend));
	connect(addHorizontalAxisAction, &QAction::triggered, this, &CartesianPlot::addHorizontalAxis);
	connect(addVerticalAxisAction, &QAction::triggered, this, &CartesianPlot::addVerticalAxis);
	connect(addTextLabelAction, &QAction::triggered, this, &CartesianPlot::addTextLabel);
	connect(addImageAction, &QAction::triggered, this, &CartesianPlot::addImage);
	connect(addInfoElementAction, &QAction::triggered, this, &CartesianPlot::addInfoElement);
	connect(addCustomPointAction, &QAction::triggered, this, &CartesianPlot::addCustomPoint);
	connect(addReferenceLineAction, &QAction::triggered, this, &CartesianPlot::addReferenceLine);

	//Analysis menu actions
// 	addDataOperationAction = new QAction(i18n("Data Operation"), this);
	addDataReductionAction = new QAction(QIcon::fromTheme("labplot-xy-curve"), i18n("Data Reduction"), this);
	addDifferentiationAction = new QAction(QIcon::fromTheme("labplot-xy-curve"), i18n("Differentiate"), this);
	addIntegrationAction = new QAction(QIcon::fromTheme("labplot-xy-curve"), i18n("Integrate"), this);
	addInterpolationAction = new QAction(QIcon::fromTheme("labplot-xy-interpolation-curve"), i18n("Interpolate"), this);
	addSmoothAction = new QAction(QIcon::fromTheme("labplot-xy-smoothing-curve"), i18n("Smooth"), this);
	addConvolutionAction = new QAction(QIcon::fromTheme("labplot-xy-curve"), i18n("Convolute/Deconvolute"), this);
	addCorrelationAction = new QAction(QIcon::fromTheme("labplot-xy-curve"), i18n("Auto-/Cross-Correlation"), this);

	QAction* fitAction = new QAction(i18n("Linear"), this);
	fitAction->setData(static_cast<int>(PlotDataDialog::AnalysisAction::FitLinear));
	addFitActions.append(fitAction);

	fitAction = new QAction(i18n("Power"), this);
	fitAction->setData(static_cast<int>(PlotDataDialog::AnalysisAction::FitPower));
	addFitActions.append(fitAction);

	fitAction = new QAction(i18n("Exponential (degree 1)"), this);
	fitAction->setData(static_cast<int>(PlotDataDialog::AnalysisAction::FitExp1));
	addFitActions.append(fitAction);

	fitAction = new QAction(i18n("Exponential (degree 2)"), this);
	fitAction->setData(static_cast<int>(PlotDataDialog::AnalysisAction::FitExp2));
	addFitActions.append(fitAction);

	fitAction = new QAction(i18n("Inverse exponential"), this);
	fitAction->setData(static_cast<int>(PlotDataDialog::AnalysisAction::FitInvExp));
	addFitActions.append(fitAction);

	fitAction = new QAction(i18n("Gauss"), this);
	fitAction->setData(static_cast<int>(PlotDataDialog::AnalysisAction::FitGauss));
	addFitActions.append(fitAction);

	fitAction = new QAction(i18n("Cauchy-Lorentz"), this);
	fitAction->setData(static_cast<int>(PlotDataDialog::AnalysisAction::FitCauchyLorentz));
	addFitActions.append(fitAction);

	fitAction = new QAction(i18n("Arc Tangent"), this);
	fitAction->setData(static_cast<int>(PlotDataDialog::AnalysisAction::FitTan));
	addFitActions.append(fitAction);

	fitAction = new QAction(i18n("Hyperbolic Tangent"), this);
	fitAction->setData(static_cast<int>(PlotDataDialog::AnalysisAction::FitTanh));
	addFitActions.append(fitAction);

	fitAction = new QAction(i18n("Error Function"), this);
	fitAction->setData(static_cast<int>(PlotDataDialog::AnalysisAction::FitErrFunc));
	addFitActions.append(fitAction);

	fitAction = new QAction(i18n("Custom"), this);
	fitAction->setData(static_cast<int>(PlotDataDialog::AnalysisAction::FitCustom));
	addFitActions.append(fitAction);

	addFourierFilterAction = new QAction(QIcon::fromTheme("labplot-xy-fourier-filter-curve"), i18n("Fourier Filter"), this);
	addFourierTransformAction = new QAction(QIcon::fromTheme("labplot-xy-fourier-transform-curve"), i18n("Fourier Transform"), this);

	connect(addDataReductionAction, &QAction::triggered, this, &CartesianPlot::addDataReductionCurve);
	connect(addDifferentiationAction, &QAction::triggered, this, &CartesianPlot::addDifferentiationCurve);
	connect(addIntegrationAction, &QAction::triggered, this, &CartesianPlot::addIntegrationCurve);
	connect(addInterpolationAction, &QAction::triggered, this, &CartesianPlot::addInterpolationCurve);
	connect(addSmoothAction, &QAction::triggered, this, &CartesianPlot::addSmoothCurve);
	connect(addConvolutionAction, &QAction::triggered, this, &CartesianPlot::addConvolutionCurve);
	connect(addCorrelationAction, &QAction::triggered, this, &CartesianPlot::addCorrelationCurve);
	for (const auto& action : addFitActions)
		connect(action, &QAction::triggered, this, &CartesianPlot::addFitCurve);
	connect(addFourierFilterAction, &QAction::triggered, this, &CartesianPlot::addFourierFilterCurve);
	connect(addFourierTransformAction, &QAction::triggered, this, &CartesianPlot::addFourierTransformCurve);

	//zoom/navigate actions
	scaleAutoAction = new QAction(QIcon::fromTheme("labplot-auto-scale-all"), i18n("Auto Scale"), this);
	scaleAutoXAction = new QAction(QIcon::fromTheme("labplot-auto-scale-x"), i18n("Auto Scale X"), this);
	scaleAutoYAction = new QAction(QIcon::fromTheme("labplot-auto-scale-y"), i18n("Auto Scale Y"), this);
	zoomInAction = new QAction(QIcon::fromTheme("zoom-in"), i18n("Zoom In"), this);
	zoomOutAction = new QAction(QIcon::fromTheme("zoom-out"), i18n("Zoom Out"), this);
	zoomInXAction = new QAction(QIcon::fromTheme("labplot-zoom-in-x"), i18n("Zoom In X"), this);
	zoomOutXAction = new QAction(QIcon::fromTheme("labplot-zoom-out-x"), i18n("Zoom Out X"), this);
	zoomInYAction = new QAction(QIcon::fromTheme("labplot-zoom-in-y"), i18n("Zoom In Y"), this);
	zoomOutYAction = new QAction(QIcon::fromTheme("labplot-zoom-out-y"), i18n("Zoom Out Y"), this);
	shiftLeftXAction = new QAction(QIcon::fromTheme("labplot-shift-left-x"), i18n("Shift Left X"), this);
	shiftRightXAction = new QAction(QIcon::fromTheme("labplot-shift-right-x"), i18n("Shift Right X"), this);
	shiftUpYAction = new QAction(QIcon::fromTheme("labplot-shift-up-y"), i18n("Shift Up Y"), this);
	shiftDownYAction = new QAction(QIcon::fromTheme("labplot-shift-down-y"), i18n("Shift Down Y"), this);

	connect(scaleAutoAction, &QAction::triggered, this, &CartesianPlot::scaleAutoTriggered);
	connect(scaleAutoXAction, &QAction::triggered, this, &CartesianPlot::scaleAutoTriggered);
	connect(scaleAutoYAction, &QAction::triggered, this, &CartesianPlot::scaleAutoTriggered);
	connect(zoomInAction, &QAction::triggered, this, &CartesianPlot::zoomIn);
	connect(zoomOutAction, &QAction::triggered, this, &CartesianPlot::zoomOut);
	connect(zoomInXAction, &QAction::triggered, this, &CartesianPlot::zoomInX);
	connect(zoomOutXAction, &QAction::triggered, this, &CartesianPlot::zoomOutX);
	connect(zoomInYAction, &QAction::triggered, this, &CartesianPlot::zoomInY);
	connect(zoomOutYAction, &QAction::triggered, this, &CartesianPlot::zoomOutY);
	connect(shiftLeftXAction, &QAction::triggered, this, &CartesianPlot::shiftLeftX);
	connect(shiftRightXAction, &QAction::triggered, this, &CartesianPlot::shiftRightX);
	connect(shiftUpYAction, &QAction::triggered, this, &CartesianPlot::shiftUpY);
	connect(shiftDownYAction, &QAction::triggered, this, &CartesianPlot::shiftDownY);

	//visibility action
	visibilityAction = new QAction(QIcon::fromTheme("view-visible"), i18n("Visible"), this);
	visibilityAction->setCheckable(true);
	connect(visibilityAction, &QAction::triggered, this, &CartesianPlot::visibilityChanged);
}

void CartesianPlot::initMenus() {
	initActions();

	addNewMenu = new QMenu(i18n("Add New"));
	addNewMenu->setIcon(QIcon::fromTheme("list-add"));
	addNewMenu->addAction(addCurveAction);
	addNewMenu->addAction(addHistogramAction);
	addNewMenu->addAction(addBoxPlotAction);
	addNewMenu->addAction(addEquationCurveAction);
	addNewMenu->addSeparator();

	addNewAnalysisMenu = new QMenu(i18n("Analysis Curve"));
	addNewAnalysisMenu->addAction(addFitCurveAction);
	addNewAnalysisMenu->addSeparator();
	addNewAnalysisMenu->addAction(addDifferentiationCurveAction);
	addNewAnalysisMenu->addAction(addIntegrationCurveAction);
	addNewAnalysisMenu->addSeparator();
	addNewAnalysisMenu->addAction(addInterpolationCurveAction);
	addNewAnalysisMenu->addAction(addSmoothCurveAction);
	addNewAnalysisMenu->addSeparator();
	addNewAnalysisMenu->addAction(addFourierFilterCurveAction);
	addNewAnalysisMenu->addAction(addFourierTransformCurveAction);
	addNewAnalysisMenu->addSeparator();
	addNewAnalysisMenu->addAction(addConvolutionCurveAction);
	addNewAnalysisMenu->addAction(addCorrelationCurveAction);
	addNewAnalysisMenu->addSeparator();
	addNewAnalysisMenu->addAction(addDataReductionCurveAction);
	addNewMenu->addMenu(addNewAnalysisMenu);

	addNewMenu->addSeparator();
	addNewMenu->addAction(addLegendAction);
	addNewMenu->addSeparator();
	addNewMenu->addAction(addHorizontalAxisAction);
	addNewMenu->addAction(addVerticalAxisAction);
	addNewMenu->addSeparator();
	addNewMenu->addAction(addTextLabelAction);
	addNewMenu->addAction(addImageAction);
	addNewMenu->addAction(addInfoElementAction);
	addNewMenu->addSeparator();
	addNewMenu->addAction(addCustomPointAction);
	addNewMenu->addAction(addReferenceLineAction);

	zoomMenu = new QMenu(i18n("Zoom/Navigate"));
	zoomMenu->setIcon(QIcon::fromTheme("zoom-draw"));
	zoomMenu->addAction(scaleAutoAction);
	zoomMenu->addAction(scaleAutoXAction);
	zoomMenu->addAction(scaleAutoYAction);
	zoomMenu->addSeparator();
	zoomMenu->addAction(zoomInAction);
	zoomMenu->addAction(zoomOutAction);
	zoomMenu->addSeparator();
	zoomMenu->addAction(zoomInXAction);
	zoomMenu->addAction(zoomOutXAction);
	zoomMenu->addSeparator();
	zoomMenu->addAction(zoomInYAction);
	zoomMenu->addAction(zoomOutYAction);
	zoomMenu->addSeparator();
	zoomMenu->addAction(shiftLeftXAction);
	zoomMenu->addAction(shiftRightXAction);
	zoomMenu->addSeparator();
	zoomMenu->addAction(shiftUpYAction);
	zoomMenu->addAction(shiftDownYAction);

	// Data manipulation menu
// 	QMenu* dataManipulationMenu = new QMenu(i18n("Data Manipulation"));
// 	dataManipulationMenu->setIcon(QIcon::fromTheme("zoom-draw"));
// 	dataManipulationMenu->addAction(addDataOperationAction);
// 	dataManipulationMenu->addAction(addDataReductionAction);

	// Data fit menu
	QMenu* dataFitMenu = new QMenu(i18n("Fit"));
	dataFitMenu->setIcon(QIcon::fromTheme("labplot-xy-fit-curve"));
	dataFitMenu->addAction(addFitActions.at(0));
	dataFitMenu->addAction(addFitActions.at(1));
	dataFitMenu->addAction(addFitActions.at(2));
	dataFitMenu->addAction(addFitActions.at(3));
	dataFitMenu->addAction(addFitActions.at(4));
	dataFitMenu->addSeparator();
	dataFitMenu->addAction(addFitActions.at(5));
	dataFitMenu->addAction(addFitActions.at(6));
	dataFitMenu->addSeparator();
	dataFitMenu->addAction(addFitActions.at(7));
	dataFitMenu->addAction(addFitActions.at(8));
	dataFitMenu->addAction(addFitActions.at(9));
	dataFitMenu->addSeparator();
	dataFitMenu->addAction(addFitActions.at(10));

	//analysis menu
	dataAnalysisMenu = new QMenu(i18n("Analysis"));
	dataAnalysisMenu->addMenu(dataFitMenu);
	dataAnalysisMenu->addSeparator();
	dataAnalysisMenu->addAction(addDifferentiationAction);
	dataAnalysisMenu->addAction(addIntegrationAction);
	dataAnalysisMenu->addSeparator();
	dataAnalysisMenu->addAction(addInterpolationAction);
	dataAnalysisMenu->addAction(addSmoothAction);
	dataAnalysisMenu->addSeparator();
	dataAnalysisMenu->addAction(addFourierFilterAction);
	dataAnalysisMenu->addAction(addFourierTransformAction);
	dataAnalysisMenu->addSeparator();
	dataAnalysisMenu->addAction(addConvolutionAction);
	dataAnalysisMenu->addAction(addCorrelationAction);
	dataAnalysisMenu->addSeparator();
// 	dataAnalysisMenu->insertMenu(nullptr, dataManipulationMenu);
	dataAnalysisMenu->addAction(addDataReductionAction);

	//theme menu
	themeMenu = new QMenu(i18n("Apply Theme"));
	themeMenu->setIcon(QIcon::fromTheme("color-management"));
	auto* themeWidget = new ThemesWidget(nullptr);
	themeWidget->setFixedMode();
	connect(themeWidget, &ThemesWidget::themeSelected, this, &CartesianPlot::loadTheme);
	connect(themeWidget, &ThemesWidget::themeSelected, themeMenu, &QMenu::close);

	auto* widgetAction = new QWidgetAction(this);
	widgetAction->setDefaultWidget(themeWidget);
	themeMenu->addAction(widgetAction);

	m_menusInitialized = true;
}

QMenu* CartesianPlot::createContextMenu() {
	if (!m_menusInitialized)
		initMenus();

	QMenu* menu = WorksheetElement::createContextMenu();
	// seems to be a bug, because the tooltips are not shown
	menu->setToolTipsVisible(true);
	QAction* firstAction = menu->actions().at(1);

	menu->insertMenu(firstAction, addNewMenu);
	menu->insertSeparator(firstAction);
	menu->insertMenu(firstAction, zoomMenu);
	menu->insertSeparator(firstAction);
	menu->insertMenu(firstAction, themeMenu);
	menu->insertSeparator(firstAction);

	visibilityAction->setChecked(isVisible());
	menu->insertAction(firstAction, visibilityAction);
	menu->insertSeparator(firstAction);

	if (children<XYCurve>().isEmpty()) {
		addInfoElementAction->setEnabled(false);
		addInfoElementAction->setToolTip("No curve inside plot.");
	} else {
		addInfoElementAction->setEnabled(true);
		addInfoElementAction->setToolTip("");
	}

	return menu;
}

QMenu* CartesianPlot::analysisMenu() {
	if (!m_menusInitialized)
		initMenus();

	return dataAnalysisMenu;
}

/*!
	Returns an icon to be used in the project explorer.
*/
QIcon CartesianPlot::icon() const {
	return QIcon::fromTheme("office-chart-line");
}

QVector<AbstractAspect*> CartesianPlot::dependsOn() const {
	//aspects which the plotted data in the worksheet depends on (spreadsheets and later matrices)
	QVector<AbstractAspect*> aspects;

	for (const auto* curve : children<XYCurve>()) {
		if (curve->xColumn() && dynamic_cast<Spreadsheet*>(curve->xColumn()->parentAspect()) )
			aspects << curve->xColumn()->parentAspect();

		if (curve->yColumn() && dynamic_cast<Spreadsheet*>(curve->yColumn()->parentAspect()) )
			aspects << curve->yColumn()->parentAspect();
	}

	return aspects;
}

QVector<AspectType> CartesianPlot::pasteTypes() const {
	QVector<AspectType> types{
		AspectType::XYCurve, AspectType::Histogram,
		AspectType::Axis, AspectType::XYEquationCurve,
		AspectType::XYConvolutionCurve, AspectType::XYCorrelationCurve,
		AspectType::XYDataReductionCurve, AspectType::XYDifferentiationCurve,
		AspectType::XYFitCurve, AspectType::XYFourierFilterCurve,
		AspectType::XYFourierTransformCurve, AspectType::XYIntegrationCurve,
		AspectType::XYInterpolationCurve, AspectType::XYSmoothCurve,
		AspectType::TextLabel, AspectType::Image,
		AspectType::InfoElement, AspectType::CustomPoint,
		AspectType::ReferenceLine
	};

	//only allow to paste a legend if there is no legend available yet in the plot
	if (!m_legend)
		types << AspectType::CartesianPlotLegend;

	return types;
}

void CartesianPlot::navigate(NavigationOperation op) {
	Q_D(CartesianPlot);
	if (op == NavigationOperation::ScaleAuto) {
		if (d->curvesXMinMaxIsDirty || d->curvesYMinMaxIsDirty || !autoScaleX() || !autoScaleY()) {
			d->curvesXMinMaxIsDirty = true;
			d->curvesYMinMaxIsDirty = true;
		}
		scaleAuto();
	} else if (op == NavigationOperation::ScaleAutoX) setAutoScaleX(true);
	else if (op == NavigationOperation::ScaleAutoY) setAutoScaleY(true);
	else if (op == NavigationOperation::ZoomIn) zoomIn();
	else if (op == NavigationOperation::ZoomOut) zoomOut();
	else if (op == NavigationOperation::ZoomInX) zoomInX();
	else if (op == NavigationOperation::ZoomOutX) zoomOutX();
	else if (op == NavigationOperation::ZoomInY) zoomInY();
	else if (op == NavigationOperation::ZoomOutY) zoomOutY();
	else if (op == NavigationOperation::ShiftLeftX) shiftLeftX();
	else if (op == NavigationOperation::ShiftRightX) shiftRightX();
	else if (op == NavigationOperation::ShiftUpY) shiftUpY();
	else if (op == NavigationOperation::ShiftDownY) shiftDownY();
}

void CartesianPlot::setSuppressDataChangedSignal(bool value) {
	Q_D(CartesianPlot);
	d->suppressRetransform = value;
}

void CartesianPlot::processDropEvent(const QVector<quintptr>& vec) {
	PERFTRACE("CartesianPlot::processDropEvent");

	QVector<AbstractColumn*> columns;
	for (auto a : vec) {
		auto* aspect = (AbstractAspect*)a;
		auto* column = dynamic_cast<AbstractColumn*>(aspect);
		if (column)
			columns << column;
	}

	//return if there are no columns being dropped.
	//TODO: extend this later when we allow to drag&drop plots, etc.
	if (columns.isEmpty())
		return;

	//determine the first column with "x plot designation" as the x-data column for all curves to be created
	const AbstractColumn* xColumn = nullptr;
	for (const auto* column : columns) {
		if (column->plotDesignation() == AbstractColumn::PlotDesignation::X) {
			xColumn = column;
			break;
		}
	}

	//if no column with "x plot designation" is available, use the x-data column of the first curve in the plot,
	if (xColumn == nullptr) {
		QVector<XYCurve*> curves = children<XYCurve>();
		if (!curves.isEmpty())
			xColumn = curves.at(0)->xColumn();
	}

	//use the first dropped column if no column with "x plot designation" nor curves are available
	if (xColumn == nullptr)
		xColumn = columns.at(0);

	//create curves
	bool curvesAdded = false;
	for (const auto* column : columns) {
		if (column == xColumn)
			continue;

		XYCurve* curve = new XYCurve(column->name());
		curve->suppressRetransform(true); //suppress retransform, all curved will be recalculated at the end
		curve->setXColumn(xColumn);
		curve->setYColumn(column);
		addChild(curve);
		curve->suppressRetransform(false);
		curvesAdded = true;
	}

	if (curvesAdded)
		dataChanged();
}

bool CartesianPlot::isPanningActive() const {
	Q_D(const CartesianPlot);
	return d->panningStarted;
}

bool CartesianPlot::isHovered() const {
	Q_D(const CartesianPlot);
	return d->m_hovered;
}
bool CartesianPlot::isPrinted() const {
	Q_D(const CartesianPlot);
	return d->m_printing;
}

bool CartesianPlot::isSelected() const {
	Q_D(const CartesianPlot);
	return d->isSelected();
}

//##############################################################################
//################################  getter methods  ############################
//##############################################################################
BASIC_SHARED_D_READER_IMPL(CartesianPlot, CartesianPlot::RangeType, rangeType, rangeType)
BASIC_SHARED_D_READER_IMPL(CartesianPlot, int, rangeLastValues, rangeLastValues)
BASIC_SHARED_D_READER_IMPL(CartesianPlot, int, rangeFirstValues, rangeFirstValues)

//TODO
//BASIC_SHARED_D_READER_IMPL(CartesianPlot, bool, autoScaleX, autoScaleX)
//BASIC_SHARED_D_READER_IMPL(CartesianPlot, bool, autoScaleY, autoScaleY)

BASIC_SHARED_D_READER_IMPL(CartesianPlot, bool, xRangeBreakingEnabled, xRangeBreakingEnabled)
BASIC_SHARED_D_READER_IMPL(CartesianPlot, CartesianPlot::RangeBreaks, xRangeBreaks, xRangeBreaks)
BASIC_SHARED_D_READER_IMPL(CartesianPlot, bool, yRangeBreakingEnabled, yRangeBreakingEnabled)
BASIC_SHARED_D_READER_IMPL(CartesianPlot, CartesianPlot::RangeBreaks, yRangeBreaks, yRangeBreaks)

BASIC_SHARED_D_READER_IMPL(CartesianPlot, QPen, cursorPen, cursorPen);
BASIC_SHARED_D_READER_IMPL(CartesianPlot, bool, cursor0Enable, cursor0Enable);
BASIC_SHARED_D_READER_IMPL(CartesianPlot, bool, cursor1Enable, cursor1Enable);
BASIC_SHARED_D_READER_IMPL(CartesianPlot, QString, theme, theme)

/*!
	returns the actual bounding rectangular of the plot area showing data (plot's rectangular minus padding)
	in plot's coordinates
 */
QRectF CartesianPlot::dataRect() const {
	Q_D(const CartesianPlot);
	return d->dataRect;
}

CartesianPlot::MouseMode CartesianPlot::mouseMode() const {
	Q_D(const CartesianPlot);
	return d->mouseMode;
}

const QString CartesianPlot::xRangeDateTimeFormat() const {
	const int index{ defaultCoordinateSystem()->xIndex() };
	return xRangeDateTimeFormat(index);
}
const QString CartesianPlot::yRangeDateTimeFormat() const {
	const int index{ defaultCoordinateSystem()->yIndex() };
	return yRangeDateTimeFormat(index);
}
const QString CartesianPlot::xRangeDateTimeFormat(const int index) const {
	Q_D(const CartesianPlot);
	return d->xRanges.at(index).dateTimeFormat();
}
const QString CartesianPlot::yRangeDateTimeFormat(const int index) const {
	Q_D(const CartesianPlot);
	return d->yRanges.at(index).dateTimeFormat();
}

//##############################################################################
//######################  setter methods and undo commands  ####################
//##############################################################################
/*!
	set the rectangular, defined in scene coordinates
 */
class CartesianPlotSetRectCmd : public QUndoCommand {
public:
	CartesianPlotSetRectCmd(CartesianPlotPrivate* private_obj, QRectF rect) : m_private(private_obj), m_rect(rect) {
		setText(i18n("%1: change geometry rect", m_private->name()));
	}

	void redo() override {
// 		const double horizontalRatio = m_rect.width() / m_private->rect.width();
// 		const double verticalRatio = m_rect.height() / m_private->rect.height();

		qSwap(m_private->rect, m_rect);

// 		m_private->q->handleResize(horizontalRatio, verticalRatio, false);
		m_private->retransform();
		emit m_private->q->rectChanged(m_private->rect);
	}

	void undo() override {
		redo();
	}

private:
	CartesianPlotPrivate* m_private;
	QRectF m_rect;
};

void CartesianPlot::setRect(const QRectF& rect) {
	Q_D(CartesianPlot);
	if (rect != d->rect)
		exec(new CartesianPlotSetRectCmd(d, rect));
}

STD_SETTER_CMD_IMPL_F_S(CartesianPlot, SetRangeType, CartesianPlot::RangeType, rangeType, rangeChanged);
void CartesianPlot::setRangeType(RangeType type) {
	Q_D(CartesianPlot);
	if (type != d->rangeType)
		exec(new CartesianPlotSetRangeTypeCmd(d, type, ki18n("%1: set range type")));
}

STD_SETTER_CMD_IMPL_F_S(CartesianPlot, SetRangeLastValues, int, rangeLastValues, rangeChanged);
void CartesianPlot::setRangeLastValues(int values) {
	Q_D(CartesianPlot);
	if (values != d->rangeLastValues)
		exec(new CartesianPlotSetRangeLastValuesCmd(d, values, ki18n("%1: set range")));
}

STD_SETTER_CMD_IMPL_F_S(CartesianPlot, SetRangeFirstValues, int, rangeFirstValues, rangeChanged);
void CartesianPlot::setRangeFirstValues(int values) {
	Q_D(CartesianPlot);
	if (values != d->rangeFirstValues)
		exec(new CartesianPlotSetRangeFirstValuesCmd(d, values, ki18n("%1: set range")));
}

// x/y ranges

RangeT::Format CartesianPlot::xRangeFormat() const {
	return xRangeFormat(defaultCoordinateSystem()->xIndex());
}
RangeT::Format CartesianPlot::yRangeFormat() const {
	return yRangeFormat(defaultCoordinateSystem()->yIndex());
}
RangeT::Format CartesianPlot::xRangeFormat(const int index) const {
	Q_D(const CartesianPlot);
	if (index < 0 || index > xRangeCount()) {
		DEBUG(Q_FUNC_INFO << ", index " << index << " out of range")
		return RangeT::Format::Numeric;
	}
	return d->xRanges.at(index).format();
}
RangeT::Format CartesianPlot::yRangeFormat(const int index) const {
	Q_D(const CartesianPlot);
	if (index < 0 || index > yRangeCount()) {
		DEBUG(Q_FUNC_INFO << ", index " << index << " out of range")
		return RangeT::Format::Numeric;
	}
	return d->yRanges.at(index).format();
}
void CartesianPlot::setXRangeFormat(const RangeT::Format format) {
	setXRangeFormat(defaultCoordinateSystem()->xIndex(), format);
}
void CartesianPlot::setYRangeFormat(const RangeT::Format format) {
	setYRangeFormat(defaultCoordinateSystem()->yIndex(), format);
}
//TODO: CartesianPlotSetXRangeFormatIndexCmd
/*STD_SETTER_CMD_IMPL_F_S(CartesianPlot, SetYRangeFormat, CartesianPlot::RangeFormat, yRangeFormat, yRangeFormatChanged);
void CartesianPlot::setYRangeFormat(RangeFormat format) {
	Q_D(CartesianPlot);
	if (format != d->yRangeFormat)
		exec(new CartesianPlotSetYRangeFormatCmd(d, format, ki18n("%1: set y-range format")));
}*/
void CartesianPlot::setXRangeFormat(const int index, const RangeT::Format format) {
	Q_D(CartesianPlot);
	if (index < 0 || index > xRangeCount()) {
		DEBUG(Q_FUNC_INFO << ", index " << index << " out of range")
		return;
	}
	if (format != xRangeFormat(index)) {
		d->xRanges[index].setFormat(format);
		emit d->xRangeFormatChanged();
	}
}
//TODO: CartesianPlotSetYRangeFormatIndexCmd
void CartesianPlot::setYRangeFormat(const int index, const RangeT::Format format) {
	Q_D(CartesianPlot);
	if (index < 0 || index > yRangeCount()) {
		DEBUG(Q_FUNC_INFO << ", index " << index << " out of range")
		return;
	}
	if (format != yRangeFormat(index)) {
		d->yRanges[index].setFormat(format);
		emit d->yRangeFormatChanged();
	}
}

class CartesianPlotSetAutoScaleXCmd : public QUndoCommand {
public:
	CartesianPlotSetAutoScaleXCmd(CartesianPlotPrivate* private_obj, bool autoScale) :
		m_private(private_obj), m_autoScale(autoScale), m_autoScaleOld(false), m_oldRange(0.0, 0.0) {
		setText(i18n("%1: change x-range auto scaling", m_private->name()));
	}

	void redo() override {
		m_autoScaleOld = m_private->autoScaleX();
		if (m_autoScale) {
			m_oldRange = m_private->xRange();
			m_private->q->scaleAutoX();
		}
		m_private->setAutoScaleX(m_autoScale);
		emit m_private->q->xAutoScaleChanged(m_autoScale);
	}

	void undo() override {
		if (!m_autoScaleOld) {
			m_private->xRange() = m_oldRange;
			m_private->retransformScales();
		}
		m_private->setAutoScaleX(m_autoScaleOld);
		emit m_private->q->xAutoScaleChanged(m_autoScaleOld);
	}

private:
	CartesianPlotPrivate* m_private;
	bool m_autoScale;
	bool m_autoScaleOld;
	Range<double> m_oldRange;
};
class CartesianPlotSetAutoScaleYCmd : public QUndoCommand {
public:
	CartesianPlotSetAutoScaleYCmd(CartesianPlotPrivate* private_obj, bool autoScale) :
		m_private(private_obj), m_autoScale(autoScale), m_autoScaleOld(false), m_oldRange(0.0, 0.0) {
		setText(i18n("%1: change y-range auto scaling", m_private->name()));
	}

	void redo() override {
		m_autoScaleOld = m_private->autoScaleY();
		if (m_autoScale) {
			m_oldRange = m_private->yRange();
			m_private->q->scaleAutoY();
		}
		m_private->setAutoScaleY(m_autoScale);
		emit m_private->q->yAutoScaleChanged(m_autoScale);
	}

	void undo() override {
		if (!m_autoScaleOld) {
			m_private->yRange() = m_oldRange;
			m_private->retransformScales();
		}
		m_private->setAutoScaleY(m_autoScaleOld);
		emit m_private->q->yAutoScaleChanged(m_autoScaleOld);
	}

private:
	CartesianPlotPrivate* m_private;
	bool m_autoScale;
	bool m_autoScaleOld;
	Range<double> m_oldRange;
};

// auto scales x range of default plot range
void CartesianPlot::setAutoScaleX(bool autoScaleX) {
	Q_D(CartesianPlot);
	if (autoScaleX != d->autoScaleX())
		exec(new CartesianPlotSetAutoScaleXCmd(d, autoScaleX));
}
// auto scale y range of default plot range
void CartesianPlot::setAutoScaleY(bool autoScaleY) {
	Q_D(CartesianPlot);
	if (autoScaleY != d->autoScaleY())
		exec(new CartesianPlotSetAutoScaleYCmd(d, autoScaleY));
}
// auto scales x range index
//TODO: undo aware CartesianPlotSetAutoScaleXIndexCmd
void CartesianPlot::setAutoScaleX(const int index, bool autoScaleX) {
	Q_D(CartesianPlot);
	if (autoScaleX != xRange(index).autoScale())
		d->xRanges[index].setAutoScale(autoScaleX);
}
//TODO: undo aware CartesianPlotSetAutoScaleYIndexCmd
void CartesianPlot::setAutoScaleY(const int index, bool autoScaleY) {
	Q_D(CartesianPlot);
	if (autoScaleY != yRange(index).autoScale())
		d->yRanges[index].setAutoScale(autoScaleY);
}

// set x/y range command with index
class CartesianPlotSetXRangeIndexCmd: public StandardQVectorSetterCmd<CartesianPlot::Private, Range<double>> {
	public:
		CartesianPlotSetXRangeIndexCmd(CartesianPlot::Private *target, Range<double> newValue, int index, const KLocalizedString &description)
			: StandardQVectorSetterCmd<CartesianPlot::Private, Range<double>>(target, &CartesianPlot::Private::xRanges, index, newValue, description) {}
		//TODO: check emit
		virtual void finalize() override { m_target->retransformScales(); emit m_target->q->xRangeChanged((m_target->*m_field).at(m_index)); }
};
class CartesianPlotSetYRangeIndexCmd: public StandardQVectorSetterCmd<CartesianPlot::Private, Range<double>> {
	public:
		CartesianPlotSetYRangeIndexCmd(CartesianPlot::Private *target, Range<double> newValue, int index, const KLocalizedString &description)
			: StandardQVectorSetterCmd<CartesianPlot::Private, Range<double>>(target, &CartesianPlot::Private::yRanges, index, newValue, description) {}
		//TODO: check emit
		virtual void finalize() override { m_target->retransformScales(); emit m_target->q->yRangeChanged((m_target->*m_field).at(m_index)); }
};

bool CartesianPlot::autoScaleX() const {
	Q_D(const CartesianPlot);
	return d->xRanges.at(defaultCoordinateSystem()->xIndex()).autoScale();
}
bool CartesianPlot::autoScaleY() const {
	Q_D(const CartesianPlot);
	return d->yRanges.at(defaultCoordinateSystem()->yIndex()).autoScale();
}

int CartesianPlot::xRangeCount() const {
	Q_D(const CartesianPlot);
	return ( d ? d->xRanges.size() : 0 );
}
int CartesianPlot::yRangeCount() const {
	Q_D(const CartesianPlot);
	return ( d ? d->yRanges.size() : 0 );
}
const Range<double>& CartesianPlot::xRange() const {
	Q_D(const CartesianPlot);
	return d->xRanges.at( defaultCoordinateSystem()->xIndex() );
}
const Range<double>& CartesianPlot::yRange() const {
	Q_D(const CartesianPlot);
	return d->yRanges.at( defaultCoordinateSystem()->yIndex() );
}
Range<double> CartesianPlot::xRange(const int index) const {
	Q_D(const CartesianPlot);
	if (index < 0 || index > xRangeCount()) {
		DEBUG(Q_FUNC_INFO << ", index " << index << " out of range")
		return Range<double>();
	}
	return d->xRanges.at(index);
}
Range<double> CartesianPlot::yRange(const int index) const {
	Q_D(const CartesianPlot);
	if (index < 0 || index > yRangeCount()) {
		DEBUG(Q_FUNC_INFO << ", index " << index << " out of range")
		return Range<double>();
	}
	return d->yRanges.at(index);
}
// sets x range of default plot range
void CartesianPlot::setXRange(Range<double> range) {
	DEBUG(Q_FUNC_INFO << ", set x range to " << range.toStdString())
	Q_D(CartesianPlot);
	const int xIndex{ defaultCoordinateSystem()->xIndex() };
	if (range.finite() && range != xRange()) {
		d->curvesYMinMaxIsDirty = true;
		exec(new CartesianPlotSetXRangeIndexCmd(d, range, xIndex, ki18n("%1: set x range")));
		//d->xRanges[xIndex] = range;
		if (autoScaleY())
			scaleAutoY();
	}
}
// sets y range of default plot range
void CartesianPlot::setYRange(Range<double> range) {
	DEBUG(Q_FUNC_INFO << ", set y range to " << range.toStdString())
	Q_D(CartesianPlot);
	const int yIndex{ defaultCoordinateSystem()->yIndex() };
	if (range.finite() && range != yRange()) {
		d->curvesXMinMaxIsDirty = true;
		exec(new CartesianPlotSetYRangeIndexCmd(d, range, yIndex, ki18n("%1: set y range")));
		//d->yRanges[yIndex] = range;
		if (autoScaleX())
			scaleAutoX();
	}
}
void CartesianPlot::addXRange() {
	Q_D(CartesianPlot);
	d->xRanges.append(Range<double>());
}
void CartesianPlot::addYRange() {
	Q_D(CartesianPlot);
	d->yRanges.append(Range<double>());
}
void CartesianPlot::addXRange(const Range<double> range) {
	Q_D(CartesianPlot);
	d->xRanges.append(range);
}
void CartesianPlot::addYRange(const Range<double> range) {
	Q_D(CartesianPlot);
	d->yRanges.append(range);
}

void CartesianPlot::removeXRange(int index) {
	Q_D(CartesianPlot);
	if (index < 0 || index > xRangeCount()) {
		DEBUG(Q_FUNC_INFO << ", index " << index << " out of range")
		return;
	}
	d->xRanges.remove(index);
}
void CartesianPlot::removeYRange(int index) {
	Q_D(CartesianPlot);
	if (index < 0 || index > yRangeCount()) {
		DEBUG(Q_FUNC_INFO << ", index " << index << " out of range")
		return;
	}
	d->yRanges.remove(index);
}
void CartesianPlot::setXRange(const int index, const Range<double> range) {
	DEBUG(Q_FUNC_INFO)
	Q_D(CartesianPlot);
	if (range.finite() && range != xRange(index)) {
		d->curvesYMinMaxIsDirty = true;
		exec(new CartesianPlotSetXRangeIndexCmd(d, range, index, ki18n("%1: set x range")));
		if (autoScaleY())
			scaleAutoY();
	}
}
void CartesianPlot::setYRange(const int index, const Range<double> range) {
	DEBUG(Q_FUNC_INFO << ", index = " << index << " range = " << range.toStdString())
	Q_D(CartesianPlot);
	if (range.finite() && range != yRange(index)) {
		d->curvesXMinMaxIsDirty = true;
		exec(new CartesianPlotSetYRangeIndexCmd(d, range, index, ki18n("%1: set y range")));
		if (autoScaleX())
			scaleAutoX();
	}
}
void CartesianPlot::setXMin(const int index, const double value) {
	DEBUG(Q_FUNC_INFO)
	Range<double> range{ xRange(index) };
	range.setStart(value);

	setXRange(index, range);
}
void CartesianPlot::setXMax(const int index, const double value) {
	DEBUG(Q_FUNC_INFO)
	Range<double> range{ xRange(index) };
	range.setEnd(value);

	setXRange(index, range);
}
void CartesianPlot::setYMin(const int index, const double value) {
	DEBUG(Q_FUNC_INFO)
	Range<double> range{ yRange(index) };
	range.setStart(value);

	setYRange(index, range);
}
void CartesianPlot::setYMax(const int index, const double value) {
	DEBUG(Q_FUNC_INFO << ", index = " << index << " value = " << value)
	Range<double> range{ yRange(index) };
	range.setEnd(value);

	setYRange(index, range);
}

//TODO: undo aware?
//STD_SETTER_CMD_IMPL_F_S(CartesianPlot, SetXScale, CartesianPlot::Scale, xScale, retransformScales)
/*void CartesianPlot::setXScale(Scale scale) {
	Q_D(CartesianPlot);
	if (scale != d->xScale)
		exec(new CartesianPlotSetXScaleCmd(d, scale, ki18n("%1: set x scale")));
}*/
RangeT::Scale CartesianPlot::xRangeScale() const {
	return xRangeScale(defaultCoordinateSystem()->xIndex());
}
RangeT::Scale CartesianPlot::yRangeScale() const {
	return yRangeScale(defaultCoordinateSystem()->yIndex());
}
RangeT::Scale CartesianPlot::xRangeScale(const int index) const {
	if (index < 0 || index > xRangeCount()) {
		DEBUG(Q_FUNC_INFO << ", index " << index << " out of range")
		return RangeT::Scale::Linear;
	}
	return xRange(index).scale();
}
RangeT::Scale CartesianPlot::yRangeScale(const int index) const {
	if (index < 0 || index > yRangeCount()) {
		DEBUG(Q_FUNC_INFO << ", index " << index << " out of range")
		return RangeT::Scale::Linear;
	}
	return yRange(index).scale();
}
void CartesianPlot::setXRangeScale(const RangeT::Scale scale) {
	setXRangeScale(defaultCoordinateSystem()->xIndex(), scale);
}
void CartesianPlot::setYRangeScale(const RangeT::Scale scale) {
	setYRangeScale(defaultCoordinateSystem()->yIndex(), scale);
}
void CartesianPlot::setXRangeScale(const int index, const RangeT::Scale scale) {
	Q_D(CartesianPlot);
	if (index < 0 || index > xRangeCount()) {
		DEBUG(Q_FUNC_INFO << ", index " << index << " out of range")
		return;
	}
	d->xRanges[index].setScale(scale);
	d->retransformScales();
}
void CartesianPlot::setYRangeScale(const int index, const RangeT::Scale scale) {
	Q_D(CartesianPlot);
	if (index < 0 || index > yRangeCount()) {
		DEBUG(Q_FUNC_INFO << ", index " << index << " out of range")
		return;
	}
	d->yRanges[index].setScale(scale);
	d->retransformScales();
}

// coordinate systems

int CartesianPlot::coordinateSystemCount() const {
	return m_coordinateSystems.size();
}

CartesianCoordinateSystem* CartesianPlot::coordinateSystem(int index) const {
	if (index > m_coordinateSystems.size())
		return nullptr;

	return dynamic_cast<CartesianCoordinateSystem*>(m_coordinateSystems.at(index));
}

void CartesianPlot::addCoordinateSystem() {
	DEBUG(Q_FUNC_INFO)
	auto* cSystem{ new CartesianCoordinateSystem(this) };
	m_coordinateSystems.append( cSystem );
}
void CartesianPlot::addCoordinateSystem(CartesianCoordinateSystem* cSystem) {
	DEBUG(Q_FUNC_INFO)
	m_coordinateSystems.append( cSystem );
}
void CartesianPlot::removeCoordinateSystem(int index) {
	DEBUG(Q_FUNC_INFO << ", index = " << index)
	if (index < 0 || index > m_coordinateSystems.size()) {
		DEBUG(Q_FUNC_INFO << ", index " << index << " out of range")
		return;
	}

	m_coordinateSystems.remove(index);
}

STD_SETTER_CMD_IMPL_F_S(CartesianPlot, SetDefaultCoordinateSystemIndex, int, defaultCoordinateSystemIndex, retransformScales)
int CartesianPlot::defaultCoordinateSystemIndex() const {
	Q_D(const CartesianPlot);
	return d->defaultCoordinateSystemIndex;
}
void CartesianPlot::setDefaultCoordinateSystemIndex(int index) {
        Q_D(CartesianPlot);
	if (index != d->defaultCoordinateSystemIndex) {
		exec(new CartesianPlotSetDefaultCoordinateSystemIndexCmd(d, index, ki18n("%1: set default plot range")));
		d->retransform(); //TODO: check
	}
}
CartesianCoordinateSystem* CartesianPlot::defaultCoordinateSystem() const {
	Q_D(const CartesianPlot);
	return d->defaultCoordinateSystem();
}

// range breaks

STD_SETTER_CMD_IMPL_F_S(CartesianPlot, SetXRangeBreakingEnabled, bool, xRangeBreakingEnabled, retransformScales)
void CartesianPlot::setXRangeBreakingEnabled(bool enabled) {
	Q_D(CartesianPlot);
	if (enabled != d->xRangeBreakingEnabled)
		exec(new CartesianPlotSetXRangeBreakingEnabledCmd(d, enabled, ki18n("%1: x-range breaking enabled")));
}

STD_SETTER_CMD_IMPL_F_S(CartesianPlot, SetXRangeBreaks, CartesianPlot::RangeBreaks, xRangeBreaks, retransformScales)
void CartesianPlot::setXRangeBreaks(const RangeBreaks& breakings) {
	Q_D(CartesianPlot);
	exec(new CartesianPlotSetXRangeBreaksCmd(d, breakings, ki18n("%1: x-range breaks changed")));
}

STD_SETTER_CMD_IMPL_F_S(CartesianPlot, SetYRangeBreakingEnabled, bool, yRangeBreakingEnabled, retransformScales)
void CartesianPlot::setYRangeBreakingEnabled(bool enabled) {
	Q_D(CartesianPlot);
	if (enabled != d->yRangeBreakingEnabled)
		exec(new CartesianPlotSetYRangeBreakingEnabledCmd(d, enabled, ki18n("%1: y-range breaking enabled")));
}

STD_SETTER_CMD_IMPL_F_S(CartesianPlot, SetYRangeBreaks, CartesianPlot::RangeBreaks, yRangeBreaks, retransformScales)
void CartesianPlot::setYRangeBreaks(const RangeBreaks& breaks) {
	Q_D(CartesianPlot);
	exec(new CartesianPlotSetYRangeBreaksCmd(d, breaks, ki18n("%1: y-range breaks changed")));
}

// cursor

STD_SETTER_CMD_IMPL_F_S(CartesianPlot, SetCursorPen, QPen, cursorPen, update)
void CartesianPlot::setCursorPen(const QPen &pen) {
	Q_D(CartesianPlot);
	if (pen != d->cursorPen)
		exec(new CartesianPlotSetCursorPenCmd(d, pen, ki18n("%1: y-range breaks changed")));
}

STD_SETTER_CMD_IMPL_F_S(CartesianPlot, SetCursor0Enable, bool, cursor0Enable, updateCursor)
void CartesianPlot::setCursor0Enable(const bool &enable) {
	Q_D(CartesianPlot);
	if (enable != d->cursor0Enable) {
		if (std::isnan(d->cursor0Pos.x())) { // if never set, set initial position
			d->cursor0Pos.setX(defaultCoordinateSystem()->mapSceneToLogical(QPointF(0, 0)).x());
			mousePressCursorModeSignal(0, d->cursor0Pos); // simulate mousePress to update values in the cursor dock
		}
		exec(new CartesianPlotSetCursor0EnableCmd(d, enable, ki18n("%1: Cursor0 enable")));
	}
}

STD_SETTER_CMD_IMPL_F_S(CartesianPlot, SetCursor1Enable, bool, cursor1Enable, updateCursor)
void CartesianPlot::setCursor1Enable(const bool &enable) {
	Q_D(CartesianPlot);
	if (enable != d->cursor1Enable) {
		if (std::isnan(d->cursor1Pos.x())) { // if never set, set initial position
			d->cursor1Pos.setX(defaultCoordinateSystem()->mapSceneToLogical(QPointF(0, 0)).x());
			mousePressCursorModeSignal(1, d->cursor1Pos); // simulate mousePress to update values in the cursor dock
		}
		exec(new CartesianPlotSetCursor1EnableCmd(d, enable, ki18n("%1: Cursor1 enable")));
	}
}

// theme

STD_SETTER_CMD_IMPL_S(CartesianPlot, SetTheme, QString, theme)
void CartesianPlot::setTheme(const QString& theme) {
	Q_D(CartesianPlot);
	if (theme != d->theme) {
		QString info;
		if (!theme.isEmpty())
			info = i18n("%1: load theme %2", name(), theme);
		else
			info = i18n("%1: load default theme", name());
		beginMacro(info);
		exec(new CartesianPlotSetThemeCmd(d, theme, ki18n("%1: set theme")));
		loadTheme(theme);
		endMacro();
	}
}

//################################################################
//########################## Slots ###############################
//################################################################
void CartesianPlot::addHorizontalAxis() {
	DEBUG(Q_FUNC_INFO)
	Axis* axis = new Axis("x-axis", Axis::Orientation::Horizontal);
	if (axis->autoScale()) {
		axis->setUndoAware(false);
		// use x range of default plot range
		axis->setRange( xRange() );
		axis->setUndoAware(true);
	}
	axis->setCoordinateSystemIndex(defaultCoordinateSystemIndex());
	axis->setSuppressRetransform(true);	// retransformTicks() needs plot
	addChild(axis);
	axis->setSuppressRetransform(false);
	axis->retransform();
}

void CartesianPlot::addVerticalAxis() {
	Axis* axis = new Axis("y-axis", Axis::Orientation::Vertical);
	if (axis->autoScale()) {
		axis->setUndoAware(false);
		// use y range of default plot range
		axis->setRange( yRange() );
		axis->setUndoAware(true);
	}
	axis->setCoordinateSystemIndex(defaultCoordinateSystemIndex());
	axis->setSuppressRetransform(true);	// retransformTicks() needs plot
	addChild(axis);
	axis->setSuppressRetransform(false);
	axis->retransform();
}

void CartesianPlot::addCurve() {
	DEBUG(Q_FUNC_INFO)
	auto* curve{ new XYCurve("xy-curve") };
	curve->setCoordinateSystemIndex(defaultCoordinateSystemIndex());
	addChild(curve);
}

void CartesianPlot::addEquationCurve() {
	DEBUG(Q_FUNC_INFO << ", to default coordinate system " << defaultCoordinateSystemIndex())
	auto* curve{ new XYEquationCurve("f(x)") };
	curve->setCoordinateSystemIndex(defaultCoordinateSystemIndex());
	addChild(curve);
}

void CartesianPlot::addHistogram() {
	DEBUG(Q_FUNC_INFO << ", TODO: to default coordinate system " << defaultCoordinateSystemIndex())
	auto* hist{ new Histogram("Histogram") };
	//hist->setCoordinateSystemIndex(defaultCoordinateSystem());
	DEBUG(Q_FUNC_INFO << ", TODO")
	addChild(hist);
}

void CartesianPlot::addBoxPlot() {
	addChild(new BoxPlot("Box Plot"));
}

/*!
 * returns the first selected XYCurve in the plot
 */
const XYCurve* CartesianPlot::currentCurve() const {
	for (const auto* curve : this->children<const XYCurve>()) {
		if (curve->graphicsItem()->isSelected())
			return curve;
	}

	return nullptr;
}

void CartesianPlot::addDataReductionCurve() {
	auto* curve = new XYDataReductionCurve("Data reduction");
	const XYCurve* curCurve = currentCurve();
	curve->setCoordinateSystemIndex(defaultCoordinateSystemIndex());
	if (curCurve) {
		beginMacro( i18n("%1: reduce '%2'", name(), curCurve->name()) );
		curve->setName( i18n("Reduction of '%1'", curCurve->name()) );
		curve->setDataSourceType(XYAnalysisCurve::DataSourceType::Curve);
		curve->setDataSourceCurve(curCurve);
		this->addChild(curve);
		curve->recalculate();
		emit curve->dataReductionDataChanged(curve->dataReductionData());
	} else {
		beginMacro(i18n("%1: add data reduction curve", name()));
		this->addChild(curve);
	}

	endMacro();
}

void CartesianPlot::addDifferentiationCurve() {
	auto* curve = new XYDifferentiationCurve("Differentiation");
	const XYCurve* curCurve = currentCurve();
	curve->setCoordinateSystemIndex(defaultCoordinateSystemIndex());
	if (curCurve) {
		beginMacro( i18n("%1: differentiate '%2'", name(), curCurve->name()) );
		curve->setName( i18n("Derivative of '%1'", curCurve->name()) );
		curve->setDataSourceType(XYAnalysisCurve::DataSourceType::Curve);
		curve->setDataSourceCurve(curCurve);
		this->addChild(curve);
		curve->recalculate();
		emit curve->differentiationDataChanged(curve->differentiationData());
	} else {
		beginMacro(i18n("%1: add differentiation curve", name()));
		this->addChild(curve);
	}

	endMacro();
}

void CartesianPlot::addIntegrationCurve() {
	auto* curve = new XYIntegrationCurve("Integration");
	const XYCurve* curCurve = currentCurve();
	curve->setCoordinateSystemIndex(defaultCoordinateSystemIndex());
	if (curCurve) {
		beginMacro( i18n("%1: integrate '%2'", name(), curCurve->name()) );
		curve->setName( i18n("Integral of '%1'", curCurve->name()) );
		curve->setDataSourceType(XYAnalysisCurve::DataSourceType::Curve);
		curve->setDataSourceCurve(curCurve);
		this->addChild(curve);
		curve->recalculate();
		emit curve->integrationDataChanged(curve->integrationData());
	} else {
		beginMacro(i18n("%1: add integration curve", name()));
		this->addChild(curve);
	}

	endMacro();
}

void CartesianPlot::addInterpolationCurve() {
	auto* curve = new XYInterpolationCurve("Interpolation");
	const XYCurve* curCurve = currentCurve();
	curve->setCoordinateSystemIndex(defaultCoordinateSystemIndex());
	if (curCurve) {
		beginMacro( i18n("%1: interpolate '%2'", name(), curCurve->name()) );
		curve->setName( i18n("Interpolation of '%1'", curCurve->name()) );
		curve->setDataSourceType(XYAnalysisCurve::DataSourceType::Curve);
		curve->setDataSourceCurve(curCurve);
		curve->recalculate();
		this->addChild(curve);
		emit curve->interpolationDataChanged(curve->interpolationData());
	} else {
		beginMacro(i18n("%1: add interpolation curve", name()));
		this->addChild(curve);
	}

	endMacro();
}

void CartesianPlot::addSmoothCurve() {
	auto* curve = new XYSmoothCurve("Smooth");
	const XYCurve* curCurve = currentCurve();
	curve->setCoordinateSystemIndex(defaultCoordinateSystemIndex());
	if (curCurve) {
		beginMacro( i18n("%1: smooth '%2'", name(), curCurve->name()) );
		curve->setName( i18n("Smoothing of '%1'", curCurve->name()) );
		curve->setDataSourceType(XYAnalysisCurve::DataSourceType::Curve);
		curve->setDataSourceCurve(curCurve);
		this->addChild(curve);
		curve->recalculate();
		emit curve->smoothDataChanged(curve->smoothData());
	} else {
		beginMacro(i18n("%1: add smoothing curve", name()));
		this->addChild(curve);
	}

	endMacro();
}

void CartesianPlot::addFitCurve() {
	auto* curve = new XYFitCurve("fit");
	const XYCurve* curCurve = currentCurve();
	curve->setCoordinateSystemIndex(defaultCoordinateSystemIndex());
	if (curCurve) {
		beginMacro( i18n("%1: fit to '%2'", name(), curCurve->name()) );
		curve->setName( i18n("Fit to '%1'", curCurve->name()) );
		curve->setDataSourceType(XYAnalysisCurve::DataSourceType::Curve);
		curve->setDataSourceCurve(curCurve);


		//set the fit model category and type
		const auto* action = qobject_cast<const QAction*>(QObject::sender());
		PlotDataDialog::AnalysisAction type = (PlotDataDialog::AnalysisAction)action->data().toInt();
		curve->initFitData(type);
		curve->initStartValues(curCurve);

		//fit with weights for y if the curve has error bars for y
		if (curCurve->yErrorType() == XYCurve::ErrorType::Symmetric && curCurve->yErrorPlusColumn()) {
			XYFitCurve::FitData fitData = curve->fitData();
			fitData.yWeightsType = nsl_fit_weight_instrumental;
			curve->setFitData(fitData);
			curve->setYErrorColumn(curCurve->yErrorPlusColumn());
		}

		curve->recalculate();

		//add the child after the fit was calculated so the dock widgets gets the fit results
		//and call retransform() after this to calculate and to paint the data points of the fit-curve
		this->addChild(curve);
		curve->retransform();
	} else {
		beginMacro(i18n("%1: add fit curve", name()));
		this->addChild(curve);
	}

	endMacro();
}

void CartesianPlot::addFourierFilterCurve() {
	auto* curve = new XYFourierFilterCurve("Fourier filter");
	const XYCurve* curCurve = currentCurve();
	if (curCurve) {
		beginMacro( i18n("%1: Fourier filtering of '%2'", name(), curCurve->name()) );
		curve->setName( i18n("Fourier filtering of '%1'", curCurve->name()) );
		curve->setDataSourceType(XYAnalysisCurve::DataSourceType::Curve);
		curve->setDataSourceCurve(curCurve);
	} else {
		beginMacro(i18n("%1: add Fourier filter curve", name()));
	}
	curve->setCoordinateSystemIndex(defaultCoordinateSystemIndex());
	this->addChild(curve);

	endMacro();
}

void CartesianPlot::addFourierTransformCurve() {
	auto* curve = new XYFourierTransformCurve("Fourier transform");
	curve->setCoordinateSystemIndex(defaultCoordinateSystemIndex());
	this->addChild(curve);
}

void CartesianPlot::addConvolutionCurve() {
	auto* curve = new XYConvolutionCurve("Convolution");
	curve->setCoordinateSystemIndex(defaultCoordinateSystemIndex());
	this->addChild(curve);
}

void CartesianPlot::addCorrelationCurve() {
	auto* curve = new XYCorrelationCurve("Auto-/Cross-Correlation");
	curve->setCoordinateSystemIndex(defaultCoordinateSystemIndex());
	this->addChild(curve);
}

/*!
 * public helper function to set a legend object created outside of CartesianPlot, e.g. in \c OriginProjectParser.
 */
void CartesianPlot::addLegend(CartesianPlotLegend* legend) {
	m_legend = legend;
	this->addChild(legend);
}

void CartesianPlot::addLegend() {
	//don't do anything if there's already a legend
	if (m_legend)
		return;

	m_legend = new CartesianPlotLegend("legend");
	this->addChild(m_legend);
	m_legend->retransform();

	//only one legend is allowed -> disable the action
	if (m_menusInitialized)
		addLegendAction->setEnabled(false);
}

void CartesianPlot::addInfoElement() {
	XYCurve* curve = nullptr;
	auto curves = children<XYCurve>();
	if (curves.count())
		curve = curves.first();

	const double pos = xRange().center();

	InfoElement* element = new InfoElement("Info Element", this, curve, pos);
	this->addChild(element);
	element->setParentGraphicsItem(graphicsItem());
	element->retransform(); // must be done, because the custompoint must be retransformed (see https://invent.kde.org/marmsoler/labplot/issues/9)
}

void CartesianPlot::addTextLabel() {
	auto* label = new TextLabel("text label", this);
	this->addChild(label);
	label->setParentGraphicsItem(graphicsItem());
}

void CartesianPlot::addImage() {
	auto* image = new Image("image");
	this->addChild(image);
}

void CartesianPlot::addCustomPoint() {
	auto* point = new CustomPoint(this, "custom point");
	this->addChild(point);
	point->retransform();
}

void CartesianPlot::addReferenceLine() {
	auto* line = new ReferenceLine(this, "reference line");
	this->addChild(line);
	line->retransform();
}

int CartesianPlot::curveCount(){
	return children<XYCurve>().length();
}

const XYCurve* CartesianPlot::getCurve(int index){
	return children<XYCurve>().at(index);
}

double CartesianPlot::cursorPos(int cursorNumber) {
	Q_D(CartesianPlot);
	return ( cursorNumber == 0 ? d->cursor0Pos.x() : d->cursor1Pos.x() );
}

void CartesianPlot::childAdded(const AbstractAspect* child) {
	Q_D(CartesianPlot);

	const bool firstCurve = (children<XYCurve>().size() + children<Histogram>().size() == 1);
	const auto* curve = qobject_cast<const XYCurve*>(child);
	if (curve) {
		connect(curve, &XYCurve::dataChanged, this, &CartesianPlot::dataChanged);
		connect(curve, &XYCurve::xDataChanged, this, &CartesianPlot::xDataChanged);
		connect(curve, &XYCurve::xErrorTypeChanged, this, &CartesianPlot::dataChanged);
		connect(curve, &XYCurve::xErrorPlusColumnChanged, this, &CartesianPlot::dataChanged);
		connect(curve, &XYCurve::xErrorMinusColumnChanged, this, &CartesianPlot::dataChanged);
		connect(curve, &XYCurve::yDataChanged, this, &CartesianPlot::yDataChanged);
		connect(curve, &XYCurve::yErrorTypeChanged, this, &CartesianPlot::dataChanged);
		connect(curve, &XYCurve::yErrorPlusColumnChanged, this, &CartesianPlot::dataChanged);
		connect(curve, &XYCurve::yErrorMinusColumnChanged, this, &CartesianPlot::dataChanged);
		connect(curve, QOverload<bool>::of(&XYCurve::visibilityChanged),
				this, &CartesianPlot::curveVisibilityChanged);

		//update the legend on changes of the name, line and symbol styles
		connect(curve, &XYCurve::aspectDescriptionChanged, this, &CartesianPlot::updateLegend);
		connect(curve, &XYCurve::aspectDescriptionChanged, this, &CartesianPlot::curveNameChanged);
		connect(curve, &XYCurve::lineTypeChanged, this, &CartesianPlot::updateLegend);
		connect(curve, &XYCurve::linePenChanged, this, &CartesianPlot::updateLegend);
		connect(curve, &XYCurve::linePenChanged, this, static_cast<void (CartesianPlot::*)(QPen)>(&CartesianPlot::curveLinePenChanged));
		connect(curve, &XYCurve::lineOpacityChanged, this, &CartesianPlot::updateLegend);
		connect(curve, &XYCurve::symbolsStyleChanged, this, &CartesianPlot::updateLegend);
		connect(curve, &XYCurve::symbolsSizeChanged, this, &CartesianPlot::updateLegend);
		connect(curve, &XYCurve::symbolsRotationAngleChanged, this, &CartesianPlot::updateLegend);
		connect(curve, &XYCurve::symbolsOpacityChanged, this, &CartesianPlot::updateLegend);
		connect(curve, &XYCurve::symbolsBrushChanged, this, &CartesianPlot::updateLegend);
		connect(curve, &XYCurve::symbolsPenChanged, this, &CartesianPlot::updateLegend);
		connect(curve, &XYCurve::linePenChanged, this, QOverload<QPen>::of(&CartesianPlot::curveLinePenChanged)); // forward to Worksheet to update CursorDock

		updateLegend();
		d->curvesXMinMaxIsDirty = true;
		d->curvesYMinMaxIsDirty = true;

		//in case the first curve is added, check whether we start plotting datetime data
<<<<<<< HEAD
		if (children<XYCurve>().size() == 1) {
			const auto* col = dynamic_cast<const Column*>(curve->xColumn());
			if (col) {
				if (col->columnMode() == AbstractColumn::ColumnMode::DateTime) {
					setUndoAware(false);
					// see format of curves x range
					setXRangeFormat(coordinateSystem(curve->coordinateSystemIndex())->xIndex(), RangeT::Format::DateTime);
					setUndoAware(true);

					//set column's datetime format for all horizontal axis
					//TODO: do we really want this?
					/*for (auto* axis : children<Axis>()) {
						if (axis->orientation() == Axis::Orientation::Horizontal) {
							auto* filter = static_cast<DateTime2StringFilter*>(col->outputFilter());
							xRange(X).setDateTimeFormat(filter->format());
							axis->setUndoAware(false);
							axis->setLabelsDateTimeFormat(xRange(X).dateTimeFormat());
							axis->setUndoAware(true);
						}
					}*/
				}
			}

			col = dynamic_cast<const Column*>(curve->yColumn());
			if (col) {
				if (col->columnMode() == AbstractColumn::ColumnMode::DateTime) {
					setUndoAware(false);
					setYRangeFormat(coordinateSystem(curve->coordinateSystemIndex())->yIndex(), RangeT::Format::DateTime);
					setUndoAware(true);

					//set column's datetime format for all vertical axis
					// TODO: do we really want this?
					/*for (auto* axis : children<Axis>()) {
						if (axis->orientation() == Axis::Orientation::Vertical) {
							auto* filter = static_cast<DateTime2StringFilter*>(col->outputFilter());
							yRange(X).setDateTimeFormat(filter->format());
							axis->setUndoAware(false);
							axis->setLabelsDateTimeFormat(yRange(X).dateTimeFormat());
							axis->setUndoAware(true);
						}
					}*/
				}
			}
=======
		if (firstCurve) {
			checkAxisFormat(curve->xColumn(), Axis::Orientation::Horizontal);
			checkAxisFormat(curve->yColumn(), Axis::Orientation::Vertical);
>>>>>>> 1f934b89
		}

		emit curveAdded(curve);

	} else {
		const auto* hist = qobject_cast<const Histogram*>(child);
		if (hist) {
			connect(hist, &Histogram::dataChanged, this, &CartesianPlot::dataChanged);
			connect(hist, &Histogram::visibilityChanged, this, &CartesianPlot::curveVisibilityChanged);

			updateLegend();
			d->curvesXMinMaxIsDirty = true;
			d->curvesYMinMaxIsDirty = true;

			if (firstCurve)
				checkAxisFormat(hist->dataColumn(), Axis::Orientation::Horizontal);
		}

		const auto* boxPlot = qobject_cast<const BoxPlot*>(child);
		if (boxPlot) {
			connect(boxPlot, &BoxPlot::dataChanged, this, &CartesianPlot::dataChanged);
// 			connect(boxPlot, &BoxPlot::visibilityChanged, this, &CartesianPlot::curveVisibilityChanged);

			updateLegend();
		}

		const auto* infoElement= qobject_cast<const InfoElement*>(child);
		if (infoElement)
			connect(this, &CartesianPlot::curveRemoved, infoElement, &InfoElement::removeCurve);

		// if an element is hovered, the curves which are handled manually in this class
		// must be unhovered
		const auto* element = static_cast<const WorksheetElement*>(child);
		connect(element, &WorksheetElement::hovered, this, &CartesianPlot::childHovered);
	}

	if (!isLoading()) {
		//if a theme was selected, apply the theme settings for newly added children,
		//load default theme settings otherwise.
		const auto* elem = dynamic_cast<const WorksheetElement*>(child);
		if (elem) {
			if (!d->theme.isEmpty()) {
				KConfig config(ThemeHandler::themeFilePath(d->theme), KConfig::SimpleConfig);
				const_cast<WorksheetElement*>(elem)->loadThemeConfig(config);
			} else {
				KConfig config;
				const_cast<WorksheetElement*>(elem)->loadThemeConfig(config);
			}
		}
	}
}

void CartesianPlot::checkAxisFormat(const AbstractColumn* column, Axis::Orientation orientation) {
	const auto* col = dynamic_cast<const Column*>(column);
	if (!col)
		return;

	if (col->columnMode() == AbstractColumn::ColumnMode::DateTime) {
		setUndoAware(false);
		setXRangeFormat(RangeFormat::DateTime);
		setUndoAware(true);

		//set column's datetime format for all horizontal axis
		Q_D(CartesianPlot);
		for (auto* axis : children<Axis>()) {
			if (axis->orientation() == orientation) {
				auto* filter = static_cast<DateTime2StringFilter*>(col->outputFilter());
				d->xRangeDateTimeFormat = filter->format();
				axis->setUndoAware(false);
				axis->setLabelsDateTimeFormat(d->xRangeDateTimeFormat);
				axis->setUndoAware(true);
			}
		}
	}
}

void CartesianPlot::childRemoved(const AbstractAspect* parent, const AbstractAspect* before, const AbstractAspect* child) {
	Q_UNUSED(parent);
	Q_UNUSED(before);
	if (m_legend == child) {
		if (m_menusInitialized)
			addLegendAction->setEnabled(true);
		m_legend = nullptr;
	} else {
		const auto* curve = qobject_cast<const XYCurve*>(child);
		if (curve) {
			updateLegend();
			emit curveRemoved(curve);
		}
	}
}

/*!
 * \brief CartesianPlot::childHovered
 * Unhover all curves, when another child is hovered. The hover handling for the curves is done in their parent (CartesianPlot),
 * because the hover should set when the curve is hovered and not just the bounding rect (for more see hoverMoveEvent)
 */
void CartesianPlot::childHovered() {
	Q_D(CartesianPlot);
	bool curveSender = dynamic_cast<XYCurve*>(QObject::sender()) != nullptr;
	if (!d->isSelected()) {
		if (d->m_hovered)
			d->m_hovered = false;
		d->update();
	}
	if (!curveSender) {
		for (auto curve: children<XYCurve>())
			curve->setHover(false);
	}
}

void CartesianPlot::updateLegend() {
	if (m_legend)
		m_legend->retransform();
}

bool CartesianPlot::autoScale(bool fullRange) {
	bool updated{ false };

	if (autoScaleX() && autoScaleY())
		updated = scaleAuto();
	else if (autoScaleX())
		updated = scaleAutoX(fullRange);
	else if (autoScaleY())
		updated = scaleAutoY(fullRange);

	return updated;
}

/*!
	called when in one of the curves the data was changed.
	Autoscales the coordinate system and the x-axes, when "auto-scale" is active.
*/
void CartesianPlot::dataChanged() {
	if (project() && project()->isLoading())
		return;

	Q_D(CartesianPlot);
	d->curvesXMinMaxIsDirty = true;
	d->curvesYMinMaxIsDirty = true;
	const bool updated{ autoScale(true) };

	if (!updated || !QObject::sender()) {
		//even if the plot ranges were not changed, either no auto scale active or the new data
		//is within the current ranges and no change of the ranges is required,
		//retransform the curve in order to show the changes
		auto* curve = dynamic_cast<XYCurve*>(QObject::sender());
		if (curve)
			curve->retransform();
		else {
			auto* hist = dynamic_cast<Histogram*>(QObject::sender());
			if (hist)
				hist->retransform();
			else {
				//no sender available, the function was called directly in the file filter (live data source got new data)
				//or in Project::load() -> retransform all available curves since we don't know which curves are affected.
				//TODO: this logic can be very expensive
				for (auto* c : children<XYCurve>()) {
					c->recalcLogicalPoints();
					c->retransform();
				}
			}
		}
	}
}

/*!
	called when in one of the curves the x-data was changed.
	Autoscales the coordinate system and the x-axes, when "auto-scale" is active.
*/
void CartesianPlot::xDataChanged() {
	DEBUG(Q_FUNC_INFO)
	if (project() && project()->isLoading())
		return;

	Q_D(CartesianPlot);
	if (d->suppressRetransform)
		return;

	d->curvesXMinMaxIsDirty = true;
	bool updated = false;
	if (autoScaleX())
		updated = this->scaleAutoX();

	if (!updated) {
		//even if the plot ranges were not changed, either no auto scale active or the new data
		//is within the current ranges and no change of the ranges is required,
		//retransform the curve in order to show the changes
		auto* curve = dynamic_cast<XYCurve*>(QObject::sender());
		if (curve)
			curve->retransform();
		else {
			auto* hist = dynamic_cast<Histogram*>(QObject::sender());
			if (hist)
				hist->retransform();
		}
	}

	//in case there is only one curve and its column mode was changed, check whether we start plotting datetime data
	if (children<XYCurve>().size() == 1) {
		auto* curve = dynamic_cast<XYCurve*>(QObject::sender());
		if (curve) {
			const AbstractColumn* col = curve->xColumn();
			const auto xRangeFormat{ xRange().format() };
			if (col->columnMode() == AbstractColumn::ColumnMode::DateTime && xRangeFormat != RangeT::Format::DateTime) {
				setUndoAware(false);
				setXRangeFormat(RangeT::Format::DateTime);
				setUndoAware(true);
			}
		}
	}
	emit curveDataChanged(dynamic_cast<XYCurve*>(QObject::sender()));
}

/*!
	called when in one of the curves the x-data was changed.
	Autoscales the coordinate system and the x-axes, when "auto-scale" is active.
*/
void CartesianPlot::yDataChanged() {
	if (project() && project()->isLoading())
		return;

	Q_D(CartesianPlot);
	if (d->suppressRetransform)
		return;

	d->curvesYMinMaxIsDirty = true;
	bool updated = false;
	if (autoScaleY())
		updated = this->scaleAutoY();

	if (!updated) {
		//even if the plot ranges were not changed, either no auto scale active or the new data
		//is within the current ranges and no change of the ranges is required,
		//retransform the curve in order to show the changes
		auto* curve = dynamic_cast<XYCurve*>(QObject::sender());
		if (curve)
			curve->retransform();
		else {
			auto* hist = dynamic_cast<Histogram*>(QObject::sender());
			if (hist)
				hist->retransform();
		}
	}

	//in case there is only one curve and its column mode was changed, check whether we start plotting datetime data
	if (children<XYCurve>().size() == 1) {
		auto* curve = dynamic_cast<XYCurve*>(QObject::sender());
		if (curve) {
			const AbstractColumn* col = curve->yColumn();
			const auto yRangeFormat{ yRange().format() };
			if (col && col->columnMode() == AbstractColumn::ColumnMode::DateTime && yRangeFormat != RangeT::Format::DateTime) {
				setUndoAware(false);
				setYRangeFormat(RangeT::Format::DateTime);
				setUndoAware(true);
			}
		}
	}
	emit curveDataChanged(dynamic_cast<XYCurve*>(QObject::sender()));
}

void CartesianPlot::curveVisibilityChanged() {
	Q_D(CartesianPlot);
	d->curvesXMinMaxIsDirty = true;
	d->curvesYMinMaxIsDirty = true;
	updateLegend();
	if (autoScaleX() && autoScaleY())
		this->scaleAuto();
	else if (autoScaleX())
		this->scaleAutoX();
	else if (autoScaleY())
		this->scaleAutoY();

	emit curveVisibilityChangedSignal();
}

void CartesianPlot::curveLinePenChanged(QPen pen) {
	const auto* curve = qobject_cast<const XYCurve*>(QObject::sender());
	emit curveLinePenChanged(pen, curve->name());
}

void CartesianPlot::setMouseMode(MouseMode mouseMode) {
	Q_D(CartesianPlot);

	d->mouseMode = mouseMode;
	d->setHandlesChildEvents(mouseMode != MouseMode::Selection);

	QList<QGraphicsItem*> items = d->childItems();
	if (mouseMode == MouseMode::Selection) {
		d->setZoomSelectionBandShow(false);
		d->setCursor(Qt::ArrowCursor);
		for (auto* item : items)
			item->setFlag(QGraphicsItem::ItemStacksBehindParent, false);
	} else {
		if (mouseMode == MouseMode::ZoomSelection || mouseMode == MouseMode::Crosshair)
			d->setCursor(Qt::CrossCursor);
		else if (mouseMode == MouseMode::ZoomXSelection)
			d->setCursor(Qt::SizeHorCursor);
		else if (mouseMode == MouseMode::ZoomYSelection)
			d->setCursor(Qt::SizeVerCursor);

		for (auto* item : items)
			item->setFlag(QGraphicsItem::ItemStacksBehindParent, true);
	}

	//when doing zoom selection, prevent the graphics item from being movable
	//if it's currently movable (no worksheet layout available)
	const auto* worksheet = dynamic_cast<const Worksheet*>(parentAspect());
	if (worksheet) {
		if (mouseMode == MouseMode::Selection) {
			if (worksheet->layout() != Worksheet::Layout::NoLayout)
				graphicsItem()->setFlag(QGraphicsItem::ItemIsMovable, false);
			else
				graphicsItem()->setFlag(QGraphicsItem::ItemIsMovable, true);
		} else   //zoom m_selection
			graphicsItem()->setFlag(QGraphicsItem::ItemIsMovable, false);
	}

	emit mouseModeChanged(mouseMode);
}

BASIC_SHARED_D_ACCESSOR_IMPL(CartesianPlot, bool, isLocked, Locked, locked)

// auto scale

void CartesianPlot::scaleAutoTriggered() {
	QAction* action = dynamic_cast<QAction*>(QObject::sender());
	if (!action)
		return;

	if (action == scaleAutoAction)
		scaleAuto();
	else if (action == scaleAutoXAction)
		setAutoScaleX(true);
	else if (action == scaleAutoYAction)
		setAutoScaleY(true);
}

bool CartesianPlot::scaleAutoX(bool fullRange) {
	DEBUG(Q_FUNC_INFO << ", full range = " << fullRange)
	Q_D(CartesianPlot);
	if (d->curvesXMinMaxIsDirty) {
		calculateCurvesXMinMax(fullRange);

		/* TODO:
		//take the size of the error bar cap into account if error bars with caps are plotted
		double errorBarsCapSize = -1;
		for (auto* curve : this->children<const XYCurve>()) {
			if (curve->yErrorType() == XYCurve::ErrorType::NoError)
				continue;

			if (curve->errorBarsType() != XYCurve::ErrorBarsType::WithEnds)
				continue;

			if ( (curve->yErrorType() == XYCurve::ErrorType::Symmetric && curve->yErrorPlusColumn())
				|| (curve->yErrorType() == XYCurve::ErrorType::Asymmetric && (curve->yErrorPlusColumn() && curve->yErrorMinusColumn())) )
				errorBarsCapSize = qMax(errorBarsCapSize, curve->errorBarsCapSize());
		}

		if (errorBarsCapSize > 0) {
			// must be done, because retransformScales uses xMin/xMax
			if (d->curvesXMin != d->xMin && d->curvesXMin != qInf())
				d->xMin = d->curvesXMin;

			if (d->curvesXMax != d->xMax && d->curvesXMax != -qInf())
				d->xMax = d->curvesXMax;
			// When the previous scale is completely different. The mapTo functions scale with wrong values. To prevent
			// this a rescale must be done.
			// The errorBarsCapSize is in Scene coordinates. So this value must be transformed into a logical value. Due
			// to nonlinear scalings it cannot only be multiplied with a scaling factor and depends on the position of the
			// column value
			// dirty hack: call setIsLoading(true) to suppress the call of retransform() in retransformScales() since a
			// retransform is already done at the end of this function
			setIsLoading(true);
			d->retransformScales();
			setIsLoading(false);
			QPointF point = coordinateSystem()->mapLogicalToScene(QPointF(d->curvesXMin, 0), AbstractCoordinateSystem::MappingFlag::SuppressPageClipping);
			point.setX(point.x() - errorBarsCapSize/2.);
			point = coordinateSystem()->mapSceneToLogical(point, AbstractCoordinateSystem::MappingFlag::SuppressPageClipping);
			// Problem is, when the scaling is not linear (for example log(x)) and the minimum is 0. In this
			// case mapLogicalToScene returns (0,0) which is smaller than the curves minimum
			if (point.x() < d->curvesXMin)
				d->curvesXMin = point.x();

			point = coordinateSystem()->mapLogicalToScene(QPointF(d->curvesXMax, 0), AbstractCoordinateSystem::MappingFlag::SuppressPageClipping);
			point.setX(point.x() + errorBarsCapSize/2.);
			point = coordinateSystem()->mapSceneToLogical(point, AbstractCoordinateSystem::MappingFlag::SuppressPageClipping);
			if (point.x() > d->curvesXMax)
				d->curvesXMax = point.x();
		}
		*/
		d->curvesYMinMaxIsDirty = true;
		d->curvesXMinMaxIsDirty = false;
	}

	// if no curve: do not reset to [0, 1] but don't change

	//TODO: sets default x range
	DEBUG(Q_FUNC_INFO << ", x range = " << xRange().toStdString() << "., curves x range = " << d->curvesXRange.toStdString())
	bool update = false;
	if (!qFuzzyCompare(d->curvesXRange.start(), xRange().start()) && !qIsInf(d->curvesXRange.start())) {
		d->xRange().start() = d->curvesXRange.start();
		update = true;
	}

	if (!qFuzzyCompare(d->curvesXRange.end(), xRange().end()) && !qIsInf(d->curvesXRange.end()) ) {
		d->xRange().end() = d->curvesXRange.end();
		update = true;
	}

	if (update) {
		DEBUG(Q_FUNC_INFO << ", set new x range = " << xRange().toStdString())
		//in case min and max are equal (e.g. if we plot a single point), subtract/add 10% of the value
		if (xRange().isZero()) {
			const double value{ xRange().start() };
			if (!qFuzzyIsNull(value))
				d->xRange().setRange(value * 0.9, value * 1.1);
			else
				d->xRange().setRange(-0.1, 0.1);
		} else {
			const double offset{ xRange().size() * d->autoScaleOffsetFactor };
			d->xRange().extend(offset);
		}
		d->retransformScales();
	}

	return update;
}

// TODO: copy paste code?
bool CartesianPlot::scaleAutoY(bool fullRange) {
	DEBUG(Q_FUNC_INFO << ", full range = " << fullRange)
	Q_D(CartesianPlot);

	if (d->curvesYMinMaxIsDirty) {
		calculateCurvesYMinMax(fullRange);

		/* TODO:
		//take the size of the error bar cap into account if error bars with caps are plotted
		double errorBarsCapSize = -1;
		for (auto* curve : this->children<const XYCurve>()) {
			if (curve->xErrorType() == XYCurve::ErrorType::NoError)
				continue;

			if (curve->errorBarsType() != XYCurve::ErrorBarsType::WithEnds)
				continue;

			if ( (curve->xErrorType() == XYCurve::ErrorType::Symmetric && curve->xErrorPlusColumn())
				|| (curve->xErrorType() == XYCurve::ErrorType::Asymmetric && (curve->xErrorPlusColumn() && curve->xErrorMinusColumn())) )
				errorBarsCapSize = qMax(errorBarsCapSize, curve->errorBarsCapSize());
		}

		if (errorBarsCapSize > 0) {
			if (d->curvesYMin != d->yMin && d->curvesYMin != qInf())
				d->yMin = d->curvesYMin;

			if (d->curvesYMax != d->yMax && d->curvesYMax != -qInf())
				d->yMax = d->curvesYMax;
			setIsLoading(true);
			d->retransformScales();
			setIsLoading(false);
			QPointF point = coordinateSystem()->mapLogicalToScene(QPointF(0, d->curvesYMin), AbstractCoordinateSystem::MappingFlag::SuppressPageClipping);
			point.setY(point.y() + errorBarsCapSize);
			point = coordinateSystem()->mapSceneToLogical(point, AbstractCoordinateSystem::MappingFlag::SuppressPageClipping);
			if (point.y() < d->curvesYMin)
				d->curvesYMin = point.y();

			point = coordinateSystem()->mapLogicalToScene(QPointF(0, d->curvesYMax), AbstractCoordinateSystem::MappingFlag::SuppressPageClipping);
			point.setY(point.y() - errorBarsCapSize);
			point = coordinateSystem()->mapSceneToLogical(point, AbstractCoordinateSystem::MappingFlag::SuppressPageClipping);
			if (point.y() > d->curvesYMax)
				d->curvesYMax = point.y();
		}
		*/

		d->curvesXMinMaxIsDirty = true;
		d->curvesYMinMaxIsDirty = false;
	}

	bool update = false;
	//TODO: this function changes the default y range
	DEBUG(Q_FUNC_INFO << ", y range = " << yRange().toStdString() << "., curves y range = " << d->curvesYRange.toStdString())
	if (!qFuzzyCompare(d->curvesYRange.start(), yRange().start()) && !qIsInf(d->curvesYRange.start()) ) {
		d->yRange().start() = d->curvesYRange.start();
		update = true;
	}

	if (!qFuzzyCompare(d->curvesYRange.end(), yRange().end()) && !qIsInf(d->curvesYRange.end()) ) {
		d->yRange().end() = d->curvesYRange.end();
		update = true;
	}
	if (update) {
		DEBUG(Q_FUNC_INFO << ", set new y range = " << yRange().toStdString())
		//in case min and max are equal (e.g. if we plot a single point), subtract/add 10% of the value
		if (yRange().isZero()) {
			const double value{ yRange().start() };
			if (!qFuzzyIsNull(value))
				d->yRange().setRange(value * 0.9, value * 1.1);
			else
				d->yRange().setRange(-0.1, 0.1);
		} else {
			d->yRange().extend( yRange().size() * d->autoScaleOffsetFactor );
		}
		d->retransformScales();
	}

	return update;
}


// TODO: copy paste code?
bool CartesianPlot::scaleAuto(const bool fullRange) {
	DEBUG(Q_FUNC_INFO)
	Q_D(CartesianPlot);

	if (d->curvesXMinMaxIsDirty) {
		calculateCurvesXMinMax(fullRange);

		/* TODO
		//take the size of the error bar cap into account if error bars with caps are plotted
		double errorBarsCapSize = -1;
		for (auto* curve : this->children<const XYCurve>()) {
			if (curve->yErrorType() == XYCurve::ErrorType::NoError)
				continue;

			if (curve->errorBarsType() != XYCurve::ErrorBarsType::WithEnds)
				continue;

			if ( (curve->yErrorType() == XYCurve::ErrorType::Symmetric && curve->yErrorPlusColumn())
				|| (curve->yErrorType() == XYCurve::ErrorType::Asymmetric && (curve->yErrorPlusColumn() && curve->yErrorMinusColumn())) )
				errorBarsCapSize = qMax(errorBarsCapSize, curve->errorBarsCapSize());
		}

		if (errorBarsCapSize > 0) {
			if (d->curvesXMin != d->xMin && d->curvesXMin != qInf())
				d->xMin = d->curvesXMin;

			if (d->curvesXMax != d->xMax && d->curvesXMax != -qInf())
				d->xMax = d->curvesXMax;
			setIsLoading(true);
			d->retransformScales();
			setIsLoading(false);
			QPointF point = coordinateSystem()->mapLogicalToScene(QPointF(d->curvesXMin, 0), AbstractCoordinateSystem::MappingFlag::SuppressPageClipping);
			point.setX(point.x() - errorBarsCapSize);
			point = coordinateSystem()->mapSceneToLogical(point, AbstractCoordinateSystem::MappingFlag::SuppressPageClipping);
			if (point.x() < d->curvesXMin)
				d->curvesXMin = point.x();

			point = coordinateSystem()->mapLogicalToScene(QPointF(d->curvesXMax, 0), AbstractCoordinateSystem::MappingFlag::SuppressPageClipping);
			point.setX(point.x() + errorBarsCapSize);
			point = coordinateSystem()->mapSceneToLogical(point, AbstractCoordinateSystem::MappingFlag::SuppressPageClipping);
			if (point.x() > d->curvesXMax)
				d->curvesXMax = point.x();
		}
		*/
		d->curvesXMinMaxIsDirty = false;
	}

	if (d->curvesYMinMaxIsDirty) {
		calculateCurvesYMinMax();

		/*
		//take the size of the error bar cap into account if error bars with caps are plotted
		double errorBarsCapSize = -1;
		for (auto* curve : this->children<const XYCurve>()) {
			if (curve->xErrorType() == XYCurve::ErrorType::NoError)
				continue;

			if (curve->errorBarsType() != XYCurve::ErrorBarsType::WithEnds)
				continue;

			if ( (curve->xErrorType() == XYCurve::ErrorType::Symmetric && curve->xErrorPlusColumn())
				|| (curve->xErrorType() == XYCurve::ErrorType::Asymmetric && (curve->xErrorPlusColumn() && curve->xErrorMinusColumn())) )
				errorBarsCapSize = qMax(errorBarsCapSize, curve->errorBarsCapSize());
		}

		if (errorBarsCapSize > 0) {
			if (d->curvesYMin != d->yMin && d->curvesYMin != qInf())
				d->yMin = d->curvesYMin;

			if (d->curvesYMax != d->yMax && d->curvesYMax != -qInf())
				d->yMax = d->curvesYMax;
			setIsLoading(true);
			d->retransformScales();
			setIsLoading(false);
			QPointF point = coordinateSystem()->mapLogicalToScene(QPointF(0, d->curvesYMin), AbstractCoordinateSystem::MappingFlag::SuppressPageClipping);
			point.setY(point.y() + errorBarsCapSize);
			point = coordinateSystem()->mapSceneToLogical(point, AbstractCoordinateSystem::MappingFlag::SuppressPageClipping);
			if (point.y() < d->curvesYMin)
				d->curvesYMin = point.y();

			point = coordinateSystem()->mapLogicalToScene(QPointF(0, d->curvesYMax), AbstractCoordinateSystem::MappingFlag::SuppressPageClipping);
			point.setY(point.y() - errorBarsCapSize);
			point = coordinateSystem()->mapSceneToLogical(point, AbstractCoordinateSystem::MappingFlag::SuppressPageClipping);
			if (point.y() > d->curvesYMax)
				d->curvesYMax = point.y();
		}
		*/
		d->curvesYMinMaxIsDirty = false;
	}

	bool updateX = false;
	bool updateY = false;

	auto& xRange{ d->xRange() };
	auto& yRange{ d->yRange() };

	if (!qFuzzyCompare(d->curvesXRange.start(), xRange.start()) && !qIsInf(d->curvesXRange.start()) ) {
		xRange.start() = d->curvesXRange.start();
		updateX = true;
	}
	if (!qFuzzyCompare(d->curvesXRange.end(), xRange.end()) && !qIsInf(d->curvesXRange.end()) ) {
		xRange.end() = d->curvesXRange.end();
		updateX = true;
	}
	if (!qFuzzyCompare(d->curvesYRange.start(), yRange.start()) && !qIsInf(d->curvesYRange.start()) ) {
		yRange.start() = d->curvesYRange.start();
		updateY = true;
	}
	if (!qFuzzyCompare(d->curvesYRange.end(), yRange.end()) && !qIsInf(d->curvesYRange.end()) ) {
		yRange.end() = d->curvesYRange.end();
		updateY = true;
	}
	DEBUG( Q_FUNC_INFO << ", xrange = " << xRange.toStdString() << ", yrange = " << yRange.toStdString() );

	//TODO: copy/paste code (see also scaleAutoX(), scaleAutoY())
	if (updateX || updateY) {
		if (updateX) {
			//in case min and max are equal (e.g. if we plot a single point), subtract/add 10% of the value
			if (xRange.isZero()) {
				const double value{ xRange.start() };
				if (!qFuzzyIsNull(value))
					xRange.setRange(value * 0.9, value * 1.1);
				else
					xRange.setRange(-0.1, 0.1);
			} else {
				xRange.extend( xRange.size() * d->autoScaleOffsetFactor );
			}
			setAutoScaleX(true);
		}
		if (updateY) {
			//in case min and max are equal (e.g. if we plot a single point), subtract/add 10% of the value
			if (yRange.isZero()) {
				const double value{ yRange.start() };
				if (!qFuzzyIsNull(value))
					yRange.setRange(value * 0.9, value * 1.1);
				else
					yRange.setRange(-0.1, 0.1);
			} else {
				yRange.extend( yRange.size()*d->autoScaleOffsetFactor );
			}
			setAutoScaleY(true);
		}
		d->retransformScales();
	}

	return (updateX || updateY);
}

/*!
 * Calculates and sets curves y min and max. This function does not respect the range
 * of the y axis
 */
void CartesianPlot::calculateCurvesXMinMax(bool completeRange) {
	DEBUG(Q_FUNC_INFO << ", complete range = " << completeRange)
	Q_D(CartesianPlot);

	d->curvesXRange.setRange(qInf(), -qInf());

	//loop over all xy-curves and determine the maximum and minimum x-values
	for (const auto* curve : this->children<const XYCurve>()) {
		if (!curve->isVisible())
			continue;

		auto* xColumn = curve->xColumn();
		if (!xColumn)
			continue;

		Range<int> indexRange{0, 0};
		if (d->rangeType == RangeType::Free && curve->yColumn()
				&& !completeRange) {
			DEBUG(Q_FUNC_INFO << ", free incomplete range with y column. y range = " << yRange().toStdString())
			//TODO: Range
			curve->yColumn()->indicesMinMax(yRange().start(), yRange().end(), indexRange.start(), indexRange.end());
			//if (indexRange.end() < curve->yColumn()->rowCount())	// NO
			//	indexRange.end()++;
		} else {
			DEBUG(Q_FUNC_INFO << ", else. range type = " << (int)d->rangeType)
			switch (d->rangeType) {
			case RangeType::Free:
				indexRange.setRange(0, xColumn->rowCount());
				break;
			case RangeType::Last:
				indexRange.setRange(xColumn->rowCount() - d->rangeLastValues, xColumn->rowCount());
				break;
			case RangeType::First:
				indexRange.setRange(0, d->rangeFirstValues);
				break;
			}
		}
		DEBUG(Q_FUNC_INFO << ", index range = " << indexRange.toStdString())

		auto range{d->curvesXRange};	// curves range
		curve->minMaxX(indexRange, range, true);

		if (range.start() < d->curvesXRange.start())
			d->curvesXRange.start() = range.start();

		if (range.end() > d->curvesXRange.end())
			d->curvesXRange.end() = range.end();
		DEBUG(Q_FUNC_INFO << ", curves x range i = " << d->curvesXRange.toStdString())
	}
	DEBUG(Q_FUNC_INFO << ", curves x range = " << d->curvesXRange.toStdString())

	//loop over all histograms and determine the maximum and minimum x-value
	for (const auto* curve : this->children<const Histogram>()) {
		if (!curve->isVisible())
			continue;
		if (!curve->dataColumn())
			continue;

		const double min = curve->xMinimum();
		if (d->curvesXRange.start() > min)
			d->curvesXRange.start() = min;

		const double max = curve->xMaximum();
		if (max > d->curvesXRange.end())
			d->curvesXRange.end() = max;
	}

	//loop over all box plots and determine the maximum and minimum x-values
	for (const auto* curve : this->children<const BoxPlot>()) {
		if (!curve->isVisible())
			continue;
		if (!curve->dataColumn())
			continue;

		const double min = curve->xMinimum();
		if (d->curvesXRange.start() > min)
			d->curvesXRange.start() = min;

		const double max = curve->xMaximum();
		if (max > d->curvesXRange.end())
			d->curvesXRange.end() = max;
	}
}

/*!
 * Calculates and sets curves y min and max. This function does not respect the range
 * of the x axis
 */
void CartesianPlot::calculateCurvesYMinMax(bool completeRange) {
	Q_D(CartesianPlot);

	d->curvesYRange.setRange(qInf(), -qInf());
	Range<double> range{d->curvesYRange};

	//loop over all xy-curves and determine the maximum and minimum y-values
	for (const auto* curve : this->children<const XYCurve>()) {
		if (!curve->isVisible())
			continue;

		auto* yColumn = curve->yColumn();
		if (!yColumn)
			continue;

		Range<int> indexRange{0, 0};
		if (d->rangeType == RangeType::Free && curve->xColumn() && !completeRange) {
			curve->xColumn()->indicesMinMax(xRange().start(), xRange().end(), indexRange.start(), indexRange.end());
			//if (indexRange.end() < curve->xColumn()->rowCount())	// No
			//	indexRange.end()++; // because minMaxY excludes indexMax
		} else {
			switch (d->rangeType) {
				case RangeType::Free:
					indexRange.setRange(0, yColumn->rowCount());
					break;
				case RangeType::Last:
					indexRange.setRange(yColumn->rowCount() - d->rangeLastValues, yColumn->rowCount());
					break;
				case RangeType::First:
					indexRange.setRange(0, d->rangeFirstValues);
					break;
			}
		}

		curve->minMaxY(indexRange, range, true);

		if (range.start() < d->curvesYRange.start())
			d->curvesYRange.start() = range.start();

		if (range.end() > d->curvesYRange.end())
			d->curvesYRange.end() = range.end();
	}

	//loop over all histograms and determine the maximum y-value
	for (const auto* curve : this->children<const Histogram>()) {
		if (!curve->isVisible())
			continue;

		const double min = curve->yMinimum();
		if (d->curvesYRange.start() > min)
			d->curvesYRange.start() = min;

		const double max = curve->yMaximum();
		if (max > d->curvesYRange.end())
			d->curvesYRange.end() = max;
	}

	//loop over all box plots and determine the maximum y-value
	for (const auto* curve : this->children<const BoxPlot>()) {
		if (!curve->isVisible())
			continue;

		const double min = curve->yMinimum();
		if (d->curvesYRange.start() > min)
			d->curvesYRange.start() = min;

		const double max = curve->yMaximum();
		if (max > d->curvesYRange.end())
			d->curvesYRange.end() = max;
	}
}

// zoom

void CartesianPlot::zoomIn() {
	Q_D(CartesianPlot);

	setUndoAware(false);
	setAutoScaleX(false);
	setAutoScaleY(false);
	setUndoAware(true);
	d->curvesXMinMaxIsDirty = true;
	d->curvesYMinMaxIsDirty = true;
	zoom(true, true); //zoom in x
	zoom(false, true); //zoom in y
	d->retransformScales();
}

void CartesianPlot::zoomOut() {
	Q_D(CartesianPlot);

	setUndoAware(false);
	setAutoScaleX(false);
	setAutoScaleY(false);
	setUndoAware(true);
	d->curvesXMinMaxIsDirty = true;
	d->curvesYMinMaxIsDirty = true;
	zoom(true, false); //zoom out x
	zoom(false, false); //zoom out y
	d->retransformScales();
}

void CartesianPlot::zoomInX() {
	Q_D(CartesianPlot);

	setUndoAware(false);
	setAutoScaleX(false);
	setUndoAware(true);
	d->curvesYMinMaxIsDirty = true;
	zoom(true, true); //zoom in x
	if (autoScaleY())
		return;

	d->retransformScales();
}

void CartesianPlot::zoomOutX() {
	Q_D(CartesianPlot);

	setUndoAware(false);
	setAutoScaleX(false);
	setUndoAware(true);
	d->curvesYMinMaxIsDirty = true;
	zoom(true, false); //zoom out x

	if (autoScaleY())
		return;

	d->retransformScales();
}

void CartesianPlot::zoomInY() {
	Q_D(CartesianPlot);

	setUndoAware(false);
	setAutoScaleY(false);
	setUndoAware(true);
	d->curvesYMinMaxIsDirty = true;
	zoom(false, true); //zoom in y

	if (autoScaleX())
		return;

	d->retransformScales();
}

void CartesianPlot::zoomOutY() {
	Q_D(CartesianPlot);

	setUndoAware(false);
	setAutoScaleY(false);
	setUndoAware(true);
	d->curvesYMinMaxIsDirty = true;
	zoom(false, false); //zoom out y

	if (autoScaleX())
		return;

	d->retransformScales();
}

/*!
 * helper function called in other zoom*() functions
 * and doing the actual change of the data ranges.
 * @param x if set to \true the x-range is modified, the y-range for \c false
 * @param in the "zoom in" is performed if set to \c \true, "zoom out" for \c false
 */
void CartesianPlot::zoom(bool x, bool in) {
	Q_D(CartesianPlot);

	Range<double> range{ x ? xRange() : yRange() };

	double factor = m_zoomFactor;
	if (in)
		factor = 1/factor;

	switch (range.scale()) {
	case RangeT::Scale::Linear: {
		double oldRange = range.size();
		double newRange = range.size() * factor;
		range.extend((newRange - oldRange) / 2);
		break;
	}
	case RangeT::Scale::Log10:
	case RangeT::Scale::Log10Abs: {
		double oldRange = log10(range.end()) - log10(range.start());
		double newRange = oldRange * factor;
		range.end() *= pow(10, (newRange - oldRange) / 2.);
		range.start() /= pow(10, (newRange - oldRange) / 2.);
		break;
	}
	case RangeT::Scale::Log2:
	case RangeT::Scale::Log2Abs: {
		double oldRange = log2(range.end()) - log2(range.start());
		double newRange = oldRange * factor;
		range.end() *= pow(2, (newRange - oldRange) / 2.);
		range.start() /= pow(2, (newRange - oldRange) / 2.);
		break;
	}
	case RangeT::Scale::Ln:
	case RangeT::Scale::LnAbs: {
		double oldRange = log(range.end()) - log(range.start());
		double newRange = oldRange * factor;
		range.end() *= exp((newRange - oldRange) / 2.);
		range.start() /= exp((newRange - oldRange) / 2.);
		break;
	}
	case RangeT::Scale::Sqrt:
	case RangeT::Scale::X2:
		break;
	}

	if (range.finite())
		x ? d->xRange() = range : d->yRange() = range;
}

/*!
 * helper function called in other shift*() functions
 * and doing the actual change of the data ranges.
 * @param x if set to \true the x-range is modified, the y-range for \c false
 * @param leftOrDown the "shift left" for x or "shift dows" for y is performed if set to \c \true,
 * "shift right" or "shift up" for \c false
 */
void CartesianPlot::shift(bool x, bool leftOrDown) {
	Q_D(CartesianPlot);

	Range<double> range{ x ? xRange() : yRange() };
	double offset = 0.0, factor = 0.1;

	if (leftOrDown)
		factor *= -1.;

	switch (range.scale()) {
	case RangeT::Scale::Linear: {
		offset = range.size() * factor;
		range += offset;
		break;
	}
	case RangeT::Scale::Log10:
	case RangeT::Scale::Log10Abs: {
		offset = (log10(range.end()) - log10(range.start())) * factor;
		range *= pow(10, offset);
		break;
	}
	case RangeT::Scale::Log2:
	case RangeT::Scale::Log2Abs: {
		offset = (log2(range.end()) - log2(range.start())) * factor;
		range *= pow(2, offset);
		break;
	}
	case RangeT::Scale::Ln:
	case RangeT::Scale::LnAbs: {
		offset = (log10(range.end()) - log10(range.start())) * factor;
		range *= exp(offset);
		break;
	}
	case RangeT::Scale::Sqrt:
	case RangeT::Scale::X2:
		break;
	}

	if (range.finite())
		x ? d->xRange() = range : d->yRange() = range;
}

void CartesianPlot::shiftLeftX() {
	Q_D(CartesianPlot);

	setUndoAware(false);
	setAutoScaleX(false);
	setUndoAware(true);
	d->curvesYMinMaxIsDirty = true;
	shift(true, true);

	if (autoScaleY() && scaleAutoY())
		return;

	d->retransformScales();
}

void CartesianPlot::shiftRightX() {
	Q_D(CartesianPlot);

	setUndoAware(false);
	setAutoScaleX(false);
	setUndoAware(true);
	d->curvesYMinMaxIsDirty = true;
	shift(true, false);

	if (autoScaleY() && scaleAutoY())
		return;

	d->retransformScales();
}

void CartesianPlot::shiftUpY() {
	Q_D(CartesianPlot);

	setUndoAware(false);
	setAutoScaleY(false);
	setUndoAware(true);
	d->curvesXMinMaxIsDirty = true;
	shift(false, false);

	if (autoScaleX() && scaleAutoX())
		return;

	d->retransformScales();
}

void CartesianPlot::shiftDownY() {
	Q_D(CartesianPlot);

	setUndoAware(false);
	setAutoScaleY(false);
	setUndoAware(true);
	d->curvesXMinMaxIsDirty = true;
	shift(false, true);

	if (autoScaleX() && scaleAutoX())
		return;

	d->retransformScales();
}

void CartesianPlot::cursor() {
	Q_D(CartesianPlot);
	d->retransformScales();
}

void CartesianPlot::mousePressZoomSelectionMode(QPointF logicPos) {
	Q_D(CartesianPlot);
	d->mousePressZoomSelectionMode(logicPos);
}
void CartesianPlot::mousePressCursorMode(int cursorNumber, QPointF logicPos) {
	Q_D(CartesianPlot);
	d->mousePressCursorMode(cursorNumber, logicPos);
}
void CartesianPlot::mouseMoveZoomSelectionMode(QPointF logicPos) {
	Q_D(CartesianPlot);
	d->mouseMoveZoomSelectionMode(logicPos);
}
void CartesianPlot::mouseMoveCursorMode(int cursorNumber, QPointF logicPos) {
	Q_D(CartesianPlot);
	d->mouseMoveCursorMode(cursorNumber, logicPos);
}

void CartesianPlot::mouseReleaseZoomSelectionMode() {
	Q_D(CartesianPlot);
	d->mouseReleaseZoomSelectionMode();
}

void CartesianPlot::mouseHoverZoomSelectionMode(QPointF logicPos) {
	Q_D(CartesianPlot);
	d->mouseHoverZoomSelectionMode(logicPos);
}

void CartesianPlot::mouseHoverOutsideDataRect() {
	Q_D(CartesianPlot);
	d->mouseHoverOutsideDataRect();
}

//##############################################################################
//######  SLOTs for changes triggered via QActions in the context menu  ########
//##############################################################################
void CartesianPlot::visibilityChanged() {
	Q_D(CartesianPlot);
	this->setVisible(!d->isVisible());
}

//#####################################################################
//################### Private implementation ##########################
//#####################################################################
CartesianPlotPrivate::CartesianPlotPrivate(CartesianPlot* plot) : AbstractPlotPrivate(plot), q(plot) {
	setData(0, static_cast<int>(WorksheetElement::WorksheetElementName::NameCartesianPlot));
	m_cursor0Text.prepare();
	m_cursor1Text.prepare();
}

/*!
	updates the position of plot rectangular in scene coordinates to \c r and recalculates the scales.
	The size of the plot corresponds to the size of the plot area, the area which is filled with the background color etc.
	and which can pose the parent item for several sub-items (like TextLabel).
	Note, the size of the area used to define the coordinate system doesn't need to be equal to this plot area.
	Also, the size (=bounding box) of CartesianPlot can be greater than the size of the plot area.
 */
void CartesianPlotPrivate::retransform() {
	DEBUG(Q_FUNC_INFO)
	if (suppressRetransform)
		return;

	PERFTRACE("CartesianPlotPrivate::retransform()");
	prepareGeometryChange();
	setPos(rect.x() + rect.width()/2, rect.y() + rect.height()/2);

	updateDataRect();
	retransformScales();

	//plotArea position is always (0, 0) in parent's coordinates, don't need to update here
	q->plotArea()->setRect(rect);

	//call retransform() for the title and the legend (if available)
	//when a predefined position relative to the (Left, Centered etc.) is used,
	//the actual position needs to be updated on plot's geometry changes.
	if (q->title())
		q->title()->retransform();
	if (q->m_legend)
		q->m_legend->retransform();

	WorksheetElementContainerPrivate::recalcShapeAndBoundingRect();
}

/*
 * calculate x and y scales from scence range and logical range (x/y range) for all coordinate systems
 */
void CartesianPlotPrivate::retransformScales() {
	int i{1}; // debugging
	for (auto& range : xRanges)
		DEBUG( Q_FUNC_INFO << ", x range " << i++ << " = " << range.toStdString() << ", scale = " << (int)range.scale() );
	i = 1;	// debugging
	for (auto& range : yRanges)
		DEBUG( Q_FUNC_INFO << ", y range " << i++ << " = " << range.toStdString() << ", scale = " << (int)range.scale() );
	PERFTRACE(Q_FUNC_INFO);

	QVector<CartesianScale*> scales;
	static const int breakGap = 20;
	Range<double> sceneRange, logicalRange;
	Range<double> plotSceneRange{dataRect.x(), dataRect.x() + dataRect.width()};

	//////////// Create X-scales ////////////////
	// loop over all cSystems and use the correct x/yRanges to set scales
	DEBUG(Q_FUNC_INFO << ", number of coordinate systems = " << q->m_coordinateSystems.size())
	i = 1; // debugging
	for (const auto& cSystem : q->m_coordinateSystems) {
		const int xRangeIndex{ dynamic_cast<CartesianCoordinateSystem*>(cSystem)->xIndex() };	// use x range of current cSystem
		const auto xRange{ xRanges.at(xRangeIndex) };
		DEBUG(Q_FUNC_INFO << ", coordinate system " << i++ <<  ", x range is x range " << xRangeIndex+1)
		DEBUG(Q_FUNC_INFO << ", x range = " << xRange.toStdString())
		//check ranges for nonlinear scales
		if (xRange.scale() != RangeT::Scale::Linear)
			checkXRange();

		//check whether we have x-range breaks - the first break, if available, should be valid
		bool hasValidBreak = (xRangeBreakingEnabled && !xRangeBreaks.list.isEmpty() && xRangeBreaks.list.first().isValid());
		if (!hasValidBreak) {	//no breaks available -> range goes from the start to the end of the plot
			sceneRange = plotSceneRange;
			logicalRange = xRange;

			//TODO: how should we handle the case sceneRange.length() == 0?
			//(to reproduce, create plots and adjust the spacing/pading to get zero size for the plots)
			if (sceneRange.length() > 0)
				scales << this->createScale(xRange.scale(), sceneRange, logicalRange);
		} else {
			double sceneEndLast = plotSceneRange.start();
			double logicalEndLast = xRange.start();
			for (const auto& rb : xRangeBreaks.list) {
				if (!rb.isValid())
					break;

				//current range goes from the end of the previous one (or from the plot beginning) to curBreak.start
				sceneRange.start() = sceneEndLast;
				if (&rb == &xRangeBreaks.list.first()) sceneRange.start() += breakGap;
				sceneRange.end() = plotSceneRange.start() + plotSceneRange.size() * rb.position;
				logicalRange = Range<double>(logicalEndLast, rb.range.start());

				if (sceneRange.length() > 0)
					scales << this->createScale(xRange.scale(), sceneRange, logicalRange);

				sceneEndLast = sceneRange.end();
				logicalEndLast = rb.range.end();
			}

			//add the remaining range going from the last available range break to the end of the plot (=end of the x-data range)
			sceneRange.setRange(sceneEndLast + breakGap, plotSceneRange.end());
			logicalRange.setRange(logicalEndLast, xRange.end());

			if (sceneRange.length() > 0)
				scales << this->createScale(xRange.scale(), sceneRange, logicalRange);
		}

		//set x scales of cSystem
		dynamic_cast<CartesianCoordinateSystem*>(cSystem)->setXScales(scales);
		scales.clear();
	}

	//////// Create Y-scales /////////////

	plotSceneRange.setRange(dataRect.y() + dataRect.height(), dataRect.y());

	// loop over all cSystems
	i = 1; // debugging
	for (auto cSystem : q->m_coordinateSystems) {
		const int yRangeIndex{ dynamic_cast<CartesianCoordinateSystem*>(cSystem)->yIndex() };	// use y range of current cSystem
		const auto yRange{ yRanges.at(yRangeIndex) };
		DEBUG(Q_FUNC_INFO << ", coordinate system " << i++ <<  ", y range is y range " << yRangeIndex+1)
		DEBUG(Q_FUNC_INFO << ", yrange = " << yRange.toStdString())
		//check ranges for nonlinear scales
		if (yRange.scale() != RangeT::Scale::Linear)
			checkYRange();

		//check whether we have y-range breaks - the first break, if available, should be valid
		bool hasValidBreak = (yRangeBreakingEnabled && !yRangeBreaks.list.isEmpty() && yRangeBreaks.list.first().isValid());
		if (!hasValidBreak) {	//no breaks available -> range goes from the start to the end of the plot
			sceneRange = plotSceneRange;
			logicalRange = yRange;

			if (sceneRange.length() > 0)
				scales << this->createScale(yRange.scale(), sceneRange, logicalRange);
		} else {
			double sceneEndLast = plotSceneRange.start();
			double logicalEndLast = yRange.start();
			for (const auto& rb : yRangeBreaks.list) {
				if (!rb.isValid())
					break;

				//current range goes from the end of the previous one (or from the plot beginning) to curBreak.start
				sceneRange.start() = sceneEndLast;
				if (&rb == &yRangeBreaks.list.first()) sceneRange.start() -= breakGap;
				sceneRange.end() = plotSceneRange.start() + plotSceneRange.size() * rb.position;
				logicalRange = Range<double>(logicalEndLast, rb.range.start());

				if (sceneRange.length() > 0)
					scales << this->createScale(yRange.scale(), sceneRange, logicalRange);

				sceneEndLast = sceneRange.end();
				logicalEndLast = rb.range.end();
			}

			//add the remaining range going from the last available range break to the end of the plot (=end of the y-data range)
			sceneRange.setRange(sceneEndLast - breakGap, plotSceneRange.end());
			logicalRange.setRange(logicalEndLast, yRange.end());

			if (sceneRange.length() > 0)
				scales << this->createScale(yRange.scale(), sceneRange, logicalRange);
		}

		//set y scales of cSystem
		dynamic_cast<CartesianCoordinateSystem*>(cSystem)->setYScales(scales);
		scales.clear();
	}

	//TODO: what to do with these?
	// also check delta* usage later

	//calculate the changes in x and y and save the current values for xMin, xMax, yMin, yMax
	double deltaXMin = xRange().start() - xPrevRange.start();
	double deltaXMax = xRange().end() - xPrevRange.end();
	double deltaYMin = yRange().start() - yPrevRange.start();
	double deltaYMax = yRange().end() - yPrevRange.end();

	if (!qFuzzyIsNull(deltaXMin))
		emit q->xMinChanged(xRange().start());
	if (!qFuzzyIsNull(deltaXMax))
		emit q->xMaxChanged(xRange().end());
	if (!qFuzzyIsNull(deltaYMin))
		emit q->yMinChanged(yRange().start());
	if (!qFuzzyIsNull(deltaYMax))
		emit q->yMaxChanged(yRange().end());

	xPrevRange = xRange();
	yPrevRange = yRange();

	//adjust all auto-scale axes
	for (auto* axis : q->children<Axis>()) {
		// use ranges of axis
		const auto* cSystem{ q->coordinateSystem(axis->coordinateSystemIndex()) };
		const auto xRange{ xRanges.at(cSystem->xIndex()) };
		const auto yRange{ yRanges.at(cSystem->yIndex()) };
		if (!axis->autoScale())
			continue;

		if (axis->orientation() == Axis::Orientation::Horizontal) {	// x
			if (!qFuzzyIsNull(deltaXMax)) {
				axis->setUndoAware(false);
				axis->setSuppressRetransform(true);
				axis->setEnd(xRange.end());
				axis->setUndoAware(true);
				axis->setSuppressRetransform(false);
			}
			if (!qFuzzyIsNull(deltaXMin)) {
				axis->setUndoAware(false);
				axis->setSuppressRetransform(true);
				axis->setStart(xRange.start());
				axis->setUndoAware(true);
				axis->setSuppressRetransform(false);
			}
			//TODO;
// 			if (axis->position() == Axis::Position::Custom && deltaYMin != 0) {
// 				axis->setOffset(axis->offset() + deltaYMin, false);
// 			}
		} else {	// y
			if (!qFuzzyIsNull(deltaYMax)) {
				axis->setUndoAware(false);
				axis->setSuppressRetransform(true);
				axis->setEnd(yRange.end());
				axis->setUndoAware(true);
				axis->setSuppressRetransform(false);
			}
			if (!qFuzzyIsNull(deltaYMin)) {
				axis->setUndoAware(false);
				axis->setSuppressRetransform(true);
				axis->setStart(yRange.start());
				axis->setUndoAware(true);
				axis->setSuppressRetransform(false);
			}

			//TODO
// 			if (axis->position() == Axis::Position::Custom && deltaXMin != 0) {
// 				axis->setOffset(axis->offset() + deltaXMin, false);
// 			}
		}
	}
	// call retransform() on the parent to trigger the update of all axes and curves.
	//no need to do this on load since all plots are retransformed again after the project is loaded.
	if (!q->isLoading())
		q->retransform();
}

/*
 * calculates the rectangular of the are showing the actual data (plot's rect minus padding),
 * in plot's coordinates.
 */
void CartesianPlotPrivate::updateDataRect() {
	dataRect = mapRectFromScene(rect);

	double paddingLeft = horizontalPadding;
	double paddingRight = rightPadding;
	double paddingTop = verticalPadding;
	double paddingBottom = bottomPadding;
	if (symmetricPadding) {
		paddingRight = horizontalPadding;
		paddingBottom = verticalPadding;
	}

	dataRect.setX(dataRect.x() + paddingLeft);
	dataRect.setY(dataRect.y() + paddingTop);

	double newHeight = dataRect.height() - paddingBottom;
	if (newHeight < 0)
		newHeight = 0;
	dataRect.setHeight(newHeight);

	double newWidth = dataRect.width() - paddingRight;
	if (newWidth < 0)
		newWidth = 0;
	dataRect.setWidth(newWidth);
}

void CartesianPlotPrivate::rangeChanged() {
	DEBUG(Q_FUNC_INFO)
	curvesXMinMaxIsDirty = true;
	curvesYMinMaxIsDirty = true;
	if (autoScaleX() && autoScaleY())
		q->scaleAuto();
	else if (autoScaleX())
		q->scaleAutoX();
	else if (autoScaleY())
		q->scaleAutoY();
}

void CartesianPlotPrivate::xRangeFormatChanged() {
	DEBUG(Q_FUNC_INFO)
	for (auto* axis : q->children<Axis>()) {
		//TODO: only if x range of axis's plot range is changed
		if (axis->orientation() == Axis::Orientation::Horizontal)
			axis->retransformTickLabelStrings();
	}
}

void CartesianPlotPrivate::yRangeFormatChanged() {
	DEBUG(Q_FUNC_INFO)
	for (auto* axis : q->children<Axis>()) {
		//TODO: only if x range of axis's plot range is changed
		if (axis->orientation() == Axis::Orientation::Vertical)
			axis->retransformTickLabelStrings();
	}
}

/*!
 * don't allow any negative values for the x range when log or sqrt scalings are used
 */
void CartesianPlotPrivate::checkXRange() {
	double min = 0.01;

	//TODO: refactor
	if (xRange().start() <= 0.0) {
		(min < xRange().end() * min) ? xRange().start() = min : xRange().start() = xRange().end() * min;
		emit q->xMinChanged(xRange().start());
	} else if (xRange().end() <= 0.0) {
		(-min > xRange().start() * min) ? xRange().end() = -min : xRange().end() = xRange().start() * min;
		emit q->xMaxChanged(xRange().end());
	}
}

/*!
 * don't allow any negative values for the y range when log or sqrt scalings are used
 */
void CartesianPlotPrivate::checkYRange() {
	double min = 0.01;

	//TODO: refactor
	if (yRange().start() <= 0.0) {
		(min < yRange().end()*min) ? yRange().start() = min : yRange().start() = yRange().end()*min;
		emit q->yMinChanged(yRange().start());
	} else if (yRange().end() <= 0.0) {
		(-min > yRange().start()*min) ? yRange().end() = -min : yRange().end() = yRange().start()*min;
		emit q->yMaxChanged(yRange().end());
	}
}

CartesianScale* CartesianPlotPrivate::createScale(RangeT::Scale scale, const Range<double> &sceneRange, const Range<double> &logicalRange) {
	DEBUG( Q_FUNC_INFO << ", scene start/end = " << sceneRange.toStdString() << ", logical start/end = " << logicalRange.toStdString() );
// 	Interval<double> interval (logicalStart-0.01, logicalEnd+0.01); //TODO: move this to CartesianScale
	//TODO
	Range<double> range(std::numeric_limits<double>::lowest(), std::numeric_limits<double>::max());
// 	Interval<double> interval (logicalStart, logicalEnd);
	if (scale == RangeT::Scale::Linear)
		return CartesianScale::createLinearScale(range, sceneRange, logicalRange);
	else
		return CartesianScale::createLogScale(range, sceneRange, logicalRange, scale);
}

/*!
 * Reimplemented from QGraphicsItem.
 */
QVariant CartesianPlotPrivate::itemChange(GraphicsItemChange change, const QVariant &value) {
	if (change == QGraphicsItem::ItemPositionChange) {
		const QPointF& itemPos = value.toPointF();//item's center point in parent's coordinates;
		const qreal x = itemPos.x();
		const qreal y = itemPos.y();

		//calculate the new rect and forward the changes to the frontend
		QRectF newRect;
		const qreal w = rect.width();
		const qreal h = rect.height();
		newRect.setX(x - w/2);
		newRect.setY(y - h/2);
		newRect.setWidth(w);
		newRect.setHeight(h);
		emit q->rectChanged(newRect);
	}
	return QGraphicsItem::itemChange(change, value);
}

//##############################################################################
//##################################  Events  ##################################
//##############################################################################

/*!
 * \brief CartesianPlotPrivate::mousePressEvent
 * In this function only basic stuff is done. The mousePressEvent is forwarded to the Worksheet, which
 * has access to all cartesian plots and can apply the changes to all plots if the option "applyToAll"
 * is set. The worksheet calls then the corresponding mousepressZoomMode/CursorMode function in this class
 * This is done for mousePress, mouseMove and mouseRelease event
 * This function sends a signal with the logical position, because this is the only value which is the same
 * in all plots. Using the scene coordinates is not possible
 * \param event
 */
void CartesianPlotPrivate::mousePressEvent(QGraphicsSceneMouseEvent* event) {
	const auto* cSystem{ defaultCoordinateSystem() };
	if (mouseMode == CartesianPlot::MouseMode::Selection) {
		if (!locked && dataRect.contains(event->pos())) {
			panningStarted = true;
			m_panningStart = event->pos();
			setCursor(Qt::ClosedHandCursor);
		}
	} else if (mouseMode == CartesianPlot::MouseMode::ZoomSelection
		|| mouseMode == CartesianPlot::MouseMode::ZoomXSelection
		|| mouseMode == CartesianPlot::MouseMode::ZoomYSelection) {
		const QPointF logicalPos = cSystem->mapSceneToLogical(event->pos(), AbstractCoordinateSystem::MappingFlag::Limit);
		emit q->mousePressZoomSelectionModeSignal(logicalPos);
	} else if (mouseMode == CartesianPlot::MouseMode::Cursor) {
		setCursor(Qt::SizeHorCursor);
		const QPointF logicalPos = cSystem->mapSceneToLogical(event->pos(), AbstractCoordinateSystem::MappingFlag::Limit);
		double cursorPenWidth2 = cursorPen.width()/2.;
		if (cursorPenWidth2 < 10.)
			cursorPenWidth2 = 10.;
		if (cursor0Enable && qAbs(event->pos().x() - cSystem->mapLogicalToScene(QPointF(cursor0Pos.x(), yRange().start())).x()) < cursorPenWidth2) {
			selectedCursor = 0;
		} else if (cursor1Enable && qAbs(event->pos().x() - cSystem->mapLogicalToScene(QPointF(cursor1Pos.x(), yRange().start())).x()) < cursorPenWidth2) {
			selectedCursor = 1;
		} else if (QApplication::keyboardModifiers() & Qt::ControlModifier) {
			cursor1Enable = true;
			selectedCursor = 1;
			emit q->cursor1EnableChanged(cursor1Enable);
		} else {
			cursor0Enable = true;
			selectedCursor = 0;
			emit q->cursor0EnableChanged(cursor0Enable);
		}
		emit q->mousePressCursorModeSignal(selectedCursor, logicalPos);
	}

	QGraphicsItem::mousePressEvent(event);
}

void CartesianPlotPrivate::mousePressZoomSelectionMode(QPointF logicalPos) {
	const auto* cSystem{ defaultCoordinateSystem() };
	const QPointF scenePos = cSystem->mapLogicalToScene(logicalPos, AbstractCoordinateSystem::MappingFlag::SuppressPageClipping);
	if (mouseMode == CartesianPlot::MouseMode::ZoomSelection) {
		if (logicalPos.x() < xRange().start())
			logicalPos.setX(xRange().start());

		if (logicalPos.x() > xRange().end())
			logicalPos.setX(xRange().end());

		if (logicalPos.y() < yRange().start())
			logicalPos.setY(yRange().start());

		if (logicalPos.y() > yRange().end())
			logicalPos.setY(yRange().end());

		m_selectionStart = scenePos;

	} else if (mouseMode == CartesianPlot::MouseMode::ZoomXSelection) {
		logicalPos.setY(yRange().start()); // must be done, because the other plots can have other ranges, value must be in the scenes
		m_selectionStart.setX(scenePos.x());
		m_selectionStart.setY(dataRect.y());
	} else if (mouseMode == CartesianPlot::MouseMode::ZoomYSelection) {
		logicalPos.setX(xRange().start()); // must be done, because the other plots can have other ranges, value must be in the scenes
		m_selectionStart.setX(dataRect.x());
		m_selectionStart.setY(scenePos.y());
	}
	m_selectionEnd = m_selectionStart;
	m_selectionBandIsShown = true;
}

void CartesianPlotPrivate::mousePressCursorMode(int cursorNumber, QPointF logicalPos) {

	cursorNumber == 0 ? cursor0Enable = true : cursor1Enable = true;

	QPointF p1(logicalPos.x(), yRange().start());
	QPointF p2(logicalPos.x(), yRange().end());

	if (cursorNumber == 0) {
		cursor0Pos.setX(logicalPos.x());
		cursor0Pos.setY(0);
	} else {
		cursor1Pos.setX(logicalPos.x());
		cursor1Pos.setY(0);
	}
	update();
}

void CartesianPlotPrivate::updateCursor() {
	update();
}

void CartesianPlotPrivate::setZoomSelectionBandShow(bool show) {
	m_selectionBandIsShown = show;
}

void CartesianPlotPrivate::mouseMoveEvent(QGraphicsSceneMouseEvent* event) {
	const auto* cSystem{ defaultCoordinateSystem() };
	if (mouseMode == CartesianPlot::MouseMode::Selection) {
		if (panningStarted && dataRect.contains(event->pos()) ) {
			//don't retransform on small mouse movement deltas
			const int deltaXScene = (m_panningStart.x() - event->pos().x());
			const int deltaYScene = (m_panningStart.y() - event->pos().y());
			if (qAbs(deltaXScene) < 5 && qAbs(deltaYScene) < 5)
				return;

			const QPointF logicalEnd = cSystem->mapSceneToLogical(event->pos());
			const QPointF logicalStart = cSystem->mapSceneToLogical(m_panningStart);

			//handle the change in x
			switch (xRange().scale()) {
			case RangeT::Scale::Linear: {
				const double deltaX = (logicalStart.x() - logicalEnd.x());
				xRange().translate(deltaX);
				break;
			}
			case RangeT::Scale::Log10:
			case RangeT::Scale::Log10Abs: {
				const double deltaX = log10(logicalStart.x()) - log10(logicalEnd.x());
				xRange() *= pow(10, deltaX);
				break;
			}
			case RangeT::Scale::Log2:
			case RangeT::Scale::Log2Abs: {
				const double deltaX = log2(logicalStart.x()) - log2(logicalEnd.x());
				xRange() *= pow(2, deltaX);
				break;
			}
			case RangeT::Scale::Ln:
			case RangeT::Scale::LnAbs: {
				const double deltaX = log(logicalStart.x()) - log(logicalEnd.x());
				xRange() *= exp(deltaX);
				break;
			}
			case RangeT::Scale::Sqrt:
			case RangeT::Scale::X2:
				break;
			}

			//handle the change in y
			switch (yRange().scale()) {
			case RangeT::Scale::Linear: {
				const double deltaY = (logicalStart.y() - logicalEnd.y());
				yRange().translate(deltaY);
				break;
			}
			case RangeT::Scale::Log10:
			case RangeT::Scale::Log10Abs: {
				const double deltaY = log10(logicalStart.y()) - log10(logicalEnd.y());
				yRange() *= pow(10, deltaY);
				break;
			}
			case RangeT::Scale::Log2:
			case RangeT::Scale::Log2Abs: {
				const double deltaY = log2(logicalStart.y()) - log2(logicalEnd.y());
				yRange() *= pow(2, deltaY);
				break;
			}
			case RangeT::Scale::Ln:
			case RangeT::Scale::LnAbs: {
				const double deltaY = log(logicalStart.y()) - log(logicalEnd.y());
				yRange() *= exp(deltaY);
				break;
			}
			case RangeT::Scale::Sqrt:
			case RangeT::Scale::X2:
				break;
			}

			q->setUndoAware(false);
			q->setAutoScaleX(false);
			q->setAutoScaleY(false);
			q->setUndoAware(true);

			retransformScales();
			m_panningStart = event->pos();
		} else
			QGraphicsItem::mouseMoveEvent(event);
	} else if (mouseMode == CartesianPlot::MouseMode::ZoomSelection
		|| mouseMode == CartesianPlot::MouseMode::ZoomXSelection
		|| mouseMode == CartesianPlot::MouseMode::ZoomYSelection) {
		QGraphicsItem::mouseMoveEvent(event);
		if ( !boundingRect().contains(event->pos()) ) {
			q->info(QString());
			return;
		}
		const QPointF logicalPos = cSystem->mapSceneToLogical(event->pos(), AbstractCoordinateSystem::MappingFlag::Limit);
		emit q->mouseMoveZoomSelectionModeSignal(logicalPos);

	} else if (mouseMode == CartesianPlot::MouseMode::Cursor) {
		QGraphicsItem::mouseMoveEvent(event);
		if (!boundingRect().contains(event->pos())) {
			q->info(i18n("Not inside of the bounding rect"));
			return;
		}

		// updating treeview data and cursor position
		// updating cursor position is done in Worksheet, because
		// multiple plots must be updated
		const QPointF logicalPos = cSystem->mapSceneToLogical(event->pos(), AbstractCoordinateSystem::MappingFlag::Limit);
		emit q->mouseMoveCursorModeSignal(selectedCursor, logicalPos);
	}
}

void CartesianPlotPrivate::mouseMoveZoomSelectionMode(QPointF logicalPos) {
	QString info;
	const auto* cSystem{ defaultCoordinateSystem() };
	const auto xRangeFormat{ xRange().format() };
	const auto yRangeFormat{ yRange().format() };
	const auto xRangeDateTimeFormat{ xRange().dateTimeFormat() };
	const auto yRangeDateTimeFormat{ yRange().dateTimeFormat() };
	const QPointF logicalStart = cSystem->mapSceneToLogical(m_selectionStart, AbstractCoordinateSystem::MappingFlag::SuppressPageClipping);

	if (mouseMode == CartesianPlot::MouseMode::ZoomSelection) {
		m_selectionEnd = cSystem->mapLogicalToScene(logicalPos, AbstractCoordinateSystem::MappingFlag::SuppressPageClipping);
		QPointF logicalEnd = logicalPos;
	if (xRangeFormat == RangeT::Format::Numeric)
			info = QString::fromUtf8("Δx=") + QString::number(logicalEnd.x()-logicalStart.x());
		else
			info = i18n("from x=%1 to x=%2", QDateTime::fromMSecsSinceEpoch(logicalStart.x()).toString(xRangeDateTimeFormat),
						QDateTime::fromMSecsSinceEpoch(logicalEnd.x()).toString(xRangeDateTimeFormat));

		info += QLatin1String(", ");
		if (yRangeFormat == RangeT::Format::Numeric)
			info += QString::fromUtf8("Δy=") + QString::number(logicalEnd.y()-logicalStart.y());
		else
			info += i18n("from y=%1 to y=%2", QDateTime::fromMSecsSinceEpoch(logicalStart.y()).toString(xRangeDateTimeFormat),
						 QDateTime::fromMSecsSinceEpoch(logicalEnd.y()).toString(xRangeDateTimeFormat));
	} else if (mouseMode == CartesianPlot::MouseMode::ZoomXSelection) {
		logicalPos.setY(yRange().start()); // must be done, because the other plots can have other ranges, value must be in the scenes
		m_selectionEnd.setX(cSystem->mapLogicalToScene(logicalPos, CartesianCoordinateSystem::MappingFlag::SuppressPageClipping).x());//event->pos().x());
		m_selectionEnd.setY(dataRect.bottom());
		QPointF logicalEnd = logicalPos;
	if (xRangeFormat == RangeT::Format::Numeric)
			info = QString::fromUtf8("Δx=") + QString::number(logicalEnd.x()-logicalStart.x());
		else
			info = i18n("from x=%1 to x=%2", QDateTime::fromMSecsSinceEpoch(logicalStart.x()).toString(xRangeDateTimeFormat),
						QDateTime::fromMSecsSinceEpoch(logicalEnd.x()).toString(xRangeDateTimeFormat));
	} else if (mouseMode == CartesianPlot::MouseMode::ZoomYSelection) {
		m_selectionEnd.setX(dataRect.right());
		logicalPos.setX(xRange().start()); // must be done, because the other plots can have other ranges, value must be in the scenes
		m_selectionEnd.setY(cSystem->mapLogicalToScene(logicalPos, CartesianCoordinateSystem::MappingFlag::SuppressPageClipping).y());//event->pos().y());
		QPointF logicalEnd = logicalPos;
		if (yRangeFormat == RangeT::Format::Numeric)
			info = QString::fromUtf8("Δy=") + QString::number(logicalEnd.y()-logicalStart.y());
		else
			info = i18n("from y=%1 to y=%2", QDateTime::fromMSecsSinceEpoch(logicalStart.y()).toString(xRangeDateTimeFormat),
						QDateTime::fromMSecsSinceEpoch(logicalEnd.y()).toString(xRangeDateTimeFormat));
	}
	q->info(info);
	update();
}

void CartesianPlotPrivate::mouseMoveCursorMode(int cursorNumber, QPointF logicalPos) {
	const auto xRangeFormat{ xRange().format() };
	const auto xRangeDateTimeFormat{ xRange().dateTimeFormat() };

	QPointF p1(logicalPos.x(), 0);
	cursorNumber == 0 ? cursor0Pos = p1 : cursor1Pos = p1;

	QString info;
	if (xRangeFormat == RangeT::Format::Numeric)
		info = QString::fromUtf8("x=") + QString::number(logicalPos.x());
	else
		info = i18n("x=%1", QDateTime::fromMSecsSinceEpoch(logicalPos.x()).toString(xRangeDateTimeFormat));
	q->info(info);
	update();
}

void CartesianPlotPrivate::mouseReleaseEvent(QGraphicsSceneMouseEvent* event) {
	if (mouseMode == CartesianPlot::MouseMode::Selection) {
		setCursor(Qt::ArrowCursor);
		panningStarted = false;

		//TODO: why do we do this all the time?!?!
		const QPointF& itemPos = pos();//item's center point in parent's coordinates;
		const qreal x = itemPos.x();
		const qreal y = itemPos.y();

		//calculate the new rect and set it
		QRectF newRect;
		const qreal w = rect.width();
		const qreal h = rect.height();
		newRect.setX(x - w/2);
		newRect.setY(y - h/2);
		newRect.setWidth(w);
		newRect.setHeight(h);

		suppressRetransform = true;
		q->setRect(newRect);
		suppressRetransform = false;

		QGraphicsItem::mouseReleaseEvent(event);
	} else if (mouseMode == CartesianPlot::MouseMode::ZoomSelection || mouseMode == CartesianPlot::MouseMode::ZoomXSelection || mouseMode == CartesianPlot::MouseMode::ZoomYSelection) {
		emit q->mouseReleaseZoomSelectionModeSignal();
	}
}

void CartesianPlotPrivate::mouseReleaseZoomSelectionMode() {
	//don't zoom if very small region was selected, avoid occasional/unwanted zooming
	if ( qAbs(m_selectionEnd.x()-m_selectionStart.x()) < 20 || qAbs(m_selectionEnd.y()-m_selectionStart.y()) < 20 ) {
		m_selectionBandIsShown = false;
		return;
	}
	bool retransformPlot = true;

	//determine the new plot ranges
	const auto* cSystem{ defaultCoordinateSystem() };
	QPointF logicalZoomStart = cSystem->mapSceneToLogical(m_selectionStart, AbstractCoordinateSystem::MappingFlag::SuppressPageClipping);
	QPointF logicalZoomEnd = cSystem->mapSceneToLogical(m_selectionEnd, AbstractCoordinateSystem::MappingFlag::SuppressPageClipping);
	if (m_selectionEnd.x() > m_selectionStart.x())
		xRange().setRange(logicalZoomStart.x(), logicalZoomEnd.x());
	else
		xRange().setRange(logicalZoomEnd.x(), logicalZoomStart.x());

	if (m_selectionEnd.y() > m_selectionStart.y())
		yRange().setRange(logicalZoomEnd.y(), logicalZoomStart.y());
	else
		yRange().setRange(logicalZoomStart.y(), logicalZoomEnd.y());

	if (mouseMode == CartesianPlot::MouseMode::ZoomSelection) {
		curvesXMinMaxIsDirty = true;
		curvesYMinMaxIsDirty = true;
		q->setAutoScaleX(false);
		q->setAutoScaleY(false);
	} else if (mouseMode == CartesianPlot::MouseMode::ZoomXSelection) {
		curvesYMinMaxIsDirty = true;
		q->setAutoScaleX(false);
		if (q->autoScaleY() && q->scaleAutoY())
			retransformPlot = false;
	} else if (mouseMode == CartesianPlot::MouseMode::ZoomYSelection) {
		curvesXMinMaxIsDirty = true;
		q->setAutoScaleY(false);
		if (q->autoScaleX() && q->scaleAutoX())
			retransformPlot = false;
	}

	if (retransformPlot)
		retransformScales();

	m_selectionBandIsShown = false;
}

void CartesianPlotPrivate::wheelEvent(QGraphicsSceneWheelEvent* event) {
	if (locked)
		return;

	//determine first, which axes are selected and zoom only in the corresponding direction.
	//zoom the entire plot if no axes selected.
	bool zoomX = false;
	bool zoomY = false;
	for (auto* axis : q->children<Axis>()) {
		if (!axis->graphicsItem()->isSelected() && !axis->isHovered())
			continue;

		if (axis->orientation() == Axis::Orientation::Horizontal)
			zoomX  = true;
		else
			zoomY = true;
	}

	if (event->delta() > 0) {
		if (!zoomX && !zoomY) {
			//no special axis selected -> zoom in everything
			q->zoomIn();
		} else {
			if (zoomX) q->zoomInX();
			if (zoomY) q->zoomInY();
		}
	} else {
		if (!zoomX && !zoomY) {
			//no special axis selected -> zoom in everything
			q->zoomOut();
		} else {
			if (zoomX) q->zoomOutX();
			if (zoomY) q->zoomOutY();
		}
	}
}

void CartesianPlotPrivate::keyPressEvent(QKeyEvent* event) {
	if (event->key() == Qt::Key_Escape) {
		q->setMouseMode(CartesianPlot::MouseMode::Selection);
		m_selectionBandIsShown = false;
	} else if (event->key() == Qt::Key_Left || event->key() == Qt::Key_Right
		|| event->key() == Qt::Key_Up ||event->key() == Qt::Key_Down) {

		const auto* worksheet = static_cast<const Worksheet*>(q->parentAspect());
		if (worksheet->layout() == Worksheet::Layout::NoLayout) {
			const int delta = 5;
			QRectF rect = q->rect();

			if (event->key() == Qt::Key_Left) {
				rect.setX(rect.x() - delta);
				rect.setWidth(rect.width() - delta);
			} else if (event->key() == Qt::Key_Right) {
				rect.setX(rect.x() + delta);
				rect.setWidth(rect.width() + delta);
			} else if (event->key() == Qt::Key_Up) {
				rect.setY(rect.y() - delta);
				rect.setHeight(rect.height() - delta);
			} else if (event->key() == Qt::Key_Down) {
				rect.setY(rect.y() + delta);
				rect.setHeight(rect.height() + delta);
			}

			q->setRect(rect);
		}
	}

	QGraphicsItem::keyPressEvent(event);
}

void CartesianPlotPrivate::hoverMoveEvent(QGraphicsSceneHoverEvent* event) {
	QPointF point = event->pos();
	QString info;
	const auto* cSystem{ defaultCoordinateSystem() };
	const auto xRangeFormat{ xRange().format() };
	const auto yRangeFormat{ yRange().format() };
	const auto xRangeDateTimeFormat{ xRange().dateTimeFormat() };
	const auto yRangeDateTimeFormat{ yRange().dateTimeFormat() };
	if (dataRect.contains(point)) {
		QPointF logicalPoint = cSystem->mapSceneToLogical(point);

		if ((mouseMode == CartesianPlot::MouseMode::ZoomSelection)
			|| mouseMode == CartesianPlot::MouseMode::Selection
			|| mouseMode == CartesianPlot::MouseMode::Crosshair) {
			info = "x=";
			if (xRangeFormat == RangeT::Format::Numeric)
				 info += QString::number(logicalPoint.x());
			else
				info += QDateTime::fromMSecsSinceEpoch(logicalPoint.x()).toString(xRangeDateTimeFormat);

			info += ", y=";
			if (yRangeFormat == RangeT::Format::Numeric)
				info += QString::number(logicalPoint.y());
			else
				info += QDateTime::fromMSecsSinceEpoch(logicalPoint.y()).toString(yRangeDateTimeFormat);
		}

		if (mouseMode == CartesianPlot::MouseMode::ZoomSelection && !m_selectionBandIsShown) {
			emit q->mouseHoverZoomSelectionModeSignal(logicalPoint);
		} else if (mouseMode == CartesianPlot::MouseMode::ZoomXSelection && !m_selectionBandIsShown) {
			info = "x=";
			if (xRangeFormat == RangeT::Format::Numeric)
				 info += QString::number(logicalPoint.x());
			else
				info += QDateTime::fromMSecsSinceEpoch(logicalPoint.x()).toString(xRangeDateTimeFormat);
			emit q->mouseHoverZoomSelectionModeSignal(logicalPoint);
		} else if (mouseMode == CartesianPlot::MouseMode::ZoomYSelection && !m_selectionBandIsShown) {
			info = "y=";
			if (yRangeFormat == RangeT::Format::Numeric)
				info += QString::number(logicalPoint.y());
			else
				info += QDateTime::fromMSecsSinceEpoch(logicalPoint.y()).toString(yRangeDateTimeFormat);
			emit q->mouseHoverZoomSelectionModeSignal(logicalPoint);
		} else if (mouseMode == CartesianPlot::MouseMode::Selection) {
			// hover the nearest curve to the mousepointer
			// hovering curves is implemented in the parent, because no ignoreEvent() exists
			// for it. Checking all curves and hover the first
			bool curve_hovered = false;
			const auto& curves = q->children<Curve>();
			for (int i = curves.count() - 1; i >= 0; i--) { // because the last curve is above the other curves
				if (curve_hovered){ // if a curve is already hovered, disable hover for the rest
					curves[i]->setHover(false);
					continue;
				}
				if (curves[i]->activateCurve(event->pos())) {
					curves[i]->setHover(true);
					curve_hovered = true;
					continue;
				}
				curves[i]->setHover(false);
			}
		} else if (mouseMode == CartesianPlot::MouseMode::Crosshair) {
			m_crosshairPos = event->pos();
			update();
		} else if (mouseMode == CartesianPlot::MouseMode::Cursor) {
			info = "x=";
			if (yRangeFormat == RangeT::Format::Numeric)
				info += QString::number(logicalPoint.x());
			else
				info += QDateTime::fromMSecsSinceEpoch(logicalPoint.x()).toString(xRangeDateTimeFormat);

			double cursorPenWidth2 = cursorPen.width()/2.;
			if (cursorPenWidth2 < 10.)
				cursorPenWidth2 = 10.;
			if ((cursor0Enable && qAbs(point.x() - defaultCoordinateSystem()->mapLogicalToScene(QPointF(cursor0Pos.x(), yRange().start())).x()) < cursorPenWidth2) ||
					(cursor1Enable && qAbs(point.x() - defaultCoordinateSystem()->mapLogicalToScene(QPointF(cursor1Pos.x(), yRange().start())).x()) < cursorPenWidth2))
				setCursor(Qt::SizeHorCursor);
			else
				setCursor(Qt::ArrowCursor);

			update();
		}
	} else
		emit q->mouseHoverOutsideDataRectSignal();

	q->info(info);

	QGraphicsItem::hoverMoveEvent(event);
}

void CartesianPlotPrivate::mouseHoverOutsideDataRect() {
	m_insideDataRect = false;
	update();
}

void CartesianPlotPrivate::hoverLeaveEvent(QGraphicsSceneHoverEvent* event) {
	QVector<XYCurve*> curves = q->children<XYCurve>();
	for (auto* curve : curves)
		curve->setHover(false);

	m_hovered = false;
	QGraphicsItem::hoverLeaveEvent(event);
}

void CartesianPlotPrivate::mouseHoverZoomSelectionMode(QPointF logicPos) {
	m_insideDataRect = true;

	const auto* cSystem{ defaultCoordinateSystem() };
	if (mouseMode == CartesianPlot::MouseMode::ZoomSelection && !m_selectionBandIsShown) {

	} else if (mouseMode == CartesianPlot::MouseMode::ZoomXSelection && !m_selectionBandIsShown) {
		QPointF p1(logicPos.x(), yRange().start());
		QPointF p2(logicPos.x(), yRange().end());
		m_selectionStartLine.setP1(cSystem->mapLogicalToScene(p1, CartesianCoordinateSystem::MappingFlag::Limit));
		m_selectionStartLine.setP2(cSystem->mapLogicalToScene(p2, CartesianCoordinateSystem::MappingFlag::Limit));
	} else if (mouseMode == CartesianPlot::MouseMode::ZoomYSelection && !m_selectionBandIsShown) {
		QPointF p1(xRange().start(), logicPos.y());
		QPointF p2(xRange().end(), logicPos.y());
		m_selectionStartLine.setP1(cSystem->mapLogicalToScene(p1, CartesianCoordinateSystem::MappingFlag::Limit));
		m_selectionStartLine.setP2(cSystem->mapLogicalToScene(p2, CartesianCoordinateSystem::MappingFlag::Limit));
	}

	update(); // because if previous another selection mode was selected, the lines must be deleted
}

void CartesianPlotPrivate::paint(QPainter* painter, const QStyleOptionGraphicsItem* option, QWidget* widget) {
	Q_UNUSED(option)
	Q_UNUSED(widget)

	if (!isVisible())
		return;

	if (m_printing)
		return;

	if ((mouseMode == CartesianPlot::MouseMode::ZoomXSelection
		|| mouseMode == CartesianPlot::MouseMode::ZoomYSelection)
		&& (!m_selectionBandIsShown) && m_insideDataRect) {
		painter->setPen(zoomSelectPen);
		painter->drawLine(m_selectionStartLine);
	} else if (m_selectionBandIsShown) {
		QPointF selectionStart = m_selectionStart;
		if (m_selectionStart.x() > dataRect.right())
			selectionStart.setX(dataRect.right());
		if (m_selectionStart.x() < dataRect.left())
			selectionStart.setX(dataRect.left());
		if (m_selectionStart.y() > dataRect.bottom())
			selectionStart.setY(dataRect.bottom());
		if (m_selectionStart.y() < dataRect.top())
			selectionStart.setY(dataRect.top());

		QPointF selectionEnd = m_selectionEnd;
		if (m_selectionEnd.x() > dataRect.right())
			selectionEnd.setX(dataRect.right());
		if (m_selectionEnd.x() < dataRect.left())
			selectionEnd.setX(dataRect.left());
		if (m_selectionEnd.y() > dataRect.bottom())
			selectionEnd.setY(dataRect.bottom());
		if (m_selectionEnd.y() < dataRect.top())
			selectionEnd.setY(dataRect.top());
		painter->save();
		painter->setPen(zoomSelectPen);
		painter->drawRect(QRectF(selectionStart, selectionEnd));
		painter->setBrush(Qt::blue);
		painter->setOpacity(0.2);
		painter->drawRect(QRectF(selectionStart, selectionEnd));
		painter->restore();
	} else if (mouseMode == CartesianPlot::MouseMode::Crosshair) {
		painter->setPen(crossHairPen);

		//horizontal line
		double x1 = dataRect.left();
		double y1 = m_crosshairPos.y();
		double x2 = dataRect.right();
		double y2 = y1;
		painter->drawLine(x1, y1, x2, y2);

		//vertical line
		x1 = m_crosshairPos.x();
		y1 = dataRect.bottom();
		x2 = x1;
		y2 = dataRect.top();
		painter->drawLine(x1, y1, x2, y2);
	}

	//draw cursor lines if available
	if (cursor0Enable || cursor1Enable) {
		painter->save();
		painter->setPen(cursorPen);
		QFont font = painter->font();
		font.setPointSize(font.pointSize() * 4);
		painter->setFont(font);

		QPointF p1 = defaultCoordinateSystem()->mapLogicalToScene(QPointF(cursor0Pos.x(), yRange().start()));
		if (cursor0Enable && p1 != QPointF(0, 0)) {
			QPointF p2 = defaultCoordinateSystem()->mapLogicalToScene(QPointF(cursor0Pos.x(), yRange().end()));
			painter->drawLine(p1, p2);
			QPointF textPos = p2;
			textPos.setX(p2.x() - m_cursor0Text.size().width()/2);
			textPos.setY(p2.y() - m_cursor0Text.size().height());
			if (textPos.y() < boundingRect().y())
				textPos.setY(boundingRect().y());
			painter->drawStaticText(textPos, m_cursor0Text);
		}

		p1 = defaultCoordinateSystem()->mapLogicalToScene(QPointF(cursor1Pos.x(), yRange().start()));
		if (cursor1Enable && p1 != QPointF(0, 0)) {
			QPointF p2 = defaultCoordinateSystem()->mapLogicalToScene(QPointF(cursor1Pos.x(), yRange().end()));
			painter->drawLine(p1, p2);
			QPointF textPos = p2;
			// TODO: Moving this stuff into other function to not calculate it every time
			textPos.setX(p2.x() - m_cursor1Text.size().width()/2);
			textPos.setY(p2.y() - m_cursor1Text.size().height());
			if (textPos.y() < boundingRect().y())
				textPos.setY(boundingRect().y());
			painter->drawStaticText(textPos, m_cursor1Text);
		}

		painter->restore();
	}

	const bool hovered = (m_hovered && !isSelected());
	const bool selected = isSelected();
	if ((hovered || selected)  && !m_printing) {
		static double penWidth = 20.;
		const QRectF& br = q->m_plotArea->graphicsItem()->boundingRect();
		const qreal width = br.width();
		const qreal height = br.height();
		const QRectF rect = QRectF(-width/2 + penWidth/2, -height/2 + penWidth/2,
					  width - penWidth, height - penWidth);

		if (m_hovered)
			painter->setPen(QPen(QApplication::palette().color(QPalette::Shadow), penWidth));
		else
			painter->setPen(QPen(QApplication::palette().color(QPalette::Highlight), penWidth));

		painter->drawRect(rect);
	}
}

//##############################################################################
//##################  Serialization/Deserialization  ###########################
//##############################################################################

//! Save as XML
void CartesianPlot::save(QXmlStreamWriter* writer) const {
	Q_D(const CartesianPlot);

	writer->writeStartElement( "cartesianPlot" );
	writeBasicAttributes(writer);
	writeCommentElement(writer);

	//applied theme
	if (!d->theme.isEmpty()) {
		writer->writeStartElement( "theme" );
		writer->writeAttribute("name", d->theme);
		writer->writeEndElement();
	}

	//cursor
	writer->writeStartElement( "cursor" );
	WRITE_QPEN(d->cursorPen);
	writer->writeEndElement();
	//geometry
	writer->writeStartElement( "geometry" );
	writer->writeAttribute( "x", QString::number(d->rect.x()) );
	writer->writeAttribute( "y", QString::number(d->rect.y()) );
	writer->writeAttribute( "width", QString::number(d->rect.width()) );
	writer->writeAttribute( "height", QString::number(d->rect.height()) );
	writer->writeAttribute( "visible", QString::number(d->isVisible()) );
	writer->writeEndElement();

	//coordinate system and padding
<<<<<<< HEAD
	//new style
	writer->writeStartElement("xRanges");
	for (const auto& range : d->xRanges) {
		writer->writeStartElement("xRange");
		writer->writeAttribute( "autoScale", QString::number(range.autoScale()) );
		writer->writeAttribute( "start", QString::number(range.start(), 'g', 16));
		writer->writeAttribute( "end", QString::number(range.end(), 'g', 16) );
		writer->writeAttribute( "scale", QString::number(static_cast<int>(range.scale())) );
		writer->writeAttribute( "format", QString::number(static_cast<int>(range.format())) );
		writer->writeEndElement();
	}
	writer->writeEndElement();
	writer->writeStartElement("yRanges");
	for (const auto& range : d->yRanges) {
		writer->writeStartElement("yRange");
		writer->writeAttribute( "autoScale", QString::number(range.autoScale()) );
		writer->writeAttribute( "start", QString::number(range.start(), 'g', 16));
		writer->writeAttribute( "end", QString::number(range.end(), 'g', 16) );
		writer->writeAttribute( "scale", QString::number(static_cast<int>(range.scale())) );
		writer->writeAttribute( "format", QString::number(static_cast<int>(range.format())) );
		writer->writeEndElement();
	}
	writer->writeEndElement();
	writer->writeStartElement("coordinateSystems");
	writer->writeAttribute( "defaultCoordinateSystem", QString::number(defaultCoordinateSystemIndex()) );
	for (const auto& cSystem : m_coordinateSystems) {
		writer->writeStartElement( "coordinateSystem" );
		writer->writeAttribute( "xIndex", QString::number(dynamic_cast<CartesianCoordinateSystem*>(cSystem)->xIndex()) );
		writer->writeAttribute( "yIndex", QString::number(dynamic_cast<CartesianCoordinateSystem*>(cSystem)->yIndex()) );
		writer->writeEndElement();
	}
	// padding
=======
	writer->writeStartElement( "coordinateSystem" );
	writer->writeAttribute( "autoScaleX", QString::number(d->autoScaleX) );
	writer->writeAttribute( "autoScaleY", QString::number(d->autoScaleY) );
	writer->writeAttribute( "xMin", QString::number(d->xMin, 'g', 16));
	writer->writeAttribute( "xMax", QString::number(d->xMax, 'g', 16) );
	writer->writeAttribute( "yMin", QString::number(d->yMin, 'g', 16) );
	writer->writeAttribute( "yMax", QString::number(d->yMax, 'g', 16) );
	writer->writeAttribute( "xScale", QString::number(static_cast<int>(d->xScale)) );
	writer->writeAttribute( "yScale", QString::number(static_cast<int>(d->yScale)) );
	writer->writeAttribute( "xRangeFormat", QString::number(static_cast<int>(d->xRangeFormat)) );
	writer->writeAttribute( "yRangeFormat", QString::number(static_cast<int>(d->yRangeFormat)) );
	writer->writeAttribute( "xRangeDateTimeFormat", d->xRangeDateTimeFormat );
	writer->writeAttribute( "yRangeDateTimeFormat", d->yRangeDateTimeFormat );
>>>>>>> 1f934b89
	writer->writeAttribute( "horizontalPadding", QString::number(d->horizontalPadding) );
	writer->writeAttribute( "verticalPadding", QString::number(d->verticalPadding) );
	writer->writeAttribute( "rightPadding", QString::number(d->rightPadding) );
	writer->writeAttribute( "bottomPadding", QString::number(d->bottomPadding) );
	writer->writeAttribute( "symmetricPadding", QString::number(d->symmetricPadding));
	writer->writeEndElement();
	// OLD style (pre 2.9.0)
//	writer->writeStartElement( "coordinateSystem" );
//	writer->writeAttribute( "autoScaleX", QString::number(d->autoScaleX) );
//	writer->writeAttribute( "autoScaleY", QString::number(d->autoScaleY) );
//	writer->writeAttribute( "xMin", QString::number(xRange(0).start(), 'g', 16));
//	writer->writeAttribute( "xMax", QString::number(xRange(0).end(), 'g', 16) );
//	writer->writeAttribute( "yMin", QString::number(d->yRange.start(), 'g', 16) );
//	writer->writeAttribute( "yMax", QString::number(d->yRange.end(), 'g', 16) );
//	writer->writeAttribute( "xScale", QString::number(static_cast<int>(xRange(0).scale())) );
//	writer->writeAttribute( "yScale", QString::number(static_cast<int>(d->yScale)) );
//	writer->writeAttribute( "xRangeFormat", QString::number(static_cast<int>(xRangeFormat(0))) );
//	writer->writeAttribute( "yRangeFormat", QString::number(static_cast<int>(d->yRangeFormat)) );
//	writer->writeAttribute( "horizontalPadding", QString::number(d->horizontalPadding) );
//	writer->writeAttribute( "verticalPadding", QString::number(d->verticalPadding) );
//	writer->writeAttribute( "rightPadding", QString::number(d->rightPadding) );
//	writer->writeAttribute( "bottomPadding", QString::number(d->bottomPadding) );
//	writer->writeAttribute( "symmetricPadding", QString::number(d->symmetricPadding));

	//x-scale breaks
	if (d->xRangeBreakingEnabled || !d->xRangeBreaks.list.isEmpty()) {
		writer->writeStartElement("xRangeBreaks");
		writer->writeAttribute( "enabled", QString::number(d->xRangeBreakingEnabled) );
		for (const auto& rb : d->xRangeBreaks.list) {
			writer->writeStartElement("xRangeBreak");
			writer->writeAttribute("start", QString::number(rb.range.start()));
			writer->writeAttribute("end", QString::number(rb.range.end()));
			writer->writeAttribute("position", QString::number(rb.position));
			writer->writeAttribute("style", QString::number(static_cast<int>(rb.style)));
			writer->writeEndElement();
		}
		writer->writeEndElement();
	}

	//y-scale breaks
	if (d->yRangeBreakingEnabled || !d->yRangeBreaks.list.isEmpty()) {
		writer->writeStartElement("yRangeBreaks");
		writer->writeAttribute( "enabled", QString::number(d->yRangeBreakingEnabled) );
		for (const auto& rb : d->yRangeBreaks.list) {
			writer->writeStartElement("yRangeBreak");
			writer->writeAttribute("start", QString::number(rb.range.start()));
			writer->writeAttribute("end", QString::number(rb.range.end()));
			writer->writeAttribute("position", QString::number(rb.position));
			writer->writeAttribute("style", QString::number(static_cast<int>(rb.style)));
			writer->writeEndElement();
		}
		writer->writeEndElement();
	}

	//serialize all children (plot area, title text label, axes and curves)
	for (auto* elem : children<WorksheetElement>(ChildIndexFlag::IncludeHidden))
		elem->save(writer);

	writer->writeEndElement(); // cartesianPlot
}

//! Load from XML
bool CartesianPlot::load(XmlStreamReader* reader, bool preview) {
	Q_D(CartesianPlot);

	if (!readBasicAttributes(reader))
		return false;

	KLocalizedString attributeWarning = ki18n("Attribute '%1' missing or empty, default value is used");
	QXmlStreamAttributes attribs;
	QString str;
	bool titleLabelRead = false;

	while (!reader->atEnd()) {
		reader->readNext();
		if (reader->isEndElement() && reader->name() == "cartesianPlot")
			break;

		if (!reader->isStartElement())
			continue;

		if (reader->name() == "comment") {
			if (!readCommentElement(reader))
				return false;
		} else if (!preview && reader->name() == "theme") {
			attribs = reader->attributes();
			d->theme = attribs.value("name").toString();
		} else if (!preview && reader->name() == "cursor") {
			attribs = reader->attributes();
			QPen pen;
			pen.setWidth(attribs.value("width").toInt());
			pen.setStyle(static_cast<Qt::PenStyle>(attribs.value("style").toInt()));
			QColor color;
			color.setRed(attribs.value("color_r").toInt());
			color.setGreen(attribs.value("color_g").toInt());
			color.setBlue(attribs.value("color_b").toInt());
			pen.setColor(color);
			d->cursorPen = pen;
		} else if (!preview && reader->name() == "geometry") {
			attribs = reader->attributes();

			str = attribs.value("x").toString();
			if (str.isEmpty())
				reader->raiseWarning(attributeWarning.subs("x").toString());
			else
				d->rect.setX( str.toDouble() );

			str = attribs.value("y").toString();
			if (str.isEmpty())
				reader->raiseWarning(attributeWarning.subs("y").toString());
			else
				d->rect.setY( str.toDouble() );

			str = attribs.value("width").toString();
			if (str.isEmpty())
				reader->raiseWarning(attributeWarning.subs("width").toString());
			else
				d->rect.setWidth( str.toDouble() );

			str = attribs.value("height").toString();
			if (str.isEmpty())
				reader->raiseWarning(attributeWarning.subs("height").toString());
			else
				d->rect.setHeight( str.toDouble() );

			str = attribs.value("visible").toString();
			if (str.isEmpty())
				reader->raiseWarning(attributeWarning.subs("visible").toString());
			else
				d->setVisible(str.toInt());
		} else if (!preview && reader->name() == "xRanges") {
			d->xRanges.clear();
		} else if (!preview && reader->name() == "xRange") {
			attribs = reader->attributes();

			//TODO: Range<double> range = Range::load(reader)
			Range<double> range;
			str = attribs.value("autoScale").toString();
			if (str.isEmpty())
				reader->raiseWarning(attributeWarning.subs("autoScale").toString());
			else
				range.setAutoScale( str.toInt() );
			str = attribs.value("start").toString();
			if (str.isEmpty())
				reader->raiseWarning(attributeWarning.subs("start").toString());
			else
				range.setStart( str.toDouble() );
			str = attribs.value("end").toString();
			if (str.isEmpty())
				reader->raiseWarning(attributeWarning.subs("end").toString());
			else
				range.setEnd( str.toDouble() );
			str = attribs.value("scale").toString();
			if (str.isEmpty())
				reader->raiseWarning(attributeWarning.subs("scale").toString());
			else
				range.setScale( static_cast<RangeT::Scale>(str.toInt()) );
			str = attribs.value("format").toString();
			if (str.isEmpty())
				reader->raiseWarning(attributeWarning.subs("format").toString());
			else
				range.setFormat( static_cast<RangeT::Format>(str.toInt()) );

			addXRange(range);
		} else if (!preview && reader->name() == "yRanges") {
			d->yRanges.clear();
		} else if (!preview && reader->name() == "yRange") {
			attribs = reader->attributes();

			//TODO: Range<double> range = Range::load(reader)
			Range<double> range;
			str = attribs.value("autoScale").toString();
			if (str.isEmpty())
				reader->raiseWarning(attributeWarning.subs("autoScale").toString());
			else
				range.setAutoScale( str.toInt() );
			str = attribs.value("start").toString();
			if (str.isEmpty())
				reader->raiseWarning(attributeWarning.subs("start").toString());
			else
				range.setStart( str.toDouble() );
			str = attribs.value("end").toString();
			if (str.isEmpty())
				reader->raiseWarning(attributeWarning.subs("end").toString());
			else
				range.setEnd( str.toDouble() );
			str = attribs.value("scale").toString();
			if (str.isEmpty())
				reader->raiseWarning(attributeWarning.subs("scale").toString());
			else
				range.setScale( static_cast<RangeT::Scale>(str.toInt()) );
			str = attribs.value("format").toString();
			if (str.isEmpty())
				reader->raiseWarning(attributeWarning.subs("format").toString());
			else
				range.setFormat( static_cast<RangeT::Format>(str.toInt()) );

			addYRange(range);
		} else if (!preview && reader->name() == "coordinateSystems") {
			attribs = reader->attributes();
			READ_INT_VALUE("defaultCoordinateSystem", defaultCoordinateSystemIndex, int);

			READ_DOUBLE_VALUE("horizontalPadding", horizontalPadding);
			READ_DOUBLE_VALUE("verticalPadding", verticalPadding);
			READ_DOUBLE_VALUE("rightPadding", rightPadding);
			READ_DOUBLE_VALUE("bottomPadding", bottomPadding);
			READ_INT_VALUE("symmetricPadding", symmetricPadding, bool);

//			d->coordinateSystems.clear();
			m_coordinateSystems.clear();
		} else if (!preview && reader->name() == "coordinateSystem") {
			attribs = reader->attributes();
			// new style
			CartesianCoordinateSystem* cSystem{ new CartesianCoordinateSystem(this) };
			str = attribs.value("xIndex").toString();
			if (str.isEmpty())
				reader->raiseWarning(attributeWarning.subs("xIndex").toString());
			else
				cSystem->setXIndex( str.toInt() );
			str = attribs.value("yIndex").toString();
			if (str.isEmpty())
				reader->raiseWarning(attributeWarning.subs("yIndex").toString());
			else
				cSystem->setYIndex( str.toInt() );
			addCoordinateSystem(cSystem);

			// old style (pre 2.9.0, to read old projects)
			str = attribs.value("autoScaleX").toString();
			if (str.isEmpty())
				reader->raiseWarning(attributeWarning.subs("autoScaleX").toString());
			else
				xRange(0).setAutoScale(str.toInt());
			str = attribs.value("autoScaleY").toString();
			if (str.isEmpty())
				reader->raiseWarning(attributeWarning.subs("autoScaleY").toString());
			else
				yRange(0).setAutoScale(str.toInt());

			str = attribs.value("xMin").toString();
			if (str.isEmpty())
				reader->raiseWarning(attributeWarning.subs("xMin").toString());
			else {
				xRange(0).start() = str.toDouble();
				d->xPrevRange.start() = xRange(0).start();
			}

			str = attribs.value("xMax").toString();
			if (str.isEmpty())
				reader->raiseWarning(attributeWarning.subs("xMax").toString());
			else {
				xRange(0).end() = str.toDouble();
				d->xPrevRange.end() = xRange(0).end();
			}

			str = attribs.value("yMin").toString();
			if (str.isEmpty())
				reader->raiseWarning(attributeWarning.subs("yMin").toString());
			else {
				yRange(0).start() = str.toDouble();
				d->yPrevRange.start() = yRange(0).start();
			}

			str = attribs.value("yMax").toString();
			if (str.isEmpty())
				reader->raiseWarning(attributeWarning.subs("yMax").toString());
			else {
				yRange(0).end() = str.toDouble();
				d->yPrevRange.end() = yRange(0).end();
			}

			str = attribs.value("xScale").toString();
			if (str.isEmpty())
				reader->raiseWarning(attributeWarning.subs("xScale").toString());
			else
				xRange(0).scale() = static_cast<RangeT::Scale>(str.toInt());
			str = attribs.value("yScale").toString();
			if (str.isEmpty())
				reader->raiseWarning(attributeWarning.subs("yScale").toString());
			else
				yRange(0).scale() = static_cast<RangeT::Scale>(str.toInt());

			str = attribs.value("xRangeFormat").toString();
			if (str.isEmpty())
				reader->raiseWarning(attributeWarning.subs("xRangeFormat").toString());
			else
				xRange(0).format() = static_cast<RangeT::Format>(str.toInt());
			str = attribs.value("yRangeFormat").toString();
			if (str.isEmpty())
				reader->raiseWarning(attributeWarning.subs("yRangeFormat").toString());
			else
				yRange(0).format() = static_cast<RangeT::Format>(str.toInt());

			str = attribs.value("xRangeDateTimeFormat").toString();
			if (!str.isEmpty())
				d->xRangeDateTimeFormat = str;

			str = attribs.value("yRangeDateTimeFormat").toString();
			if (!str.isEmpty())
				d->yRangeDateTimeFormat = str;

			READ_DOUBLE_VALUE("horizontalPadding", horizontalPadding);
			READ_DOUBLE_VALUE("verticalPadding", verticalPadding);
			READ_DOUBLE_VALUE("rightPadding", rightPadding);
			READ_DOUBLE_VALUE("bottomPadding", bottomPadding);
			READ_INT_VALUE("symmetricPadding", symmetricPadding, bool);
		} else if (!preview && reader->name() == "xRangeBreaks") {
			//delete default range break
			d->xRangeBreaks.list.clear();

			attribs = reader->attributes();
			READ_INT_VALUE("enabled", xRangeBreakingEnabled, bool);
		} else if (!preview && reader->name() == "xRangeBreak") {
			attribs = reader->attributes();

			RangeBreak b;
			str = attribs.value("start").toString();
			if (str.isEmpty())
				reader->raiseWarning(attributeWarning.subs("start").toString());
			else
				b.range.start() = str.toDouble();

			str = attribs.value("end").toString();
			if (str.isEmpty())
				reader->raiseWarning(attributeWarning.subs("end").toString());
			else
				b.range.end() = str.toDouble();

			str = attribs.value("position").toString();
			if (str.isEmpty())
				reader->raiseWarning(attributeWarning.subs("position").toString());
			else
				b.position = str.toDouble();

			str = attribs.value("style").toString();
			if (str.isEmpty())
				reader->raiseWarning(attributeWarning.subs("style").toString());
			else
				b.style = CartesianPlot::RangeBreakStyle(str.toInt());

			d->xRangeBreaks.list << b;
		} else if (!preview && reader->name() == "yRangeBreaks") {
			//delete default range break
			d->yRangeBreaks.list.clear();

			attribs = reader->attributes();
			READ_INT_VALUE("enabled", yRangeBreakingEnabled, bool);
		} else if (!preview && reader->name() == "yRangeBreak") {
			attribs = reader->attributes();

			RangeBreak b;
			str = attribs.value("start").toString();
			if (str.isEmpty())
				reader->raiseWarning(attributeWarning.subs("start").toString());
			else
				b.range.start() = str.toDouble();

			str = attribs.value("end").toString();
			if (str.isEmpty())
				reader->raiseWarning(attributeWarning.subs("end").toString());
			else
				b.range.end() = str.toDouble();

			str = attribs.value("position").toString();
			if (str.isEmpty())
				reader->raiseWarning(attributeWarning.subs("position").toString());
			else
				b.position = str.toDouble();

			str = attribs.value("style").toString();
			if (str.isEmpty())
				reader->raiseWarning(attributeWarning.subs("style").toString());
			else
				b.style = CartesianPlot::RangeBreakStyle(str.toInt());

			d->yRangeBreaks.list << b;
		} else if (!preview && reader->name() == "textLabel") {
			if (!titleLabelRead) {
				//the first text label is always the title label
				m_title->load(reader, preview);
				titleLabelRead = true;

				//TODO: the name is read in m_title->load() but we overwrite it here
				//since the old projects don't have this " - Title" appendix yet that we add in init().
				//can be removed in couple of releases
				m_title->setName(name() + QLatin1String(" - ") + i18n("Title"));
			} else {
				TextLabel* label = new TextLabel("text label", this);
				if (label->load(reader, preview)) {
					addChildFast(label);
					label->setParentGraphicsItem(graphicsItem());
				} else {
					delete label;
					return false;
				}
			}
		} else if (!preview && reader->name() == "image") {
			auto* image = new Image(QString());
			if (!image->load(reader, preview)) {
				delete image;
				return false;
			} else
				addChildFast(image);
		} else if (!preview && reader->name() == "infoElement") {
			InfoElement* marker = new InfoElement("Marker", this);
			if (marker->load(reader, preview)) {
				addChildFast(marker);
				marker->setParentGraphicsItem(graphicsItem());
			} else {
				delete marker;
				return false;
			}
		} else if (!preview && reader->name() == "plotArea")
			m_plotArea->load(reader, preview);
		else if (!preview && reader->name() == "axis") {
			auto* axis = new Axis(QString());
			if (axis->load(reader, preview))
				addChildFast(axis);
			else {
				delete axis;
				return false;
			}
		} else if (reader->name() == "xyCurve") {
			auto* curve = new XYCurve(QString());
			if (curve->load(reader, preview))
				addChildFast(curve);
			else {
				removeChild(curve);
				return false;
			}
		} else if (reader->name() == "xyEquationCurve") {
			auto* curve = new XYEquationCurve(QString());
			if (curve->load(reader, preview))
				addChildFast(curve);
			else {
				removeChild(curve);
				return false;
			}
		} else if (reader->name() == "xyDataReductionCurve") {
			auto* curve = new XYDataReductionCurve(QString());
			if (curve->load(reader, preview))
				addChildFast(curve);
			else {
				removeChild(curve);
				return false;
			}
		} else if (reader->name() == "xyDifferentiationCurve") {
			auto* curve = new XYDifferentiationCurve(QString());
			if (curve->load(reader, preview))
				addChildFast(curve);
			else {
				removeChild(curve);
				return false;
			}
		} else if (reader->name() == "xyIntegrationCurve") {
			auto* curve = new XYIntegrationCurve(QString());
			if (curve->load(reader, preview))
				addChildFast(curve);
			else {
				removeChild(curve);
				return false;
			}
		} else if (reader->name() == "xyInterpolationCurve") {
			auto* curve = new XYInterpolationCurve(QString());
			if (curve->load(reader, preview))
				addChildFast(curve);
			else {
				removeChild(curve);
				return false;
			}
		} else if (reader->name() == "xySmoothCurve") {
			auto* curve = new XYSmoothCurve(QString());
			if (curve->load(reader, preview))
				addChildFast(curve);
			else {
				removeChild(curve);
				return false;
			}
		} else if (reader->name() == "xyFitCurve") {
			auto* curve = new XYFitCurve(QString());
			if (curve->load(reader, preview))
				addChildFast(curve);
			else {
				removeChild(curve);
				return false;
			}
		} else if (reader->name() == "xyFourierFilterCurve") {
			auto* curve = new XYFourierFilterCurve(QString());
			if (curve->load(reader, preview))
				addChildFast(curve);
			else {
				removeChild(curve);
				return false;
			}
		} else if (reader->name() == "xyFourierTransformCurve") {
			auto* curve = new XYFourierTransformCurve(QString());
			if (curve->load(reader, preview))
				addChildFast(curve);
			else {
				removeChild(curve);
				return false;
			}
		} else if (reader->name() == "xyConvolutionCurve") {
			auto* curve = new XYConvolutionCurve(QString());
			if (curve->load(reader, preview))
				addChildFast(curve);
			else {
				removeChild(curve);
				return false;
			}
		} else if (reader->name() == "xyCorrelationCurve") {
			auto* curve = new XYCorrelationCurve(QString());
			if (curve->load(reader, preview))
				addChildFast(curve);
			else {
				removeChild(curve);
				return false;
			}
		} else if (!preview && reader->name() == "cartesianPlotLegend") {
			m_legend = new CartesianPlotLegend(QString());
			if (m_legend->load(reader, preview))
				addChildFast(m_legend);
			else {
				delete m_legend;
				return false;
			}
		} else if (!preview && reader->name() == "customPoint") {
			auto* point = new CustomPoint(this, QString());
			if (point->load(reader, preview))
				addChildFast(point);
			else {
				delete point;
				return false;
			}
		} else if (!preview && reader->name() == "referenceLine") {
			auto* line = new ReferenceLine(this, QString());
			if (line->load(reader, preview))
				addChildFast(line);
			else {
				delete line;
				return false;
			}
		} else if (reader->name() == "boxPlot") {
			auto* boxPlot = new BoxPlot("BoxPlot");
			if (boxPlot->load(reader, preview))
				addChildFast(boxPlot);
			else {
				removeChild(boxPlot);
				return false;
			}
		} else if (reader->name() == "Histogram") {
			auto* hist = new Histogram("Histogram");
			if (hist->load(reader, preview))
				addChildFast(hist);
			else {
				removeChild(hist);
				return false;
			}
		} else { // unknown element
			if (!preview)
				reader->raiseWarning(i18n("unknown cartesianPlot element '%1'", reader->name().toString()));
			if (!reader->skipToEndElement()) return false;
		}
	}

	if (preview)
		return true;

	d->retransform();

	//if a theme was used, initialize the color palette
	if (!d->theme.isEmpty()) {
		//TODO: check whether the theme config really exists
		KConfig config( ThemeHandler::themeFilePath(d->theme), KConfig::SimpleConfig );
		this->setColorPalette(config);
	} else {
		//initialize the color palette with default colors
		this->setColorPalette(KConfig());
	}

	return true;
}

//##############################################################################
//#########################  Theme management ##################################
//##############################################################################
void CartesianPlot::loadTheme(const QString& theme) {
	if (!theme.isEmpty()) {
		KConfig config(ThemeHandler::themeFilePath(theme), KConfig::SimpleConfig);
		loadThemeConfig(config);
	} else {
		KConfig config;
		loadThemeConfig(config);
	}
}

void CartesianPlot::loadThemeConfig(const KConfig& config) {
	Q_D(CartesianPlot);

	QString theme = QString();
	if (config.hasGroup(QLatin1String("Theme"))) {
		theme = config.name();

		// theme path is saved with UNIX dir separator
		theme = theme.right(theme.length() - theme.lastIndexOf(QLatin1Char('/')) - 1);
		DEBUG(Q_FUNC_INFO << ", set theme to " << STDSTRING(theme));
	}

	//loadThemeConfig() can be called from
	//1. CartesianPlot::setTheme() when the user changes the theme for the plot
	//2. Worksheet::setTheme() -> Worksheet::loadTheme() when the user changes the theme for the worksheet
	//In the second case (i.e. when d->theme is not equal to theme yet),
	///we need to put the new theme name on the undo-stack.
	if (theme != d->theme)
		exec(new CartesianPlotSetThemeCmd(d, theme, ki18n("%1: set theme")));

	//load the color palettes for the curves
	this->setColorPalette(config);

	//load the theme for all the children
	for (auto* child : children<WorksheetElement>(ChildIndexFlag::IncludeHidden))
		child->loadThemeConfig(config);

	d->update(this->rect());
}

void CartesianPlot::saveTheme(KConfig &config) {
	const QVector<Axis*>& axisElements = children<Axis>(ChildIndexFlag::IncludeHidden);
	const QVector<PlotArea*>& plotAreaElements = children<PlotArea>(ChildIndexFlag::IncludeHidden);
	const QVector<TextLabel*>& textLabelElements = children<TextLabel>(ChildIndexFlag::IncludeHidden);

	axisElements.at(0)->saveThemeConfig(config);
	plotAreaElements.at(0)->saveThemeConfig(config);
	textLabelElements.at(0)->saveThemeConfig(config);

	for (auto *child : children<XYCurve>(ChildIndexFlag::IncludeHidden))
		child->saveThemeConfig(config);
}

//Generating colors from 5-color theme palette
void CartesianPlot::setColorPalette(const KConfig& config) {
	if (config.hasGroup(QLatin1String("Theme"))) {
		KConfigGroup group = config.group(QLatin1String("Theme"));

		//read the five colors defining the palette
		m_themeColorPalette.clear();
		m_themeColorPalette.append(group.readEntry("ThemePaletteColor1", QColor()));
		m_themeColorPalette.append(group.readEntry("ThemePaletteColor2", QColor()));
		m_themeColorPalette.append(group.readEntry("ThemePaletteColor3", QColor()));
		m_themeColorPalette.append(group.readEntry("ThemePaletteColor4", QColor()));
		m_themeColorPalette.append(group.readEntry("ThemePaletteColor5", QColor()));
	} else {
		//no theme is available, provide 5 "default colors"
		m_themeColorPalette.clear();
		m_themeColorPalette.append(QColor(25, 25, 25));
		m_themeColorPalette.append(QColor(0, 0, 127));
		m_themeColorPalette.append(QColor(127 ,0, 0));
		m_themeColorPalette.append(QColor(0, 127, 0));
		m_themeColorPalette.append(QColor(85, 0, 127));
	}

	//generate 30 additional shades if the color palette contains more than one color
	if (m_themeColorPalette.at(0) != m_themeColorPalette.at(1)) {
		QColor c;

		//3 factors to create shades from theme's palette
		std::array<float, 3> fac = {0.25f, 0.45f, 0.65f};

		//Generate 15 lighter shades
		for (int i = 0; i < 5; i++) {
			for (int j = 1; j < 4; j++) {
				c.setRed( m_themeColorPalette.at(i).red()*(1-fac[j-1]) );
				c.setGreen( m_themeColorPalette.at(i).green()*(1-fac[j-1]) );
				c.setBlue( m_themeColorPalette.at(i).blue()*(1-fac[j-1]) );
				m_themeColorPalette.append(c);
			}
		}

		//Generate 15 darker shades
		for (int i = 0; i < 5; i++) {
			for (int j = 4; j < 7; j++) {
				c.setRed( m_themeColorPalette.at(i).red()+((255-m_themeColorPalette.at(i).red())*fac[j-4]) );
				c.setGreen( m_themeColorPalette.at(i).green()+((255-m_themeColorPalette.at(i).green())*fac[j-4]) );
				c.setBlue( m_themeColorPalette.at(i).blue()+((255-m_themeColorPalette.at(i).blue())*fac[j-4]) );
				m_themeColorPalette.append(c);
			}
		}
	}

	//use the color of the axis lines as the color for the different mouse cursor lines
	Q_D(CartesianPlot);
	const KConfigGroup& group = config.group("Axis");
	const QColor& color = group.readEntry("LineColor", QColor(Qt::black));
	d->zoomSelectPen.setColor(color);
	d->crossHairPen.setColor(color);
}

const QList<QColor>& CartesianPlot::themeColorPalette() const {
	return m_themeColorPalette;
}<|MERGE_RESOLUTION|>--- conflicted
+++ resolved
@@ -30,11 +30,8 @@
 
 #include "CartesianPlot.h"
 #include "CartesianPlotPrivate.h"
-<<<<<<< HEAD
 #include "CartesianPlotLegend.h"
 #include "Axis.h"
-=======
->>>>>>> 1f934b89
 #include "XYCurve.h"
 #include "Histogram.h"
 #include "CustomPoint.h"
@@ -1810,55 +1807,9 @@
 		d->curvesYMinMaxIsDirty = true;
 
 		//in case the first curve is added, check whether we start plotting datetime data
-<<<<<<< HEAD
-		if (children<XYCurve>().size() == 1) {
-			const auto* col = dynamic_cast<const Column*>(curve->xColumn());
-			if (col) {
-				if (col->columnMode() == AbstractColumn::ColumnMode::DateTime) {
-					setUndoAware(false);
-					// see format of curves x range
-					setXRangeFormat(coordinateSystem(curve->coordinateSystemIndex())->xIndex(), RangeT::Format::DateTime);
-					setUndoAware(true);
-
-					//set column's datetime format for all horizontal axis
-					//TODO: do we really want this?
-					/*for (auto* axis : children<Axis>()) {
-						if (axis->orientation() == Axis::Orientation::Horizontal) {
-							auto* filter = static_cast<DateTime2StringFilter*>(col->outputFilter());
-							xRange(X).setDateTimeFormat(filter->format());
-							axis->setUndoAware(false);
-							axis->setLabelsDateTimeFormat(xRange(X).dateTimeFormat());
-							axis->setUndoAware(true);
-						}
-					}*/
-				}
-			}
-
-			col = dynamic_cast<const Column*>(curve->yColumn());
-			if (col) {
-				if (col->columnMode() == AbstractColumn::ColumnMode::DateTime) {
-					setUndoAware(false);
-					setYRangeFormat(coordinateSystem(curve->coordinateSystemIndex())->yIndex(), RangeT::Format::DateTime);
-					setUndoAware(true);
-
-					//set column's datetime format for all vertical axis
-					// TODO: do we really want this?
-					/*for (auto* axis : children<Axis>()) {
-						if (axis->orientation() == Axis::Orientation::Vertical) {
-							auto* filter = static_cast<DateTime2StringFilter*>(col->outputFilter());
-							yRange(X).setDateTimeFormat(filter->format());
-							axis->setUndoAware(false);
-							axis->setLabelsDateTimeFormat(yRange(X).dateTimeFormat());
-							axis->setUndoAware(true);
-						}
-					}*/
-				}
-			}
-=======
 		if (firstCurve) {
 			checkAxisFormat(curve->xColumn(), Axis::Orientation::Horizontal);
 			checkAxisFormat(curve->yColumn(), Axis::Orientation::Vertical);
->>>>>>> 1f934b89
 		}
 
 		emit curveAdded(curve);
@@ -1918,17 +1869,17 @@
 
 	if (col->columnMode() == AbstractColumn::ColumnMode::DateTime) {
 		setUndoAware(false);
-		setXRangeFormat(RangeFormat::DateTime);
+		setXRangeFormat(RangeT::Format::DateTime);
 		setUndoAware(true);
 
 		//set column's datetime format for all horizontal axis
-		Q_D(CartesianPlot);
 		for (auto* axis : children<Axis>()) {
+			const auto* cSystem{ coordinateSystem(axis->coordinateSystemIndex()) };
 			if (axis->orientation() == orientation) {
 				auto* filter = static_cast<DateTime2StringFilter*>(col->outputFilter());
-				d->xRangeDateTimeFormat = filter->format();
+				xRange(cSystem->xIndex()).setDateTimeFormat(filter->format());
 				axis->setUndoAware(false);
-				axis->setLabelsDateTimeFormat(d->xRangeDateTimeFormat);
+				axis->setLabelsDateTimeFormat(xRangeDateTimeFormat());
 				axis->setUndoAware(true);
 			}
 		}
@@ -4052,7 +4003,6 @@
 	writer->writeEndElement();
 
 	//coordinate system and padding
-<<<<<<< HEAD
 	//new style
 	writer->writeStartElement("xRanges");
 	for (const auto& range : d->xRanges) {
@@ -4085,21 +4035,6 @@
 		writer->writeEndElement();
 	}
 	// padding
-=======
-	writer->writeStartElement( "coordinateSystem" );
-	writer->writeAttribute( "autoScaleX", QString::number(d->autoScaleX) );
-	writer->writeAttribute( "autoScaleY", QString::number(d->autoScaleY) );
-	writer->writeAttribute( "xMin", QString::number(d->xMin, 'g', 16));
-	writer->writeAttribute( "xMax", QString::number(d->xMax, 'g', 16) );
-	writer->writeAttribute( "yMin", QString::number(d->yMin, 'g', 16) );
-	writer->writeAttribute( "yMax", QString::number(d->yMax, 'g', 16) );
-	writer->writeAttribute( "xScale", QString::number(static_cast<int>(d->xScale)) );
-	writer->writeAttribute( "yScale", QString::number(static_cast<int>(d->yScale)) );
-	writer->writeAttribute( "xRangeFormat", QString::number(static_cast<int>(d->xRangeFormat)) );
-	writer->writeAttribute( "yRangeFormat", QString::number(static_cast<int>(d->yRangeFormat)) );
-	writer->writeAttribute( "xRangeDateTimeFormat", d->xRangeDateTimeFormat );
-	writer->writeAttribute( "yRangeDateTimeFormat", d->yRangeDateTimeFormat );
->>>>>>> 1f934b89
 	writer->writeAttribute( "horizontalPadding", QString::number(d->horizontalPadding) );
 	writer->writeAttribute( "verticalPadding", QString::number(d->verticalPadding) );
 	writer->writeAttribute( "rightPadding", QString::number(d->rightPadding) );
@@ -4394,11 +4329,11 @@
 
 			str = attribs.value("xRangeDateTimeFormat").toString();
 			if (!str.isEmpty())
-				d->xRangeDateTimeFormat = str;
+				xRange(0).setDateTimeFormat(str);
 
 			str = attribs.value("yRangeDateTimeFormat").toString();
 			if (!str.isEmpty())
-				d->yRangeDateTimeFormat = str;
+				yRange(0).setDateTimeFormat(str);
 
 			READ_DOUBLE_VALUE("horizontalPadding", horizontalPadding);
 			READ_DOUBLE_VALUE("verticalPadding", verticalPadding);
