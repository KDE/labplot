--- conflicted
+++ resolved
@@ -3016,17 +3016,8 @@
  * in all plots. Using the scene coordinates is not possible
  * \param event
  */
-<<<<<<< HEAD
-void CartesianPlotPrivate::mousePressEvent(QGraphicsSceneMouseEvent *event) {
-
+void CartesianPlotPrivate::mousePressEvent(QGraphicsSceneMouseEvent* event) {
 	//TODO: cSystems
-	if (mouseMode == CartesianPlot::MouseMode::ZoomSelection || mouseMode == CartesianPlot::MouseMode::ZoomXSelection || mouseMode == CartesianPlot::MouseMode::ZoomYSelection)
-		emit q->mousePressZoomSelectionModeSignal(coordinateSystems.at(0)->mapSceneToLogical(event->pos(), AbstractCoordinateSystem::MappingFlag::Limit));
-	else if (mouseMode == CartesianPlot::MouseMode::Cursor) {
-		setCursor(Qt::SizeHorCursor);
-		QPointF logicalPos = coordinateSystems.at(0)->mapSceneToLogical(event->pos(), AbstractCoordinateSystem::MappingFlag::Limit);
-=======
-void CartesianPlotPrivate::mousePressEvent(QGraphicsSceneMouseEvent* event) {
 	if (mouseMode == CartesianPlot::MouseMode::Selection) {
 		if (!locked && dataRect.contains(event->pos())) {
 			panningStarted = true;
@@ -3036,12 +3027,11 @@
 	} else if (mouseMode == CartesianPlot::MouseMode::ZoomSelection
 		|| mouseMode == CartesianPlot::MouseMode::ZoomXSelection
 		|| mouseMode == CartesianPlot::MouseMode::ZoomYSelection) {
-		const QPointF logicalPos = cSystem->mapSceneToLogical(event->pos(), AbstractCoordinateSystem::MappingFlag::Limit);
+		const QPointF logicalPos = coordinateSystems.at(0)->mapSceneToLogical(event->pos(), AbstractCoordinateSystem::MappingFlag::Limit);
 		emit q->mousePressZoomSelectionModeSignal(logicalPos);
 	} else if (mouseMode == CartesianPlot::MouseMode::Cursor) {
 		setCursor(Qt::SizeHorCursor);
-		const QPointF logicalPos = cSystem->mapSceneToLogical(event->pos(), AbstractCoordinateSystem::MappingFlag::Limit);
->>>>>>> 41dde6c6
+		const QPointF logicalPos = coordinateSystems.at(0)->mapSceneToLogical(event->pos(), AbstractCoordinateSystem::MappingFlag::Limit);
 		double cursorPenWidth2 = cursorPen.width()/2.;
 		if (cursorPenWidth2 < 10.)
 			cursorPenWidth2 = 10.;
@@ -3065,48 +3055,31 @@
 }
 
 void CartesianPlotPrivate::mousePressZoomSelectionMode(QPointF logicalPos) {
-<<<<<<< HEAD
 	//TODO: cSystems
+	const QPointF scenePos = coordinateSystems.at(0)->mapLogicalToScene(logicalPos, AbstractCoordinateSystem::MappingFlag::SuppressPageClipping);
 	if (mouseMode == CartesianPlot::MouseMode::ZoomSelection) {
-
-		logicalPos.setX( qBound(xRanges[0].start(), logicalPos.x(), xRanges[0].end()) );
-		logicalPos.setY( qBound(yRange.start(), logicalPos.y(), yRange.end()) );
-
-		m_selectionStart = coordinateSystems.at(0)->mapLogicalToScene(logicalPos, AbstractCoordinateSystem::MappingFlag::SuppressPageClipping);
+		if (logicalPos.x() < xRange.start())
+			logicalPos.setX(xRange.start());
+
+		if (logicalPos.x() > xRange.end())
+			logicalPos.setX(xRange.end());
+
+		if (logicalPos.y() < yRange.start())
+			logicalPos.setY(yRange.start());
+
+		if (logicalPos.y() > yRange.end())
+			logicalPos.setY(yRange.end());
+
+		m_selectionStart = scenePos;
 
 	} else if (mouseMode == CartesianPlot::MouseMode::ZoomXSelection) {
 		logicalPos.setY(yRange.start()); // must be done, because the other plots can have other ranges, value must be in the scenes
-		m_selectionStart.setX(coordinateSystems.at(0)->mapLogicalToScene(logicalPos, AbstractCoordinateSystem::MappingFlag::SuppressPageClipping).x());
-=======
-	const QPointF scenePos = cSystem->mapLogicalToScene(logicalPos, AbstractCoordinateSystem::MappingFlag::SuppressPageClipping);
-	if (mouseMode == CartesianPlot::MouseMode::ZoomSelection) {
-		if (logicalPos.x() < xMin)
-			logicalPos.setX(xMin);
-
-		if (logicalPos.x() > xMax)
-			logicalPos.setX(xMax);
-
-		if (logicalPos.y() < yMin)
-			logicalPos.setY(yMin);
-
-		if (logicalPos.y() > yMax)
-			logicalPos.setY(yMax);
-
-		m_selectionStart = scenePos;
-
-	} else if (mouseMode == CartesianPlot::MouseMode::ZoomXSelection) {
-		logicalPos.setY(yMin); // must be done, because the other plots can have other ranges, value must be in the scenes
 		m_selectionStart.setX(scenePos.x());
->>>>>>> 41dde6c6
 		m_selectionStart.setY(dataRect.y());
 	} else if (mouseMode == CartesianPlot::MouseMode::ZoomYSelection) {
 		logicalPos.setX(xRanges[0].start()); // must be done, because the other plots can have other ranges, value must be in the scenes
 		m_selectionStart.setX(dataRect.x());
-<<<<<<< HEAD
-		m_selectionStart.setY(coordinateSystems.at(0)->mapLogicalToScene(logicalPos, AbstractCoordinateSystem::MappingFlag::SuppressPageClipping).y());
-=======
 		m_selectionStart.setY(scenePos.y());
->>>>>>> 41dde6c6
 	}
 	m_selectionEnd = m_selectionStart;
 	m_selectionBandIsShown = true;
@@ -3227,13 +3200,9 @@
 			q->info(QString());
 			return;
 		}
-<<<<<<< HEAD
 		//TODO: cSystems
-		emit q->mouseMoveZoomSelectionModeSignal(coordinateSystems.at(0)->mapSceneToLogical(event->pos(), AbstractCoordinateSystem::MappingFlag::Limit));
-=======
-		const QPointF logicalPos = cSystem->mapSceneToLogical(event->pos(), AbstractCoordinateSystem::MappingFlag::Limit);
+		const QPointF logicalPos = coordinateSystems.at(0)->mapSceneToLogical(event->pos(), AbstractCoordinateSystem::MappingFlag::Limit);
 		emit q->mouseMoveZoomSelectionModeSignal(logicalPos);
->>>>>>> 41dde6c6
 
 	} else if (mouseMode == CartesianPlot::MouseMode::Cursor) {
 		QGraphicsItem::mouseMoveEvent(event);
@@ -3241,29 +3210,21 @@
 			q->info(i18n("Not inside of the bounding rect"));
 			return;
 		}
-<<<<<<< HEAD
-		//TODO: cSystems
-		QPointF logicalPos = coordinateSystems.at(0)->mapSceneToLogical(event->pos(), AbstractCoordinateSystem::MappingFlag::Limit);
-=======
->>>>>>> 41dde6c6
 
 		// updating treeview data and cursor position
 		// updating cursor position is done in Worksheet, because
 		// multiple plots must be updated
-		const QPointF logicalPos = cSystem->mapSceneToLogical(event->pos(), AbstractCoordinateSystem::MappingFlag::Limit);
+		//TODO: cSystems
+		const QPointF logicalPos = coordinateSystems.at(0)->mapSceneToLogical(event->pos(), AbstractCoordinateSystem::MappingFlag::Limit);
 		emit q->mouseMoveCursorModeSignal(selectedCursor, logicalPos);
 	}
 }
 
 void CartesianPlotPrivate::mouseMoveZoomSelectionMode(QPointF logicalPos) {
 	QString info;
-<<<<<<< HEAD
 	//TODO: cSystems
-	QPointF logicalStart = coordinateSystems.at(0)->mapSceneToLogical(m_selectionStart, AbstractCoordinateSystem::MappingFlag::SuppressPageClipping);
-=======
-	const QPointF logicalStart = cSystem->mapSceneToLogical(m_selectionStart, AbstractCoordinateSystem::MappingFlag::SuppressPageClipping);
-
->>>>>>> 41dde6c6
+	const QPointF logicalStart = coordinateSystems.at(0)->mapSceneToLogical(m_selectionStart, AbstractCoordinateSystem::MappingFlag::SuppressPageClipping);
+
 	if (mouseMode == CartesianPlot::MouseMode::ZoomSelection) {
 		//TODO: cSystems
 		m_selectionEnd = coordinateSystems.at(0)->mapLogicalToScene(logicalPos, AbstractCoordinateSystem::MappingFlag::SuppressPageClipping);
@@ -3595,50 +3556,8 @@
 	if (!isVisible())
 		return;
 
-<<<<<<< HEAD
-	if (!m_printing) {
-		painter->save();
-
-		painter->setPen(cursorPen);
-		QFont font = painter->font();
-		font.setPointSize(font.pointSize() * 4);
-		painter->setFont(font);
-
-		//TODO: cSystems
-		QPointF p1 = coordinateSystems.at(0)->mapLogicalToScene(QPointF(cursor0Pos.x(), yRange.start()));
-		if (cursor0Enable && p1 != QPointF(0,0)) {
-			//TODO: cSystems
-			QPointF p2 = coordinateSystems.at(0)->mapLogicalToScene(QPointF(cursor0Pos.x(), yRange.end()));
-			painter->drawLine(p1, p2);
-			QPointF textPos = p2;
-			textPos.setX(p2.x() - m_cursor0Text.size().width()/2);
-			textPos.setY(p2.y() - m_cursor0Text.size().height());
-			if (textPos.y() < boundingRect().y())
-				textPos.setY(boundingRect().y());
-			painter->drawStaticText(textPos, m_cursor0Text);
-		}
-
-		//TODO: cSystems
-		p1 = coordinateSystems.at(0)->mapLogicalToScene(QPointF(cursor1Pos.x(), yRange.start()));
-		if (cursor1Enable && p1 != QPointF(0,0)) {
-			//TODO: cSystems
-			QPointF p2 = coordinateSystems.at(0)->mapLogicalToScene(QPointF(cursor1Pos.x(), yRange.end()));
-			painter->drawLine(p1, p2);
-			QPointF textPos = p2;
-			// TODO: Moving this stuff into other function to not calculate it every time
-			textPos.setX(p2.x() - m_cursor1Text.size().width()/2);
-			textPos.setY(p2.y() - m_cursor1Text.size().height());
-			if (textPos.y() < boundingRect().y())
-				textPos.setY(boundingRect().y());
-			painter->drawStaticText(textPos, m_cursor1Text);
-		}
-
-		painter->restore();
-	}
-=======
 	if (m_printing)
 		return;
->>>>>>> 41dde6c6
 
 	if ((mouseMode == CartesianPlot::MouseMode::ZoomXSelection
 		|| mouseMode == CartesianPlot::MouseMode::ZoomYSelection)
@@ -3698,9 +3617,11 @@
 		font.setPointSize(font.pointSize() * 4);
 		painter->setFont(font);
 
-		QPointF p1 = cSystem->mapLogicalToScene(QPointF(cursor0Pos.x(), yMin));
-		if (cursor0Enable && p1 != QPointF(0, 0)){
-			QPointF p2 = cSystem->mapLogicalToScene(QPointF(cursor0Pos.x(), yMax));
+		//TODO: cSystem
+		QPointF p1 = coordinateSystems.at(0)->mapLogicalToScene(QPointF(cursor0Pos.x(), yRange.start()));
+		if (cursor0Enable && p1 != QPointF(0, 0)) {
+			//TODO: cSystem
+			QPointF p2 = coordinateSystems.at(0)->mapLogicalToScene(QPointF(cursor0Pos.x(), yRange.end()));
 			painter->drawLine(p1,p2);
 			QPointF textPos = p2;
 			textPos.setX(p2.x() - m_cursor0Text.size().width()/2);
@@ -3710,9 +3631,11 @@
 			painter->drawStaticText(textPos, m_cursor0Text);
 		}
 
-		p1 = cSystem->mapLogicalToScene(QPointF(cursor1Pos.x(), yMin));
-		if (cursor1Enable && p1 != QPointF(0,0)){
-			QPointF p2 = cSystem->mapLogicalToScene(QPointF(cursor1Pos.x(), yMax));
+		//TODO: cSystem
+		p1 = coordinateSystems.at(0)->mapLogicalToScene(QPointF(cursor1Pos.x(), yRange.start()));
+		if (cursor1Enable && p1 != QPointF(0, 0)) {
+			//TODO: cSystem
+			QPointF p2 = coordinateSystems.at(0)->mapLogicalToScene(QPointF(cursor1Pos.x(), yRange.end()));
 			painter->drawLine(p1, p2);
 			QPointF textPos = p2;
 			// TODO: Moving this stuff into other function to not calculate it every time
