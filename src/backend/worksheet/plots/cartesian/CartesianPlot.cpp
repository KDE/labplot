--- conflicted
+++ resolved
@@ -53,25 +53,13 @@
 #include "backend/lib/commandtemplates.h"
 #include "backend/lib/macros.h"
 
-<<<<<<< HEAD
-#include <cmath>
-=======
 #include <QDir>
->>>>>>> cde45bfd
 #include <QMenu>
 #include <QToolBar>
 #include <QPainter>
 #include <QIcon>
 #include <QAction>
-<<<<<<< HEAD
-#include <KLocale>
-#include <QtDebug>
-
-#define SCALE_MIN CartesianCoordinateSystem::Scale::LIMIT_MIN
-#define SCALE_MAX CartesianCoordinateSystem::Scale::LIMIT_MAX
-=======
 #include <QWidgetAction>
->>>>>>> cde45bfd
 
 #include <KConfigGroup>
 #include <KLocale>
@@ -788,14 +776,12 @@
 	this->applyThemeOnNewCurve(curve);
 	return curve;
 }
-<<<<<<< HEAD
+
 Histogram* CartesianPlot::addHistogram(){
 	Histogram* curve= new Histogram("Histogram");
 	this->addChild(curve);
 	return curve;
 }
-XYFitCurve* CartesianPlot::addFitCurve(){
-=======
 
 XYSmoothCurve* CartesianPlot::addSmoothCurve() {
 	XYSmoothCurve* curve = new XYSmoothCurve("Smooth");
@@ -803,8 +789,8 @@
 	this->applyThemeOnNewCurve(curve);
 	return curve;
 }
+
 XYFitCurve* CartesianPlot::addFitCurve() {
->>>>>>> cde45bfd
 	XYFitCurve* curve = new XYFitCurve("fit");
 	this->addChild(curve);
 	this->applyThemeOnNewCurve(curve);
@@ -1049,12 +1035,8 @@
 				continue;
 			if (!curve->xColumn())
 				continue;
-<<<<<<< HEAD
-			if (curve->xColumn()->minimum() != INFINITY){
-=======
 
 			if (curve->xColumn()->minimum() != INFINITY) {
->>>>>>> cde45bfd
 				if (curve->xColumn()->minimum() < d->curvesXMin)
 					d->curvesXMin = curve->xColumn()->minimum();
 			}
@@ -1079,8 +1061,6 @@
 					d->curvesXMax = curve->xColumn()->maximum();
 			}
 		}
-		//qDebug() << "autoscalx Max Y, X: " << d->curvesYMax << d->curvesXMax;
-		//qDebug() << "autoscalex Min Y, X: " << d->curvesYMin << d->curvesXMin;
 		d->curvesXMinMaxIsDirty = false;
 	}
 
@@ -1138,8 +1118,6 @@
 					d->curvesYMax = curve->yColumn()->maximum();
 			}
 		}
-		//qDebug() << "autoscaley Max Y, X: " << d->curvesYMax << d->curvesXMax;
-		//qDebug() << "autoscaley Min Y, X: " << d->curvesYMin << d->curvesXMin;
 		d->curvesYMinMaxIsDirty = false;
 	}
 	QList<const Histogram*> childrenHistogram = this->children<const Histogram>();
@@ -1182,12 +1160,8 @@
 		d->retransformScales();
 	}
 }
-<<<<<<< HEAD
-void CartesianPlot::scaleAuto(){
-=======
 
 void CartesianPlot::scaleAuto() {
->>>>>>> cde45bfd
 	Q_D(CartesianPlot);
 
 	//loop over all xy-curves and determine the maximum x-value
@@ -1201,12 +1175,8 @@
 				continue;
 			if (!curve->xColumn())
 				continue;
-<<<<<<< HEAD
-			if (curve->xColumn()->minimum() != INFINITY){
-=======
 
 			if (curve->xColumn()->minimum() != INFINITY) {
->>>>>>> cde45bfd
 				if (curve->xColumn()->minimum() < d->curvesXMin)
 					d->curvesXMin = curve->xColumn()->minimum();
 			}
@@ -1232,8 +1202,6 @@
 					d->curvesXMax = curve->xColumn()->maximum();
 			}
 		}
-		qDebug() << "Max Y, X: " << d->curvesYMax << d->curvesXMax;
-		qDebug() << "Min Y, X: " << d->curvesYMin << d->curvesXMin;
 		d->curvesXMinMaxIsDirty = false;
 	}
 
@@ -1490,20 +1458,11 @@
 	if (xScale != CartesianPlot::ScaleLinear)
 		checkXRange();
 
-<<<<<<< HEAD
-	//check where we have x-range breaks
-	bool hasValidBreak = false;
-	if (xRangeBreakingEnabled && !xRangeBreaks.list.isEmpty()) {
-		foreach(const CartesianPlot::RangeBreak& b, xRangeBreaks.list)
-			hasValidBreak = (!std::isnan(b.start) && !std::isnan(b.end));
-	}
-=======
 	//check whether we have x-range breaks - the first break, if available, should be valid
 	bool hasValidBreak = (xRangeBreakingEnabled && !xRangeBreaks.list.isEmpty() && xRangeBreaks.list.first().isValid());
 
 	static const int breakGap = 20;
 	double sceneStart, sceneEnd, logicalStart, logicalEnd;
->>>>>>> cde45bfd
 
 	//create x-scales
 	int plotSceneStart = itemRect.x() + horizontalPadding;
@@ -1514,12 +1473,8 @@
 		sceneEnd = plotSceneEnd;
 		logicalStart = xMin;
 		logicalEnd = xMax;
-<<<<<<< HEAD
-		//TODO: how should we handle the case sceneStart=sceneEnd
-=======
 
 		//TODO: how should we handle the case sceneStart == sceneEnd?
->>>>>>> cde45bfd
 		//(to reproduce, create plots and adjust the spacing/pading to get zero size for the plots)
 		if (sceneStart != sceneEnd)
 			scales << this->createScale(xScale, sceneStart, sceneEnd, logicalStart, logicalEnd);
@@ -1561,18 +1516,6 @@
 	if (yScale != CartesianPlot::ScaleLinear)
 		checkYRange();
 
-<<<<<<< HEAD
-	//check where we have y-range breaks
-	hasValidBreak = false;
-	if (yRangeBreakingEnabled && !yRangeBreaks.list.isEmpty()) {
-		foreach(const CartesianPlot::RangeBreak& b, yRangeBreaks.list)
-			hasValidBreak = (!std::isnan(b.start) && !std::isnan(b.end));
-	}
-
-	//create y-scales
-	scales.clear();
-
-=======
 	//check whether we have y-range breaks - the first break, if available, should be valid
 	hasValidBreak = (yRangeBreakingEnabled && !yRangeBreaks.list.isEmpty() && yRangeBreaks.list.first().isValid());
 
@@ -1580,7 +1523,6 @@
 	scales.clear();
 	plotSceneStart = itemRect.y()+itemRect.height()-verticalPadding;
 	plotSceneEnd = itemRect.y()+verticalPadding;
->>>>>>> cde45bfd
 	if (!hasValidBreak) {
 		//no breaks available -> range goes from the plot beginning to the end of the plot
 		sceneStart = plotSceneStart;
@@ -1622,12 +1564,8 @@
 			scales << this->createScale(yScale, sceneStart, sceneEnd, logicalStart, logicalEnd);
 	}
 
-<<<<<<< HEAD
-	cSystem ->setYScales(scales);
-=======
 	cSystem->setYScales(scales);
 
->>>>>>> cde45bfd
 	//calculate the changes in x and y and save the current values for xMin, xMax, yMin, yMax
 	float deltaXMin = 0;
 	float deltaXMax = 0;
@@ -2053,11 +1991,7 @@
 bool CartesianPlot::load(XmlStreamReader* reader) {
 	Q_D(CartesianPlot);
 
-<<<<<<< HEAD
-	if(!reader->isStartElement() || reader->name() != "cartesianPlot"){
-=======
 	if (!reader->isStartElement() || reader->name() != "cartesianPlot") {
->>>>>>> cde45bfd
 		reader->raiseError(i18n("no cartesianPlot element found"));
 		return false;
 	}
@@ -2068,14 +2002,9 @@
 	QString attributeWarning = i18n("Attribute '%1' missing or empty, default value is used");
 	QXmlStreamAttributes attribs;
 	QString str;
-<<<<<<< HEAD
-
-	while (!reader->atEnd()){
-=======
 	QString tmpThemeName;
 
 	while (!reader->atEnd()) {
->>>>>>> cde45bfd
 		reader->readNext();
 		if (reader->isEndElement() && reader->name() == "cartesianPlot")
 			break;
@@ -2083,16 +2012,6 @@
 		if (!reader->isStartElement())
 			continue;
 
-<<<<<<< HEAD
-		if (reader->name() == "comment"){
-			if (!readCommentElement(reader))
-				return false;
-		}else if(reader->name() == "geometry"){
-			attribs = reader->attributes();
-
-			str = attribs.value("x").toString();
-			if(str.isEmpty())
-=======
 		if (reader->name() == "comment") {
 			if (!readCommentElement(reader))
 				return false;
@@ -2104,53 +2023,29 @@
 
 			str = attribs.value("x").toString();
 			if (str.isEmpty())
->>>>>>> cde45bfd
 				reader->raiseWarning(attributeWarning.arg("'x'"));
 			else
 				d->rect.setX( str.toDouble() );
 
 			str = attribs.value("y").toString();
-<<<<<<< HEAD
-			if(str.isEmpty())
-=======
 			if (str.isEmpty())
->>>>>>> cde45bfd
 				reader->raiseWarning(attributeWarning.arg("'y'"));
 			else
 				d->rect.setY( str.toDouble() );
 
 			str = attribs.value("width").toString();
-<<<<<<< HEAD
-			if(str.isEmpty())
-=======
 			if (str.isEmpty())
->>>>>>> cde45bfd
 				reader->raiseWarning(attributeWarning.arg("'width'"));
 			else
 				d->rect.setWidth( str.toDouble() );
 
 			str = attribs.value("height").toString();
-<<<<<<< HEAD
-			if(str.isEmpty())
-=======
 			if (str.isEmpty())
->>>>>>> cde45bfd
 				reader->raiseWarning(attributeWarning.arg("'height'"));
 			else
 				d->rect.setHeight( str.toDouble() );
 
 			str = attribs.value("visible").toString();
-<<<<<<< HEAD
-			if(str.isEmpty())
-				reader->raiseWarning(attributeWarning.arg("'visible'"));
-			else
-				d->setVisible(str.toInt());
-		}else if(reader->name() == "coordinateSystem"){
-			attribs = reader->attributes();
-
-			str = attribs.value("autoScaleX").toString();
-			if(str.isEmpty())
-=======
 			if (str.isEmpty())
 				reader->raiseWarning(attributeWarning.arg("'visible'"));
 			else
@@ -2160,40 +2055,26 @@
 
 			str = attribs.value("autoScaleX").toString();
 			if (str.isEmpty())
->>>>>>> cde45bfd
 				reader->raiseWarning(attributeWarning.arg("'autoScaleX'"));
 			else
 				d->autoScaleX = bool(str.toInt());
 
 			str = attribs.value("autoScaleY").toString();
-<<<<<<< HEAD
-			if(str.isEmpty())
-=======
 			if (str.isEmpty())
->>>>>>> cde45bfd
 				reader->raiseWarning(attributeWarning.arg("'autoScaleY'"));
 			else
 				d->autoScaleY = bool(str.toInt());
 
 			str = attribs.value("xMin").toString();
-<<<<<<< HEAD
-			if(str.isEmpty()) {
-					reader->raiseWarning(attributeWarning.arg("'xMin'"));
-=======
 			if (str.isEmpty()) {
 				reader->raiseWarning(attributeWarning.arg("'xMin'"));
->>>>>>> cde45bfd
 			} else {
 				d->xMin = str.toDouble();
 				d->xMinPrev = d->xMin;
 			}
 
 			str = attribs.value("xMax").toString();
-<<<<<<< HEAD
-			if(str.isEmpty()) {
-=======
 			if (str.isEmpty()) {
->>>>>>> cde45bfd
 				reader->raiseWarning(attributeWarning.arg("'xMax'"));
 			} else {
 				d->xMax = str.toDouble();
@@ -2201,11 +2082,7 @@
 			}
 
 			str = attribs.value("yMin").toString();
-<<<<<<< HEAD
-			if(str.isEmpty()) {
-=======
 			if (str.isEmpty()) {
->>>>>>> cde45bfd
 				reader->raiseWarning(attributeWarning.arg("'yMin'"));
 			} else {
 				d->yMin = str.toDouble();
@@ -2213,11 +2090,7 @@
 			}
 
 			str = attribs.value("yMax").toString();
-<<<<<<< HEAD
-			if(str.isEmpty()) {
-=======
 			if (str.isEmpty()) {
->>>>>>> cde45bfd
 				reader->raiseWarning(attributeWarning.arg("'yMax'"));
 			} else {
 				d->yMax = str.toDouble();
@@ -2225,74 +2098,24 @@
 			}
 
 			str = attribs.value("xScale").toString();
-<<<<<<< HEAD
-			if(str.isEmpty())
-=======
 			if (str.isEmpty())
->>>>>>> cde45bfd
 				reader->raiseWarning(attributeWarning.arg("'xScale'"));
 			else
 				d->xScale = CartesianPlot::Scale(str.toInt());
 
 			str = attribs.value("yScale").toString();
-<<<<<<< HEAD
-			if(str.isEmpty())
-=======
 			if (str.isEmpty())
->>>>>>> cde45bfd
 				reader->raiseWarning(attributeWarning.arg("'yScale'"));
 			else
 				d->yScale = CartesianPlot::Scale(str.toInt());
 
 			str = attribs.value("horizontalPadding").toString();
-<<<<<<< HEAD
-			if(str.isEmpty())
-=======
 			if (str.isEmpty())
->>>>>>> cde45bfd
 				reader->raiseWarning(attributeWarning.arg("'horizontalPadding'"));
 			else
 				d->horizontalPadding = str.toDouble();
 
 			str = attribs.value("verticalPadding").toString();
-<<<<<<< HEAD
-			if(str.isEmpty())
-				reader->raiseWarning(attributeWarning.arg("'verticalPadding'"));
-			else
-				d->verticalPadding = str.toDouble();
-		}else if(reader->name() == "textLabel"){
-			m_title = new TextLabel("");
-			if (!m_title->load(reader)){
-				delete m_title;
-				m_title=0;
-				return false;
-			}else{
-				addChild(m_title);
-			}
-		}else if(reader->name() == "plotArea"){
-			m_plotArea->load(reader);
-		}else if(reader->name() == "axis"){
-			Axis* axis = new Axis("");
-			if (!axis->load(reader)){
-				delete axis;
-				return false;
-			}else{
-				addChild(axis);
-			}
-		}else if(reader->name() == "xyCurve"){
-			XYCurve* curve = addCurve();
-			if (!curve->load(reader)){
-				removeChild(curve);
-				return false;
-			}
-		}else if(reader->name() == "xyEquationCurve"){
-			XYEquationCurve* curve = addEquationCurve();
-			if (!curve->load(reader)){
-				removeChild(curve);
-				return false;
-			}
-		} else if(reader->name() == "xyFitCurve") {
-=======
 			if (str.isEmpty())
 				reader->raiseWarning(attributeWarning.arg("'verticalPadding'"));
 			else
@@ -2431,7 +2254,6 @@
 				return false;
 			}
 		} else if (reader->name() == "xyFitCurve") {
->>>>>>> cde45bfd
 			XYFitCurve* curve = addFitCurve();
 			if (!curve->load(reader)) {
 				removeChild(curve);
@@ -2455,18 +2277,6 @@
 				removeChild(curve);
 				return false;
 			}
-<<<<<<< HEAD
-		} else if(reader->name() == "cartesianPlotLegend"){
-			m_legend = new CartesianPlotLegend(this, "");
-			if (!m_legend->load(reader)){
-				delete m_legend;
-				return false;
-			}else{
-				addChild(m_legend);
-				addLegendAction->setEnabled(false);	//only one legend is allowed -> disable the action
-			}
-		}else if(reader->name() == "customPoint"){
-=======
 		} else if (reader->name() == "cartesianPlotLegend") {
 			m_legend = new CartesianPlotLegend(this, "");
 			if (!m_legend->load(reader)) {
@@ -2477,7 +2287,6 @@
 				addLegendAction->setEnabled(false);	//only one legend is allowed -> disable the action
 			}
 		} else if (reader->name() == "customPoint") {
->>>>>>> cde45bfd
 			CustomPoint* point = new CustomPoint(this, "");
 			if (!point->load(reader)) {
 				delete point;
@@ -2485,17 +2294,13 @@
 			} else {
 				addChild(point);
 			}
-<<<<<<< HEAD
 		}else if(reader->name() == "Histogram"){
 			Histogram* curve = addHistogram();
 			if (!curve->load(reader)){
 				removeChild(curve);
 				return false;
 			}
-		}else{ // unknown element
-=======
 		} else { // unknown element
->>>>>>> cde45bfd
 			reader->raiseWarning(i18n("unknown cartesianPlot element '%1'", reader->name().toString()));
 			if (!reader->skipToEndElement()) return false;
 		}
