/***************************************************************************
    File                 : CartesianPlot.cpp
    Project              : LabPlot
    Description          : Cartesian plot
    --------------------------------------------------------------------
    Copyright            : (C) 2011-2016 by Alexander Semke (alexander.semke@web.de)
    Copyright            : (C) 2016 by Stefan Gerlach (stefan.gerlach@uni.kn)

 ***************************************************************************/

/***************************************************************************
 *                                                                         *
 *  This program is free software; you can redistribute it and/or modify   *
 *  it under the terms of the GNU General Public License as published by   *
 *  the Free Software Foundation; either version 2 of the License, or      *
 *  (at your option) any later version.                                    *
 *                                                                         *
 *  This program is distributed in the hope that it will be useful,        *
 *  but WITHOUT ANY WARRANTY; without even the implied warranty of         *
 *  MERCHANTABILITY or FITNESS FOR A PARTICULAR PURPOSE.  See the          *
 *  GNU General Public License for more details.                           *
 *                                                                         *
 *   You should have received a copy of the GNU General Public License     *
 *   along with this program; if not, write to the Free Software           *
 *   Foundation, Inc., 51 Franklin Street, Fifth Floor,                    *
 *   Boston, MA  02110-1301  USA                                           *
 *                                                                         *
 ***************************************************************************/

#include "CartesianPlot.h"
#include "CartesianPlotPrivate.h"
#include "Axis.h"
#include "XYCurve.h"
#include "XYEquationCurve.h"
#include "XYInterpolationCurve.h"
#include "XYSmoothCurve.h"
#include "XYFitCurve.h"
#include "XYFourierFilterCurve.h"
#include "backend/core/Project.h"
#include "backend/worksheet/plots/cartesian/CartesianPlotLegend.h"
#include "backend/worksheet/plots/cartesian/CustomPoint.h"
#include "backend/worksheet/plots/PlotArea.h"
#include "backend/worksheet/plots/AbstractPlotPrivate.h"
#include "backend/worksheet/Worksheet.h"
#include "backend/worksheet/plots/cartesian/Axis.h"
#include "backend/worksheet/TextLabel.h"
#include "backend/lib/XmlStreamReader.h"
#include "backend/lib/commandtemplates.h"

#include <QMenu>
#include <QToolBar>
#include <QPainter>

#include <KIcon>
#include <KAction>
#include <KLocale>

#define SCALE_MIN CartesianCoordinateSystem::Scale::LIMIT_MIN
#define SCALE_MAX CartesianCoordinateSystem::Scale::LIMIT_MAX


/**
 * \class CartesianPlot
 * \brief A xy-plot.
 *
 *
 */
CartesianPlot::CartesianPlot(const QString &name):AbstractPlot(name, new CartesianPlotPrivate(this)),
	m_legend(0), m_zoomFactor(1.2) {
	init();
}

CartesianPlot::CartesianPlot(const QString &name, CartesianPlotPrivate *dd):AbstractPlot(name, dd),
	m_legend(0), m_zoomFactor(1.2) {
	init();
}

CartesianPlot::~CartesianPlot() {
	delete m_coordinateSystem;
	delete addNewMenu;
	delete zoomMenu;

	//don't need to delete objects added with addChild()

	//no need to delete the d-pointer here - it inherits from QGraphicsItem
	//and is deleted during the cleanup in QGraphicsScene
}

/*!
	initializes all member variables of \c CartesianPlot
*/
void CartesianPlot::init() {
	Q_D(CartesianPlot);

	d->cSystem = new CartesianCoordinateSystem(this);;
	m_coordinateSystem = d->cSystem;

	d->autoScaleX = true;
	d->autoScaleY = true;
	d->xScale = ScaleLinear;
	d->yScale = ScaleLinear;
	d->xRangeBreakingEnabled = false;
	d->yRangeBreakingEnabled = false;

	//the following factor determines the size of the offset between the min/max points of the curves
	//and the coordinate system ranges, when doing auto scaling
	//Factor 1 corresponds to the exact match - min/max values of the curves correspond to the start/end values of the ranges.
	d->autoScaleOffsetFactor = 0.05;

	//TODO: make this factor optional.
	//Provide in the UI the possibility to choose between "exact" or 0% offset, 2%, 5% and 10% for the auto fit option

	m_plotArea = new PlotArea(name() + " plot area");
	addChild(m_plotArea);

	//offset between the plot area and the area defining the coordinate system, in scene units.
	d->horizontalPadding = Worksheet::convertToSceneUnits(1.5, Worksheet::Centimeter);
	d->verticalPadding = Worksheet::convertToSceneUnits(1.5, Worksheet::Centimeter);

	initActions();
	initMenus();

	connect(this, SIGNAL(aspectAdded(const AbstractAspect*)), this, SLOT(childAdded(const AbstractAspect*)));
	connect(this, SIGNAL(aspectRemoved(const AbstractAspect*,const AbstractAspect*,const AbstractAspect*)),
	        this, SLOT(childRemoved(const AbstractAspect*,const AbstractAspect*,const AbstractAspect*)));
	graphicsItem()->setFlag(QGraphicsItem::ItemIsMovable, true);
	graphicsItem()->setFlag(QGraphicsItem::ItemClipsChildrenToShape, true);
	graphicsItem()->setFlag(QGraphicsItem::ItemIsSelectable, true);
	graphicsItem()->setFlag(QGraphicsItem::ItemSendsGeometryChanges, true);
	graphicsItem()->setFlag(QGraphicsItem::ItemIsFocusable, true);
}

/*!
	initializes all children of \c CartesianPlot and
	setups a default plot of type \c type with a plot title.
*/
void CartesianPlot::initDefault(Type type) {
	Q_D(CartesianPlot);

	switch (type) {
	case FourAxes:
	{
		d->xMin = 0;
		d->xMax = 1;
		d->yMin = 0;
		d->yMax = 1;

		//Axes
		Axis *axis = new Axis("x axis 1", Axis::AxisHorizontal);
		addChild(axis);
		axis->setPosition(Axis::AxisBottom);
		axis->setStart(0);
		axis->setEnd(1);
		axis->setMajorTicksDirection(Axis::ticksIn);
		axis->setMajorTicksNumber(6);
		axis->setMinorTicksDirection(Axis::ticksIn);
		axis->setMinorTicksNumber(1);
		QPen pen = axis->majorGridPen();
		pen.setStyle(Qt::SolidLine);
		axis->setMajorGridPen(pen);
		pen = axis->minorGridPen();
		pen.setStyle(Qt::DotLine);
		axis->setMinorGridPen(pen);

		axis = new Axis("x axis 2", Axis::AxisHorizontal);
		addChild(axis);
		axis->setPosition(Axis::AxisTop);
		axis->setStart(0);
		axis->setEnd(1);
		axis->setMajorTicksDirection(Axis::ticksIn);
		axis->setMajorTicksNumber(6);
		axis->setMinorTicksDirection(Axis::ticksIn);
		axis->setMinorTicksNumber(1);
		axis->setLabelsPosition(Axis::NoLabels);
		axis->title()->setText(QString());

		axis = new Axis("y axis 1", Axis::AxisVertical);
		addChild(axis);
		axis->setPosition(Axis::AxisLeft);
		axis->setStart(0);
		axis->setEnd(1);
		axis->setMajorTicksDirection(Axis::ticksIn);
		axis->setMajorTicksNumber(6);
		axis->setMinorTicksDirection(Axis::ticksIn);
		axis->setMinorTicksNumber(1);
		pen = axis->majorGridPen();
		pen.setStyle(Qt::SolidLine);
		axis->setMajorGridPen(pen);
		pen = axis->minorGridPen();
		pen.setStyle(Qt::DotLine);
		axis->setMinorGridPen(pen);

		axis = new Axis("y axis 2", Axis::AxisVertical);
		addChild(axis);
		axis->setPosition(Axis::AxisRight);
		axis->setStart(0);
		axis->setEnd(1);
		axis->setOffset(1);
		axis->setMajorTicksDirection(Axis::ticksIn);
		axis->setMajorTicksNumber(6);
		axis->setMinorTicksDirection(Axis::ticksIn);
		axis->setMinorTicksNumber(1);
		axis->setLabelsPosition(Axis::NoLabels);
		axis->title()->setText(QString());

		break;
	}
	case TwoAxes:
	{
		d->xMin = 0;
		d->xMax = 1;
		d->yMin = 0;
		d->yMax = 1;

		Axis *axis = new Axis("x axis 1", Axis::AxisHorizontal);
		addChild(axis);
		axis->setPosition(Axis::AxisBottom);
		axis->setStart(0);
		axis->setEnd(1);
		axis->setMajorTicksDirection(Axis::ticksBoth);
		axis->setMajorTicksNumber(6);
		axis->setMinorTicksDirection(Axis::ticksBoth);
		axis->setMinorTicksNumber(1);
		axis->setArrowType(Axis::FilledArrowSmall);

		axis = new Axis("y axis 1", Axis::AxisVertical);
		addChild(axis);
		axis->setPosition(Axis::AxisLeft);
		axis->setStart(0);
		axis->setEnd(1);
		axis->setMajorTicksDirection(Axis::ticksBoth);
		axis->setMajorTicksNumber(6);
		axis->setMinorTicksDirection(Axis::ticksBoth);
		axis->setMinorTicksNumber(1);
		axis->setArrowType(Axis::FilledArrowSmall);

		break;
	}
	case TwoAxesCentered:
	{
		d->xMin = -0.5;
		d->xMax = 0.5;
		d->yMin = -0.5;
		d->yMax = 0.5;

		d->horizontalPadding = Worksheet::convertToSceneUnits(1.0, Worksheet::Centimeter);
		d->verticalPadding = Worksheet::convertToSceneUnits(1.0, Worksheet::Centimeter);

		QPen pen = m_plotArea->borderPen();
		pen.setStyle(Qt::NoPen);
		m_plotArea->setBorderPen(pen);

		Axis *axis = new Axis("x axis 1", Axis::AxisHorizontal);
		addChild(axis);
		axis->setPosition(Axis::AxisCentered);
		axis->setStart(-0.5);
		axis->setEnd(0.5);
		axis->setMajorTicksDirection(Axis::ticksBoth);
		axis->setMajorTicksNumber(6);
		axis->setMinorTicksDirection(Axis::ticksBoth);
		axis->setMinorTicksNumber(1);
		axis->setArrowType(Axis::FilledArrowSmall);
		axis->title()->setText(QString());

		axis = new Axis("y axis 1", Axis::AxisVertical);
		addChild(axis);
		axis->setPosition(Axis::AxisCentered);
		axis->setStart(-0.5);
		axis->setEnd(0.5);
		axis->setMajorTicksDirection(Axis::ticksBoth);
		axis->setMajorTicksNumber(6);
		axis->setMinorTicksDirection(Axis::ticksBoth);
		axis->setMinorTicksNumber(1);
		axis->setArrowType(Axis::FilledArrowSmall);
		axis->title()->setText(QString());

		break;
	}
	case TwoAxesCenteredZero:
	{
		d->xMin = -0.5;
		d->xMax = 0.5;
		d->yMin = -0.5;
		d->yMax = 0.5;

		d->horizontalPadding = Worksheet::convertToSceneUnits(1.0, Worksheet::Centimeter);
		d->verticalPadding = Worksheet::convertToSceneUnits(1.0, Worksheet::Centimeter);

		QPen pen = m_plotArea->borderPen();
		pen.setStyle(Qt::NoPen);
		m_plotArea->setBorderPen(pen);

		Axis *axis = new Axis("x axis 1", Axis::AxisHorizontal);
		addChild(axis);
		axis->setPosition(Axis::AxisCustom);
		axis->setOffset(0);
		axis->setStart(-0.5);
		axis->setEnd(0.5);
		axis->setMajorTicksDirection(Axis::ticksBoth);
		axis->setMajorTicksNumber(6);
		axis->setMinorTicksDirection(Axis::ticksBoth);
		axis->setMinorTicksNumber(1);
		axis->setArrowType(Axis::FilledArrowSmall);
		axis->title()->setText(QString());

		axis = new Axis("y axis 1", Axis::AxisVertical);
		addChild(axis);
		axis->setPosition(Axis::AxisCustom);
		axis->setOffset(0);
		axis->setStart(-0.5);
		axis->setEnd(0.5);
		axis->setMajorTicksDirection(Axis::ticksBoth);
		axis->setMajorTicksNumber(6);
		axis->setMinorTicksDirection(Axis::ticksBoth);
		axis->setMinorTicksNumber(1);
		axis->setArrowType(Axis::FilledArrowSmall);
		axis->title()->setText(QString());

		break;
	}
	}

	d->xMinPrev = d->xMin;
	d->xMaxPrev = d->xMax;
	d->yMinPrev = d->yMin;
	d->yMaxPrev = d->yMax;

	//Plot title
	m_title = new TextLabel(this->name(), TextLabel::PlotTitle);
	addChild(m_title);
	m_title->setHidden(true);
	m_title->setParentGraphicsItem(m_plotArea->graphicsItem());

	//Geometry, specify the plot rect in scene coordinates.
	//TODO: Use default settings for left, top, width, height and for min/max for the coordinate system
	float x = Worksheet::convertToSceneUnits(2, Worksheet::Centimeter);
	float y = Worksheet::convertToSceneUnits(2, Worksheet::Centimeter);
	float w = Worksheet::convertToSceneUnits(10, Worksheet::Centimeter);
	float h = Worksheet::convertToSceneUnits(10, Worksheet::Centimeter);

	//all plot children are initialized -> set the geometry of the plot in scene coordinates.
	d->rect = QRectF(x,y,w,h);
	d->retransform();
}

void CartesianPlot::initActions() {
	//"add new" actions
	addCurveAction = new KAction(KIcon("labplot-xy-curve"), i18n("xy-curve"), this);
	addEquationCurveAction = new KAction(KIcon("labplot-xy-equation-curve"), i18n("xy-curve from a mathematical equation"), this);
	addFitCurveAction = new KAction(KIcon("labplot-xy-fit-curve"), i18n("xy-curve from a fit to data"), this);
	addFourierFilterCurveAction = new KAction(KIcon("labplot-xy-fourier_filter-curve"), i18n("xy-curve from a Fourier filter"), this);
	addInterpolationCurveAction = new KAction(KIcon("labplot-xy-interpolation-curve"), i18n("xy-curve from an interpolation"), this);
	addSmoothCurveAction = new KAction(KIcon("labplot-xy-smooth-curve"), i18n("xy-curve from a smooth"), this);
	addLegendAction = new KAction(KIcon("text-field"), i18n("legend"), this);
	addHorizontalAxisAction = new KAction(KIcon("labplot-axis-horizontal"), i18n("horizontal axis"), this);
	addVerticalAxisAction = new KAction(KIcon("labplot-axis-vertical"), i18n("vertical axis"), this);
	addCustomPointAction = new KAction(KIcon("draw-cross"), i18n("custom point"), this);

	connect(addCurveAction, SIGNAL(triggered()), SLOT(addCurve()));
	connect(addEquationCurveAction, SIGNAL(triggered()), SLOT(addEquationCurve()));
	connect(addFitCurveAction, SIGNAL(triggered()), SLOT(addFitCurve()));
	connect(addFourierFilterCurveAction, SIGNAL(triggered()), SLOT(addFourierFilterCurve()));
	connect(addLegendAction, SIGNAL(triggered()), SLOT(addLegend()));
	connect(addHorizontalAxisAction, SIGNAL(triggered()), SLOT(addHorizontalAxis()));
	connect(addVerticalAxisAction, SIGNAL(triggered()), SLOT(addVerticalAxis()));
	connect(addCustomPointAction, SIGNAL(triggered()), SLOT(addCustomPoint()));

	//zoom/navigate actions
	scaleAutoAction = new KAction(KIcon("labplot-auto-scale-all"), i18n("auto scale"), this);
	scaleAutoXAction = new KAction(KIcon("labplot-auto-scale-x"), i18n("auto scale X"), this);
	scaleAutoYAction = new KAction(KIcon("labplot-auto-scale-y"), i18n("auto scale Y"), this);
	zoomInAction = new KAction(KIcon("zoom-in"), i18n("zoom in"), this);
	zoomOutAction = new KAction(KIcon("zoom-out"), i18n("zoom out"), this);
	zoomInXAction = new KAction(KIcon("labplot-zoom-in-x"), i18n("zoom in X"), this);
	zoomOutXAction = new KAction(KIcon("labplot-zoom-out-x"), i18n("zoom out X"), this);
	zoomInYAction = new KAction(KIcon("labplot-zoom-in-y"), i18n("zoom in Y"), this);
	zoomOutYAction = new KAction(KIcon("labplot-zoom-out-y"), i18n("zoom out Y"), this);
	shiftLeftXAction = new KAction(KIcon("labplot-shift-left-x"), i18n("shift left X"), this);
	shiftRightXAction = new KAction(KIcon("labplot-shift-right-x"), i18n("shift right X"), this);
	shiftUpYAction = new KAction(KIcon("labplot-shift-up-y"), i18n("shift up Y"), this);
	shiftDownYAction = new KAction(KIcon("labplot-shift-down-y"), i18n("shift down Y"), this);

	connect(scaleAutoAction, SIGNAL(triggered()), SLOT(scaleAuto()));
	connect(scaleAutoXAction, SIGNAL(triggered()), SLOT(scaleAutoX()));
	connect(scaleAutoYAction, SIGNAL(triggered()), SLOT(scaleAutoY()));
	connect(zoomInAction, SIGNAL(triggered()), SLOT(zoomIn()));
	connect(zoomOutAction, SIGNAL(triggered()), SLOT(zoomOut()));
	connect(zoomInXAction, SIGNAL(triggered()), SLOT(zoomInX()));
	connect(zoomOutXAction, SIGNAL(triggered()), SLOT(zoomOutX()));
	connect(zoomInYAction, SIGNAL(triggered()), SLOT(zoomInY()));
	connect(zoomOutYAction, SIGNAL(triggered()), SLOT(zoomOutY()));
	connect(shiftLeftXAction, SIGNAL(triggered()), SLOT(shiftLeftX()));
	connect(shiftRightXAction, SIGNAL(triggered()), SLOT(shiftRightX()));
	connect(shiftUpYAction, SIGNAL(triggered()), SLOT(shiftUpY()));
	connect(shiftDownYAction, SIGNAL(triggered()), SLOT(shiftDownY()));

	//visibility action
	visibilityAction = new QAction(i18n("visible"), this);
	visibilityAction->setCheckable(true);
	connect(visibilityAction, SIGNAL(triggered()), this, SLOT(visibilityChanged()));
}

void CartesianPlot::initMenus() {
	addNewMenu = new QMenu(i18n("Add new"));
	addNewMenu->addAction(addCurveAction);
	addNewMenu->addAction(addEquationCurveAction);
	addNewMenu->addAction(addFitCurveAction);
	addNewMenu->addAction(addFourierFilterCurveAction);
	addNewMenu->addAction(addLegendAction);
	addNewMenu->addSeparator();
	addNewMenu->addAction(addHorizontalAxisAction);
	addNewMenu->addAction(addVerticalAxisAction);
	addNewMenu->addSeparator();
	addNewMenu->addAction(addCustomPointAction);

	zoomMenu = new QMenu(i18n("Zoom"));
	zoomMenu->addAction(scaleAutoAction);
	zoomMenu->addAction(scaleAutoXAction);
	zoomMenu->addAction(scaleAutoYAction);
	zoomMenu->addSeparator();
	zoomMenu->addAction(zoomInAction);
	zoomMenu->addAction(zoomOutAction);
	zoomMenu->addSeparator();
	zoomMenu->addAction(zoomInXAction);
	zoomMenu->addAction(zoomOutXAction);
	zoomMenu->addSeparator();
	zoomMenu->addAction(zoomInYAction);
	zoomMenu->addAction(zoomOutYAction);
	zoomMenu->addSeparator();
	zoomMenu->addAction(shiftLeftXAction);
	zoomMenu->addAction(shiftRightXAction);
	zoomMenu->addSeparator();
	zoomMenu->addAction(shiftUpYAction);
	zoomMenu->addAction(shiftDownYAction);
}

QMenu* CartesianPlot::createContextMenu() {
	QMenu* menu = WorksheetElement::createContextMenu();
	QAction* firstAction = menu->actions().at(1);

	visibilityAction->setChecked(isVisible());
	menu->insertAction(firstAction, visibilityAction);

	menu->insertMenu(firstAction, addNewMenu);
	menu->insertMenu(firstAction, zoomMenu);
	menu->insertSeparator(firstAction);

	return menu;
}

/*!
	Returns an icon to be used in the project explorer.
*/
QIcon CartesianPlot::icon() const {
	return KIcon("office-chart-line");
}

void CartesianPlot::navigate(CartesianPlot::NavigationOperation op) {
	if (op==ScaleAuto) scaleAuto();
	else if (op==ScaleAutoX) scaleAutoX();
	else if (op==ScaleAutoY) scaleAutoY();
	else if (op==ZoomIn) zoomIn();
	else if (op==ZoomOut) zoomOut();
	else if (op==ZoomInX) zoomInX();
	else if (op==ZoomOutX) zoomOutX();
	else if (op==ZoomInY) zoomInY();
	else if (op==ZoomOutY) zoomOutY();
	else if (op==ShiftLeftX) shiftLeftX();
	else if (op==ShiftRightX) shiftRightX();
	else if (op==ShiftUpY) shiftUpY();
	else if (op==ShiftDownY) shiftDownY();
}

//##############################################################################
//################################  getter methods  ############################
//##############################################################################
BASIC_SHARED_D_READER_IMPL(CartesianPlot, bool, autoScaleX, autoScaleX)
BASIC_SHARED_D_READER_IMPL(CartesianPlot, float, xMin, xMin)
BASIC_SHARED_D_READER_IMPL(CartesianPlot, float, xMax, xMax)
BASIC_SHARED_D_READER_IMPL(CartesianPlot, CartesianPlot::Scale, xScale, xScale)
BASIC_SHARED_D_READER_IMPL(CartesianPlot, bool, xRangeBreakingEnabled, xRangeBreakingEnabled)
CLASS_SHARED_D_READER_IMPL(CartesianPlot, CartesianPlot::RangeBreaks, xRangeBreaks, xRangeBreaks)

BASIC_SHARED_D_READER_IMPL(CartesianPlot, bool, autoScaleY, autoScaleY)
BASIC_SHARED_D_READER_IMPL(CartesianPlot, float, yMin, yMin)
BASIC_SHARED_D_READER_IMPL(CartesianPlot, float, yMax, yMax)
BASIC_SHARED_D_READER_IMPL(CartesianPlot, CartesianPlot::Scale, yScale, yScale)
BASIC_SHARED_D_READER_IMPL(CartesianPlot, bool, yRangeBreakingEnabled, yRangeBreakingEnabled)
CLASS_SHARED_D_READER_IMPL(CartesianPlot, CartesianPlot::RangeBreaks, yRangeBreaks, yRangeBreaks)

/*!
	return the actual bounding rectangular of the plot (plot's rectangular minus padding)
	in plot's coordinates
 */
//TODO: return here a private variable only, update this variable on rect and padding changes.
QRectF CartesianPlot::plotRect() {
	Q_D(const CartesianPlot);
	QRectF rect = d->mapRectFromScene(d->rect);
	rect.setX(rect.x() + d->horizontalPadding);
	rect.setY(rect.y() + d->verticalPadding);
	rect.setWidth(rect.width() - d->horizontalPadding);
	rect.setHeight(rect.height()-d->verticalPadding);
	return rect;
}

CartesianPlot::MouseMode CartesianPlot::mouseMode() const {
	Q_D(const CartesianPlot);
	return d->mouseMode;
}

//##############################################################################
//######################  setter methods and undo commands  ####################
//##############################################################################
/*!
	set the rectangular, defined in scene coordinates
 */
STD_SETTER_CMD_IMPL_F_S(CartesianPlot, SetRect, QRectF, rect, retransform)
void CartesianPlot::setRect(const QRectF& rect) {
	Q_D(CartesianPlot);
	if (rect != d->rect)
		exec(new CartesianPlotSetRectCmd(d, rect, i18n("%1: set geometry rect")));
}

class CartesianPlotSetAutoScaleXCmd : public QUndoCommand {
public:
	CartesianPlotSetAutoScaleXCmd(CartesianPlotPrivate* private_obj, bool autoScale) {
		m_private = private_obj;
		m_autoScale = autoScale;
		setText(i18n("%1: change x-range auto scaling", m_private->name()));
	};

	virtual void redo() {
		m_autoScaleOld = m_private->autoScaleX;
		if (m_autoScale) {
			m_minOld = m_private->xMin;
			m_maxOld = m_private->xMax;
			m_private->q->scaleAutoX();
		}
		m_private->autoScaleX = m_autoScale;
		emit m_private->q->xAutoScaleChanged(m_autoScale);
	};

	virtual void undo() {
		if (!m_autoScaleOld) {
			m_private->xMin = m_minOld;
			m_private->xMax = m_maxOld;
			m_private->retransformScales();
		}
		m_private->autoScaleX = m_autoScaleOld;
		emit m_private->q->xAutoScaleChanged(m_autoScaleOld);
	}

private:
	CartesianPlotPrivate* m_private;
	bool m_autoScale;
	bool m_autoScaleOld;
	float m_minOld;
	float m_maxOld;
};

void CartesianPlot::setAutoScaleX(bool autoScaleX) {
	Q_D(CartesianPlot);
	if (autoScaleX != d->autoScaleX)
		exec(new CartesianPlotSetAutoScaleXCmd(d, autoScaleX));
}

STD_SETTER_CMD_IMPL_F_S(CartesianPlot, SetXMin, float, xMin, retransformScales)
void CartesianPlot::setXMin(float xMin) {
	Q_D(CartesianPlot);
	if (xMin != d->xMin)
		exec(new CartesianPlotSetXMinCmd(d, xMin, i18n("%1: set min x")));
}

STD_SETTER_CMD_IMPL_F_S(CartesianPlot, SetXMax, float, xMax, retransformScales);
void CartesianPlot::setXMax(float xMax) {
	Q_D(CartesianPlot);
	if (xMax != d->xMax)
		exec(new CartesianPlotSetXMaxCmd(d, xMax, i18n("%1: set max x")));
}

STD_SETTER_CMD_IMPL_F_S(CartesianPlot, SetXScale, CartesianPlot::Scale, xScale, retransformScales);
void CartesianPlot::setXScale(Scale scale) {
	Q_D(CartesianPlot);
	if (scale != d->xScale)
		exec(new CartesianPlotSetXScaleCmd(d, scale, i18n("%1: set x scale")));
}

STD_SETTER_CMD_IMPL_F_S(CartesianPlot, SetXRangeBreakingEnabled, bool, xRangeBreakingEnabled, retransformScales)
void CartesianPlot::setXRangeBreakingEnabled(bool enabled) {
	Q_D(CartesianPlot);
	if (enabled != d->xRangeBreakingEnabled)
		exec(new CartesianPlotSetXRangeBreakingEnabledCmd(d, enabled, i18n("%1: x-scale breakings enabled")));
}

STD_SETTER_CMD_IMPL_F_S(CartesianPlot, SetXRangeBreaks, CartesianPlot::RangeBreaks, xRangeBreaks, retransformScales);
void CartesianPlot::setXRangeBreaks(const RangeBreaks& breakings) {
	Q_D(CartesianPlot);
	exec(new CartesianPlotSetXRangeBreaksCmd(d, breakings, i18n("%1: set x-scale breaks")));
}

class CartesianPlotSetAutoScaleYCmd : public QUndoCommand {
public:
	CartesianPlotSetAutoScaleYCmd(CartesianPlotPrivate* private_obj, bool autoScale) {
		m_private = private_obj;
		m_autoScale = autoScale;
		setText(i18n("%1: change y-range auto scaling", m_private->name()));
	};

	virtual void redo() {
		m_autoScaleOld = m_private->autoScaleY;
		if (m_autoScale) {
			m_minOld = m_private->yMin;
			m_maxOld = m_private->yMax;
			m_private->q->scaleAutoY();
		}
		m_private->autoScaleY = m_autoScale;
		emit m_private->q->yAutoScaleChanged(m_autoScale);
	};

	virtual void undo() {
		if (!m_autoScaleOld) {
			m_private->yMin = m_minOld;
			m_private->yMax = m_maxOld;
			m_private->retransformScales();
		}
		m_private->autoScaleY = m_autoScaleOld;
		emit m_private->q->yAutoScaleChanged(m_autoScaleOld);
	}

private:
	CartesianPlotPrivate* m_private;
	bool m_autoScale;
	bool m_autoScaleOld;
	float m_minOld;
	float m_maxOld;
};

void CartesianPlot::setAutoScaleY(bool autoScaleY) {
	Q_D(CartesianPlot);
	if (autoScaleY != d->autoScaleY)
		exec(new CartesianPlotSetAutoScaleYCmd(d, autoScaleY));
}

STD_SETTER_CMD_IMPL_F_S(CartesianPlot, SetYMin, float, yMin, retransformScales);
void CartesianPlot::setYMin(float yMin) {
	Q_D(CartesianPlot);
	if (yMin != d->yMin)
		exec(new CartesianPlotSetYMinCmd(d, yMin, i18n("%1: set min y")));
}

STD_SETTER_CMD_IMPL_F_S(CartesianPlot, SetYMax, float, yMax, retransformScales);
void CartesianPlot::setYMax(float yMax) {
	Q_D(CartesianPlot);
	if (yMax != d->yMax)
		exec(new CartesianPlotSetYMaxCmd(d, yMax, i18n("%1: set max y")));
}

STD_SETTER_CMD_IMPL_F_S(CartesianPlot, SetYScale, CartesianPlot::Scale, yScale, retransformScales);
void CartesianPlot::setYScale(Scale scale) {
	Q_D(CartesianPlot);
	if (scale != d->yScale)
		exec(new CartesianPlotSetYScaleCmd(d, scale, i18n("%1: set y scale")));
}

STD_SETTER_CMD_IMPL_F_S(CartesianPlot, SetYRangeBreaks, CartesianPlot::RangeBreaks, yRangeBreaks, retransformScales);
void CartesianPlot::setYRangeBreaks(const RangeBreaks& breaks) {
	Q_D(CartesianPlot);
	exec(new CartesianPlotSetYRangeBreaksCmd(d, breaks, i18n("%1: set y-scale breakings")));
}

//################################################################
//########################## Slots ###############################
//################################################################
void CartesianPlot::addHorizontalAxis() {
	Axis* axis = new Axis("x-axis", Axis::AxisHorizontal);
	if (axis->autoScale()) {
		axis->setUndoAware(false);
		axis->setStart(xMin());
		axis->setEnd(xMax());
		axis->setUndoAware(true);
	}
	addChild(axis);
}

void CartesianPlot::addVerticalAxis() {
	Axis* axis = new Axis("y-axis", Axis::AxisVertical);
	if (axis->autoScale()) {
		axis->setUndoAware(false);
		axis->setStart(yMin());
		axis->setEnd(yMax());
		axis->setUndoAware(true);
	}
	addChild(axis);
}

XYCurve* CartesianPlot::addCurve() {
	XYCurve* curve = new XYCurve("xy-curve");
	this->addChild(curve);
	return curve;
}

XYEquationCurve* CartesianPlot::addEquationCurve() {
	XYEquationCurve* curve = new XYEquationCurve("f(x)");
	this->addChild(curve);
	return curve;
}

<<<<<<< HEAD
XYInterpolationCurve* CartesianPlot::addInterpolationCurve(){
	XYInterpolationCurve* curve = new XYInterpolationCurve("Interpolation");
=======
XYFitCurve* CartesianPlot::addFitCurve() {
	XYFitCurve* curve = new XYFitCurve("fit");
>>>>>>> 0296bc3f
	this->addChild(curve);
	return curve;
}

<<<<<<< HEAD
XYSmoothCurve* CartesianPlot::addSmoothCurve(){
	XYSmoothCurve* curve = new XYSmoothCurve("Smooth");
	this->addChild(curve);
	return curve;
}
XYFitCurve* CartesianPlot::addFitCurve(){
	XYFitCurve* curve = new XYFitCurve("fit");
=======
XYFourierFilterCurve* CartesianPlot::addFourierFilterCurve() {
	XYFourierFilterCurve* curve = new XYFourierFilterCurve("Fourier filter");
>>>>>>> 0296bc3f
	this->addChild(curve);
	return curve;
}

<<<<<<< HEAD
XYFourierFilterCurve* CartesianPlot::addFourierFilterCurve(){
	XYFourierFilterCurve* curve = new XYFourierFilterCurve("Fourier filter");
=======
XYInterpolationCurve* CartesianPlot::addInterpolationCurve() {
	XYInterpolationCurve* curve = new XYInterpolationCurve("Interpolation");
>>>>>>> 0296bc3f
	this->addChild(curve);
	return curve;
}

void CartesianPlot::addLegend() {
	//don't do anything if there's already a legend
	if (m_legend)
		return;

	m_legend = new CartesianPlotLegend(this, "legend");
	this->addChild(m_legend);
	m_legend->retransform();

	//only one legend is allowed -> disable the action
	addLegendAction->setEnabled(false);
}

void CartesianPlot::addCustomPoint() {
	CustomPoint* point= new CustomPoint(this, "custom point");
	this->addChild(point);
}

void CartesianPlot::childAdded(const AbstractAspect* child) {
	Q_D(CartesianPlot);
	const XYCurve* curve = qobject_cast<const XYCurve*>(child);
	if (curve) {
		connect(curve, SIGNAL(dataChanged()), this, SLOT(dataChanged()));
		connect(curve, SIGNAL(xDataChanged()), this, SLOT(xDataChanged()));
		connect(curve, SIGNAL(yDataChanged()), this, SLOT(yDataChanged()));
		connect(curve, SIGNAL(visibilityChanged(bool)), this, SLOT(curveVisibilityChanged()));

		//update the legend on changes of the name, line and symbol styles
		connect(curve, SIGNAL(aspectDescriptionChanged(const AbstractAspect*)), this, SLOT(updateLegend()));
		connect(curve, SIGNAL(lineTypeChanged(XYCurve::LineType)), this, SLOT(updateLegend()));
		connect(curve, SIGNAL(linePenChanged(QPen)), this, SLOT(updateLegend()));
		connect(curve, SIGNAL(lineOpacityChanged(qreal)), this, SLOT(updateLegend()));
		connect(curve, SIGNAL(symbolsStyleChanged(Symbol::Style)), this, SLOT(updateLegend()));
		connect(curve, SIGNAL(symbolsSizeChanged(qreal)), this, SLOT(updateLegend()));
		connect(curve, SIGNAL(symbolsRotationAngleChanged(qreal)), this, SLOT(updateLegend()));
		connect(curve, SIGNAL(symbolsOpacityChanged(qreal)), this, SLOT(updateLegend()));
		connect(curve, SIGNAL(symbolsBrushChanged(QBrush)), this, SLOT(updateLegend()));
		connect(curve, SIGNAL(symbolsPenChanged(QPen)), this, SLOT(updateLegend()));

		updateLegend();
		d->curvesXMinMaxIsDirty = true;
		d->curvesYMinMaxIsDirty = true;
	}
}

void CartesianPlot::childRemoved(const AbstractAspect* parent, const AbstractAspect* before, const AbstractAspect* child) {
	Q_UNUSED(parent);
	Q_UNUSED(before);
	if (m_legend == child) {
		addLegendAction->setEnabled(true);
		m_legend = 0;
	} else {
		const XYCurve* curve = qobject_cast<const XYCurve*>(child);
		if (curve)
			updateLegend();
	}
}

void CartesianPlot::updateLegend() {
	if (m_legend)
		m_legend->retransform();
}

/*!
	called when in one of the curves the data was changed.
	Autoscales the coordinate system and the x-axes, when "auto-scale" is active.
*/
void CartesianPlot::dataChanged() {
	Q_D(CartesianPlot);
	XYCurve* curve = dynamic_cast<XYCurve*>(QObject::sender());
	Q_ASSERT(curve);
	d->curvesXMinMaxIsDirty = true;
	d->curvesYMinMaxIsDirty = true;
	if (d->autoScaleX && d->autoScaleY)
		this->scaleAuto();
	else if (d->autoScaleX)
		this->scaleAutoX();
	else if (d->autoScaleY)
		this->scaleAutoY();
	else
		curve->retransform();
}

/*!
	called when in one of the curves the x-data was changed.
	Autoscales the coordinate system and the x-axes, when "auto-scale" is active.
*/
void CartesianPlot::xDataChanged() {
	if (project()->isLoading())
		return;

	Q_D(CartesianPlot);
	XYCurve* curve = dynamic_cast<XYCurve*>(QObject::sender());
	Q_ASSERT(curve);
	d->curvesXMinMaxIsDirty = true;
	if (d->autoScaleX)
		this->scaleAutoX();
	else
		curve->retransform();
}

/*!
	called when in one of the curves the x-data was changed.
	Autoscales the coordinate system and the x-axes, when "auto-scale" is active.
*/
void CartesianPlot::yDataChanged() {
	if (project()->isLoading())
		return;

	Q_D(CartesianPlot);
	XYCurve* curve = dynamic_cast<XYCurve*>(QObject::sender());
	Q_ASSERT(curve);
	d->curvesYMinMaxIsDirty = true;
	if (d->autoScaleY)
		this->scaleAutoY();
	else
		curve->retransform();
}

void CartesianPlot::curveVisibilityChanged() {
	Q_D(CartesianPlot);
	d->curvesXMinMaxIsDirty = true;
	d->curvesYMinMaxIsDirty = true;
	updateLegend();
	if (d->autoScaleX && d->autoScaleY)
		this->scaleAuto();
	else if (d->autoScaleX)
		this->scaleAutoX();
	else if (d->autoScaleY)
		this->scaleAutoY();
}

void CartesianPlot::setMouseMode(const MouseMode mouseMode) {
	Q_D(CartesianPlot);

	d->mouseMode = mouseMode;
	d->setHandlesChildEvents(mouseMode != CartesianPlot::SelectionMode);

	QList<QGraphicsItem*> items = d->childItems();
	if (d->mouseMode == CartesianPlot::SelectionMode) {
		foreach(QGraphicsItem* item, items)
			item->setFlag(QGraphicsItem::ItemStacksBehindParent, false);
	} else {
		foreach(QGraphicsItem* item, items)
			item->setFlag(QGraphicsItem::ItemStacksBehindParent, true);
	}

	//when doing zoom selection, prevent the graphics item from being movable
	//if it's currently movable (no worksheet layout available)
	const Worksheet* worksheet = dynamic_cast<const Worksheet*>(parentAspect());
	if (worksheet) {
		if (mouseMode == CartesianPlot::SelectionMode) {
			if (worksheet->layout() != Worksheet::NoLayout)
				graphicsItem()->setFlag(QGraphicsItem::ItemIsMovable, false);
			else
				graphicsItem()->setFlag(QGraphicsItem::ItemIsMovable, true);
		} else { //zoom m_selection
			graphicsItem()->setFlag(QGraphicsItem::ItemIsMovable, false);
		}
	}
}

void CartesianPlot::scaleAutoX() {
	Q_D(CartesianPlot);

	//loop over all xy-curves and determine the maximum x-value
	if (d->curvesXMinMaxIsDirty) {
		d->curvesXMin = INFINITY;
		d->curvesXMax = -INFINITY;
		QList<const XYCurve*> children = this->children<const XYCurve>();
		foreach(const XYCurve* curve, children) {
			if (!curve->isVisible())
				continue;
			if (!curve->xColumn())
				continue;

			if (curve->xColumn()->minimum() != INFINITY) {
				if (curve->xColumn()->minimum() < d->curvesXMin)
					d->curvesXMin = curve->xColumn()->minimum();
			}

			if (curve->xColumn()->maximum() != -INFINITY) {
				if (curve->xColumn()->maximum() > d->curvesXMax)
					d->curvesXMax = curve->xColumn()->maximum();
			}
		}

		d->curvesXMinMaxIsDirty = false;
	}

	bool update = false;
	if (d->curvesXMin != d->xMin && d->curvesXMin != INFINITY) {
		d->xMin = d->curvesXMin;
		update = true;
	}

	if (d->curvesXMax != d->xMax && d->curvesXMax != -INFINITY) {
		d->xMax = d->curvesXMax;
		update = true;
	}

	if(update) {
		if (d->xMax == d->xMin) {
			//in case min and max are equal (e.g. if we plot a single point), subtract/add 10% of the value
			if (d->xMax!=0) {
				d->xMax = d->xMax*1.1;
				d->xMin = d->xMin*0.9;
			} else {
				d->xMax = 0.1;
				d->xMin = -0.1;
			}
		} else {
			float offset = (d->xMax - d->xMin)*d->autoScaleOffsetFactor;
			d->xMin -= offset;
			d->xMax += offset;
		}
		d->retransformScales();
	}
}

void CartesianPlot::scaleAutoY() {
	Q_D(CartesianPlot);

	//loop over all xy-curves and determine the maximum y-value
	if (d->curvesYMinMaxIsDirty) {
		d->curvesYMin = INFINITY;
		d->curvesYMax = -INFINITY;
		QList<const XYCurve*> children = this->children<const XYCurve>();
		foreach(const XYCurve* curve, children) {
			if (!curve->isVisible())
				continue;
			if (!curve->yColumn())
				continue;

			if (curve->yColumn()->minimum() != INFINITY) {
				if (curve->yColumn()->minimum() < d->curvesYMin)
					d->curvesYMin = curve->yColumn()->minimum();
			}

			if (curve->yColumn()->maximum() != -INFINITY) {
				if (curve->yColumn()->maximum() > d->curvesYMax)
					d->curvesYMax = curve->yColumn()->maximum();
			}
		}

		d->curvesYMinMaxIsDirty = false;
	}

	bool update = false;
	if (d->curvesYMin != d->yMin && d->curvesYMin != INFINITY) {
		d->yMin = d->curvesYMin;
		update = true;
	}

	if (d->curvesYMax != d->yMax && d->curvesYMax != -INFINITY) {
		d->yMax = d->curvesYMax;
		update = true;
	}

	if(update) {
		if (d->yMax == d->yMin) {
			//in case min and max are equal (e.g. if we plot a single point), subtract/add 10% of the value
			if (d->yMax!=0) {
				d->yMax = d->yMax*1.1;
				d->yMin = d->yMin*0.9;
			} else {
				d->yMax = 0.1;
				d->yMin = -0.1;
			}
		} else {
			float offset = (d->yMax - d->yMin)*d->autoScaleOffsetFactor;
			d->yMin -= offset;
			d->yMax += offset;
		}
		d->retransformScales();
	}
}

void CartesianPlot::scaleAuto() {
	Q_D(CartesianPlot);

	//loop over all xy-curves and determine the maximum x-value
	QList<const XYCurve*> children = this->children<const XYCurve>();
	if (d->curvesXMinMaxIsDirty) {
		d->curvesXMin = INFINITY;
		d->curvesXMax = -INFINITY;
		foreach(const XYCurve* curve, children) {
			if (!curve->isVisible())
				continue;
			if (!curve->xColumn())
				continue;

			if (curve->xColumn()->minimum() != INFINITY) {
				if (curve->xColumn()->minimum() < d->curvesXMin)
					d->curvesXMin = curve->xColumn()->minimum();
			}

			if (curve->xColumn()->maximum() != -INFINITY) {
				if (curve->xColumn()->maximum() > d->curvesXMax)
					d->curvesXMax = curve->xColumn()->maximum();
			}

			d->curvesXMinMaxIsDirty = false;
		}
	}

	if (d->curvesYMinMaxIsDirty) {
		d->curvesYMin = INFINITY;
		d->curvesYMax = -INFINITY;
		foreach(const XYCurve* curve, children) {
			if (!curve->isVisible())
				continue;
			if (!curve->xColumn())
				continue;

			if (curve->yColumn()->minimum() != INFINITY) {
				if (curve->yColumn()->minimum() < d->curvesYMin)
					d->curvesYMin = curve->yColumn()->minimum();
			}

			if (curve->yColumn()->maximum() != -INFINITY) {
				if (curve->yColumn()->maximum() > d->curvesYMax)
					d->curvesYMax = curve->yColumn()->maximum();
			}
		}
	}

	bool updateX = false;
	bool updateY = false;
	if (d->curvesXMin != d->xMin && d->curvesXMin != INFINITY) {
		d->xMin = d->curvesXMin;
		updateX = true;
	}

	if (d->curvesXMax != d->xMax && d->curvesXMax != -INFINITY) {
		d->xMax = d->curvesXMax;
		updateX = true;
	}

	if (d->curvesYMin != d->yMin && d->curvesYMin != INFINITY) {
		d->yMin = d->curvesYMin;
		updateY = true;
	}

	if (d->curvesYMax != d->yMax && d->curvesYMax != -INFINITY) {
		d->yMax = d->curvesYMax;
		updateY = true;
	}

	if(updateX || updateY) {
		if (updateX) {
			if (d->xMax == d->xMin) {
				//in case min and max are equal (e.g. if we plot a single point), subtract/add 10% of the value
				if (d->xMax!=0) {
					d->xMax = d->xMax*1.1;
					d->xMin = d->xMin*0.9;
				} else {
					d->xMax = 0.1;
					d->xMin = -0.1;
				}
			} else {
				float offset = (d->xMax - d->xMin)*d->autoScaleOffsetFactor;
				d->xMin -= offset;
				d->xMax += offset;
			}
		}
		if (updateY) {
			if (d->yMax == d->yMin) {
				//in case min and max are equal (e.g. if we plot a single point), subtract/add 10% of the value
				if (d->yMax!=0) {
					d->yMax = d->yMax*1.1;
					d->yMin = d->yMin*0.9;
				} else {
					d->yMax = 0.1;
					d->yMin = -0.1;
				}
			} else {
				float offset = (d->yMax - d->yMin)*d->autoScaleOffsetFactor;
				d->yMin -= offset;
				d->yMax += offset;
			}
		}
		d->retransformScales();
	}
}

void CartesianPlot::zoomIn() {
	Q_D(CartesianPlot);
	float oldRange = (d->xMax-d->xMin);
	float newRange = (d->xMax-d->xMin)/m_zoomFactor;
	d->xMax = d->xMax + (newRange-oldRange)/2;
	d->xMin = d->xMin - (newRange-oldRange)/2;

	oldRange = (d->yMax-d->yMin);
	newRange = (d->yMax-d->yMin)/m_zoomFactor;
	d->yMax = d->yMax + (newRange-oldRange)/2;
	d->yMin = d->yMin - (newRange-oldRange)/2;

	d->retransformScales();
}

void CartesianPlot::zoomOut() {
	Q_D(CartesianPlot);
	float oldRange = (d->xMax-d->xMin);
	float newRange = (d->xMax-d->xMin)*m_zoomFactor;
	d->xMax = d->xMax + (newRange-oldRange)/2;
	d->xMin = d->xMin - (newRange-oldRange)/2;

	oldRange = (d->yMax-d->yMin);
	newRange = (d->yMax-d->yMin)*m_zoomFactor;
	d->yMax = d->yMax + (newRange-oldRange)/2;
	d->yMin = d->yMin - (newRange-oldRange)/2;

	d->retransformScales();
}

void CartesianPlot::zoomInX() {
	Q_D(CartesianPlot);
	float oldRange = (d->xMax-d->xMin);
	float newRange = (d->xMax-d->xMin)/m_zoomFactor;
	d->xMax = d->xMax + (newRange-oldRange)/2;
	d->xMin = d->xMin - (newRange-oldRange)/2;
	d->retransformScales();
}

void CartesianPlot::zoomOutX() {
	Q_D(CartesianPlot);
	float oldRange = (d->xMax-d->xMin);
	float newRange = (d->xMax-d->xMin)*m_zoomFactor;
	d->xMax = d->xMax + (newRange-oldRange)/2;
	d->xMin = d->xMin - (newRange-oldRange)/2;
	d->retransformScales();
}

void CartesianPlot::zoomInY() {
	Q_D(CartesianPlot);
	float oldRange = (d->yMax-d->yMin);
	float newRange = (d->yMax-d->yMin)/m_zoomFactor;
	d->yMax = d->yMax + (newRange-oldRange)/2;
	d->yMin = d->yMin - (newRange-oldRange)/2;
	d->retransformScales();
}

void CartesianPlot::zoomOutY() {
	Q_D(CartesianPlot);
	float oldRange = (d->yMax-d->yMin);
	float newRange = (d->yMax-d->yMin)*m_zoomFactor;
	d->yMax = d->yMax + (newRange-oldRange)/2;
	d->yMin = d->yMin - (newRange-oldRange)/2;
	d->retransformScales();
}

void CartesianPlot::shiftLeftX() {
	Q_D(CartesianPlot);
	float offsetX = (d->xMax-d->xMin)*0.1;
	d->xMax -= offsetX;
	d->xMin -= offsetX;
	d->retransformScales();
}

void CartesianPlot::shiftRightX() {
	Q_D(CartesianPlot);
	float offsetX = (d->xMax-d->xMin)*0.1;
	d->xMax += offsetX;
	d->xMin += offsetX;
	d->retransformScales();
}

void CartesianPlot::shiftUpY() {
	Q_D(CartesianPlot);
	float offsetY = (d->yMax-d->yMin)*0.1;
	d->yMax += offsetY;
	d->yMin += offsetY;
	d->retransformScales();
}

void CartesianPlot::shiftDownY() {
	Q_D(CartesianPlot);
	float offsetY = (d->yMax-d->yMin)*0.1;
	d->yMax -= offsetY;
	d->yMin -= offsetY;
	d->retransformScales();
}

//##############################################################################
//######  SLOTs for changes triggered via QActions in the context menu  ########
//##############################################################################
void CartesianPlot::visibilityChanged() {
	Q_D(CartesianPlot);
	this->setVisible(!d->isVisible());
}

//#####################################################################
//################### Private implementation ##########################
//#####################################################################
CartesianPlotPrivate::CartesianPlotPrivate(CartesianPlot *owner)
	: AbstractPlotPrivate(owner), q(owner), curvesXMinMaxIsDirty(false), curvesYMinMaxIsDirty(false),
	  curvesXMin(INFINITY), curvesXMax(-INFINITY), curvesYMin(INFINITY), curvesYMax(-INFINITY),
	  suppressRetransform(false), m_printing(false), m_selectionBandIsShown(false), cSystem(0),
	  mouseMode(CartesianPlot::SelectionMode) {
	setData(0, WorksheetElement::NameCartesianPlot);
}

/*!
	updates the position of plot rectangular in scene coordinates to \c r and recalculates the scales.
	The size of the plot corresponds to the size of the plot area, the area which is filled with the background color etc.
	and which can pose the parent item for several sub-items (like TextLabel).
	Note, the size of the area used to define the coordinate system doesn't need to be equal to this plot area.
	Also, the size (=bounding box) of CartesianPlot can be greater than the size of the plot area.
 */
void CartesianPlotPrivate::retransform() {
	if (suppressRetransform)
		return;

	prepareGeometryChange();
	setPos( rect.x()+rect.width()/2, rect.y()+rect.height()/2);

	retransformScales();

	//plotArea position is always (0, 0) in parent's coordinates, don't need to update here
	q->plotArea()->setRect(rect);

	//call retransform() for the title and the legend (if available)
	//when a predefined position relative to the (Left, Centered etc.) is used,
	//the actual position needs to be updated on plot's geometry changes.
	q->title()->retransform();
	if (q->m_legend)
		q->m_legend->retransform();

	WorksheetElementContainerPrivate::recalcShapeAndBoundingRect();
}

void CartesianPlotPrivate::retransformScales() {
	CartesianPlot* plot = dynamic_cast<CartesianPlot*>(q);
	QList<CartesianCoordinateSystem::Scale*> scales;
	double sceneStart, sceneEnd, logicalStart, logicalEnd;

	//perform the mapping from the scene coordinates to the plot's coordinates here.
	QRectF itemRect = mapRectFromScene(rect);

	//check ranges for log-scales
	if (xScale != CartesianPlot::ScaleLinear)
		checkXRange();

	//check where we have x-range breaks
	bool hasValidBreak = false;
	if (xRangeBreakingEnabled && !xRangeBreaks.list.isEmpty()) {
		foreach(const CartesianPlot::RangeBreak& b, xRangeBreaks.list)
			hasValidBreak = (!isnan(b.start) && !isnan(b.end));
	}

	//create x-scales
	if (!hasValidBreak) {
		sceneStart = itemRect.x()+horizontalPadding;
		sceneEnd = itemRect.x()+itemRect.width()-horizontalPadding;
		logicalStart = xMin;
		logicalEnd = xMax;

		//TODO: how should we handle the case sceneStart=sceneEnd
		//(to reproduce, create plots and adjust the spacing/pading to get zero size for the plots)
		if (sceneStart!=sceneEnd) {
			Interval<double> interval(SCALE_MIN, SCALE_MAX);
			scales << this->createScale(xScale, interval, sceneStart, sceneEnd, logicalStart, logicalEnd);
		}
	} else {
		foreach(const CartesianPlot::RangeBreak& b, xRangeBreaks.list) {
			sceneStart = itemRect.x()+horizontalPadding;
			sceneEnd = itemRect.x()+itemRect.width()-horizontalPadding;
			sceneEnd = sceneStart+(sceneEnd-sceneStart)*b.position;
			logicalStart = xMin;
			logicalEnd = b.start;

			Interval<double> interval(SCALE_MIN, SCALE_MAX);
			scales << this->createScale(xScale, interval, sceneStart, sceneEnd, logicalStart, logicalEnd);

			sceneStart = sceneEnd+50;
			sceneEnd = itemRect.x()+itemRect.width()-horizontalPadding;
			logicalStart = b.end;
			logicalEnd = xMax;
			Interval<double> interval2(SCALE_MIN, SCALE_MAX);
			scales << this->createScale(xScale, interval2, sceneStart, sceneEnd, logicalStart, logicalEnd);
		}
	}

	cSystem ->setXScales(scales);

	//check ranges for log-scales
	if (yScale != CartesianPlot::ScaleLinear)
		checkYRange();

	//check where we have y-range breaks
	hasValidBreak = false;
	if (yRangeBreakingEnabled && !yRangeBreaks.list.isEmpty()) {
		foreach(const CartesianPlot::RangeBreak& b, yRangeBreaks.list)
			hasValidBreak = (!isnan(b.start) && !isnan(b.end));
	}

	//create y-scales
	scales.clear();
	if (!hasValidBreak) {
		sceneStart = itemRect.y()+itemRect.height()-verticalPadding;
		sceneEnd = itemRect.y()+verticalPadding;
		logicalStart = yMin;
		logicalEnd = yMax;
		Interval<double> interval (SCALE_MIN, SCALE_MAX);
		scales << this->createScale(yScale, interval, sceneStart, sceneEnd, logicalStart, logicalEnd);
	} else {
		foreach(const CartesianPlot::RangeBreak& b, yRangeBreaks.list) {
			sceneStart = itemRect.y()+itemRect.height()-verticalPadding;
			sceneEnd = itemRect.y()+verticalPadding;
			sceneEnd = sceneStart+(sceneEnd-sceneStart)*b.position;
			logicalStart = yMin;
			logicalEnd = b.start;

			Interval<double> interval(SCALE_MIN, SCALE_MAX);
			scales << this->createScale(yScale, interval, sceneStart, sceneEnd, logicalStart, logicalEnd);

			sceneStart = sceneEnd+50;
			sceneEnd = itemRect.y()+verticalPadding;
			logicalStart = b.end;
			logicalEnd = yMax;
			Interval<double> interval2(SCALE_MIN, SCALE_MAX);
			scales << this->createScale(yScale, interval2, sceneStart, sceneEnd, logicalStart, logicalEnd);
		}
	}

	cSystem ->setYScales(scales);

	//calculate the changes in x and y and save the current values for xMin, xMax, yMin, yMax
	float deltaXMin = 0;
	float deltaXMax = 0;
	float deltaYMin = 0;
	float deltaYMax = 0;

	if (xMin!=xMinPrev) {
		deltaXMin = xMin - xMinPrev;
		emit plot->xMinChanged(xMin);
	}

	if (xMax!=xMaxPrev) {
		deltaXMax = xMax - xMaxPrev;
		emit plot->xMaxChanged(xMax);
	}

	if (yMin!=yMinPrev) {
		deltaYMin = yMin - yMinPrev;
		emit plot->yMinChanged(yMin);
	}

	if (yMax!=yMaxPrev) {
		deltaYMax = yMax - yMaxPrev;
		emit plot->yMaxChanged(yMax);
	}

	xMinPrev = xMin;
	xMaxPrev = xMax;
	yMinPrev = yMin;
	yMaxPrev = yMax;

	//adjust auto-scale axes
	QList<Axis*> childElements = q->children<Axis>();
	foreach(Axis* axis, childElements) {
		if (!axis->autoScale())
			continue;

		if (axis->orientation() == Axis::AxisHorizontal) {
			if (deltaXMax!=0) {
				axis->setUndoAware(false);
				axis->setEnd(xMax);
				axis->setUndoAware(true);
			}
			if (deltaXMin!=0) {
				axis->setUndoAware(false);
				axis->setStart(xMin);
				axis->setUndoAware(true);
			}
			//TODO;
// 			if (axis->position() == Axis::AxisCustom && deltaYMin != 0){
// 				axis->setOffset(axis->offset() + deltaYMin, false);
// 			}
		} else {
			if (deltaYMax!=0) {
				axis->setUndoAware(false);
				axis->setEnd(yMax);
				axis->setUndoAware(true);
			}
			if (deltaYMin!=0) {
				axis->setUndoAware(false);
				axis->setStart(yMin);
				axis->setUndoAware(true);
			}

			//TODO;
// 			if (axis->position() == Axis::AxisCustom && deltaXMin != 0){
// 				axis->setOffset(axis->offset() + deltaXMin, false);
// 			}
		}
	}

	// call retransform() on the parent to trigger the update of all axes and curves
	q->retransform();
}

/*!
 * don't allow any negative values on for the x range when log or sqrt scalings are used
 */
void CartesianPlotPrivate::checkXRange() {
	double min = 0.01;

	if (xMin <= 0.0) {
		(min < xMax*min) ? xMin = min : xMin = xMax*min;
		emit q->xMinChanged(xMin);
	} else if (xMax <= 0.0) {
		(-min > xMin*min) ? xMax = -min : xMax = xMin*min;
		emit q->xMaxChanged(xMax);
	}
}

/*!
 * don't allow any negative values on for the y range when log or sqrt scalings are used
 */
void CartesianPlotPrivate::checkYRange() {
	double min = 0.01;

	if (yMin <= 0.0) {
		(min < yMax*min) ? yMin = min : yMin = yMax*min;
		emit q->yMinChanged(yMin);
	} else if (yMax <= 0.0) {
		(-min > yMin*min) ? yMax = -min : yMax = yMin*min;
		emit q->yMaxChanged(yMax);
	}
}

CartesianCoordinateSystem::Scale* CartesianPlotPrivate::createScale(CartesianPlot::Scale type, Interval<double>& interval,
        double sceneStart, double sceneEnd,
        double logicalStart, double logicalEnd) {
	if (type == CartesianPlot::ScaleLinear) {
		return CartesianCoordinateSystem::Scale::createLinearScale(interval, sceneStart, sceneEnd, logicalStart, logicalEnd);
	} else {
		float base;
		if (type == CartesianPlot::ScaleLog10)
			base = 10.0;
		else if (type == CartesianPlot::ScaleLog2)
			base = 2.0;
		else
			base = 2.71828;

		return CartesianCoordinateSystem::Scale::createLogScale(interval, sceneStart, sceneEnd, logicalStart, logicalEnd, base);
	}
}

/*!
 * Reimplemented from QGraphicsItem.
 */
QVariant CartesianPlotPrivate::itemChange(GraphicsItemChange change, const QVariant &value) {
	if (change == QGraphicsItem::ItemPositionChange) {
		const QPointF& itemPos = value.toPointF();//item's center point in parent's coordinates;
		float x = itemPos.x();
		float y = itemPos.y();

		//calculate the new rect and forward the changes to the frontend
		QRectF newRect;
		float w = rect.width();
		float h = rect.height();
		newRect.setX(x-w/2);
		newRect.setY(y-h/2);
		newRect.setWidth(w);
		newRect.setHeight(h);
		emit q->rectChanged(newRect);
	}
	return QGraphicsItem::itemChange(change, value);
}

void CartesianPlotPrivate::mousePressEvent(QGraphicsSceneMouseEvent *event) {
	if (mouseMode == CartesianPlot::ZoomSelectionMode || mouseMode == CartesianPlot::ZoomXSelectionMode || mouseMode == CartesianPlot::ZoomYSelectionMode) {

		if (mouseMode==CartesianPlot::ZoomSelectionMode) {
			m_selectionStart = event->pos();
		} else if (mouseMode==CartesianPlot::ZoomXSelectionMode) {
			m_selectionStart.setX(event->pos().x());
			m_selectionStart.setY(q->plotRect().height()/2);
		} else if (mouseMode==CartesianPlot::ZoomYSelectionMode) {
			m_selectionStart.setX(-q->plotRect().width()/2);
			m_selectionStart.setY(event->pos().y());
		}

		m_selectionEnd = m_selectionStart;
		m_selectionBandIsShown = true;
	} else {
		QGraphicsItem::mousePressEvent(event);
	}
}

void CartesianPlotPrivate::mouseMoveEvent(QGraphicsSceneMouseEvent* event) {
	if (mouseMode == CartesianPlot::SelectionMode) {
		QGraphicsItem::mouseMoveEvent(event);
	} else if (mouseMode == CartesianPlot::ZoomSelectionMode || mouseMode == CartesianPlot::ZoomXSelectionMode || mouseMode == CartesianPlot::ZoomYSelectionMode) {
		QGraphicsItem::mouseMoveEvent(event);
		if ( !boundingRect().contains(event->pos()) ) {
			q->info("");
			return;
		}

		QString info;
		QPointF logicalStart = cSystem->mapSceneToLogical(m_selectionStart);
		if (mouseMode==CartesianPlot::ZoomSelectionMode) {
			m_selectionEnd = event->pos();
			QPointF logicalEnd = cSystem->mapSceneToLogical(m_selectionEnd);
			info = QString::fromUtf8("Δx=") + QString::number(logicalEnd.x()-logicalStart.x()) + QString::fromUtf8(", Δy=") + QString::number(logicalEnd.y()-logicalStart.y());
		} else if (mouseMode==CartesianPlot::ZoomXSelectionMode) {
			m_selectionEnd.setX(event->pos().x());
			m_selectionEnd.setY(-q->plotRect().height()/2);
			QPointF logicalEnd = cSystem->mapSceneToLogical(m_selectionEnd);
			info = QString::fromUtf8("Δx=") + QString::number(logicalEnd.x()-logicalStart.x());
		} else if (mouseMode==CartesianPlot::ZoomYSelectionMode) {
			m_selectionEnd.setX(q->plotRect().width()/2);
			m_selectionEnd.setY(event->pos().y());
			QPointF logicalEnd = cSystem->mapSceneToLogical(m_selectionEnd);
			info = QString::fromUtf8("Δy=") + QString::number(logicalEnd.y()-logicalStart.y());
		}
		q->info(info);
		update();
	}

	//TODO: implement the navigation in plot on mouse move events,
	//calculate the position changes and call shift*()-functions
}

void CartesianPlotPrivate::mouseReleaseEvent(QGraphicsSceneMouseEvent* event) {
	if (mouseMode == CartesianPlot::SelectionMode) {
		const QPointF& itemPos = pos();//item's center point in parent's coordinates;
		float x = itemPos.x();
		float y = itemPos.y();

		//calculate the new rect and set it
		QRectF newRect;
		float w = rect.width();
		float h = rect.height();
		newRect.setX(x-w/2);
		newRect.setY(y-h/2);
		newRect.setWidth(w);
		newRect.setHeight(h);

		suppressRetransform = true;
		q->setRect(newRect);
		suppressRetransform = false;

		QGraphicsItem::mouseReleaseEvent(event);
	} else if (mouseMode == CartesianPlot::ZoomSelectionMode || mouseMode == CartesianPlot::ZoomXSelectionMode || mouseMode == CartesianPlot::ZoomYSelectionMode) {
		//don't zoom if very small region was selected, avoid occasional/unwanted zooming
		if ( qAbs(m_selectionEnd.x()-m_selectionStart.x())<20 || qAbs(m_selectionEnd.y()-m_selectionStart.y())<20 ) {
			m_selectionBandIsShown = false;
			return;
		}

		//determine the new plot ranges
		QPointF logicalZoomStart = cSystem->mapSceneToLogical(m_selectionStart, AbstractCoordinateSystem::SuppressPageClipping);
		QPointF logicalZoomEnd = cSystem->mapSceneToLogical(m_selectionEnd, AbstractCoordinateSystem::SuppressPageClipping);
		if (m_selectionEnd.x()>m_selectionStart.x()) {
			xMin = logicalZoomStart.x();
			xMax = logicalZoomEnd.x();
		} else {
			xMin = logicalZoomEnd.x();
			xMax = logicalZoomStart.x();
		}

		if (m_selectionEnd.y()>m_selectionStart.y()) {
			yMin = logicalZoomEnd.y();
			yMax = logicalZoomStart.y();
		} else {
			yMin = logicalZoomStart.y();
			yMax = logicalZoomEnd.y();
		}

		m_selectionBandIsShown = false;
		retransformScales();
	}
}

void CartesianPlotPrivate::wheelEvent(QGraphicsSceneWheelEvent* event) {
	//determine first, which axes are selected and zoom only in the corresponding direction.
	//zoom the entire plot if no axes selected.
	bool zoomX = false;
	bool zoomY = false;
	QList<Axis*> axes = q->children<Axis>();
	foreach(Axis* axis, axes) {
		if (!axis->graphicsItem()->isSelected())
			continue;

		if (axis->orientation() == Axis::AxisHorizontal)
			zoomX  = true;
		else
			zoomY = true;
	}

	if (event->delta() > 0) {
		if (!zoomX && !zoomY) {
			//no special axis selected -> zoom in everything
			q->zoomIn();
		} else {
			if (zoomX) q->zoomInX();
			if (zoomY) q->zoomInY();
		}
	} else {
		if (!zoomX && !zoomY) {
			//no special axis selected -> zoom in everything
			q->zoomOut();
		} else {
			if (zoomX) q->zoomOutX();
			if (zoomY) q->zoomOutY();
		}
	}
}

void CartesianPlotPrivate::hoverMoveEvent(QGraphicsSceneHoverEvent* event) {
	QPointF point = event->pos();
	QString info;
	if (q->plotRect().contains(point)) {
		QPointF logicalPoint = cSystem->mapSceneToLogical(point);
		if (mouseMode == CartesianPlot::ZoomSelectionMode && !m_selectionBandIsShown) {
			info = "x=" + QString::number(logicalPoint.x()) + ", y=" + QString::number(logicalPoint.y());
		} else if (mouseMode == CartesianPlot::ZoomXSelectionMode && !m_selectionBandIsShown) {
			QPointF p1(logicalPoint.x(), yMin);
			QPointF p2(logicalPoint.x(), yMax);
			m_selectionStartLine.setP1(cSystem->mapLogicalToScene(p1));
			m_selectionStartLine.setP2(cSystem->mapLogicalToScene(p2));
			info = "x=" + QString::number(logicalPoint.x());
			update();
		} else if (mouseMode == CartesianPlot::ZoomYSelectionMode && !m_selectionBandIsShown) {
			QPointF p1(xMin, logicalPoint.y());
			QPointF p2(xMax, logicalPoint.y());
			m_selectionStartLine.setP1(cSystem->mapLogicalToScene(p1));
			m_selectionStartLine.setP2(cSystem->mapLogicalToScene(p2));
			info = "y=" + QString::number(logicalPoint.y());
			update();
		}
	}
	q->info(info);

	QGraphicsItem::hoverMoveEvent(event);
}

void CartesianPlotPrivate::paint(QPainter *painter, const QStyleOptionGraphicsItem *option, QWidget * widget) {
	if (!isVisible())
		return;

	painter->setPen(QPen(Qt::black, 3));
	if ( (mouseMode == CartesianPlot::ZoomXSelectionMode || mouseMode == CartesianPlot::ZoomYSelectionMode)
	        && (!m_selectionBandIsShown)) {
		painter->drawLine(m_selectionStartLine);
	}

	if (m_selectionBandIsShown) {
		painter->save();
		painter->setPen(QPen(Qt::black, 5));
		painter->drawRect(QRectF(m_selectionStart, m_selectionEnd));
		painter->setBrush(Qt::blue);
		painter->setOpacity(0.2);
		painter->drawRect(QRectF(m_selectionStart, m_selectionEnd));
		painter->restore();
	}

	WorksheetElementContainerPrivate::paint(painter, option, widget);
}

//##############################################################################
//##################  Serialization/Deserialization  ###########################
//##############################################################################

//! Save as XML
void CartesianPlot::save(QXmlStreamWriter* writer) const {
	Q_D(const CartesianPlot);

	writer->writeStartElement( "cartesianPlot" );
	writeBasicAttributes(writer);
	writeCommentElement(writer);

	//geometry
	writer->writeStartElement( "geometry" );
	writer->writeAttribute( "x", QString::number(d->rect.x()) );
	writer->writeAttribute( "y", QString::number(d->rect.y()) );
	writer->writeAttribute( "width", QString::number(d->rect.width()) );
	writer->writeAttribute( "height", QString::number(d->rect.height()) );
	writer->writeAttribute( "visible", QString::number(d->isVisible()) );
	writer->writeEndElement();

	//coordinate system and padding
	writer->writeStartElement( "coordinateSystem" );
	writer->writeAttribute( "autoScaleX", QString::number(d->autoScaleX) );
	writer->writeAttribute( "autoScaleY", QString::number(d->autoScaleY) );
	writer->writeAttribute( "xMin", QString::number(d->xMin) );
	writer->writeAttribute( "xMax", QString::number(d->xMax) );
	writer->writeAttribute( "yMin", QString::number(d->yMin) );
	writer->writeAttribute( "yMax", QString::number(d->yMax) );
	writer->writeAttribute( "xScale", QString::number(d->xScale) );
	writer->writeAttribute( "yScale", QString::number(d->yScale) );
	writer->writeAttribute( "horizontalPadding", QString::number(d->horizontalPadding) );
	writer->writeAttribute( "verticalPadding", QString::number(d->verticalPadding) );
	writer->writeEndElement();

	//x-scale breaks
	if (d->xRangeBreakingEnabled || !d->xRangeBreaks.list.isEmpty()) {
		writer->writeStartElement("xRangeBreaks");
		writer->writeAttribute( "enabled", QString::number(d->xRangeBreakingEnabled) );
		foreach(const RangeBreak& breaking, d->xRangeBreaks.list) {
			writer->writeStartElement("item");
			writer->writeAttribute("start", QString::number(breaking.start));
			writer->writeAttribute("end", QString::number(breaking.end));
			writer->writeAttribute("position", QString::number(breaking.position));
			writer->writeAttribute("style", QString::number(breaking.style));
			writer->writeEndElement();
		}
		writer->writeEndElement();
	}

	//y-scale breaks
	if (d->yRangeBreakingEnabled || !d->yRangeBreaks.list.isEmpty()) {
		writer->writeStartElement("yRangeBreaks");
		writer->writeAttribute( "enabled", QString::number(d->yRangeBreakingEnabled) );
		foreach(const RangeBreak& breaking, d->yRangeBreaks.list) {
			writer->writeStartElement("item");
			writer->writeAttribute("start", QString::number(breaking.start));
			writer->writeAttribute("end", QString::number(breaking.end));
			writer->writeAttribute("position", QString::number(breaking.position));
			writer->writeAttribute("style", QString::number(breaking.style));
			writer->writeEndElement();
		}
		writer->writeEndElement();
	}

	//serialize all children (plot area, title text label, axes and curves)
	QList<WorksheetElement *> childElements = children<WorksheetElement>(IncludeHidden);
	foreach(WorksheetElement *elem, childElements)
		elem->save(writer);

	writer->writeEndElement(); // close "cartesianPlot" section
}


//! Load from XML
bool CartesianPlot::load(XmlStreamReader* reader) {
	Q_D(CartesianPlot);

	if(!reader->isStartElement() || reader->name() != "cartesianPlot") {
		reader->raiseError(i18n("no cartesianPlot element found"));
		return false;
	}

	if (!readBasicAttributes(reader))
		return false;

	QString attributeWarning = i18n("Attribute '%1' missing or empty, default value is used");
	QXmlStreamAttributes attribs;
	QString str;

	while (!reader->atEnd()) {
		reader->readNext();
		if (reader->isEndElement() && reader->name() == "cartesianPlot")
			break;

		if (!reader->isStartElement())
			continue;

		if (reader->name() == "comment") {
			if (!readCommentElement(reader))
				return false;
		} else if(reader->name() == "geometry") {
			attribs = reader->attributes();

			str = attribs.value("x").toString();
			if(str.isEmpty())
				reader->raiseWarning(attributeWarning.arg("'x'"));
			else
				d->rect.setX( str.toDouble() );

			str = attribs.value("y").toString();
			if(str.isEmpty())
				reader->raiseWarning(attributeWarning.arg("'y'"));
			else
				d->rect.setY( str.toDouble() );

			str = attribs.value("width").toString();
			if(str.isEmpty())
				reader->raiseWarning(attributeWarning.arg("'width'"));
			else
				d->rect.setWidth( str.toDouble() );

			str = attribs.value("height").toString();
			if(str.isEmpty())
				reader->raiseWarning(attributeWarning.arg("'height'"));
			else
				d->rect.setHeight( str.toDouble() );

			str = attribs.value("visible").toString();
			if(str.isEmpty())
				reader->raiseWarning(attributeWarning.arg("'visible'"));
			else
				d->setVisible(str.toInt());
		} else if(reader->name() == "coordinateSystem") {
			attribs = reader->attributes();

			str = attribs.value("autoScaleX").toString();
			if(str.isEmpty())
				reader->raiseWarning(attributeWarning.arg("'autoScaleX'"));
			else
				d->autoScaleX = bool(str.toInt());

			str = attribs.value("autoScaleY").toString();
			if(str.isEmpty())
				reader->raiseWarning(attributeWarning.arg("'autoScaleY'"));
			else
				d->autoScaleY = bool(str.toInt());

			str = attribs.value("xMin").toString();
			if(str.isEmpty()) {
				reader->raiseWarning(attributeWarning.arg("'xMin'"));
			} else {
				d->xMin = str.toDouble();
				d->xMinPrev = d->xMin;
			}

			str = attribs.value("xMax").toString();
			if(str.isEmpty()) {
				reader->raiseWarning(attributeWarning.arg("'xMax'"));
			} else {
				d->xMax = str.toDouble();
				d->xMaxPrev = d->xMax;
			}

			str = attribs.value("yMin").toString();
			if(str.isEmpty()) {
				reader->raiseWarning(attributeWarning.arg("'yMin'"));
			} else {
				d->yMin = str.toDouble();
				d->yMinPrev = d->yMin;
			}

			str = attribs.value("yMax").toString();
			if(str.isEmpty()) {
				reader->raiseWarning(attributeWarning.arg("'yMax'"));
			} else {
				d->yMax = str.toDouble();
				d->yMaxPrev = d->yMax;
			}

			str = attribs.value("xScale").toString();
			if(str.isEmpty())
				reader->raiseWarning(attributeWarning.arg("'xScale'"));
			else
				d->xScale = CartesianPlot::Scale(str.toInt());

			str = attribs.value("yScale").toString();
			if(str.isEmpty())
				reader->raiseWarning(attributeWarning.arg("'yScale'"));
			else
				d->yScale = CartesianPlot::Scale(str.toInt());

			str = attribs.value("horizontalPadding").toString();
			if(str.isEmpty())
				reader->raiseWarning(attributeWarning.arg("'horizontalPadding'"));
			else
				d->horizontalPadding = str.toDouble();

			str = attribs.value("verticalPadding").toString();
			if(str.isEmpty())
				reader->raiseWarning(attributeWarning.arg("'verticalPadding'"));
			else
				d->verticalPadding = str.toDouble();
		} else if(reader->name() == "xRangeBreaks") {
			attribs = reader->attributes();
			str = attribs.value("enabled").toString();
			if(str.isEmpty())
				reader->raiseWarning(attributeWarning.arg("'enabled'"));
			else
				d->xRangeBreakingEnabled = str.toInt();
		} else if(reader->name() == "yRangeBreaks") {
			attribs = reader->attributes();
			str = attribs.value("enabled").toString();
			if(str.isEmpty())
				reader->raiseWarning(attributeWarning.arg("'enabled'"));
			else
				d->yRangeBreakingEnabled = str.toInt();
		} else if(reader->name() == "textLabel") {
			m_title = new TextLabel("");
			if (!m_title->load(reader)) {
				delete m_title;
				m_title=0;
				return false;
			} else {
				addChild(m_title);
			}
		} else if(reader->name() == "plotArea") {
			m_plotArea->load(reader);
		} else if(reader->name() == "axis") {
			Axis* axis = new Axis("");
			if (!axis->load(reader)) {
				delete axis;
				return false;
			} else {
				addChild(axis);
			}
		} else if(reader->name() == "xyCurve") {
			XYCurve* curve = addCurve();
			if (!curve->load(reader)) {
				removeChild(curve);
				return false;
			}
		} else if(reader->name() == "xyEquationCurve") {
			XYEquationCurve* curve = addEquationCurve();
			if (!curve->load(reader)) {
				removeChild(curve);
				return false;
			}
		} else if(reader->name() == "xyFitCurve") {
			XYFitCurve* curve = addFitCurve();
			if (!curve->load(reader)) {
				removeChild(curve);
				return false;
			}
		} else if(reader->name() == "xyFourierFilterCurve") {
			XYFourierFilterCurve* curve = addFourierFilterCurve();
			if (!curve->load(reader)) {
				removeChild(curve);
				return false;
			}
		} else if(reader->name() == "xyInterpolationCurve") {
			XYInterpolationCurve* curve = addInterpolationCurve();
			if (!curve->load(reader)) {
				removeChild(curve);
				return false;
			}
<<<<<<< HEAD
		} else if(reader->name() == "xySmoothCurve") {
			XYSmoothCurve* curve = addSmoothCurve();
			if (!curve->load(reader)){
				removeChild(curve);
			return false;
			}
		} else if(reader->name() == "cartesianPlotLegend"){
            m_legend = new CartesianPlotLegend(this, "");
            if (!m_legend->load(reader)){
                delete m_legend;
                return false;
            }else{
                addChild(m_legend);
=======
		} else if(reader->name() == "cartesianPlotLegend") {
			m_legend = new CartesianPlotLegend(this, "");
			if (!m_legend->load(reader)) {
				delete m_legend;
				return false;
			} else {
				addChild(m_legend);
>>>>>>> 0296bc3f
				addLegendAction->setEnabled(false);	//only one legend is allowed -> disable the action
			}
		} else if(reader->name() == "customPoint") {
			CustomPoint* point = new CustomPoint(this, "");
			if (!point->load(reader)) {
				delete point;
				return false;
			} else {
				addChild(point);
			}
		} else { // unknown element
			reader->raiseWarning(i18n("unknown cartesianPlot element '%1'", reader->name().toString()));
			if (!reader->skipToEndElement()) return false;
		}
	}

	d->retransform();//TODO: This is expensive. why do we need this on load?
	if (m_title) {
		m_title->setHidden(true);
		m_title->graphicsItem()->setParentItem(m_plotArea->graphicsItem());
	}

	return true;
}<|MERGE_RESOLUTION|>--- conflicted
+++ resolved
@@ -705,18 +705,12 @@
 	return curve;
 }
 
-<<<<<<< HEAD
 XYInterpolationCurve* CartesianPlot::addInterpolationCurve(){
 	XYInterpolationCurve* curve = new XYInterpolationCurve("Interpolation");
-=======
-XYFitCurve* CartesianPlot::addFitCurve() {
-	XYFitCurve* curve = new XYFitCurve("fit");
->>>>>>> 0296bc3f
 	this->addChild(curve);
 	return curve;
 }
 
-<<<<<<< HEAD
 XYSmoothCurve* CartesianPlot::addSmoothCurve(){
 	XYSmoothCurve* curve = new XYSmoothCurve("Smooth");
 	this->addChild(curve);
@@ -724,21 +718,12 @@
 }
 XYFitCurve* CartesianPlot::addFitCurve(){
 	XYFitCurve* curve = new XYFitCurve("fit");
-=======
-XYFourierFilterCurve* CartesianPlot::addFourierFilterCurve() {
-	XYFourierFilterCurve* curve = new XYFourierFilterCurve("Fourier filter");
->>>>>>> 0296bc3f
 	this->addChild(curve);
 	return curve;
 }
 
-<<<<<<< HEAD
 XYFourierFilterCurve* CartesianPlot::addFourierFilterCurve(){
 	XYFourierFilterCurve* curve = new XYFourierFilterCurve("Fourier filter");
-=======
-XYInterpolationCurve* CartesianPlot::addInterpolationCurve() {
-	XYInterpolationCurve* curve = new XYInterpolationCurve("Interpolation");
->>>>>>> 0296bc3f
 	this->addChild(curve);
 	return curve;
 }
@@ -1974,21 +1959,12 @@
 				removeChild(curve);
 				return false;
 			}
-<<<<<<< HEAD
 		} else if(reader->name() == "xySmoothCurve") {
 			XYSmoothCurve* curve = addSmoothCurve();
 			if (!curve->load(reader)){
 				removeChild(curve);
 			return false;
 			}
-		} else if(reader->name() == "cartesianPlotLegend"){
-            m_legend = new CartesianPlotLegend(this, "");
-            if (!m_legend->load(reader)){
-                delete m_legend;
-                return false;
-            }else{
-                addChild(m_legend);
-=======
 		} else if(reader->name() == "cartesianPlotLegend") {
 			m_legend = new CartesianPlotLegend(this, "");
 			if (!m_legend->load(reader)) {
@@ -1996,7 +1972,6 @@
 				return false;
 			} else {
 				addChild(m_legend);
->>>>>>> 0296bc3f
 				addLegendAction->setEnabled(false);	//only one legend is allowed -> disable the action
 			}
 		} else if(reader->name() == "customPoint") {
