--- conflicted
+++ resolved
@@ -3,13 +3,8 @@
     Project              : LabPlot
     Description          : Cartesian plot
     --------------------------------------------------------------------
-<<<<<<< HEAD
-    Copyright            : (C) 2011-2020 by Alexander Semke (alexander.semke@web.de)
+    Copyright            : (C) 2011-2021 by Alexander Semke (alexander.semke@web.de)
     Copyright            : (C) 2016-2020 by Stefan Gerlach (stefan.gerlach@uni.kn)
-=======
-    Copyright            : (C) 2011-2021 by Alexander Semke (alexander.semke@web.de)
-    Copyright            : (C) 2016-2018 by Stefan Gerlach (stefan.gerlach@uni.kn)
->>>>>>> a9bc9e72
     Copyright            : (C) 2017-2018 by Garvit Khatri (garvitdelhi@gmail.com)
 
  ***************************************************************************/
@@ -1878,12 +1873,8 @@
 		auto* curve = dynamic_cast<XYCurve*>(QObject::sender());
 		if (curve) {
 			const AbstractColumn* col = curve->xColumn();
-<<<<<<< HEAD
 			const auto xRangeFormat{ xRange().format() };
 			if (col->columnMode() == AbstractColumn::ColumnMode::DateTime && xRangeFormat != RangeT::Format::DateTime) {
-=======
-			if (col && col->columnMode() == AbstractColumn::ColumnMode::DateTime && d->xRangeFormat != RangeFormat::DateTime) {
->>>>>>> a9bc9e72
 				setUndoAware(false);
 				setXRangeFormat(RangeT::Format::DateTime);
 				setUndoAware(true);
