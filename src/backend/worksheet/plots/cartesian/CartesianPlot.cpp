--- conflicted
+++ resolved
@@ -2001,43 +2001,34 @@
 }
 
 void CartesianPlot::childAdded(const AbstractAspect* child) {
-<<<<<<< HEAD
 	auto* elem = dynamic_cast<const WorksheetElement*>(child);
 	if (!elem)
 		return;
-=======
-	Q_D(CartesianPlot);
+
+	Q_D(CartesianPlot);
+	int cSystemIndex = -1;
+	bool checkRanges = false; // check/change ranges when adding new children like curves for example
+	const auto* plot = dynamic_cast<const Plot*>(child);
+
+	if (plot) {
+		connect(plot, &WorksheetElement::visibleChanged, this, &CartesianPlot::curveVisibilityChanged);
+		connect(plot, &WorksheetElement::aspectDescriptionChanged, this, &CartesianPlot::updateLegend);
+		connect(plot, &Plot::updateLegendRequested, this, &CartesianPlot::updateLegend);
+
+		connect(plot, &Plot::dataChanged, [this, elem] {
+			this->dataChanged(const_cast<WorksheetElement*>(elem));
+		});
+
+		updateLegend();
+		cSystemIndex = plot->coordinateSystemIndex();
+		checkRanges = true;
+	}
 
 	const auto* curve = dynamic_cast<const XYCurve*>(child);
 	const auto* hist = dynamic_cast<const Histogram*>(child);
 	const auto* boxPlot = dynamic_cast<const BoxPlot*>(child);
 	const auto* barPlot = dynamic_cast<const BarPlot*>(child);
 	const auto* axis = dynamic_cast<const Axis*>(child);
->>>>>>> 4b19d38d
-
-	Q_D(CartesianPlot);
-	int cSystemIndex = -1;
-	bool checkRanges = false; // check/change ranges when adding new children like curves for example
-	const auto* plot = dynamic_cast<const Plot*>(child);
-
-	if (plot) {
-		connect(plot, &WorksheetElement::visibleChanged, this, &CartesianPlot::curveVisibilityChanged);
-		connect(plot, &WorksheetElement::aspectDescriptionChanged, this, &CartesianPlot::updateLegend);
-		connect(plot, &Plot::updateLegendRequested, this, &CartesianPlot::updateLegend);
-
-		connect(plot, &Plot::dataChanged, [this, elem] {
-			this->dataChanged(const_cast<WorksheetElement*>(elem));
-		});
-
-		updateLegend();
-		cSystemIndex = plot->coordinateSystemIndex();
-		checkRanges = true;
-	}
-
-	const auto* curve = dynamic_cast<const XYCurve*>(child);
-	const auto* hist = dynamic_cast<const Histogram*>(child);
-	const auto* boxPlot = dynamic_cast<const BoxPlot*>(child);
-	const auto* barPlot = dynamic_cast<const BarPlot*>(child);
 
 	if (curve) {
 		DEBUG(Q_FUNC_INFO << ", CURVE")
