--- conflicted
+++ resolved
@@ -44,10 +44,6 @@
 	public:
 		class Scale {
 			public:
-<<<<<<< HEAD
-				static constexpr double LIMIT_MAX = 1e15;
-				static constexpr double LIMIT_MIN = -1e15;
-=======
 #if __cplusplus < 201103L
 				static const double LIMIT_MAX = 1e15;
 				static const double LIMIT_MIN = -1e15;
@@ -55,7 +51,6 @@
 				static constexpr double LIMIT_MAX = 1e15;
 				static constexpr double LIMIT_MIN = -1e15;
 #endif
->>>>>>> e4123e2d
 
 				virtual ~Scale();
 				enum ScaleType {
