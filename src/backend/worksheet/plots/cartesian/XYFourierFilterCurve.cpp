--- conflicted
+++ resolved
@@ -41,16 +41,12 @@
 
 #include <cmath>	// isnan
 extern "C" {
-<<<<<<< HEAD
-#include <gsl_errno.h>
+#include <gsl/gsl_errno.h>
 #include <gsl/gsl_sf_pow_int.h>
 #ifdef HAVE_FFTW3
 #include <fftw3.h>
 #endif
 // TODO: include these if fftw3 is used instead?
-=======
-#include <gsl/gsl_errno.h>
->>>>>>> b47fa5aa
 #include <gsl/gsl_fft_real.h>
 #include <gsl/gsl_fft_halfcomplex.h>
 
