--- conflicted
+++ resolved
@@ -147,19 +147,7 @@
 void Plot3D::setDataSource(DataSource source){
 	Q_D(Plot3D);
 	d->sourceType = source;
-<<<<<<< HEAD
-	d->isChanged = true;
-	if (source != DataSource_Spreadsheet){
-		setXColumn(0);
-		setYColumn(0);
-		setZColumn(0);
-	}else if(source != DataSource_Matrix){
-		setMatrix(0);
-	}
-	retransform();
-=======
 	d->updatePlot();
->>>>>>> 77a6d55a
 }
 
 Plot3D::DataSource Plot3D::dataSource() const{
