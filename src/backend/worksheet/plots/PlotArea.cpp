/***************************************************************************
    File                 : PlotArea.cpp
    Project              : LabPlot
    Description          : Plot area (for background filling and clipping).
    --------------------------------------------------------------------
    Copyright            : (C) 2011-2015 by Alexander Semke (alexander.semke@web.de)
 ***************************************************************************/

/***************************************************************************
 *                                                                         *
 *  This program is free software; you can redistribute it and/or modify   *
 *  it under the terms of the GNU General Public License as published by   *
 *  the Free Software Foundation; either version 2 of the License, or      *
 *  (at your option) any later version.                                    *
 *                                                                         *
 *  This program is distributed in the hope that it will be useful,        *
 *  but WITHOUT ANY WARRANTY; without even the implied warranty of         *
 *  MERCHANTABILITY or FITNESS FOR A PARTICULAR PURPOSE.  See the          *
 *  GNU General Public License for more details.                           *
 *                                                                         *
 *   You should have received a copy of the GNU General Public License     *
 *   along with this program; if not, write to the Free Software           *
 *   Foundation, Inc., 51 Franklin Street, Fifth Floor,                    *
 *   Boston, MA  02110-1301  USA                                           *
 *                                                                         *
 ***************************************************************************/

#include "backend/worksheet/Worksheet.h"
#include "backend/worksheet/plots/PlotArea.h"
#include "backend/worksheet/plots/PlotAreaPrivate.h"
#include "backend/lib/commandtemplates.h"
#include "backend/lib/XmlStreamReader.h"

#include <QPainter>
#include <KConfig>
#include <KConfigGroup>
#include <KLocale>

/**
 * \class PlotArea
 * \brief Plot area (for background filling and clipping).
 *
 * \ingroup worksheet
 */

PlotArea::PlotArea(const QString &name):WorksheetElement(name),
	d_ptr(new PlotAreaPrivate(this)) {
	init();
}

PlotArea::PlotArea(const QString &name, PlotAreaPrivate *dd)
	: WorksheetElement(name), d_ptr(dd) {
	init();
}

PlotArea::~PlotArea() {
	//no need to delete the d-pointer here - it inherits from QGraphicsItem
	//and is deleted during the cleanup in QGraphicsScene
}

void PlotArea::init() {
	Q_D(PlotArea);

	setHidden(true);//we don't show PlotArea aspect in the model view.
	d->rect = QRectF(0, 0, 1, 1);
	d->setFlag(QGraphicsItem::ItemClipsChildrenToShape, true);

	KConfig config;
	KConfigGroup group = config.group( "PlotArea" );

	//Background
	d->backgroundType = (PlotArea::BackgroundType) group.readEntry("BackgroundType", (int)PlotArea::Color);
	d->backgroundColorStyle = (PlotArea::BackgroundColorStyle) group.readEntry("BackgroundColorStyle", (int) PlotArea::SingleColor);
	d->backgroundImageStyle = (PlotArea::BackgroundImageStyle) group.readEntry("BackgroundImageStyle", (int) PlotArea::Scaled);
	d->backgroundBrushStyle = (Qt::BrushStyle) group.readEntry("BackgroundBrushStyle", (int) Qt::SolidPattern);
	d->backgroundFileName = group.readEntry("BackgroundFileName", QString());
	d->backgroundFirstColor = group.readEntry("BackgroundFirstColor", QColor(Qt::white));
	d->backgroundSecondColor = group.readEntry("BackgroundSecondColor", QColor(Qt::black));
	d->backgroundOpacity = group.readEntry("BackgroundOpacity", 1.0);

	//Border
	d->borderPen = QPen(group.readEntry("BorderColor", QColor(Qt::black)),
	                    group.readEntry("BorderWidth", Worksheet::convertToSceneUnits(1.0, Worksheet::Point)),
	                    (Qt::PenStyle) group.readEntry("BorderStyle", (int)Qt::SolidLine));
	d->borderCornerRadius = group.readEntry("BorderCornerRadius", 0.0);
	d->borderOpacity = group.readEntry("BorderOpacity", 1.0);
}

QGraphicsItem *PlotArea::graphicsItem() const {
	return d_ptr;
}

STD_SWAP_METHOD_SETTER_CMD_IMPL(PlotArea, SetVisible, bool, swapVisible)
void PlotArea::setVisible(bool on) {
	Q_D(PlotArea);
	exec(new PlotAreaSetVisibleCmd(d, on, on ? i18n("%1: set visible") : i18n("%1: set invisible")));
}

bool PlotArea::isVisible() const {
	Q_D(const PlotArea);
	return d->isVisible();
}

void PlotArea::handlePageResize(double horizontalRatio, double verticalRatio) {
	Q_D(PlotArea);

	d->rect.setWidth(d->rect.width()*horizontalRatio);
	d->rect.setHeight(d->rect.height()*verticalRatio);

	// TODO: scale line width
	BaseClass::handlePageResize(horizontalRatio, verticalRatio);
}

void PlotArea::retransform() {

}

/* ============================ getter methods ================= */
BASIC_SHARED_D_READER_IMPL(PlotArea, bool, clippingEnabled, clippingEnabled())
CLASS_SHARED_D_READER_IMPL(PlotArea, QRectF, rect, rect)

BASIC_SHARED_D_READER_IMPL(PlotArea, PlotArea::BackgroundType, backgroundType, backgroundType)
BASIC_SHARED_D_READER_IMPL(PlotArea, PlotArea::BackgroundColorStyle, backgroundColorStyle, backgroundColorStyle)
BASIC_SHARED_D_READER_IMPL(PlotArea, PlotArea::BackgroundImageStyle, backgroundImageStyle, backgroundImageStyle)
CLASS_SHARED_D_READER_IMPL(PlotArea, Qt::BrushStyle, backgroundBrushStyle, backgroundBrushStyle)
CLASS_SHARED_D_READER_IMPL(PlotArea, QColor, backgroundFirstColor, backgroundFirstColor)
CLASS_SHARED_D_READER_IMPL(PlotArea, QColor, backgroundSecondColor, backgroundSecondColor)
CLASS_SHARED_D_READER_IMPL(PlotArea, QString, backgroundFileName, backgroundFileName)
BASIC_SHARED_D_READER_IMPL(PlotArea, qreal, backgroundOpacity, backgroundOpacity)

CLASS_SHARED_D_READER_IMPL(PlotArea, QPen, borderPen, borderPen)
BASIC_SHARED_D_READER_IMPL(PlotArea, qreal, borderCornerRadius, borderCornerRadius)
BASIC_SHARED_D_READER_IMPL(PlotArea, qreal, borderOpacity, borderOpacity)


/* ============================ setter methods and undo commands ================= */

STD_SWAP_METHOD_SETTER_CMD_IMPL(PlotArea, SetClippingEnabled, bool, toggleClipping);
void PlotArea::setClippingEnabled(bool on) {
	Q_D(PlotArea);

	if (d->clippingEnabled() != on)
		exec(new PlotAreaSetClippingEnabledCmd(d, on, i18n("%1: toggle clipping")));
}

/*!
 * sets plot area rect in scene coordinates.
 */
void PlotArea::setRect(const QRectF &newRect) {
	Q_D(PlotArea);
	d->setRect(newRect);
}

//Background
STD_SETTER_CMD_IMPL_F_S(PlotArea, SetBackgroundType, PlotArea::BackgroundType, backgroundType, update)
void PlotArea::setBackgroundType(BackgroundType type) {
	Q_D(PlotArea);
	if (type != d->backgroundType)
		exec(new PlotAreaSetBackgroundTypeCmd(d, type, i18n("%1: background type changed")));
}

STD_SETTER_CMD_IMPL_F_S(PlotArea, SetBackgroundColorStyle, PlotArea::BackgroundColorStyle, backgroundColorStyle, update)
void PlotArea::setBackgroundColorStyle(BackgroundColorStyle style) {
	Q_D(PlotArea);
	if (style != d->backgroundColorStyle)
		exec(new PlotAreaSetBackgroundColorStyleCmd(d, style, i18n("%1: background color style changed")));
}

STD_SETTER_CMD_IMPL_F_S(PlotArea, SetBackgroundImageStyle, PlotArea::BackgroundImageStyle, backgroundImageStyle, update)
void PlotArea::setBackgroundImageStyle(PlotArea::BackgroundImageStyle style) {
	Q_D(PlotArea);
	if (style != d->backgroundImageStyle)
		exec(new PlotAreaSetBackgroundImageStyleCmd(d, style, i18n("%1: background image style changed")));
}

STD_SETTER_CMD_IMPL_F_S(PlotArea, SetBackgroundBrushStyle, Qt::BrushStyle, backgroundBrushStyle, update)
void PlotArea::setBackgroundBrushStyle(Qt::BrushStyle style) {
	Q_D(PlotArea);
	if (style != d->backgroundBrushStyle)
		exec(new PlotAreaSetBackgroundBrushStyleCmd(d, style, i18n("%1: background brush style changed")));
}

STD_SETTER_CMD_IMPL_F_S(PlotArea, SetBackgroundFirstColor, QColor, backgroundFirstColor, update)
void PlotArea::setBackgroundFirstColor(const QColor &color) {
	Q_D(PlotArea);
	if (color!= d->backgroundFirstColor)
		exec(new PlotAreaSetBackgroundFirstColorCmd(d, color, i18n("%1: set background first color")));
}

STD_SETTER_CMD_IMPL_F_S(PlotArea, SetBackgroundSecondColor, QColor, backgroundSecondColor, update)
void PlotArea::setBackgroundSecondColor(const QColor &color) {
	Q_D(PlotArea);
	if (color!= d->backgroundSecondColor)
		exec(new PlotAreaSetBackgroundSecondColorCmd(d, color, i18n("%1: set background second color")));
}

STD_SETTER_CMD_IMPL_F_S(PlotArea, SetBackgroundFileName, QString, backgroundFileName, update)
void PlotArea::setBackgroundFileName(const QString& fileName) {
	Q_D(PlotArea);
	if (fileName!= d->backgroundFileName)
		exec(new PlotAreaSetBackgroundFileNameCmd(d, fileName, i18n("%1: set background image")));
}

STD_SETTER_CMD_IMPL_F_S(PlotArea, SetBackgroundOpacity, qreal, backgroundOpacity, update)
void PlotArea::setBackgroundOpacity(qreal opacity) {
	Q_D(PlotArea);
	if (opacity != d->backgroundOpacity)
		exec(new PlotAreaSetBackgroundOpacityCmd(d, opacity, i18n("%1: set plot area opacity")));
}

//Border
STD_SETTER_CMD_IMPL_F_S(PlotArea, SetBorderPen, QPen, borderPen, update)
void PlotArea::setBorderPen(const QPen &pen) {
	Q_D(PlotArea);
	if (pen != d->borderPen)
		exec(new PlotAreaSetBorderPenCmd(d, pen, i18n("%1: set plot area border")));
}

STD_SETTER_CMD_IMPL_F_S(PlotArea, SetBorderCornerRadius, qreal, borderCornerRadius, update)
void PlotArea::setBorderCornerRadius(qreal radius) {
	Q_D(PlotArea);
	if (radius != d->borderCornerRadius)
		exec(new PlotAreaSetBorderCornerRadiusCmd(d, radius, i18n("%1: set plot area corner radius")));
}

STD_SETTER_CMD_IMPL_F_S(PlotArea, SetBorderOpacity, qreal, borderOpacity, update)
void PlotArea::setBorderOpacity(qreal opacity) {
	Q_D(PlotArea);
	if (opacity != d->borderOpacity)
		exec(new PlotAreaSetBorderOpacityCmd(d, opacity, i18n("%1: set plot area border opacity")));
}

//#####################################################################
//################### Private implementation ##########################
//#####################################################################
PlotAreaPrivate::PlotAreaPrivate(PlotArea *owner):q(owner) {
}

QString PlotAreaPrivate::name() const {
	return q->name();
}

bool PlotAreaPrivate::clippingEnabled() const {
	return (flags() & QGraphicsItem::ItemClipsChildrenToShape);
}

bool PlotAreaPrivate::toggleClipping(bool on) {
	bool oldValue = clippingEnabled();
	setFlag(QGraphicsItem::ItemClipsChildrenToShape, on);
	return oldValue;
}

bool PlotAreaPrivate::swapVisible(bool on) {
	bool oldValue = isVisible();
	setVisible(on);
	return oldValue;
}

void PlotAreaPrivate::setRect(const QRectF& r) {
	prepareGeometryChange();
	rect = mapRectFromScene(r);
}

QRectF PlotAreaPrivate::boundingRect () const {
	float width = rect.width();
	float height = rect.height();
	float penWidth = borderPen.width();
	return QRectF(-width/2 - penWidth/2, -height/2 - penWidth/2,
	              width + penWidth, height + penWidth);
}

QPainterPath PlotAreaPrivate::shape() const {
	QPainterPath path;
	if ( qFuzzyIsNull(borderCornerRadius) )
		path.addRect(rect);
	else
		path.addRoundedRect(rect, borderCornerRadius, borderCornerRadius);

	return path;
}

void PlotAreaPrivate::paint(QPainter *painter, const QStyleOptionGraphicsItem *option, QWidget *widget) {
	Q_UNUSED(option)
	Q_UNUSED(widget)

	if (!isVisible())
		return;

	//draw the area
	painter->setOpacity(backgroundOpacity);
	painter->setPen(Qt::NoPen);
	if (backgroundType == PlotArea::Color) {
		switch (backgroundColorStyle) {
		case PlotArea::SingleColor: {
			painter->setBrush(QBrush(backgroundFirstColor));
			break;
		}
		case PlotArea::HorizontalLinearGradient: {
			QLinearGradient linearGrad(rect.topLeft(), rect.topRight());
			linearGrad.setColorAt(0, backgroundFirstColor);
			linearGrad.setColorAt(1, backgroundSecondColor);
			painter->setBrush(QBrush(linearGrad));
			break;
		}
		case PlotArea::VerticalLinearGradient: {
			QLinearGradient linearGrad(rect.topLeft(), rect.bottomLeft());
			linearGrad.setColorAt(0, backgroundFirstColor);
			linearGrad.setColorAt(1, backgroundSecondColor);
			painter->setBrush(QBrush(linearGrad));
			break;
		}
		case PlotArea::TopLeftDiagonalLinearGradient: {
			QLinearGradient linearGrad(rect.topLeft(), rect.bottomRight());
			linearGrad.setColorAt(0, backgroundFirstColor);
			linearGrad.setColorAt(1, backgroundSecondColor);
			painter->setBrush(QBrush(linearGrad));
			break;
		}
		case PlotArea::BottomLeftDiagonalLinearGradient: {
			QLinearGradient linearGrad(rect.bottomLeft(), rect.topRight());
			linearGrad.setColorAt(0, backgroundFirstColor);
			linearGrad.setColorAt(1, backgroundSecondColor);
			painter->setBrush(QBrush(linearGrad));
			break;
		}
		case PlotArea::RadialGradient: {
			QRadialGradient radialGrad(rect.center(), rect.width()/2);
			radialGrad.setColorAt(0, backgroundFirstColor);
			radialGrad.setColorAt(1, backgroundSecondColor);
			painter->setBrush(QBrush(radialGrad));
			break;
		}
		}
	} else if (backgroundType == PlotArea::Image) {
		if ( !backgroundFileName.trimmed().isEmpty() ) {
			QPixmap pix(backgroundFileName);
			switch (backgroundImageStyle) {
			case PlotArea::ScaledCropped:
				pix = pix.scaled(rect.size().toSize(),Qt::KeepAspectRatioByExpanding,Qt::SmoothTransformation);
				painter->setBrush(QBrush(pix));
				painter->setBrushOrigin(pix.size().width()/2,pix.size().height()/2);
				painter->drawRoundedRect(rect, borderCornerRadius, borderCornerRadius);
				break;
			case PlotArea::Scaled:
				pix = pix.scaled(rect.size().toSize(),Qt::IgnoreAspectRatio,Qt::SmoothTransformation);
				painter->setBrush(QBrush(pix));
				painter->setBrushOrigin(pix.size().width()/2,pix.size().height()/2);
				painter->drawRoundedRect(rect, borderCornerRadius, borderCornerRadius);
				break;
			case PlotArea::ScaledAspectRatio:
				pix = pix.scaled(rect.size().toSize(),Qt::KeepAspectRatio,Qt::SmoothTransformation);
				painter->setBrush(QBrush(pix));
				painter->setBrushOrigin(pix.size().width()/2,pix.size().height()/2);
				painter->drawRoundedRect(rect, borderCornerRadius, borderCornerRadius);
				break;
			case PlotArea::Centered:
				painter->drawPixmap(QPointF(rect.center().x()-pix.size().width()/2,rect.center().y()-pix.size().height()/2),pix);
				break;
			case PlotArea::Tiled:
				painter->setBrush(QBrush(pix));
				painter->drawRoundedRect(rect, borderCornerRadius, borderCornerRadius);
				break;
			case PlotArea::CenterTiled:
				painter->setBrush(QBrush(pix));
				painter->setBrushOrigin(pix.size().width()/2,pix.size().height()/2);
				painter->drawRoundedRect(rect, borderCornerRadius, borderCornerRadius);
			}
		}
	} else if (backgroundType == PlotArea::Pattern) {
		painter->setBrush(QBrush(backgroundFirstColor,backgroundBrushStyle));
	}

	if ( qFuzzyIsNull(borderCornerRadius) )
		painter->drawRect(rect);
	else
		painter->drawRoundedRect(rect, borderCornerRadius, borderCornerRadius);

	//draw the border
	if (borderPen.style() != Qt::NoPen) {
		painter->setPen(borderPen);
		painter->setBrush(Qt::NoBrush);
		painter->setOpacity(borderOpacity);
		if ( qFuzzyIsNull(borderCornerRadius) )
			painter->drawRect(rect);
		else
			painter->drawRoundedRect(rect, borderCornerRadius, borderCornerRadius);
	}
}


//##############################################################################
//##################  Serialization/Deserialization  ###########################
//##############################################################################

//! Save as XML
void PlotArea::save(QXmlStreamWriter* writer) const {
	Q_D(const PlotArea);

	writer->writeStartElement("plotArea");
	writeBasicAttributes(writer);
	writeCommentElement(writer);

	writer->writeStartElement( "background" );
	writer->writeAttribute( "type", QString::number(d->backgroundType) );
	writer->writeAttribute( "colorStyle", QString::number(d->backgroundColorStyle) );
	writer->writeAttribute( "imageStyle", QString::number(d->backgroundImageStyle) );
	writer->writeAttribute( "brushStyle", QString::number(d->backgroundBrushStyle) );
	writer->writeAttribute( "firstColor_r", QString::number(d->backgroundFirstColor.red()) );
	writer->writeAttribute( "firstColor_g", QString::number(d->backgroundFirstColor.green()) );
	writer->writeAttribute( "firstColor_b", QString::number(d->backgroundFirstColor.blue()) );
	writer->writeAttribute( "secondColor_r", QString::number(d->backgroundSecondColor.red()) );
	writer->writeAttribute( "secondColor_g", QString::number(d->backgroundSecondColor.green()) );
	writer->writeAttribute( "secondColor_b", QString::number(d->backgroundSecondColor.blue()) );
	writer->writeAttribute( "fileName", d->backgroundFileName );
	writer->writeAttribute( "opacity", QString::number(d->backgroundOpacity) );
	writer->writeEndElement();

	//border
	writer->writeStartElement( "border" );
	WRITE_QPEN(d->borderPen);
	writer->writeAttribute( "borderOpacity", QString::number(d->borderOpacity) );
	writer->writeAttribute( "borderCornerRadius", QString::number(d->borderCornerRadius) );
	writer->writeEndElement();

	writer->writeEndElement();
}

//! Load from XML
bool PlotArea::load(XmlStreamReader* reader) {
	Q_D(PlotArea);

	if(!reader->isStartElement() || reader->name() != "plotArea") {
		reader->raiseError(i18n("no plot area element found"));
		return false;
	}

	if (!readBasicAttributes(reader))
		return false;

	QString attributeWarning = i18n("Attribute '%1' missing or empty, default value is used");
	QXmlStreamAttributes attribs;
	QString str;

	while (!reader->atEnd()) {
		reader->readNext();
		if (reader->isEndElement() && reader->name() == "plotArea")
			break;

		if (!reader->isStartElement())
			continue;

		if (reader->name() == "comment") {
			if (!readCommentElement(reader)) return false;
		} else if (reader->name() == "background") {
			attribs = reader->attributes();

			str = attribs.value("type").toString();
			if(str.isEmpty())
				reader->raiseWarning(attributeWarning.arg("type"));
			else
				d->backgroundType = PlotArea::BackgroundType(str.toInt());

			str = attribs.value("colorStyle").toString();
			if(str.isEmpty())
				reader->raiseWarning(attributeWarning.arg("colorStyle"));
			else
				d->backgroundColorStyle = PlotArea::BackgroundColorStyle(str.toInt());

			str = attribs.value("imageStyle").toString();
			if(str.isEmpty())
				reader->raiseWarning(attributeWarning.arg("imageStyle"));
			else
				d->backgroundImageStyle = PlotArea::BackgroundImageStyle(str.toInt());

			str = attribs.value("brushStyle").toString();
			if(str.isEmpty())
				reader->raiseWarning(attributeWarning.arg("brushStyle"));
			else
				d->backgroundBrushStyle = Qt::BrushStyle(str.toInt());

			str = attribs.value("firstColor_r").toString();
			if(str.isEmpty())
				reader->raiseWarning(attributeWarning.arg("firstColor_r"));
			else
				d->backgroundFirstColor.setRed(str.toInt());

			str = attribs.value("firstColor_g").toString();
			if(str.isEmpty())
				reader->raiseWarning(attributeWarning.arg("firstColor_g"));
			else
				d->backgroundFirstColor.setGreen(str.toInt());

			str = attribs.value("firstColor_b").toString();
			if(str.isEmpty())
				reader->raiseWarning(attributeWarning.arg("firstColor_b"));
			else
				d->backgroundFirstColor.setBlue(str.toInt());

			str = attribs.value("secondColor_r").toString();
			if(str.isEmpty())
				reader->raiseWarning(attributeWarning.arg("secondColor_r"));
			else
				d->backgroundSecondColor.setRed(str.toInt());

			str = attribs.value("secondColor_g").toString();
			if(str.isEmpty())
				reader->raiseWarning(attributeWarning.arg("secondColor_g"));
			else
				d->backgroundSecondColor.setGreen(str.toInt());

			str = attribs.value("secondColor_b").toString();
			if(str.isEmpty())
				reader->raiseWarning(attributeWarning.arg("secondColor_b"));
			else
				d->backgroundSecondColor.setBlue(str.toInt());

			str = attribs.value("fileName").toString();
			d->backgroundFileName = str;

			str = attribs.value("opacity").toString();
			if(str.isEmpty())
				reader->raiseWarning(attributeWarning.arg("opacity"));
			else
				d->backgroundOpacity = str.toDouble();
		} else if (reader->name() == "border") {
			attribs = reader->attributes();

			READ_QPEN(d->borderPen);

			str = attribs.value("borderOpacity").toString();
			if(str.isEmpty())
				reader->raiseWarning(attributeWarning.arg("borderOpacity"));
			else
				d->borderOpacity = str.toDouble();

			str = attribs.value("borderCornerRadius").toString();
<<<<<<< HEAD
            if(str.isEmpty())
                reader->raiseWarning(attributeWarning.arg("borderCornerRadius"));
            else
                d->borderCornerRadius = str.toDouble();
        }else{ // unknown element
            reader->raiseWarning(i18n("unknown element '%1'", reader->name().toString()));
            if (!reader->skipToEndElement()) return false;
        }
    }

    return true;
}

void PlotArea::loadThemeConfig(const KConfig& config) {
	KConfigGroup group = config.group("CartesianPlot");

	this->setBackgroundBrushStyle((Qt::BrushStyle)group.readEntry("BackgroundBrushStyle",(int) this->backgroundBrushStyle()));
	this->setBackgroundColorStyle((PlotArea::BackgroundColorStyle)(group.readEntry("BackgroundColorStyle",(int) this->backgroundColorStyle())));
	this->setBackgroundFirstColor(group.readEntry("BackgroundFirstColor",(QColor) this->backgroundFirstColor()));
	this->setBackgroundImageStyle((PlotArea::BackgroundImageStyle)group.readEntry("BackgroundImageStyle",(int) this->backgroundImageStyle()));
	this->setBackgroundOpacity(group.readEntry("BackgroundOpacity", this->backgroundOpacity()));
	this->setBackgroundSecondColor(group.readEntry("BackgroundSecondColor",(QColor) this->backgroundSecondColor()));
	this->setBackgroundType((PlotArea::BackgroundType)(group.readEntry("BackgroundType",(int) this->backgroundType())));

	this->borderPen().setColor(group.readEntry("BorderColor",(QColor) this->borderPen().color()));
	this->setBorderCornerRadius(group.readEntry("BorderCornerRadius", this->borderCornerRadius()));
	this->setBorderOpacity(group.readEntry("BorderOpacity", this->borderOpacity()));
	this->borderPen().setStyle((Qt::PenStyle)(group.readEntry("BorderStyle", (int) this->borderPen().style())));
	this->borderPen().setWidthF(group.readEntry("BorderWidth", this->borderPen().widthF()));
}

void PlotArea::saveThemeConfig(const KConfig& config) {
	KConfigGroup group = config.group("CartesianPlot");

	group.writeEntry("BackgroundBrushStyle",(int) this->backgroundBrushStyle());
	group.writeEntry("BackgroundColorStyle",(int) this->backgroundColorStyle());
	group.writeEntry("BackgroundFirstColor",(QColor) this->backgroundFirstColor());
	group.writeEntry("BackgroundImageStyle",(int) this->backgroundImageStyle());
	group.writeEntry("BackgroundOpacity", this->backgroundOpacity());
	group.writeEntry("BackgroundSecondColor",(QColor) this->backgroundSecondColor());
	group.writeEntry("BackgroundType",(int) this->backgroundType());

	group.writeEntry("BorderColor",(QColor) this->borderPen().color());
	group.writeEntry("BorderCornerRadius", this->borderCornerRadius());
	group.writeEntry("BorderOpacity", this->borderOpacity());
	group.writeEntry("BorderStyle", (int) this->borderPen().style());
	group.writeEntry("BorderWidth", this->borderPen().widthF());
=======
			if(str.isEmpty())
				reader->raiseWarning(attributeWarning.arg("borderCornerRadius"));
			else
				d->borderCornerRadius = str.toDouble();
		} else { // unknown element
			reader->raiseWarning(i18n("unknown element '%1'", reader->name().toString()));
			if (!reader->skipToEndElement()) return false;
		}
	}

	return true;
>>>>>>> f8d702e9
}<|MERGE_RESOLUTION|>--- conflicted
+++ resolved
@@ -534,18 +534,17 @@
 				d->borderOpacity = str.toDouble();
 
 			str = attribs.value("borderCornerRadius").toString();
-<<<<<<< HEAD
-            if(str.isEmpty())
-                reader->raiseWarning(attributeWarning.arg("borderCornerRadius"));
-            else
-                d->borderCornerRadius = str.toDouble();
-        }else{ // unknown element
-            reader->raiseWarning(i18n("unknown element '%1'", reader->name().toString()));
-            if (!reader->skipToEndElement()) return false;
-        }
-    }
-
-    return true;
+			if(str.isEmpty())
+				reader->raiseWarning(attributeWarning.arg("borderCornerRadius"));
+			else
+				d->borderCornerRadius = str.toDouble();
+		} else { // unknown element
+			reader->raiseWarning(i18n("unknown element '%1'", reader->name().toString()));
+			if (!reader->skipToEndElement()) return false;
+		}
+	}
+
+	return true;
 }
 
 void PlotArea::loadThemeConfig(const KConfig& config) {
@@ -582,17 +581,4 @@
 	group.writeEntry("BorderOpacity", this->borderOpacity());
 	group.writeEntry("BorderStyle", (int) this->borderPen().style());
 	group.writeEntry("BorderWidth", this->borderPen().widthF());
-=======
-			if(str.isEmpty())
-				reader->raiseWarning(attributeWarning.arg("borderCornerRadius"));
-			else
-				d->borderCornerRadius = str.toDouble();
-		} else { // unknown element
-			reader->raiseWarning(i18n("unknown element '%1'", reader->name().toString()));
-			if (!reader->skipToEndElement()) return false;
-		}
-	}
-
-	return true;
->>>>>>> f8d702e9
 }