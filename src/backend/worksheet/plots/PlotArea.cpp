--- conflicted
+++ resolved
@@ -224,12 +224,7 @@
 	if (!isVisible())
 		return;
 
-<<<<<<< HEAD
-	// draw the background
-	QRectF rect = boundingRect();
-=======
 	// draw the background area
->>>>>>> fc908a09
 	background->draw(painter, rect, borderCornerRadius);
 
 	// draw the border
