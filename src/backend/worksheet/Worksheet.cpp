/***************************************************************************
    File                 : Worksheet.cpp
    Project              : LabPlot
    Description          : Worksheet
    --------------------------------------------------------------------
    Copyright            : (C) 2009 Tilman Benkert (thzs@gmx.net)
	Copyright            : (C) 2011-2016 by Alexander Semke (alexander.semke@web.de)
 ***************************************************************************/

/***************************************************************************
 *                                                                         *
 *  This program is free software; you can redistribute it and/or modify   *
 *  it under the terms of the GNU General Public License as published by   *
 *  the Free Software Foundation; either version 2 of the License, or      *
 *  (at your option) any later version.                                    *
 *                                                                         *
 *  This program is distributed in the hope that it will be useful,        *
 *  but WITHOUT ANY WARRANTY; without even the implied warranty of         *
 *  MERCHANTABILITY or FITNESS FOR A PARTICULAR PURPOSE.  See the          *
 *  GNU General Public License for more details.                           *
 *                                                                         *
 *   You should have received a copy of the GNU General Public License     *
 *   along with this program; if not, write to the Free Software           *
 *   Foundation, Inc., 51 Franklin Street, Fifth Floor,                    *
 *   Boston, MA  02110-1301  USA                                           *
 *                                                                         *
 ***************************************************************************/

#include "Worksheet.h"
#include "WorksheetPrivate.h"
#include "WorksheetElement.h"
#include "commonfrontend/worksheet/WorksheetView.h"
#include "backend/worksheet/plots/cartesian/CartesianPlot.h"
#include "backend/worksheet/TextLabel.h"
#include "backend/lib/commandtemplates.h"
#include "backend/lib/XmlStreamReader.h"
#include "kdefrontend/worksheet/ExportWorksheetDialog.h"

#include <QPrinter>
#include <QPrintDialog>
#include <QPrintPreviewDialog>

<<<<<<< HEAD
#include "QIcon"
=======
#include <KIcon>
>>>>>>> c9fcbd64
#include <KConfigGroup>
#include <KLocale>
#include <QDebug>
#include <cmath>

/**
 * \class Worksheet
 * \brief The plotting part.
 *
 * Top-level container for WorksheetElements.
 *
 * * \ingroup worksheet
 */
Worksheet::Worksheet(AbstractScriptingEngine* engine, const QString& name, bool loading)
		: AbstractPart(name), scripted(engine), d(new WorksheetPrivate(this)){

	connect(this, SIGNAL(aspectAdded(const AbstractAspect*)),
		this, SLOT(handleAspectAdded(const AbstractAspect*)));
	connect(this, SIGNAL(aspectAboutToBeRemoved(const AbstractAspect*)),
		this, SLOT(handleAspectAboutToBeRemoved(const AbstractAspect*)));
	connect(this, SIGNAL(aspectRemoved(const AbstractAspect*,const AbstractAspect*,const AbstractAspect*)),
		this, SLOT(handleAspectRemoved(const AbstractAspect*,const AbstractAspect*,const AbstractAspect*)) );

	if (!loading)
		init();
}

Worksheet::~Worksheet() {
	delete d;
}

void Worksheet::init() {
	KConfig config;
	KConfigGroup group = config.group( "Worksheet" );

	//size
	d->scaleContent = group.readEntry("ScaleContent", false);
	d->useViewSize = group.readEntry("UseViewSize", false);
	d->pageRect.setX(0);
	d->pageRect.setY(0);
	d->pageRect.setWidth(group.readEntry("Width", 1500));
	d->pageRect.setHeight(group.readEntry("Height",1500));

	//background
	d->backgroundType = (PlotArea::BackgroundType) group.readEntry("BackgroundType", (int) PlotArea::Color);
	d->backgroundColorStyle = (PlotArea::BackgroundColorStyle) group.readEntry("BackgroundColorStyle", (int) PlotArea::SingleColor);
	d->backgroundImageStyle = (PlotArea::BackgroundImageStyle) group.readEntry("BackgroundImageStyle", (int) PlotArea::Scaled);
	d->backgroundBrushStyle = (Qt::BrushStyle) group.readEntry("BackgroundBrushStyle", (int) Qt::SolidPattern);
	d->backgroundFileName = group.readEntry("BackgroundFileName", QString());
	d->backgroundFirstColor = group.readEntry("BackgroundFirstColor", QColor(Qt::white));
	d->backgroundSecondColor = group.readEntry("BackgroundSecondColor", QColor(Qt::black));
	d->backgroundOpacity = group.readEntry("BackgroundOpacity", 1.0);

	//layout
	d->layout = (Worksheet::Layout) group.readEntry("Layout", (int) Worksheet::VerticalLayout);
	d->layoutTopMargin =  group.readEntry("LayoutTopMargin", convertToSceneUnits(1, Centimeter));
	d->layoutBottomMargin = group.readEntry("LayoutBottomMargin", convertToSceneUnits(1, Centimeter));
	d->layoutLeftMargin = group.readEntry("LayoutLeftMargin", convertToSceneUnits(1, Centimeter));
	d->layoutRightMargin = group.readEntry("LayoutRightMargin", convertToSceneUnits(1, Centimeter));
	d->layoutVerticalSpacing = group.readEntry("LayoutVerticalSpacing", convertToSceneUnits(1, Centimeter));
	d->layoutHorizontalSpacing = group.readEntry("LayoutHorizontalSpacing", convertToSceneUnits(1, Centimeter));
	d->layoutRowCount = group.readEntry("LayoutRowCount", 2);
	d->layoutColumnCount = group.readEntry("LayoutColumnCount", 2);
}

/*!
	converts from \c unit to the scene units. At the moment, 1 scene unit corresponds to 1/10 mm.
 */
float Worksheet::convertToSceneUnits(const float value, const Worksheet::Unit unit){
	switch (unit){
	case Worksheet::Millimeter:
		return value*10.0;
	case Worksheet::Centimeter:
		return value*100.0;
	case Worksheet::Inch:
		return value*25.4*10.;
	case Worksheet::Point:
		return value*25.4/72.*10.;
	}

	return 0;
}

/*!
	converts from the scene units to \c unit . At the moment, 1 scene unit corresponds to 1/10 mm.
 */
float Worksheet::convertFromSceneUnits(const float value, const Worksheet::Unit unit){
	switch (unit){
	case Worksheet::Millimeter:
		return value/10.0;
	case Worksheet::Centimeter:
		return value/100.0;
	case Worksheet::Inch:
		return value/25.4/10.;
	case Worksheet::Point:
		return value/25.4/10.*72.;
	}

	return 0;
}

//! Return an icon to be used for decorating my views.
QIcon Worksheet::icon() const {
	return QIcon::fromTheme("labplot-worksheet");
}

//! Return a new context menu.
/**
 * The caller takes ownership of the menu.
 */
QMenu *Worksheet::createContextMenu() {
	QMenu *menu = AbstractPart::createContextMenu();
	Q_ASSERT(menu);
	emit requestProjectContextMenu(menu);
	return menu;
}

//! Construct a primary view on me.
/**
 * This method may be called multiple times during the life time of an Aspect, or it might not get
 * called at all. Aspects must not depend on the existence of a view for their operation.
 */
QWidget *Worksheet::view() const {
	if (!m_view) {
		m_view = new WorksheetView(const_cast<Worksheet *>(this));
		connect(m_view, SIGNAL(statusInfo(QString)), this, SIGNAL(statusInfo(QString)));
	}
	return m_view;
}

bool Worksheet::exportView() const {
	ExportWorksheetDialog* dlg = new ExportWorksheetDialog(m_view);
	dlg->setFileName(name());
    bool ret;
    if ((ret = dlg->exec()==QDialog::Accepted)){
		QString path = dlg->path();
		const WorksheetView::ExportFormat format = dlg->exportFormat();
		const WorksheetView::ExportArea area = dlg->exportArea();
		const bool background = dlg->exportBackground();
		const int resolution = dlg->exportResolution();

		WorksheetView* view = reinterpret_cast<WorksheetView*>(m_view);
		WAIT_CURSOR;
		view->exportToFile(path, format, area, background, resolution);
		RESET_CURSOR;
	}
	delete dlg;
    return ret;
}

bool Worksheet::printView() {
	QPrinter printer;
	QPrintDialog* dlg = new QPrintDialog(&printer, m_view);
	dlg->setWindowTitle(i18n("Print Worksheet"));
    bool ret;
    if ((ret = dlg->exec() == QDialog::Accepted)) {
		WorksheetView* view = reinterpret_cast<WorksheetView*>(m_view);
		view->print(&printer);
	}
	delete dlg;
    return ret;
}

bool Worksheet::printPreview() const {
	const WorksheetView* view = reinterpret_cast<const WorksheetView*>(m_view);
	QPrintPreviewDialog* dlg = new QPrintPreviewDialog(m_view);
	connect(dlg, SIGNAL(paintRequested(QPrinter*)), view, SLOT(print(QPrinter*)));
    return dlg->exec();
}

void Worksheet::handleAspectAdded(const AbstractAspect* aspect) {
	const WorksheetElement* addedElement = qobject_cast<const WorksheetElement*>(aspect);
	if (addedElement) {
		if (aspect->parentAspect() == this){
			QGraphicsItem *item = addedElement->graphicsItem();
			Q_ASSERT(item != NULL);
			d->m_scene->addItem(item);

			qreal zVal = 0;
			QList<WorksheetElement *> childElements = children<WorksheetElement>(IncludeHidden);
			foreach(WorksheetElement *elem, childElements) {
				elem->graphicsItem()->setZValue(zVal++);
			}

			if (d->layout != Worksheet::NoLayout)
				d->updateLayout();
		}
	}
}

void Worksheet::handleAspectAboutToBeRemoved(const AbstractAspect* aspect) {
	const WorksheetElement *removedElement = qobject_cast<const WorksheetElement*>(aspect);
	if (removedElement) {
		QGraphicsItem *item = removedElement->graphicsItem();
		Q_ASSERT(item != NULL);
		d->m_scene->removeItem(item);
	}
}

void Worksheet::handleAspectRemoved(const AbstractAspect* parent, const AbstractAspect* before, const AbstractAspect* child){
	Q_UNUSED(parent);
	Q_UNUSED(before);
	Q_UNUSED(child);

	if (d->layout != Worksheet::NoLayout)
		d->updateLayout();
}

QGraphicsScene *Worksheet::scene() const {
	return d->m_scene;
}

QRectF Worksheet::pageRect() const {
	return d->m_scene->sceneRect();
}

/*!
	this slot is called when a worksheet element is selected in the project explorer.
	emits \c itemSelected() which forwards this event to the \c WorksheetView
	in order to select the corresponding \c QGraphicsItem.
 */
void Worksheet::childSelected(const AbstractAspect* aspect){
	WorksheetElement* element=qobject_cast<WorksheetElement*>(const_cast<AbstractAspect*>(aspect));
	if (element)
		emit itemSelected(element->graphicsItem());
}

/*!
	this slot is called when a worksheet element is deselected in the project explorer.
	emits \c itemDeselected() which forwards this event to \c WorksheetView
	in order to deselect the corresponding \c QGraphicsItem.
 */
void Worksheet::childDeselected(const AbstractAspect* aspect){
	WorksheetElement* element=qobject_cast<WorksheetElement*>(const_cast<AbstractAspect*>(aspect));
	if (element)
		emit itemDeselected(element->graphicsItem());
}

/*!
 *  Emits the signal to select or to deselect the aspect corresponding to \c QGraphicsItem \c item in the project explorer,
 *  if \c selected=true or \c selected=false, respectively.
 *  The signal is handled in \c AspectTreeModel and forwarded to the tree view in \c ProjectExplorer.
 * This function is called in \c WorksheetView upon selection changes.
 */
void Worksheet::setItemSelectedInView(const QGraphicsItem* item, const bool b){
	//determine the corresponding aspect
	const AbstractAspect* aspect = 0;
	foreach( const WorksheetElement* child, children<WorksheetElement>(IncludeHidden) ){
		aspect = this->aspectFromGraphicsItem(child, item);
		if (aspect)
			break;
	}

	if (!aspect)
		return;

	//forward selection/deselection to AbstractTreeModel
	if (b)
		emit childAspectSelectedInView(aspect);
	else
		emit childAspectDeselectedInView(aspect);
}

/*!
 * helper function:  checks whether \c aspect or one of its children has the \c GraphicsItem \c item
 * Returns a pointer to \c WorksheetElement having this item.
 */
WorksheetElement* Worksheet::aspectFromGraphicsItem(const WorksheetElement* aspect, const QGraphicsItem* item) const{
	if ( aspect->graphicsItem() == item ){
		return const_cast<WorksheetElement*>(aspect);
	}else{
		foreach( const WorksheetElement* child, aspect->children<WorksheetElement>(AbstractAspect::IncludeHidden) ){
			WorksheetElement* a = this->aspectFromGraphicsItem(child, item);
			if (a)
				return a;
		}
		return 0;
	}
}

/*!
	Selects or deselects the worksheet in the project explorer.
	This function is called in \c WorksheetView.
	The worksheet gets deselected if there are selected items in the view,
	and selected if there are no selected items in the view.
*/
void Worksheet::setSelectedInView(const bool b){
	if (b)
		emit childAspectSelectedInView(this);
	else
		emit childAspectDeselectedInView(this);
}

void Worksheet::deleteAspectFromGraphicsItem(const QGraphicsItem* item){
	Q_ASSERT(item);
	//determine the corresponding aspect
	AbstractAspect* aspect = 0;
	foreach( const WorksheetElement* child, children<WorksheetElement>(IncludeHidden) ){
		aspect = this->aspectFromGraphicsItem(child, item);
		if (aspect)
			break;
	}

	if (!aspect)
		return;

	if (aspect->parentAspect())
		aspect->parentAspect()->removeChild(aspect);
	else
		this->removeChild(aspect);
}

void Worksheet::setIsClosing() {
	if (m_view) {
		WorksheetView* view = reinterpret_cast<WorksheetView*>(m_view);
		view->setIsClosing();
	}
}

void Worksheet::update(){
	emit requestUpdate();
}

/* =============================== getter methods for general options ==================================== */
BASIC_D_READER_IMPL(Worksheet, bool, scaleContent, scaleContent)
BASIC_D_READER_IMPL(Worksheet, bool, useViewSize, useViewSize)

/* =============================== getter methods for background options ================================= */
BASIC_D_READER_IMPL(Worksheet, PlotArea::BackgroundType, backgroundType, backgroundType)
BASIC_D_READER_IMPL(Worksheet, PlotArea::BackgroundColorStyle, backgroundColorStyle, backgroundColorStyle)
BASIC_D_READER_IMPL(Worksheet, PlotArea::BackgroundImageStyle, backgroundImageStyle, backgroundImageStyle)
BASIC_D_READER_IMPL(Worksheet, Qt::BrushStyle, backgroundBrushStyle, backgroundBrushStyle)
CLASS_D_READER_IMPL(Worksheet, QColor, backgroundFirstColor, backgroundFirstColor)
CLASS_D_READER_IMPL(Worksheet, QColor, backgroundSecondColor, backgroundSecondColor)
CLASS_D_READER_IMPL(Worksheet, QString, backgroundFileName, backgroundFileName)
BASIC_D_READER_IMPL(Worksheet, float, backgroundOpacity, backgroundOpacity)

/* =============================== getter methods for layout options ====================================== */
BASIC_D_READER_IMPL(Worksheet, Worksheet::Layout, layout, layout)
BASIC_D_READER_IMPL(Worksheet, float, layoutTopMargin, layoutTopMargin)
BASIC_D_READER_IMPL(Worksheet, float, layoutBottomMargin, layoutBottomMargin)
BASIC_D_READER_IMPL(Worksheet, float, layoutLeftMargin, layoutLeftMargin)
BASIC_D_READER_IMPL(Worksheet, float, layoutRightMargin, layoutRightMargin)
BASIC_D_READER_IMPL(Worksheet, float, layoutHorizontalSpacing, layoutHorizontalSpacing)
BASIC_D_READER_IMPL(Worksheet, float, layoutVerticalSpacing, layoutVerticalSpacing)
BASIC_D_READER_IMPL(Worksheet, int, layoutRowCount, layoutRowCount)
BASIC_D_READER_IMPL(Worksheet, int, layoutColumnCount, layoutColumnCount)


/* ============================ setter methods and undo commands for general options  ===================== */
void Worksheet::setUseViewSize(bool useViewSize){
	if (useViewSize != d->useViewSize) {
		d->useViewSize = useViewSize;
		emit useViewSizeRequested();
	}
}

STD_SETTER_CMD_IMPL_S(Worksheet, SetScaleContent, bool, scaleContent)
void Worksheet::setScaleContent(bool scaleContent){
	if (scaleContent != d->scaleContent)
		exec(new WorksheetSetScaleContentCmd(d, scaleContent, i18n("%1: change \"rescale the content\" property")));
}

/* ============================ setter methods and undo commands  for background options  ================= */
STD_SETTER_CMD_IMPL_F_S(Worksheet, SetBackgroundType, PlotArea::BackgroundType, backgroundType, update)
void Worksheet::setBackgroundType(PlotArea::BackgroundType type) {
	if (type != d->backgroundType)
		exec(new WorksheetSetBackgroundTypeCmd(d, type, i18n("%1: background type changed")));
}

STD_SETTER_CMD_IMPL_F_S(Worksheet, SetBackgroundColorStyle, PlotArea::BackgroundColorStyle, backgroundColorStyle, update)
void Worksheet::setBackgroundColorStyle(PlotArea::BackgroundColorStyle style) {
	if (style != d->backgroundColorStyle)
		exec(new WorksheetSetBackgroundColorStyleCmd(d, style, i18n("%1: background color style changed")));
}

STD_SETTER_CMD_IMPL_F_S(Worksheet, SetBackgroundImageStyle, PlotArea::BackgroundImageStyle, backgroundImageStyle, update)
void Worksheet::setBackgroundImageStyle(PlotArea::BackgroundImageStyle style) {
	if (style != d->backgroundImageStyle)
		exec(new WorksheetSetBackgroundImageStyleCmd(d, style, i18n("%1: background image style changed")));
}

STD_SETTER_CMD_IMPL_F_S(Worksheet, SetBackgroundBrushStyle, Qt::BrushStyle, backgroundBrushStyle, update)
void Worksheet::setBackgroundBrushStyle(Qt::BrushStyle style) {
	if (style != d->backgroundBrushStyle)
		exec(new WorksheetSetBackgroundBrushStyleCmd(d, style, i18n("%1: background brush style changed")));
}

STD_SETTER_CMD_IMPL_F_S(Worksheet, SetBackgroundFirstColor, QColor, backgroundFirstColor, update)
void Worksheet::setBackgroundFirstColor(const QColor &color) {
	if (color!= d->backgroundFirstColor)
		exec(new WorksheetSetBackgroundFirstColorCmd(d, color, i18n("%1: set background first color")));
}

STD_SETTER_CMD_IMPL_F_S(Worksheet, SetBackgroundSecondColor, QColor, backgroundSecondColor, update)
void Worksheet::setBackgroundSecondColor(const QColor &color) {
	if (color!= d->backgroundSecondColor)
		exec(new WorksheetSetBackgroundSecondColorCmd(d, color, i18n("%1: set background second color")));
}

STD_SETTER_CMD_IMPL_F_S(Worksheet, SetBackgroundFileName, QString, backgroundFileName, update)
void Worksheet::setBackgroundFileName(const QString& fileName) {
	if (fileName!= d->backgroundFileName)
		exec(new WorksheetSetBackgroundFileNameCmd(d, fileName, i18n("%1: set background image")));
}

STD_SETTER_CMD_IMPL_F_S(Worksheet, SetBackgroundOpacity, float, backgroundOpacity, update)
void Worksheet::setBackgroundOpacity(float opacity) {
	if (opacity != d->backgroundOpacity)
		exec(new WorksheetSetBackgroundOpacityCmd(d, opacity, i18n("%1: set opacity")));
}

/* ============================ setter methods and undo commands  for layout options  ================= */
STD_SETTER_CMD_IMPL_M_F_S(Worksheet, SetLayout, Worksheet::Layout, layout, updateLayout)
void Worksheet::setLayout(Worksheet::Layout layout){
	if (layout != d->layout) {
		beginMacro(i18n("%1: set layout", name()));
		exec(new WorksheetSetLayoutCmd(d, layout, i18n("%1: set layout")));
		endMacro();
	}
}

STD_SETTER_CMD_IMPL_M_F_S(Worksheet, SetLayoutTopMargin, float, layoutTopMargin, updateLayout)
void Worksheet::setLayoutTopMargin(float margin){
	if (margin != d->layoutTopMargin) {
		beginMacro(i18n("%1: set layout top margin", name()));
		exec(new WorksheetSetLayoutTopMarginCmd(d, margin, i18n("%1: set layout top margin")));
		endMacro();
	}
}

STD_SETTER_CMD_IMPL_M_F_S(Worksheet, SetLayoutBottomMargin, float, layoutBottomMargin, updateLayout)
void Worksheet::setLayoutBottomMargin(float margin){
	if (margin != d->layoutBottomMargin) {
		beginMacro(i18n("%1: set layout bottom margin", name()));
		exec(new WorksheetSetLayoutBottomMarginCmd(d, margin, i18n("%1: set layout bottom margin")));
		endMacro();
	}
}

STD_SETTER_CMD_IMPL_M_F_S(Worksheet, SetLayoutLeftMargin, float, layoutLeftMargin, updateLayout)
void Worksheet::setLayoutLeftMargin(float margin){
	if (margin != d->layoutLeftMargin) {
		beginMacro(i18n("%1: set layout left margin", name()));
		exec(new WorksheetSetLayoutLeftMarginCmd(d, margin, i18n("%1: set layout left margin")));
		endMacro();
	}
}

STD_SETTER_CMD_IMPL_M_F_S(Worksheet, SetLayoutRightMargin, float, layoutRightMargin, updateLayout)
void Worksheet::setLayoutRightMargin(float margin){
	if (margin != d->layoutRightMargin) {
		beginMacro(i18n("%1: set layout right margin", name()));
		exec(new WorksheetSetLayoutRightMarginCmd(d, margin, i18n("%1: set layout right margin")));
		endMacro();
	}
}

STD_SETTER_CMD_IMPL_M_F_S(Worksheet, SetLayoutVerticalSpacing, float, layoutVerticalSpacing, updateLayout)
void Worksheet::setLayoutVerticalSpacing(float spacing){
	if (spacing != d->layoutVerticalSpacing) {
		beginMacro(i18n("%1: set layout vertical spacing", name()));
		exec(new WorksheetSetLayoutVerticalSpacingCmd(d, spacing, i18n("%1: set layout vertical spacing")));
		endMacro();
	}
}

STD_SETTER_CMD_IMPL_M_F_S(Worksheet, SetLayoutHorizontalSpacing, float, layoutHorizontalSpacing, updateLayout)
void Worksheet::setLayoutHorizontalSpacing(float spacing){
	if (spacing != d->layoutHorizontalSpacing) {
		beginMacro(i18n("%1: set layout horizontal spacing", name()));
		exec(new WorksheetSetLayoutHorizontalSpacingCmd(d, spacing, i18n("%1: set layout horizontal spacing")));
		endMacro();
	}
}

STD_SETTER_CMD_IMPL_M_F_S(Worksheet, SetLayoutRowCount, int, layoutRowCount, updateLayout)
void Worksheet::setLayoutRowCount(int count){
	if (count != d->layoutRowCount) {
		beginMacro(i18n("%1: set layout row count", name()));
		exec(new WorksheetSetLayoutRowCountCmd(d, count, i18n("%1: set layout row count")));
		endMacro();
	}
}

STD_SETTER_CMD_IMPL_M_F_S(Worksheet, SetLayoutColumnCount, int, layoutColumnCount, updateLayout)
void Worksheet::setLayoutColumnCount(int count){
	if (count != d->layoutColumnCount) {
		beginMacro(i18n("%1: set layout column count", name()));
		exec(new WorksheetSetLayoutColumnCountCmd(d, count, i18n("%1: set layout column count")));
		endMacro();
	}
}

class WorksheetSetPageRectCmd : public StandardMacroSetterCmd<Worksheet::Private, QRectF> {
	public:
		WorksheetSetPageRectCmd(Worksheet::Private* target, Loki::TypeTraits<QRectF>::ParameterType newValue, const QString& description)
		: StandardMacroSetterCmd<Worksheet::Private, QRectF>(target, &Worksheet::Private::pageRect, newValue, description) {}
	virtual void finalize() {
		m_target->updatePageRect();
		m_target->q->pageRectChanged(m_target->*m_field);
	}
	virtual void finalizeUndo() {
		m_target->m_scene->setSceneRect(m_target->*m_field);
		m_target->q->pageRectChanged(m_target->*m_field);
	}
};

void Worksheet::setPageRect(const QRectF& rect) {
	//don't allow any rectangulars of width/height equal to zero
	if (qFuzzyCompare(rect.width(), 0.) || qFuzzyCompare(rect.height(), 0.)){
		pageRectChanged(d->pageRect);
		return;
	}

	if (rect != d->pageRect) {
		if (!d->useViewSize) {
			beginMacro(i18n("%1: set page size", name()));
			exec(new WorksheetSetPageRectCmd(d, rect, i18n("%1: set page size")));
			endMacro();
		} else {
			d->pageRect = rect;
			d->updatePageRect();
			pageRectChanged(d->pageRect);
		}
	}
}

void Worksheet::setPrinting(bool on) const {
	QList<WorksheetElement*> childElements = children<WorksheetElement>(AbstractAspect::Recursive | AbstractAspect::IncludeHidden);
	foreach(WorksheetElement* elem, childElements)
		elem->setPrinting(on);
}


//##############################################################################
//######################  Private implementation ###############################
//##############################################################################
WorksheetPrivate::WorksheetPrivate(Worksheet *owner):q(owner),
	pageRect(0, 0, 1500, 1500),
	m_scene(new QGraphicsScene(pageRect)),
	scaleContent(false) {
}

QString WorksheetPrivate::name() const{
	return q->name();
}

void WorksheetPrivate::updatePageRect() {
	QRectF oldRect = m_scene->sceneRect();
	m_scene->setSceneRect(pageRect);

	if (layout != Worksheet::NoLayout) {
		updateLayout();
	} else {
		if (scaleContent) {
			qreal horizontalRatio = pageRect.width() / oldRect.width();
			qreal verticalRatio = pageRect.height() / oldRect.height();
			QList<WorksheetElement*> childElements = q->children<WorksheetElement>(AbstractAspect::IncludeHidden);
			if (useViewSize) {
				//don't make the change of the geometry undoable/redoable if the view size is used.
				foreach(WorksheetElement* elem, childElements) {
					elem->setUndoAware(false);
					elem->handlePageResize(horizontalRatio, verticalRatio);
					elem->setUndoAware(true);
				}
			} else {
				foreach(WorksheetElement* elem, childElements)
					elem->handlePageResize(horizontalRatio, verticalRatio);
			}
		}
	}
}

void WorksheetPrivate::update(){
	q->update();
}

WorksheetPrivate::~WorksheetPrivate(){
	delete m_scene;
}

void WorksheetPrivate::updateLayout(){
	QList<WorksheetElementContainer*> list = q->children<WorksheetElementContainer>();
	if (layout==Worksheet::NoLayout){
		foreach(WorksheetElementContainer* elem, list) {
			elem->graphicsItem()->setFlag(QGraphicsItem::ItemIsMovable, true);
		}
		return;
	}

	float x=layoutLeftMargin;
	float y=layoutTopMargin;
	float w, h;
	int count=list.count();
	if (layout == Worksheet::VerticalLayout){
		w= m_scene->sceneRect().width() - layoutLeftMargin - layoutRightMargin;
		h=(m_scene->sceneRect().height()-layoutTopMargin-layoutBottomMargin- (count-1)*layoutVerticalSpacing)/count;
		foreach(WorksheetElementContainer* elem, list){
			if (useViewSize) {
				elem->setUndoAware(false);
				elem->setRect(QRectF(x,y,w,h));
				elem->setUndoAware(true);
			} else {
				elem->setRect(QRectF(x,y,w,h));
			}
			elem->graphicsItem()->setFlag(QGraphicsItem::ItemIsMovable, false);
			y+=h + layoutVerticalSpacing;
		}
	}else if (layout == Worksheet::HorizontalLayout){
		w=(m_scene->sceneRect().width()-layoutLeftMargin-layoutRightMargin- (count-1)*layoutHorizontalSpacing)/count;
		h= m_scene->sceneRect().height() - layoutTopMargin-layoutBottomMargin;
		foreach(WorksheetElementContainer* elem, list){
			if (useViewSize) {
				elem->setUndoAware(false);
				elem->setRect(QRectF(x,y,w,h));
				elem->setUndoAware(true);
			} else {
				elem->setRect(QRectF(x,y,w,h));
			}
			elem->graphicsItem()->setFlag(QGraphicsItem::ItemIsMovable, false);
			x+=w + layoutHorizontalSpacing;
		}
	}else{ //GridLayout
		//add new rows, if not sufficient
		if (count>layoutRowCount*layoutColumnCount){
			layoutRowCount = floor( (float)count/layoutColumnCount + 0.5);
			emit q->layoutRowCountChanged(layoutRowCount);
		}

		w=(m_scene->sceneRect().width()-layoutLeftMargin-layoutRightMargin- (layoutColumnCount-1)*layoutHorizontalSpacing)/layoutColumnCount;
		h=(m_scene->sceneRect().height()-layoutTopMargin-layoutBottomMargin- (layoutRowCount-1)*layoutVerticalSpacing)/layoutRowCount;
		int columnIndex=0; //counts the columns in a row
		foreach(WorksheetElementContainer* elem, list){
			if (useViewSize) {
				elem->setUndoAware(false);
				elem->setRect(QRectF(x,y,w,h));
				elem->setUndoAware(true);
			} else {
				elem->setRect(QRectF(x,y,w,h));
			}
			elem->graphicsItem()->setFlag(QGraphicsItem::ItemIsMovable, false);
			x+=w + layoutHorizontalSpacing;
			columnIndex++;
			if (columnIndex==layoutColumnCount){
				columnIndex=0;
				x=layoutLeftMargin;
				y+=h + layoutVerticalSpacing;
			}
		}
	}
}


//##############################################################################
//##################  Serialization/Deserialization  ###########################
//##############################################################################

//! Save as XML
void Worksheet::save(QXmlStreamWriter* writer) const{
    writer->writeStartElement( "worksheet" );
    writeBasicAttributes(writer);
    writeCommentElement(writer);

    //geometry
    writer->writeStartElement( "geometry" );
    QRectF rect = d->m_scene->sceneRect();
    writer->writeAttribute( "x", QString::number(rect.x()) );
    writer->writeAttribute( "y", QString::number(rect.y()) );
    writer->writeAttribute( "width", QString::number(rect.width()) );
    writer->writeAttribute( "height", QString::number(rect.height()) );
	writer->writeAttribute( "useViewSize", QString::number(d->useViewSize) );
    writer->writeEndElement();

    //layout
    writer->writeStartElement( "layout" );
    writer->writeAttribute( "layout", QString::number(d->layout) );
    writer->writeAttribute( "topMargin", QString::number(d->layoutTopMargin) );
    writer->writeAttribute( "bottomMargin", QString::number(d->layoutBottomMargin) );
    writer->writeAttribute( "leftMargin", QString::number(d->layoutLeftMargin) );
    writer->writeAttribute( "rightMargin", QString::number(d->layoutRightMargin) );
    writer->writeAttribute( "verticalSpacing", QString::number(d->layoutVerticalSpacing) );
    writer->writeAttribute( "horizontalSpacing", QString::number(d->layoutHorizontalSpacing) );
    writer->writeAttribute( "columnCount", QString::number(d->layoutColumnCount) );
    writer->writeAttribute( "rowCount", QString::number(d->layoutRowCount) );
    writer->writeEndElement();

    //background properties
    writer->writeStartElement( "background" );
    writer->writeAttribute( "type", QString::number(d->backgroundType) );
    writer->writeAttribute( "colorStyle", QString::number(d->backgroundColorStyle) );
    writer->writeAttribute( "imageStyle", QString::number(d->backgroundImageStyle) );
    writer->writeAttribute( "brushStyle", QString::number(d->backgroundBrushStyle) );
    writer->writeAttribute( "firstColor_r", QString::number(d->backgroundFirstColor.red()) );
    writer->writeAttribute( "firstColor_g", QString::number(d->backgroundFirstColor.green()) );
    writer->writeAttribute( "firstColor_b", QString::number(d->backgroundFirstColor.blue()) );
    writer->writeAttribute( "secondColor_r", QString::number(d->backgroundSecondColor.red()) );
    writer->writeAttribute( "secondColor_g", QString::number(d->backgroundSecondColor.green()) );
    writer->writeAttribute( "secondColor_b", QString::number(d->backgroundSecondColor.blue()) );
    writer->writeAttribute( "fileName", d->backgroundFileName );
    writer->writeAttribute( "opacity", QString::number(d->backgroundOpacity) );
    writer->writeEndElement();

    //serialize all children
    QList<WorksheetElement *> childElements = children<WorksheetElement>(IncludeHidden);
    foreach(WorksheetElement *elem, childElements)
        elem->save(writer);

    writer->writeEndElement(); // close "worksheet" section
}

//! Load from XML
bool Worksheet::load(XmlStreamReader* reader){
    if(!reader->isStartElement() || reader->name() != "worksheet"){
        reader->raiseError(i18n("no worksheet element found"));
        return false;
    }

    if (!readBasicAttributes(reader))
        return false;

    QString attributeWarning = i18n("Attribute '%1' missing or empty, default value is used");
    QXmlStreamAttributes attribs;
    QString str;
    QRectF rect;

    while (!reader->atEnd()){
        reader->readNext();
        if (reader->isEndElement() && reader->name() == "worksheet")
            break;

        if (!reader->isStartElement())
            continue;

        if (reader->name() == "comment"){
            if (!readCommentElement(reader)) return false;
        }else if (reader->name() == "geometry"){
            attribs = reader->attributes();

            str = attribs.value("x").toString();
            if(str.isEmpty())
                reader->raiseWarning(attributeWarning.arg("'x'"));
            else
                rect.setX(str.toDouble());

            str = attribs.value("y").toString();
            if(str.isEmpty())
                reader->raiseWarning(attributeWarning.arg("'y'"));
            else
                rect.setY(str.toDouble());

            str = attribs.value("width").toString();
            if(str.isEmpty())
                reader->raiseWarning(attributeWarning.arg("'width'"));
            else
                rect.setWidth(str.toDouble());

            str = attribs.value("height").toString();
            if(str.isEmpty())
                reader->raiseWarning(attributeWarning.arg("'height'"));
            else
                rect.setHeight(str.toDouble());

            str = attribs.value("useViewSize").toString();
            if(str.isEmpty())
                reader->raiseWarning(attributeWarning.arg("'useViewSize'"));
            else
                d->useViewSize = str.toInt();
        }else if (reader->name() == "layout"){
            attribs = reader->attributes();

            str = attribs.value("layout").toString();
            if(str.isEmpty())
                reader->raiseWarning(attributeWarning.arg("layout"));
            else
                d->layout = Worksheet::Layout(str.toInt());

            str = attribs.value("topMargin").toString();
            if(str.isEmpty())
                reader->raiseWarning(attributeWarning.arg("topMargin"));
            else
                d->layoutTopMargin = str.toDouble();

            str = attribs.value("bottomMargin").toString();
            if(str.isEmpty())
                reader->raiseWarning(attributeWarning.arg("bottomMargin"));
            else
                d->layoutBottomMargin = str.toDouble();

            str = attribs.value("leftMargin").toString();
            if(str.isEmpty())
                reader->raiseWarning(attributeWarning.arg("leftMargin"));
            else
                d->layoutLeftMargin = str.toDouble();

            str = attribs.value("rightMargin").toString();
            if(str.isEmpty())
                reader->raiseWarning(attributeWarning.arg("rightMargin"));
            else
                d->layoutRightMargin = str.toDouble();

            str = attribs.value("verticalSpacing").toString();
            if(str.isEmpty())
                reader->raiseWarning(attributeWarning.arg("verticalSpacing"));
            else
                d->layoutVerticalSpacing = str.toDouble();

            str = attribs.value("horizontalSpacing").toString();
            if(str.isEmpty())
                reader->raiseWarning(attributeWarning.arg("horizontalSpacing"));
            else
                d->layoutHorizontalSpacing = str.toDouble();

            str = attribs.value("columnCount").toString();
            if(str.isEmpty())
                reader->raiseWarning(attributeWarning.arg("columnCount"));
            else
                d->layoutColumnCount = str.toInt();

            str = attribs.value("rowCount").toString();
            if(str.isEmpty())
                reader->raiseWarning(attributeWarning.arg("rowCount"));
            else
                d->layoutRowCount = str.toInt();
        }else if (reader->name() == "background"){
            attribs = reader->attributes();

            str = attribs.value("type").toString();
            if(str.isEmpty())
                reader->raiseWarning(attributeWarning.arg("type"));
            else
                d->backgroundType = PlotArea::BackgroundType(str.toInt());

            str = attribs.value("colorStyle").toString();
            if(str.isEmpty())
                reader->raiseWarning(attributeWarning.arg("colorStyle"));
            else
                d->backgroundColorStyle = PlotArea::BackgroundColorStyle(str.toInt());

            str = attribs.value("imageStyle").toString();
            if(str.isEmpty())
                reader->raiseWarning(attributeWarning.arg("imageStyle"));
            else
                d->backgroundImageStyle = PlotArea::BackgroundImageStyle(str.toInt());

            str = attribs.value("brushStyle").toString();
            if(str.isEmpty())
                reader->raiseWarning(attributeWarning.arg("brushStyle"));
            else
                d->backgroundBrushStyle = Qt::BrushStyle(str.toInt());

            str = attribs.value("firstColor_r").toString();
            if(str.isEmpty())
                reader->raiseWarning(attributeWarning.arg("firstColor_r"));
            else
                d->backgroundFirstColor.setRed(str.toInt());

            str = attribs.value("firstColor_g").toString();
            if(str.isEmpty())
                reader->raiseWarning(attributeWarning.arg("firstColor_g"));
            else
                d->backgroundFirstColor.setGreen(str.toInt());

            str = attribs.value("firstColor_b").toString();
            if(str.isEmpty())
                reader->raiseWarning(attributeWarning.arg("firstColor_b"));
            else
                d->backgroundFirstColor.setBlue(str.toInt());

            str = attribs.value("secondColor_r").toString();
            if(str.isEmpty())
                reader->raiseWarning(attributeWarning.arg("secondColor_r"));
            else
                d->backgroundSecondColor.setRed(str.toInt());

            str = attribs.value("secondColor_g").toString();
            if(str.isEmpty())
                reader->raiseWarning(attributeWarning.arg("secondColor_g"));
            else
                d->backgroundSecondColor.setGreen(str.toInt());

            str = attribs.value("secondColor_b").toString();
            if(str.isEmpty())
                reader->raiseWarning(attributeWarning.arg("secondColor_b"));
            else
                d->backgroundSecondColor.setBlue(str.toInt());

            str = attribs.value("fileName").toString();
            d->backgroundFileName = str;

            str = attribs.value("opacity").toString();
            if(str.isEmpty())
                reader->raiseWarning(attributeWarning.arg("opacity"));
            else
                d->backgroundOpacity = str.toDouble();
        }else if(reader->name() == "cartesianPlot"){
            CartesianPlot* plot = new CartesianPlot("");
            if (!plot->load(reader)){
                delete plot;
                return false;
            }else{
                addChild(plot);
            }
        }else if(reader->name() == "textLabel"){
            TextLabel* label = new TextLabel("");
            if (!label->load(reader)){
                delete label;
                return false;
            }else{
                addChild(label);
            }
        }else{ // unknown element
            reader->raiseWarning(i18n("unknown element '%1'", reader->name().toString()));
            if (!reader->skipToEndElement()) return false;
        }
    }

    d->m_scene->setSceneRect(rect);
	d->updateLayout();

    return true;
}<|MERGE_RESOLUTION|>--- conflicted
+++ resolved
@@ -40,11 +40,7 @@
 #include <QPrintDialog>
 #include <QPrintPreviewDialog>
 
-<<<<<<< HEAD
 #include "QIcon"
-=======
-#include <KIcon>
->>>>>>> c9fcbd64
 #include <KConfigGroup>
 #include <KLocale>
 #include <QDebug>
