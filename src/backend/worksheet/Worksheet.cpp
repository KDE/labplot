--- conflicted
+++ resolved
@@ -44,14 +44,10 @@
 #include "QIcon"
 #include <KConfig>
 #include <KConfigGroup>
-<<<<<<< HEAD
-#include <KLocale>
 #include <QDebug>
 #include <QGLContext>
-=======
 #include <KLocalizedString>
 #include <cmath>
->>>>>>> cdc460cf
 
 /**
  * \class Worksheet
@@ -586,16 +582,10 @@
 //##############################################################################
 //######################  Private implementation ###############################
 //##############################################################################
-<<<<<<< HEAD
-WorksheetPrivate::WorksheetPrivate(Worksheet *owner):q(owner),
+WorksheetPrivate::WorksheetPrivate(Worksheet* owner):q(owner),
 	pageRect(0, 0, 1500, 1500),
-	m_scene(new QGraphicsScene(pageRect)),
-	scaleContent(false){
-=======
-WorksheetPrivate::WorksheetPrivate(Worksheet* owner):q(owner),
 	m_scene(new QGraphicsScene()),
 	scaleContent(false) {
->>>>>>> cdc460cf
 }
 
 QString WorksheetPrivate::name() const {
@@ -762,224 +752,8 @@
 }
 
 //! Load from XML
-<<<<<<< HEAD
-bool Worksheet::load(XmlStreamReader* reader){
-    if(!reader->isStartElement() || reader->name() != "worksheet"){
-        reader->raiseError(i18n("no worksheet element found"));
-        return false;
-    }
-
-    if (!readBasicAttributes(reader))
-        return false;
-
-    QString attributeWarning = i18n("Attribute '%1' missing or empty, default value is used");
-    QXmlStreamAttributes attribs;
-    QString str;
-    QRectF rect;
-
-    while (!reader->atEnd()){
-        reader->readNext();
-        if (reader->isEndElement() && reader->name() == "worksheet")
-            break;
-
-        if (!reader->isStartElement())
-            continue;
-
-        if (reader->name() == "comment"){
-            if (!readCommentElement(reader)) return false;
-        }else if (reader->name() == "geometry"){
-            attribs = reader->attributes();
-
-            str = attribs.value("x").toString();
-            if(str.isEmpty())
-                reader->raiseWarning(attributeWarning.arg("'x'"));
-            else
-                rect.setX(str.toDouble());
-
-            str = attribs.value("y").toString();
-            if(str.isEmpty())
-                reader->raiseWarning(attributeWarning.arg("'y'"));
-            else
-                rect.setY(str.toDouble());
-
-            str = attribs.value("width").toString();
-            if(str.isEmpty())
-                reader->raiseWarning(attributeWarning.arg("'width'"));
-            else
-                rect.setWidth(str.toDouble());
-
-            str = attribs.value("height").toString();
-            if(str.isEmpty())
-                reader->raiseWarning(attributeWarning.arg("'height'"));
-            else
-                rect.setHeight(str.toDouble());
-
-            str = attribs.value("useViewSize").toString();
-            if(str.isEmpty())
-                reader->raiseWarning(attributeWarning.arg("'useViewSize'"));
-            else
-                d->useViewSize = str.toInt();
-        }else if (reader->name() == "layout"){
-            attribs = reader->attributes();
-
-            str = attribs.value("layout").toString();
-            if(str.isEmpty())
-                reader->raiseWarning(attributeWarning.arg("layout"));
-            else
-                d->layout = Worksheet::Layout(str.toInt());
-
-            str = attribs.value("topMargin").toString();
-            if(str.isEmpty())
-                reader->raiseWarning(attributeWarning.arg("topMargin"));
-            else
-                d->layoutTopMargin = str.toDouble();
-
-            str = attribs.value("bottomMargin").toString();
-            if(str.isEmpty())
-                reader->raiseWarning(attributeWarning.arg("bottomMargin"));
-            else
-                d->layoutBottomMargin = str.toDouble();
-
-            str = attribs.value("leftMargin").toString();
-            if(str.isEmpty())
-                reader->raiseWarning(attributeWarning.arg("leftMargin"));
-            else
-                d->layoutLeftMargin = str.toDouble();
-
-            str = attribs.value("rightMargin").toString();
-            if(str.isEmpty())
-                reader->raiseWarning(attributeWarning.arg("rightMargin"));
-            else
-                d->layoutRightMargin = str.toDouble();
-
-            str = attribs.value("verticalSpacing").toString();
-            if(str.isEmpty())
-                reader->raiseWarning(attributeWarning.arg("verticalSpacing"));
-            else
-                d->layoutVerticalSpacing = str.toDouble();
-
-            str = attribs.value("horizontalSpacing").toString();
-            if(str.isEmpty())
-                reader->raiseWarning(attributeWarning.arg("horizontalSpacing"));
-            else
-                d->layoutHorizontalSpacing = str.toDouble();
-
-            str = attribs.value("columnCount").toString();
-            if(str.isEmpty())
-                reader->raiseWarning(attributeWarning.arg("columnCount"));
-            else
-                d->layoutColumnCount = str.toInt();
-
-            str = attribs.value("rowCount").toString();
-            if(str.isEmpty())
-                reader->raiseWarning(attributeWarning.arg("rowCount"));
-            else
-                d->layoutRowCount = str.toInt();
-        }else if (reader->name() == "background"){
-            attribs = reader->attributes();
-
-            str = attribs.value("type").toString();
-            if(str.isEmpty())
-                reader->raiseWarning(attributeWarning.arg("type"));
-            else
-                d->backgroundType = PlotArea::BackgroundType(str.toInt());
-
-            str = attribs.value("colorStyle").toString();
-            if(str.isEmpty())
-                reader->raiseWarning(attributeWarning.arg("colorStyle"));
-            else
-                d->backgroundColorStyle = PlotArea::BackgroundColorStyle(str.toInt());
-
-            str = attribs.value("imageStyle").toString();
-            if(str.isEmpty())
-                reader->raiseWarning(attributeWarning.arg("imageStyle"));
-            else
-                d->backgroundImageStyle = PlotArea::BackgroundImageStyle(str.toInt());
-
-            str = attribs.value("brushStyle").toString();
-            if(str.isEmpty())
-                reader->raiseWarning(attributeWarning.arg("brushStyle"));
-            else
-                d->backgroundBrushStyle = Qt::BrushStyle(str.toInt());
-
-            str = attribs.value("firstColor_r").toString();
-            if(str.isEmpty())
-                reader->raiseWarning(attributeWarning.arg("firstColor_r"));
-            else
-                d->backgroundFirstColor.setRed(str.toInt());
-
-            str = attribs.value("firstColor_g").toString();
-            if(str.isEmpty())
-                reader->raiseWarning(attributeWarning.arg("firstColor_g"));
-            else
-                d->backgroundFirstColor.setGreen(str.toInt());
-
-            str = attribs.value("firstColor_b").toString();
-            if(str.isEmpty())
-                reader->raiseWarning(attributeWarning.arg("firstColor_b"));
-            else
-                d->backgroundFirstColor.setBlue(str.toInt());
-
-            str = attribs.value("secondColor_r").toString();
-            if(str.isEmpty())
-                reader->raiseWarning(attributeWarning.arg("secondColor_r"));
-            else
-                d->backgroundSecondColor.setRed(str.toInt());
-
-            str = attribs.value("secondColor_g").toString();
-            if(str.isEmpty())
-                reader->raiseWarning(attributeWarning.arg("secondColor_g"));
-            else
-                d->backgroundSecondColor.setGreen(str.toInt());
-
-            str = attribs.value("secondColor_b").toString();
-            if(str.isEmpty())
-                reader->raiseWarning(attributeWarning.arg("secondColor_b"));
-            else
-                d->backgroundSecondColor.setBlue(str.toInt());
-
-            str = attribs.value("fileName").toString();
-            d->backgroundFileName = str;
-
-            str = attribs.value("opacity").toString();
-            if(str.isEmpty())
-                reader->raiseWarning(attributeWarning.arg("opacity"));
-            else
-                d->backgroundOpacity = str.toDouble();
-        }else if(reader->name() == "cartesianPlot"){
-            CartesianPlot* plot = new CartesianPlot("");
-            if (!plot->load(reader)){
-                delete plot;
-                return false;
-            }else{
-                addChild(plot);
-            }
-        }else if(reader->name() == "Plot3D"){
-            Plot3D* plot = new Plot3D("");
-            if (!plot->load(reader)){
-                delete plot;
-                return false;
-            }else{
-                addChild(plot);
-            }
-        }else if(reader->name() == "textLabel"){
-            TextLabel* label = new TextLabel("");
-            if (!label->load(reader)){
-                delete label;
-                return false;
-            }else{
-                addChild(label);
-            }
-        }else{ // unknown element
-            reader->raiseWarning(i18n("unknown element '%1'", reader->name().toString()));
-            if (!reader->skipToEndElement()) return false;
-        }
-    }
-
-    d->m_scene->setSceneRect(rect);
-=======
 bool Worksheet::load(XmlStreamReader* reader) {
-	if(!reader->isStartElement() || reader->name() != "worksheet") {
+	if (!reader->isStartElement() || reader->name() != "worksheet") {
 		reader->raiseError(i18n("no worksheet element found"));
 		return false;
 	}
@@ -1006,31 +780,31 @@
 			attribs = reader->attributes();
 
 			str = attribs.value("x").toString();
-			if(str.isEmpty())
+			if (str.isEmpty())
 				reader->raiseWarning(attributeWarning.arg("'x'"));
 			else
 				rect.setX(str.toDouble());
 
 			str = attribs.value("y").toString();
-			if(str.isEmpty())
+			if (str.isEmpty())
 				reader->raiseWarning(attributeWarning.arg("'y'"));
 			else
 				rect.setY(str.toDouble());
 
 			str = attribs.value("width").toString();
-			if(str.isEmpty())
+			if (str.isEmpty())
 				reader->raiseWarning(attributeWarning.arg("'width'"));
 			else
 				rect.setWidth(str.toDouble());
 
 			str = attribs.value("height").toString();
-			if(str.isEmpty())
+			if (str.isEmpty())
 				reader->raiseWarning(attributeWarning.arg("'height'"));
 			else
 				rect.setHeight(str.toDouble());
 
 			str = attribs.value("useViewSize").toString();
-			if(str.isEmpty())
+			if (str.isEmpty())
 				reader->raiseWarning(attributeWarning.arg("'useViewSize'"));
 			else
 				d->useViewSize = str.toInt();
@@ -1038,55 +812,55 @@
 			attribs = reader->attributes();
 
 			str = attribs.value("layout").toString();
-			if(str.isEmpty())
+			if (str.isEmpty())
 				reader->raiseWarning(attributeWarning.arg("layout"));
 			else
 				d->layout = Worksheet::Layout(str.toInt());
 
 			str = attribs.value("topMargin").toString();
-			if(str.isEmpty())
+			if (str.isEmpty())
 				reader->raiseWarning(attributeWarning.arg("topMargin"));
 			else
 				d->layoutTopMargin = str.toDouble();
 
 			str = attribs.value("bottomMargin").toString();
-			if(str.isEmpty())
+			if (str.isEmpty())
 				reader->raiseWarning(attributeWarning.arg("bottomMargin"));
 			else
 				d->layoutBottomMargin = str.toDouble();
 
 			str = attribs.value("leftMargin").toString();
-			if(str.isEmpty())
+			if (str.isEmpty())
 				reader->raiseWarning(attributeWarning.arg("leftMargin"));
 			else
 				d->layoutLeftMargin = str.toDouble();
 
 			str = attribs.value("rightMargin").toString();
-			if(str.isEmpty())
+			if (str.isEmpty())
 				reader->raiseWarning(attributeWarning.arg("rightMargin"));
 			else
 				d->layoutRightMargin = str.toDouble();
 
 			str = attribs.value("verticalSpacing").toString();
-			if(str.isEmpty())
+			if (str.isEmpty())
 				reader->raiseWarning(attributeWarning.arg("verticalSpacing"));
 			else
 				d->layoutVerticalSpacing = str.toDouble();
 
 			str = attribs.value("horizontalSpacing").toString();
-			if(str.isEmpty())
+			if (str.isEmpty())
 				reader->raiseWarning(attributeWarning.arg("horizontalSpacing"));
 			else
 				d->layoutHorizontalSpacing = str.toDouble();
 
 			str = attribs.value("columnCount").toString();
-			if(str.isEmpty())
+			if (str.isEmpty())
 				reader->raiseWarning(attributeWarning.arg("columnCount"));
 			else
 				d->layoutColumnCount = str.toInt();
 
 			str = attribs.value("rowCount").toString();
-			if(str.isEmpty())
+			if (str.isEmpty())
 				reader->raiseWarning(attributeWarning.arg("rowCount"));
 			else
 				d->layoutRowCount = str.toInt();
@@ -1094,61 +868,61 @@
 			attribs = reader->attributes();
 
 			str = attribs.value("type").toString();
-			if(str.isEmpty())
+			if (str.isEmpty())
 				reader->raiseWarning(attributeWarning.arg("type"));
 			else
 				d->backgroundType = PlotArea::BackgroundType(str.toInt());
 
 			str = attribs.value("colorStyle").toString();
-			if(str.isEmpty())
+			if (str.isEmpty())
 				reader->raiseWarning(attributeWarning.arg("colorStyle"));
 			else
 				d->backgroundColorStyle = PlotArea::BackgroundColorStyle(str.toInt());
 
 			str = attribs.value("imageStyle").toString();
-			if(str.isEmpty())
+			if (str.isEmpty())
 				reader->raiseWarning(attributeWarning.arg("imageStyle"));
 			else
 				d->backgroundImageStyle = PlotArea::BackgroundImageStyle(str.toInt());
 
 			str = attribs.value("brushStyle").toString();
-			if(str.isEmpty())
+			if (str.isEmpty())
 				reader->raiseWarning(attributeWarning.arg("brushStyle"));
 			else
 				d->backgroundBrushStyle = Qt::BrushStyle(str.toInt());
 
 			str = attribs.value("firstColor_r").toString();
-			if(str.isEmpty())
+			if (str.isEmpty())
 				reader->raiseWarning(attributeWarning.arg("firstColor_r"));
 			else
 				d->backgroundFirstColor.setRed(str.toInt());
 
 			str = attribs.value("firstColor_g").toString();
-			if(str.isEmpty())
+			if (str.isEmpty())
 				reader->raiseWarning(attributeWarning.arg("firstColor_g"));
 			else
 				d->backgroundFirstColor.setGreen(str.toInt());
 
 			str = attribs.value("firstColor_b").toString();
-			if(str.isEmpty())
+			if (str.isEmpty())
 				reader->raiseWarning(attributeWarning.arg("firstColor_b"));
 			else
 				d->backgroundFirstColor.setBlue(str.toInt());
 
 			str = attribs.value("secondColor_r").toString();
-			if(str.isEmpty())
+			if (str.isEmpty())
 				reader->raiseWarning(attributeWarning.arg("secondColor_r"));
 			else
 				d->backgroundSecondColor.setRed(str.toInt());
 
 			str = attribs.value("secondColor_g").toString();
-			if(str.isEmpty())
+			if (str.isEmpty())
 				reader->raiseWarning(attributeWarning.arg("secondColor_g"));
 			else
 				d->backgroundSecondColor.setGreen(str.toInt());
 
 			str = attribs.value("secondColor_b").toString();
-			if(str.isEmpty())
+			if (str.isEmpty())
 				reader->raiseWarning(attributeWarning.arg("secondColor_b"));
 			else
 				d->backgroundSecondColor.setBlue(str.toInt());
@@ -1157,27 +931,34 @@
 			d->backgroundFileName = str;
 
 			str = attribs.value("opacity").toString();
-			if(str.isEmpty())
+			if (str.isEmpty())
 				reader->raiseWarning(attributeWarning.arg("opacity"));
 			else
 				d->backgroundOpacity = str.toDouble();
-		} else if(reader->name() == "cartesianPlot") {
+		} else if (reader->name() == "cartesianPlot") {
 			CartesianPlot* plot = new CartesianPlot("");
-			plot->setIsLoading(true);
 			if (!plot->load(reader)) {
 				delete plot;
 				return false;
 			} else {
 				addChild(plot);
-				plot->setIsLoading(false);
 			}
-		} else if(reader->name() == "textLabel") {
+		} else if (reader->name() == "Plot3D") {
+			Plot3D* plot = new Plot3D("");
+			if (!plot->load(reader)) {
+				delete plot;
+				return false;
+			} else {
+				addChild(plot);
+			}
+		} else if (reader->name() == "textLabel") {
 			TextLabel* label = new TextLabel("");
 			if (!label->load(reader)) {
 				delete label;
 				return false;
-			} else
+			} else {
 				addChild(label);
+			}
 		} else { // unknown element
 			reader->raiseWarning(i18n("unknown element '%1'", reader->name().toString()));
 			if (!reader->skipToEndElement()) return false;
@@ -1185,7 +966,6 @@
 	}
 
 	d->m_scene->setSceneRect(rect);
->>>>>>> cdc460cf
 	d->updateLayout();
 
 	return true;
