--- conflicted
+++ resolved
@@ -149,15 +149,9 @@
 		d->position.point.setX( group.readEntry("PositionXValue", d->position.point.x()) );
 		d->position.point.setY( group.readEntry("PositionYValue", d->position.point.y()) );
 		d->position.horizontalPosition = (HorizontalPosition) group.readEntry("PositionX", (int)d->position.horizontalPosition);
-<<<<<<< HEAD
 		d->position.verticalPosition = (VerticalPosition) group.readEntry("PositionY", (int)d->position.verticalPosition);
-		d->horizontalAlignment = (WorksheetElement::HorizontalAlignment) group.readEntry("HorizontalAlignment", static_cast<int>(d->horizontalAlignment));
-		d->verticalAlignment = (WorksheetElement::VerticalAlignment) group.readEntry("VerticalAlignment", static_cast<int>(d->verticalAlignment));
 		if (cSystem)
 			d->positionLogical = cSystem->mapSceneToLogical(d->position.point, AbstractCoordinateSystem::MappingFlag::SuppressPageClipping);
-=======
-        d->position.verticalPosition = (VerticalPosition) group.readEntry("PositionY", (int)d->position.verticalPosition);
->>>>>>> 0807529a
 	}
 
 	DEBUG("CHECK: default/run time image resolution: " << d->teXImageResolution << '/' << QApplication::desktop()->physicalDpiX());
@@ -240,22 +234,12 @@
 }
 
 /* ============================ getter methods ================= */
-<<<<<<< HEAD
 BASIC_SHARED_D_READER_IMPL(TextLabel, TextLabel::TextWrapper, text, textWrapper)
 BASIC_SHARED_D_READER_IMPL(TextLabel, QColor, fontColor, fontColor);
 BASIC_SHARED_D_READER_IMPL(TextLabel, QColor, backgroundColor, backgroundColor);
 BASIC_SHARED_D_READER_IMPL(TextLabel, QFont, teXFont, teXFont);
 BASIC_SHARED_D_READER_IMPL(TextLabel, TextLabel::PositionWrapper, position, position);
 BASIC_SHARED_D_READER_IMPL(TextLabel, QPointF, positionLogical, positionLogical);
-BASIC_SHARED_D_READER_IMPL(TextLabel, WorksheetElement::HorizontalAlignment, horizontalAlignment, horizontalAlignment);
-BASIC_SHARED_D_READER_IMPL(TextLabel, WorksheetElement::VerticalAlignment, verticalAlignment, verticalAlignment);
-=======
-CLASS_SHARED_D_READER_IMPL(TextLabel, TextLabel::TextWrapper, text, textWrapper)
-CLASS_SHARED_D_READER_IMPL(TextLabel, QColor, fontColor, fontColor);
-CLASS_SHARED_D_READER_IMPL(TextLabel, QColor, backgroundColor, backgroundColor);
-CLASS_SHARED_D_READER_IMPL(TextLabel, QFont, teXFont, teXFont);
-CLASS_SHARED_D_READER_IMPL(TextLabel, TextLabel::PositionWrapper, position, position);
->>>>>>> 0807529a
 BASIC_SHARED_D_READER_IMPL(TextLabel, qreal, rotationAngle, rotationAngle);
 BASIC_SHARED_D_READER_IMPL(TextLabel, TextLabel::BorderShape, borderShape, borderShape)
 BASIC_SHARED_D_READER_IMPL(TextLabel, QPen, borderPen, borderPen)
@@ -513,29 +497,6 @@
 	if (suppressRetransform)
 		return;
 
-<<<<<<< HEAD
-	if(coordinateBindingEnabled && q->cSystem) {
-		//the position in logical coordinates was changed, calculate the position in scene coordinates
-		position.point = q->cSystem->mapLogicalToScene(positionLogical, AbstractCoordinateSystem::MappingFlag::SuppressPageClipping);
-		emit q->positionChanged(position);
-	} else {
-		if (position.horizontalPosition != WorksheetElement::HorizontalPosition::Custom
-	        || position.verticalPosition != WorksheetElement::VerticalPosition::Custom) {
-			updatePosition();
-
-			//the position in scene coordinates was changed, calculate the position in logical coordinates
-			if (q->cSystem) {
-				positionLogical = q->cSystem->mapSceneToLogical(position.point, AbstractCoordinateSystem::MappingFlag::SuppressPageClipping);
-				emit q->positionLogicalChanged(positionLogical);
-			}
-		}
-	}
-
-	double x = position.point.x();
-	double y = position.point.y();
-
-=======
->>>>>>> 0807529a
 	//determine the size of the label in scene units.
 	double w, h;
 	if (textWrapper.teXUsed) {
@@ -548,48 +509,10 @@
 		h = staticText.size().height()*scaleFactor;
 	}
 
-<<<<<<< HEAD
-	QPointF itemPos;
-	//depending on the alignment, calculate the new GraphicsItem's position in parent's coordinate system
-	switch (horizontalAlignment) {
-	case WorksheetElement::HorizontalAlignment::Left:
-		itemPos.setX(x - w/2);
-		break;
-	case WorksheetElement::HorizontalAlignment::Center:
-		itemPos.setX(x);
-		break;
-	case WorksheetElement::HorizontalAlignment::Right:
-		itemPos.setX(x + w/2);
-		break;
-	}
-
-	switch (verticalAlignment) {
-	case WorksheetElement::VerticalAlignment::Top:
-		itemPos.setY(y - h/2);
-		break;
-	case WorksheetElement::VerticalAlignment::Center:
-		itemPos.setY(y);
-		break;
-	case WorksheetElement::VerticalAlignment::Bottom:
-		itemPos.setY(y + h/2);
-		break;
-	}
-
-	itemPos = mapPlotAreaToParent(itemPos);
-	suppressItemChangeEvent = true;
-	setPos(itemPos);
-	suppressItemChangeEvent = false;
-
-	boundingRectangle.setX(-w/2);
-	boundingRectangle.setY(-h/2);
-	boundingRectangle.setWidth(w);
-	boundingRectangle.setHeight(h);
-=======
     boundingRectangle.setX(-w/2);
     boundingRectangle.setY(-h/2);
     boundingRectangle.setWidth(w);
     boundingRectangle.setHeight(h);
->>>>>>> 0807529a
 
     updatePosition();
 	updateBorder();
@@ -601,25 +524,15 @@
 	calculates the position of the label, when the position relative to the parent was specified (left, right, etc.)
 */
 void TextLabelPrivate::updatePosition() {
-<<<<<<< HEAD
-	//determine the parent item
-	QRectF parentRect;
-	QGraphicsItem* parent = parentItem();
-	if (parent)
-		parentRect = parent->boundingRect();
-	else {
-		if (!scene())
-			return;
-
-		parentRect = scene()->sceneRect();
-	}
-=======
->>>>>>> 0807529a
 
     QPointF p;
     if (q->m_type == TextLabel::Type::AxisTitle) {
         // In an axis element, the label is part of the bounding rect of the axis
         // so it is not possible to align with the bounding rect
+        p = position.point;
+    } else if(coordinateBindingEnabled && q->cSystem) {
+        //the position in logical coordinates was changed, calculate the position in scene coordinates
+        position.point = q->cSystem->mapLogicalToScene(positionLogical, AbstractCoordinateSystem::MappingFlag::SuppressPageClipping);
         p = position.point;
     } else {
         //determine the parent item
@@ -636,6 +549,12 @@
     suppressItemChangeEvent = false;
 
 	emit q->positionChanged(position);
+
+    //the position in scene coordinates was changed, calculate the position in logical coordinates
+    if (q->cSystem) {
+        positionLogical = q->cSystem->mapSceneToLogical(position.point, AbstractCoordinateSystem::MappingFlag::SuppressPageClipping);
+        emit q->positionLogicalChanged(positionLogical);
+    }
 }
 
 /*!
@@ -1047,15 +966,8 @@
         if (!parentRect(pr))
             return QVariant();
 		//convert item's center point in parent's coordinates
-<<<<<<< HEAD
-		TextLabel::PositionWrapper tempPosition;
-		tempPosition.point = positionFromItemPosition(mapParentToPlotArea(value.toPointF()));
-		tempPosition.horizontalPosition = WorksheetElement::HorizontalPosition::Custom;
-		tempPosition.verticalPosition = WorksheetElement::VerticalPosition::Custom;
-=======
         TextLabel::PositionWrapper tempPosition = position;
         tempPosition.point = q->parentPosToRelativePos(value.toPointF(), pr, boundingRectangle, position);
->>>>>>> 0807529a
 
 		//emit the signals in order to notify the UI.
 		// don't use setPosition here, because then all small changes are on the undo stack
@@ -1081,11 +993,7 @@
         return;
 
 	//convert position of the item in parent coordinates to label's position
-<<<<<<< HEAD
-	QPointF point = positionFromItemPosition(mapParentToPlotArea(pos()));
-=======
-    QPointF point = q->parentPosToRelativePos(pos(), pr, boundingRectangle, position);
->>>>>>> 0807529a
+    QPointF point = q->parentPosToRelativePos(mapParentToPlotArea(pos()), pr, boundingRectangle, position);
 	if (point != position.point) {
 		//position was changed -> set the position related member variables
 		suppressRetransform = true;
@@ -1125,7 +1033,6 @@
 	QGraphicsItem::keyPressEvent(event);
 }
 
-<<<<<<< HEAD
 /*!
  *	converts label's position in plotArea coordinates to labels position.
  */
@@ -1212,8 +1119,6 @@
 	return point; // don't map if no parent set. Then it's during load
 }
 
-=======
->>>>>>> 0807529a
 void TextLabelPrivate::contextMenuEvent(QGraphicsSceneContextMenuEvent* event) {
 	q->createContextMenu()->exec(event->screenPos());
 }
