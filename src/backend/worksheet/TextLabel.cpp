/*
	File                 : TextLabel.cpp
	Project              : LabPlot
	Description          : Text label supporting reach text and latex formatting
	--------------------------------------------------------------------
	SPDX-FileCopyrightText: 2009 Tilman Benkert <thzs@gmx.net>
	SPDX-FileCopyrightText: 2012-2023 Alexander Semke <alexander.semke@web.de>
	SPDX-FileCopyrightText: 2019-2022 Stefan Gerlach <stefan.gerlach@uni.kn>

	SPDX-License-Identifier: GPL-2.0-or-later
*/

#include "TextLabel.h"
#include "TextLabelPrivate.h"
#include "Worksheet.h"
#include "backend/core/Project.h"
#include "backend/core/Settings.h"
#include "backend/lib/XmlStreamReader.h"
#include "backend/lib/commandtemplates.h"
#include "backend/lib/macros.h"
#include "backend/worksheet/plots/PlotArea.h"
#include "backend/worksheet/plots/cartesian/CartesianCoordinateSystem.h"
#include "backend/worksheet/plots/cartesian/CartesianPlot.h"
#include "kdefrontend/GuiTools.h"

#include <QApplication>
#include <QBuffer>
#include <QGraphicsScene>
#include <QGraphicsSceneMouseEvent>
#include <QKeyEvent>
#include <QMenu>
#include <QPainter>
#include <QTextCharFormat>
#include <QTextCursor>
#include <QTextDocument>
#include <QtConcurrent/QtConcurrentRun>

#include <KConfig>
#include <KConfigGroup>
#include <KLocalizedString>
#include <QIcon>

#ifdef HAVE_DISCOUNT
extern "C" {
#include <mkdio.h>
}
#endif

class ScaledTextItem : public QGraphicsTextItem {
public:
	explicit ScaledTextItem(QGraphicsItem* parent = nullptr)
		: QGraphicsTextItem(parent) {
	}

	QRectF scaledBoundingRect() const {
		auto rect = QGraphicsTextItem::boundingRect();
		rect.setHeight(rect.height() * scale());
		rect.setWidth(rect.width() * scale());
		// rect.moveTopLeft(QPointF(-rect.width() * scale() / 2, -rect.height() * scale() / 2));
		return rect;
	}

protected:
	void paint(QPainter* painter, const QStyleOptionGraphicsItem* option, QWidget* widget) override {
#if DEBUG_TEXTLABEL_BOUNDING_RECT
		painter->setPen(QColor(Qt::GlobalColor::green));
		painter->drawRect(boundingRect());

		painter->setPen(QColor(Qt::GlobalColor::black));
		painter->drawRect(QRectF(-5, -5, 10, 10));
#endif
		QGraphicsTextItem::paint(painter, option, widget);
	}

private:
	QRectF boundingRect() const override {
		return QGraphicsTextItem::boundingRect();
	}

private:
};

/**
 * \class TextLabel
 * \brief A label supporting rendering of html- and tex-formatted texts.
 *
 * The label is aligned relative to the specified position.
 * The position can be either specified by providing the x- and y- coordinates
 * in parent's coordinate system, or by specifying one of the predefined position
 * flags (\c HorizontalPosition, \c VerticalPosition).
 */

TextLabel::TextLabel(const QString& name, Type type)
	: WorksheetElement(name, new TextLabelPrivate(this), AspectType::TextLabel)
	, m_type(type) {
	init();
}

TextLabel::TextLabel(const QString& name, TextLabelPrivate* dd, Type type)
	: WorksheetElement(name, dd, AspectType::TextLabel)
	, m_type(type) {
	init();
}

TextLabel::TextLabel(const QString& name, CartesianPlot* plot, Type type)
	: WorksheetElement(name, new TextLabelPrivate(this), AspectType::TextLabel)
	, m_type(type) {
	m_plot = plot;
	cSystem = dynamic_cast<const CartesianCoordinateSystem*>(m_plot->coordinateSystem(m_cSystemIndex));
	init();
}

void TextLabel::init() {
	QString groupName;
	switch (m_type) {
	case Type::General:
		groupName = QStringLiteral("TextLabel");
		break;
	case Type::PlotTitle:
		groupName = QStringLiteral("PlotTitle");
		break;
	case Type::AxisTitle:
		groupName = QStringLiteral("AxisTitle");
		break;
	case Type::PlotLegendTitle:
		groupName = QStringLiteral("PlotLegendTitle");
		break;
	case Type::InfoElementLabel:
		groupName = QStringLiteral("InfoElementLabel");
	}

	const KConfig config;
	DEBUG("	config has group \"" << STDSTRING(groupName) << "\": " << config.hasGroup(groupName));
	// group is always valid if you call config.group(..;
	KConfigGroup group;
	if (config.hasGroup(groupName))
		group = config.group(groupName);

	Q_D(TextLabel);
	d->position.point = QPointF(0, 0);
	if (m_type == Type::PlotTitle || m_type == Type::PlotLegendTitle) {
		d->position.verticalPosition = WorksheetElement::VerticalPosition::Top;
		d->position.horizontalPosition = WorksheetElement::HorizontalPosition::Center;
		d->verticalAlignment = WorksheetElement::VerticalAlignment::Top;
	} else if (m_type == Type::AxisTitle) {
		d->position.horizontalPosition = WorksheetElement::HorizontalPosition::Center;
		d->position.verticalPosition = WorksheetElement::VerticalPosition::Center;
	}

	KConfigGroup conf = Settings::group(QStringLiteral("Settings_Worksheet"));
	const auto& engine = conf.readEntry(QStringLiteral("LaTeXEngine"), "");
	if (engine == QLatin1String("lualatex"))
		d->teXFont.setFamily(QStringLiteral("Latin Modern Roman"));

	// read settings from config if group exists
	if (group.isValid()) {
		// properties common to all types
		d->textWrapper.mode = static_cast<TextLabel::Mode>(group.readEntry(QStringLiteral("Mode"), static_cast<int>(d->textWrapper.mode)));
		d->teXFont.setFamily(group.readEntry(QStringLiteral("TeXFontFamily"), d->teXFont.family()));
		d->teXFont.setPointSize(group.readEntry(QStringLiteral("TeXFontSize"), d->teXFont.pointSize()));
		d->fontColor = group.readEntry(QStringLiteral("FontColor"), d->fontColor);
		d->backgroundColor = group.readEntry(QStringLiteral("BackgroundColor"), d->backgroundColor);
		d->setRotation(group.readEntry(QStringLiteral("Rotation"), d->rotation()));

		// border
		d->borderShape = (TextLabel::BorderShape)group.readEntry(QStringLiteral("BorderShape"), (int)d->borderShape);
		d->borderPen = QPen(group.readEntry(QStringLiteral("BorderColor"), d->borderPen.color()),
							group.readEntry(QStringLiteral("BorderWidth"), d->borderPen.width()),
							(Qt::PenStyle)group.readEntry(QStringLiteral("BorderStyle"), (int)(d->borderPen.style())));
		d->borderOpacity = group.readEntry(QStringLiteral("BorderOpacity"), d->borderOpacity);

		// position and alignment relevant properties
		d->position.point.setX(group.readEntry(QStringLiteral("PositionXValue"), 0.));
		d->position.point.setY(group.readEntry(QStringLiteral("PositionYValue"), 0.));
		d->position.horizontalPosition = (HorizontalPosition)group.readEntry(QStringLiteral("PositionX"), (int)d->position.horizontalPosition);
		d->position.verticalPosition = (VerticalPosition)group.readEntry(QStringLiteral("PositionY"), (int)d->position.verticalPosition);
		d->horizontalAlignment =
			(WorksheetElement::HorizontalAlignment)group.readEntry(QStringLiteral("HorizontalAlignment"), static_cast<int>(d->horizontalAlignment));
		d->verticalAlignment =
			(WorksheetElement::VerticalAlignment)group.readEntry(QStringLiteral("VerticalAlignment"), static_cast<int>(d->verticalAlignment));
		if (cSystem && cSystem->isValid())
			d->positionLogical = cSystem->mapSceneToLogical(d->position.point, AbstractCoordinateSystem::MappingFlag::SuppressPageClipping);
	}
	d->updatePosition();

	DEBUG(Q_FUNC_INFO << ", default/run time image resolution: " << d->teXImageResolution << '/' << QApplication::primaryScreen()->physicalDotsPerInchX());
	connect(&d->teXImageFutureWatcher, &QFutureWatcher<QByteArray>::finished, this, &TextLabel::updateTeXImage);
}

// no need to delete the d-pointer here - it inherits from QGraphicsItem
// and is deleted during the cleanup in QGraphicsScene
TextLabel::~TextLabel() = default;

void TextLabel::setZoomFactor(double factor) {
	Q_D(TextLabel);
	d->setZoomFactor(factor);
}

void TextLabel::retransform() {
	Q_D(TextLabel);
	d->retransform();
}

void TextLabel::handleResize(double horizontalRatio, double verticalRatio, bool /*pageResize*/) {
	DEBUG(Q_FUNC_INFO);

	double ratio = 0;
	if (horizontalRatio > 1.0 || verticalRatio > 1.0)
		ratio = std::max(horizontalRatio, verticalRatio);
	else
		ratio = std::min(horizontalRatio, verticalRatio);

	Q_D(TextLabel);
	d->teXFont.setPointSizeF(d->teXFont.pointSizeF() * ratio);
	d->updateText();

	// TODO: doesn't seem to work
	QTextDocument doc;
	doc.setHtml(d->textWrapper.text);
	QTextCursor cursor(&doc);
	cursor.select(QTextCursor::Document);
	QTextCharFormat fmt = cursor.charFormat();
	QFont font = fmt.font();
	font.setPointSizeF(font.pointSizeF() * ratio);
	fmt.setFont(font);
	cursor.setCharFormat(fmt);
}

/*!
	Returns an icon to be used in the project explorer.
*/
QIcon TextLabel::icon() const {
	switch (text().mode) {
	case Mode::Markdown:
		return QIcon::fromTheme(QStringLiteral("text-x-markdown"));
		break;
	case Mode::LaTeX:
		return QIcon::fromTheme(QStringLiteral("text-x-tex"));
		break;
	case Mode::Text:
	default:
		return QIcon::fromTheme(QStringLiteral("draw-text"));
		// return QIcon::fromTheme(QLatin1String("text-x-plain"));
	}
}

/* ============================ getter methods ================= */
BASIC_SHARED_D_READER_IMPL(TextLabel, TextLabel::TextWrapper, text, textWrapper)
BASIC_SHARED_D_READER_IMPL(TextLabel, QColor, fontColor, fontColor)
BASIC_SHARED_D_READER_IMPL(TextLabel, QColor, backgroundColor, backgroundColor)
BASIC_SHARED_D_READER_IMPL(TextLabel, QFont, teXFont, teXFont)
BASIC_SHARED_D_READER_IMPL(TextLabel, TextLabel::BorderShape, borderShape, borderShape)
BASIC_SHARED_D_READER_IMPL(TextLabel, QPen, borderPen, borderPen)
BASIC_SHARED_D_READER_IMPL(TextLabel, qreal, borderOpacity, borderOpacity)

/* ============================ setter methods and undo commands ================= */
STD_SETTER_CMD_IMPL_F_S(TextLabel, SetTeXBackgroundColor, QColor, backgroundColor, updateText)
void TextLabel::setBackgroundColor(const QColor color) {
	QDEBUG(Q_FUNC_INFO << ", color = " << color)
	Q_D(TextLabel);
	if (color != d->backgroundColor)
		exec(new TextLabelSetTeXBackgroundColorCmd(d, color, ki18n("%1: set background color")));
}

STD_SETTER_CMD_IMPL_F_S(TextLabel, SetText, TextLabel::TextWrapper, textWrapper, updateText)
void TextLabel::setText(const TextWrapper& textWrapper) {
	Q_D(TextLabel);
	// DEBUG("********************\n" << Q_FUNC_INFO << ", old/new mode = " << (int)d->textWrapper.mode << " " << (int)textWrapper.mode)
	// DEBUG("\nOLD TEXT = " << STDSTRING(d->textWrapper.text) << '\n')
	// DEBUG("NEW TEXT = " << STDSTRING(textWrapper.text) << '\n')
	// QDEBUG("COLORS: color =" << d->fontColor << ", background color =" << d->backgroundColor)

	if (d->textWrapper != textWrapper) {
		bool oldEmpty = d->textWrapper.text.isEmpty();
		if (textWrapper.mode == TextLabel::Mode::Text && !textWrapper.text.isEmpty()) {
			QTextEdit pte(d->textWrapper.text); // te with previous text
			// restore formatting when text changes or switching back to text mode
			if (d->textWrapper.mode != TextLabel::Mode::Text || oldEmpty || pte.toPlainText().isEmpty()) {
				// DEBUG("RESTORE FORMATTING")
				QTextEdit te(d->textWrapper.text);
				te.selectAll();
				te.setText(textWrapper.text);
				te.selectAll();
				te.setTextColor(d->fontColor);
				te.setTextBackgroundColor(d->backgroundColor);

				TextWrapper tw = textWrapper;
				tw.text = te.toHtml();
				// DEBUG("\nTW TEXT = " << STDSTRING(tw.text) << std::endl)
				exec(new TextLabelSetTextCmd(d, tw, ki18n("%1: set label text")));
			} else { // the existing text is being modified
				QUndoCommand* parent = nullptr;
				TextLabelSetTextCmd* command = nullptr;
				QTextEdit te;
				te.setHtml(textWrapper.text);
				te.selectAll();
				if (textWrapper.text.indexOf(QStringLiteral("background-color:#")) != -1) {
					const auto& bgColor = te.textBackgroundColor();
					if (bgColor != d->backgroundColor) {
						parent = new QUndoCommand(ki18n("%1: set label text").subs(name()).toString());
						new TextLabelSetTeXBackgroundColorCmd(d, bgColor, ki18n("%1: set background color"), parent);
					}
					command = new TextLabelSetTextCmd(d, textWrapper, ki18n("%1: set label text"), parent);
				} else {
					// no color available yet, plain text is being provided -> set the color from member variable
					te.setTextBackgroundColor(d->backgroundColor);
					TextWrapper tw = textWrapper;
					tw.text = te.toHtml();
					command = new TextLabelSetTextCmd(d, tw, ki18n("%1: set label text"), parent);
				}

				if (!parent)
					exec(command);
				else
					exec(parent);
			}
		} else
			exec(new TextLabelSetTextCmd(d, textWrapper, ki18n("%1: set label text")));

		// If previously the text was empty, the bounding rect is zero
		// therefore the alignment did not work properly.
		// If text is added, the bounding rectangle is updated
		// and then the position must be changed to consider alignment
		if (oldEmpty)
			d->updatePosition();
	}

	// DEBUG(Q_FUNC_INFO << " DONE\n***********************")
}

STD_SETTER_CMD_IMPL_F_S(TextLabel, SetPlaceholderText, TextLabel::TextWrapper, textWrapper, updateText)
void TextLabel::setPlaceholderText(const TextWrapper& textWrapper) {
	Q_D(TextLabel);
	if ((textWrapper.textPlaceholder != d->textWrapper.textPlaceholder) || (textWrapper.mode != d->textWrapper.mode))
		exec(new TextLabelSetPlaceholderTextCmd(d, textWrapper, ki18n("%1: set label placeholdertext")));
}

STD_SETTER_CMD_IMPL_F_S(TextLabel, SetTeXFont, QFont, teXFont, updateText)
void TextLabel::setTeXFont(const QFont& font) {
	Q_D(TextLabel);
	if (font != d->teXFont)
		exec(new TextLabelSetTeXFontCmd(d, font, ki18n("%1: set TeX main font")));
}

STD_SETTER_CMD_IMPL_F_S(TextLabel, SetTeXFontColor, QColor, fontColor, updateText)
void TextLabel::setFontColor(const QColor color) {
	Q_D(TextLabel);
	if (color != d->fontColor)
		exec(new TextLabelSetTeXFontColorCmd(d, color, ki18n("%1: set font color")));
}

// Border
STD_SETTER_CMD_IMPL_F_S(TextLabel, SetBorderShape, TextLabel::BorderShape, borderShape, updateBorder)
void TextLabel::setBorderShape(TextLabel::BorderShape shape) {
	Q_D(TextLabel);
	if (shape != d->borderShape)
		exec(new TextLabelSetBorderShapeCmd(d, shape, ki18n("%1: set border shape")));
}

STD_SETTER_CMD_IMPL_F_S(TextLabel, SetBorderPen, QPen, borderPen, update)
void TextLabel::setBorderPen(const QPen& pen) {
	Q_D(TextLabel);
	if (pen != d->borderPen)
		exec(new TextLabelSetBorderPenCmd(d, pen, ki18n("%1: set border")));
}

STD_SETTER_CMD_IMPL_F_S(TextLabel, SetBorderOpacity, qreal, borderOpacity, update)
void TextLabel::setBorderOpacity(qreal opacity) {
	Q_D(TextLabel);
	if (opacity != d->borderOpacity)
		exec(new TextLabelSetBorderOpacityCmd(d, opacity, ki18n("%1: set border opacity")));
}

// misc

QRectF TextLabel::size() {
	Q_D(TextLabel);
	return d->size();
}

QPointF TextLabel::findNearestGluePoint(QPointF scenePoint) {
	Q_D(TextLabel);
	return d->findNearestGluePoint(scenePoint);
}

TextLabel::GluePoint TextLabel::gluePointAt(int index) {
	Q_D(TextLabel);
	return d->gluePointAt(index);
}

int TextLabel::gluePointCount() {
	Q_D(const TextLabel);
	return d->m_gluePoints.length();
}

void TextLabel::updateTeXImage() {
	Q_D(TextLabel);
	d->updateTeXImage();
}

// ##############################################################################
// ####################### Private implementation ###############################
// ##############################################################################
TextLabelPrivate::TextLabelPrivate(TextLabel* owner)
	: WorksheetElementPrivate(owner)
	, q(owner) {
	setFlag(QGraphicsItem::ItemIsSelectable);
	setFlag(QGraphicsItem::ItemIsMovable);
	setFlag(QGraphicsItem::ItemSendsGeometryChanges);
	setFlag(QGraphicsItem::ItemIsFocusable);
	setAcceptHoverEvents(true);

	// scaling:
	// we need to scale from the font size specified in points to scene units.
	// furthermore, we create the tex-image in a higher resolution than usual desktop resolution
	//  -> take this into account
	// m_textItem is only used for the normal text not for latex. So the scale is only needed for the
	// normal text, for latex the generated image will be shown directly
	m_textItem = new ScaledTextItem(this);
	m_textItem->setScale(Worksheet::convertToSceneUnits(1, Worksheet::Unit::Point));
	m_textItem->setTextInteractionFlags(Qt::NoTextInteraction);
}

/*!
 * \brief TextLabelPrivate::size
 * \return Size and position of the TextLabel in scene coords
 */
QRectF TextLabelPrivate::size() {
	double w, h;
	if (textWrapper.mode == TextLabel::Mode::LaTeX) {
		// image size is in pixel, convert to scene units
		w = teXImage.width() * teXImageScaleFactor;
		h = teXImage.height() * teXImageScaleFactor;
	} else {
		// size is in points, convert to scene units
		//  TODO: the shift and scaling is just a workaround to avoid the big bounding box
		//  s.a. TextLabelPrivate::updateBoundingRect()

		// double xShift = 23., yScale = 0.8;
		// better scaling for multiline Markdown
		// if (textWrapper.mode == TextLabel::Mode::Markdown && textWrapper.text.contains(QLatin1Char('\n')))
		//	yScale = 0.95;
		// see updateBoundingRect()
		w = m_textItem->scaledBoundingRect().width();
		h = m_textItem->scaledBoundingRect().height();
	}
	qreal x = position.point.x();
	qreal y = position.point.y();
	return {x, y, w, h};
}

/*!
 * \brief TextLabelPrivate::findNearestGluePoint
 * Finds the glue point, which is nearest to @param point in scene coords.
 * \param point reference position
 * \return Nearest point to @param point
 */
QPointF TextLabelPrivate::findNearestGluePoint(QPointF scenePoint) {
	if (m_gluePoints.isEmpty())
		return boundingRect().center();

	if (m_gluePoints.length() == 1)
		return mapParentToPlotArea(mapToParent(m_gluePoints.at(0).point));

	QPointF point = mapParentToPlotArea(mapToParent(m_gluePoints.at(0).point));
	QPointF nearestPoint = point;
	double distance2 = pow(point.x() - scenePoint.x(), 2) + pow(point.y() - scenePoint.y(), 2);
	// assumption, more than one point available
	for (int i = 1; i < m_gluePoints.length(); i++) {
		point = mapParentToPlotArea(mapToParent(m_gluePoints.at(i).point));
		double distance2_temp = pow(point.x() - scenePoint.x(), 2) + pow(point.y() - scenePoint.y(), 2);
		if (distance2_temp < distance2) {
			nearestPoint = point;
			distance2 = distance2_temp;
		}
	}

	return nearestPoint;
}

/*!
 * \brief TextLabelPrivate::gluePointAt
 * Returns the gluePoint at a specific index.
 * \param index
 * \return Returns gluepoint at index \param index
 */
TextLabel::GluePoint TextLabelPrivate::gluePointAt(int index) {
	QPointF pos;
	QString name;

	if (m_gluePoints.isEmpty() || index > m_gluePoints.length()) {
		pos = boundingRect().center();
		name = QLatin1String("center");
	} else if (index < 0) {
		pos = m_gluePoints.at(0).point;
		name = m_gluePoints.at(0).name;
	} else {
		pos = m_gluePoints.at(index).point;
		name = m_gluePoints.at(index).name;
	}

	return {mapParentToPlotArea(mapToParent(pos)), name};
}

/*!
	calculates the position and the bounding box of the label. Called on geometry or text changes.
 */
void TextLabelPrivate::retransform() {
	const bool suppress = suppressRetransform || q->isLoading();
	trackRetransformCalled(suppress);
	if (suppress)
		return;

	updatePosition(); // needed, because CartesianPlot calls retransform if some operations are done
	updateBorder();
}

void TextLabelPrivate::setZoomFactor(double factor) {
	zoomFactor = factor;

	if (textWrapper.mode == TextLabel::Mode::LaTeX) {
		teXImage = GuiTools::imageFromPDFData(teXPdfData, zoomFactor);
		retransform();
	}
}

/*!
	calculates the position of the label, when the position relative to the parent was specified (left, right, etc.)
*/
void TextLabelPrivate::updatePosition() {
	if (q->isLoading())
		return;

	if (q->m_type == TextLabel::Type::AxisTitle) {
		// In an axis element, the label is part of the bounding rect of the axis
		// so it is not possible to align with the bounding rect
		QPointF p = position.point;
		suppressItemChangeEvent = true;
		setPos(p);
		suppressItemChangeEvent = false;

		Q_EMIT q->positionChanged(position);

		// the position in scene coordinates was changed, calculate the position in logical coordinates
		if (q->cSystem) {
			if (!coordinateBindingEnabled) {
				QPointF pos = q->align(p, m_boundingRectangle, horizontalAlignment, verticalAlignment, false);
				positionLogical = q->cSystem->mapSceneToLogical(pos, AbstractCoordinateSystem::MappingFlag::SuppressPageClipping);
			}
			Q_EMIT q->positionLogicalChanged(positionLogical);
		}
	} else
		WorksheetElementPrivate::updatePosition();
}

/*!
	updates the static text.
 */
void TextLabelPrivate::updateText() {
	// DEBUG(Q_FUNC_INFO)
	if (suppressRetransform)
		return;

	switch (textWrapper.mode) {
	case TextLabel::Mode::Text: {
		// DEBUG(Q_FUNC_INFO << ", TEXT = " << STDSTRING(textWrapper.text))

		// use colors when text not empty and not already defined in text
		if (!textWrapper.text.isEmpty() && !textWrapper.text.contains(QLatin1String(" color:"))) {
			QTextEdit te(textWrapper.text);
			te.selectAll();
			te.setTextColor(fontColor);

			// don't set background color (not used if not inside text)
			textWrapper.text = te.toHtml();
		}

		m_textItem->show();
		m_textItem->setHtml(textWrapper.text);

		// the size of the label was most probably changed,
		// recalculate the bounding box of the label
		updateBoundingRect();
		break;
	}
	case TextLabel::Mode::LaTeX: {
		m_textItem->hide();
		TeXRenderer::Formatting format;
		format.fontColor = fontColor;
		format.backgroundColor = backgroundColor;
		format.fontSize = teXFont.pointSize();
		format.fontFamily = teXFont.family();
		format.dpi = teXImageResolution;
		QFuture<QByteArray> future = QtConcurrent::run(TeXRenderer::renderImageLaTeX, textWrapper.text, &teXRenderResult, format);
		teXImageFutureWatcher.setFuture(future);

		// don't need to call retransform() here since it is done in updateTeXImage
		// when the asynchronous rendering of the image is finished.
		break;
	}
	case TextLabel::Mode::Markdown: {
#ifdef HAVE_DISCOUNT
		auto mdCharArray = textWrapper.text.toUtf8();
#ifdef HAVE_DISCOUNT3
		MMIOT* mdHandle = mkd_string(mdCharArray.data(), mdCharArray.size() + 1, nullptr);

		mkd_flag_t* v3flags = mkd_flags();
		mkd_set_flag_num(v3flags, MKD_LATEX);
		mkd_set_flag_num(v3flags, MKD_FENCEDCODE);
		mkd_set_flag_num(v3flags, MKD_GITHUBTAGS);

		if (!mkd_compile(mdHandle, v3flags)) {
#else
		MMIOT* mdHandle = mkd_string(mdCharArray.data(), mdCharArray.size() + 1, 0);

		unsigned int flags = MKD_LATEX | MKD_FENCEDCODE | MKD_GITHUBTAGS;
		if (!mkd_compile(mdHandle, flags)) {
#endif
			DEBUG(Q_FUNC_INFO << ", Failed to compile the markdown document");
			mkd_cleanup(mdHandle);
			return;
		}
		char* htmlDocument;
		int htmlSize = mkd_document(mdHandle, &htmlDocument);
		QString html = QString::fromUtf8(htmlDocument, htmlSize);

		mkd_cleanup(mdHandle);

		// use QTextEdit to add other global properties (font size and colors)
		QTextEdit te;
		te.setHtml(html);
		te.selectAll();
		te.setTextColor(fontColor);
		te.setFontPointSize(teXFont.pointSize());
		te.setTextBackgroundColor(backgroundColor);

		m_textItem->setHtml(te.toHtml());
		m_textItem->show();

		updateBoundingRect();
#endif
	}
	}
}

void TextLabelPrivate::updateBoundingRect() {
	// DEBUG(Q_FUNC_INFO)
	// determine the size of the label in scene units.
	double w, h;
	if (textWrapper.mode == TextLabel::Mode::LaTeX) {
		// image size is in pixel, convert to scene units.
		// the image is scaled so we have a good image quality when the worksheet was zoomed,
		// for the bounding rect we need to scale back since it's scaled again in paint() when drawing the rect
		w = teXImage.width() * teXImageScaleFactor / zoomFactor;
		h = teXImage.height() * teXImageScaleFactor / zoomFactor;
	} else {
		// size is in points, convert to scene units
		// QDEBUG(" BOUNDING RECT = " << m_textItem->scaledBoundingRect())
		//  TODO: the shift and scaling is just a workaround to avoid the big bounding box
		//  s.a. TextLabelPrivate::size()

		// double xShift = 23., yScale = 0.8;
		//  better scaling for multiline Markdown
		// if (textWrapper.mode == TextLabel::Mode::Markdown && textWrapper.text.contains(QLatin1Char('\n')))
		//	yScale = 0.95;
		w = m_textItem->scaledBoundingRect().width(); // - xShift;
		h = m_textItem->scaledBoundingRect().height(); // * yScale;
		m_textItem->setPos(-w / 2, -h / 2);
	}

	// DEBUG(Q_FUNC_INFO << ", scale factor = " << scaleFactor << ", w/h = " << w << " / " << h)
	m_boundingRectangle.setX(-w / 2);
	m_boundingRectangle.setY(-h / 2);
	m_boundingRectangle.setWidth(w);
	m_boundingRectangle.setHeight(h);

	updatePosition();
	updateBorder();
}

void TextLabelPrivate::updateTeXImage() {
	if (zoomFactor == -1.0) {
		// the view was not zoomed after the label was added so the zoom factor is not set yet.
		// determine the current zoom factor in the view and use it
		auto* worksheet = static_cast<const Worksheet*>(q->parent(AspectType::Worksheet));
		if (!worksheet)
			return;
		zoomFactor = worksheet->zoomFactor();
	}
	teXPdfData = teXImageFutureWatcher.result();
	teXImage = GuiTools::imageFromPDFData(teXPdfData, zoomFactor);
	updateBoundingRect();
	DEBUG(Q_FUNC_INFO << ", TeX renderer successful = " << teXRenderResult.successful);
	Q_EMIT q->teXImageUpdated(teXRenderResult);
}

void TextLabelPrivate::updateBorder() {
	using GluePoint = TextLabel::GluePoint;

	borderShapePath = QPainterPath();
	const auto& br = m_boundingRectangle;
	switch (borderShape) {
	case (TextLabel::BorderShape::NoBorder): {
		m_gluePoints.clear();
		m_gluePoints.append(GluePoint(QPointF(br.x() + br.width() / 2, br.y()), QStringLiteral("top")));
		m_gluePoints.append(GluePoint(QPointF(br.x() + br.width(), br.y() + br.height() / 2), QStringLiteral("right")));
		m_gluePoints.append(GluePoint(QPointF(br.x() + br.width() / 2, br.y() + br.height()), QStringLiteral("bottom")));
		m_gluePoints.append(GluePoint(QPointF(br.x(), br.y() + br.height() / 2), QStringLiteral("left")));
		break;
	}
	case (TextLabel::BorderShape::Rect): {
		borderShapePath.addRect(br);

		m_gluePoints.clear();
		m_gluePoints.append(GluePoint(QPointF(br.x() + br.width() / 2, br.y()), QStringLiteral("top")));
		m_gluePoints.append(GluePoint(QPointF(br.x() + br.width(), br.y() + br.height() / 2), QStringLiteral("right")));
		m_gluePoints.append(GluePoint(QPointF(br.x() + br.width() / 2, br.y() + br.height()), QStringLiteral("bottom")));
		m_gluePoints.append(GluePoint(QPointF(br.x(), br.y() + br.height() / 2), QStringLiteral("left")));
		break;
	}
	case (TextLabel::BorderShape::Ellipse): {
		const double xs = br.x();
		const double ys = br.y();
		const double w = br.width();
		const double h = br.height();
		const QRectF ellipseRect(xs - 0.1 * w, ys - 0.1 * h, 1.2 * w, 1.2 * h);
		borderShapePath.addEllipse(ellipseRect);

		m_gluePoints.clear();
		m_gluePoints.append(GluePoint(QPointF(ellipseRect.x() + ellipseRect.width() / 2, ellipseRect.y()), QStringLiteral("top")));
		m_gluePoints.append(GluePoint(QPointF(ellipseRect.x() + ellipseRect.width(), ellipseRect.y() + ellipseRect.height() / 2), QStringLiteral("right")));
		m_gluePoints.append(GluePoint(QPointF(ellipseRect.x() + ellipseRect.width() / 2, ellipseRect.y() + ellipseRect.height()), QStringLiteral("bottom")));
		m_gluePoints.append(GluePoint(QPointF(ellipseRect.x(), ellipseRect.y() + ellipseRect.height() / 2), QStringLiteral("left")));
		break;
	}
	case (TextLabel::BorderShape::RoundSideRect): {
		const double xs = br.x();
		const double ys = br.y();
		const double w = br.width();
		const double h = br.height();
		borderShapePath.moveTo(xs, ys);
		borderShapePath.lineTo(xs + w, ys);
		borderShapePath.quadTo(xs + w + h / 2, ys + h / 2, xs + w, ys + h);
		borderShapePath.lineTo(xs, ys + h);
		borderShapePath.quadTo(xs - h / 2, ys + h / 2, xs, ys);

		m_gluePoints.clear();
		m_gluePoints.append(GluePoint(QPointF(xs + w / 2, ys), QStringLiteral("top")));
		m_gluePoints.append(GluePoint(QPointF(xs + w + h / 2, ys + h / 2), QStringLiteral("right")));
		m_gluePoints.append(GluePoint(QPointF(xs + w / 2, ys + h), QStringLiteral("bottom")));
		m_gluePoints.append(GluePoint(QPointF(xs - h / 2, ys + h / 2), QStringLiteral("left")));
		break;
	}
	case (TextLabel::BorderShape::RoundCornerRect): {
		const double xs = br.x();
		const double ys = br.y();
		const double w = br.width();
		const double h = br.height();
		borderShapePath.moveTo(xs + h * 0.2, ys);
		borderShapePath.lineTo(xs + w - h * 0.2, ys);
		borderShapePath.quadTo(xs + w, ys, xs + w, ys + h * 0.2);
		borderShapePath.lineTo(xs + w, ys + h - 0.2 * h);
		borderShapePath.quadTo(xs + w, ys + h, xs + w - 0.2 * h, ys + h);
		borderShapePath.lineTo(xs + 0.2 * h, ys + h);
		borderShapePath.quadTo(xs, ys + h, xs, ys + h - 0.2 * h);
		borderShapePath.lineTo(xs, ys + 0.2 * h);
		borderShapePath.quadTo(xs, ys, xs + 0.2 * h, ys);

		m_gluePoints.clear();
		m_gluePoints.append(GluePoint(QPointF(xs + w / 2, ys), QStringLiteral("top")));
		m_gluePoints.append(GluePoint(QPointF(xs + w, ys + h / 2), QStringLiteral("right")));
		m_gluePoints.append(GluePoint(QPointF(xs + w / 2, ys + h), QStringLiteral("bottom")));
		m_gluePoints.append(GluePoint(QPointF(xs, ys + h / 2), QStringLiteral("left")));
		break;
	}
	case (TextLabel::BorderShape::InwardsRoundCornerRect): {
		const double xs = br.x();
		const double ys = br.y();
		const double w = br.width();
		const double h = br.height();
		borderShapePath.moveTo(xs, ys - 0.3 * h);
		borderShapePath.lineTo(xs + w, ys - 0.3 * h);
		borderShapePath.quadTo(xs + w, ys, xs + w + 0.3 * h, ys);
		borderShapePath.lineTo(xs + w + 0.3 * h, ys + h);
		borderShapePath.quadTo(xs + w, ys + h, xs + w, ys + h + 0.3 * h);
		borderShapePath.lineTo(xs, ys + h + 0.3 * h);
		borderShapePath.quadTo(xs, ys + h, xs - 0.3 * h, ys + h);
		borderShapePath.lineTo(xs - 0.3 * h, ys);
		borderShapePath.quadTo(xs, ys, xs, ys - 0.3 * h);

		m_gluePoints.clear();
		m_gluePoints.append(GluePoint(QPointF(xs + w / 2, ys - 0.3 * h), QStringLiteral("top")));
		m_gluePoints.append(GluePoint(QPointF(xs + w + 0.3 * h, ys + h / 2), QStringLiteral("right")));
		m_gluePoints.append(GluePoint(QPointF(xs + w / 2, ys + h + 0.3 * h), QStringLiteral("bottom")));
		m_gluePoints.append(GluePoint(QPointF(xs - 0.3 * h, ys + h / 2), QStringLiteral("left")));
		break;
	}
	case (TextLabel::BorderShape::DentedBorderRect): {
		const double xs = br.x();
		const double ys = br.y();
		const double w = br.width();
		const double h = br.height();
		borderShapePath.moveTo(xs - 0.2 * h, ys - 0.2 * h);
		borderShapePath.quadTo(xs + w / 2, ys, xs + w + 0.2 * h, ys - 0.2 * h);
		borderShapePath.quadTo(xs + w, ys + h / 2, xs + w + 0.2 * h, ys + h + 0.2 * h);
		borderShapePath.quadTo(xs + w / 2, ys + h, xs - 0.2 * h, ys + h + 0.2 * h);
		borderShapePath.quadTo(xs, ys + h / 2, xs - 0.2 * h, ys - 0.2 * h);

		m_gluePoints.clear();
		m_gluePoints.append(GluePoint(QPointF(xs + w / 2, ys - 0.2 * h), QStringLiteral("top")));
		m_gluePoints.append(GluePoint(QPointF(xs + w + 0.2 * h, ys + h / 2), QStringLiteral("right")));
		m_gluePoints.append(GluePoint(QPointF(xs + w / 2, ys + h + 0.2 * h), QStringLiteral("bottom")));
		m_gluePoints.append(GluePoint(QPointF(xs - 0.2 * h, ys + h / 2), QStringLiteral("left")));
		break;
	}
	case (TextLabel::BorderShape::Cuboid): {
		const double xs = br.x();
		const double ys = br.y();
		const double w = br.width();
		const double h = br.height();
		borderShapePath.moveTo(xs, ys);
		borderShapePath.lineTo(xs + w, ys);
		borderShapePath.lineTo(xs + w, ys + h);
		borderShapePath.lineTo(xs, ys + h);
		borderShapePath.lineTo(xs, ys);
		borderShapePath.lineTo(xs + 0.3 * h, ys - 0.2 * h);
		borderShapePath.lineTo(xs + w + 0.3 * h, ys - 0.2 * h);
		borderShapePath.lineTo(xs + w, ys);
		borderShapePath.moveTo(xs + w, ys + h);
		borderShapePath.lineTo(xs + w + 0.3 * h, ys + h - 0.2 * h);
		borderShapePath.lineTo(xs + w + 0.3 * h, ys - 0.2 * h);

		m_gluePoints.clear();
		m_gluePoints.append(GluePoint(QPointF(xs + w / 2, ys - 0.1 * h), QStringLiteral("top")));
		m_gluePoints.append(GluePoint(QPointF(xs + w + 0.15 * h, ys + h / 2), QStringLiteral("right")));
		m_gluePoints.append(GluePoint(QPointF(xs + w / 2, ys + h), QStringLiteral("bottom")));
		m_gluePoints.append(GluePoint(QPointF(xs, ys + h / 2), QStringLiteral("left")));
		break;
	}
	case (TextLabel::BorderShape::UpPointingRectangle): {
		const double xs = br.x();
		const double ys = br.y();
		const double w = br.width();
		const double h = br.height();
		borderShapePath.moveTo(xs + h * 0.2, ys);
		borderShapePath.lineTo(xs + w / 2 - 0.2 * h, ys);
		borderShapePath.lineTo(xs + w / 2, ys - 0.2 * h);
		borderShapePath.lineTo(xs + w / 2 + 0.2 * h, ys);
		borderShapePath.lineTo(xs + w - h * 0.2, ys);
		borderShapePath.quadTo(xs + w, ys, xs + w, ys + h * 0.2);
		borderShapePath.lineTo(xs + w, ys + h - 0.2 * h);
		borderShapePath.quadTo(xs + w, ys + h, xs + w - 0.2 * h, ys + h);
		borderShapePath.lineTo(xs + 0.2 * h, ys + h);
		borderShapePath.quadTo(xs, ys + h, xs, ys + h - 0.2 * h);
		borderShapePath.lineTo(xs, ys + 0.2 * h);
		borderShapePath.quadTo(xs, ys, xs + 0.2 * h, ys);

		m_gluePoints.clear();
		m_gluePoints.append(GluePoint(QPointF(xs + w / 2, ys - h * 0.2), QStringLiteral("top")));
		m_gluePoints.append(GluePoint(QPointF(xs + w, ys + h / 2), QStringLiteral("right")));
		m_gluePoints.append(GluePoint(QPointF(xs + w / 2, ys + h), QStringLiteral("bottom")));
		m_gluePoints.append(GluePoint(QPointF(xs, ys + h / 2), QStringLiteral("left")));
		break;
	}
	case (TextLabel::BorderShape::DownPointingRectangle): {
		const double xs = br.x();
		const double ys = br.y();
		const double w = br.width();
		const double h = br.height();
		borderShapePath.moveTo(xs + h * 0.2, ys);
		borderShapePath.lineTo(xs + w - h * 0.2, ys);
		borderShapePath.quadTo(xs + w, ys, xs + w, ys + h * 0.2);
		borderShapePath.lineTo(xs + w, ys + h - 0.2 * h);
		borderShapePath.quadTo(xs + w, ys + h, xs + w - 0.2 * h, ys + h);
		borderShapePath.lineTo(xs + w / 2 + 0.2 * h, ys + h);
		borderShapePath.lineTo(xs + w / 2, ys + h + 0.2 * h);
		borderShapePath.lineTo(xs + w / 2 - 0.2 * h, ys + h);
		borderShapePath.lineTo(xs + 0.2 * h, ys + h);
		borderShapePath.quadTo(xs, ys + h, xs, ys + h - 0.2 * h);
		borderShapePath.lineTo(xs, ys + 0.2 * h);
		borderShapePath.quadTo(xs, ys, xs + 0.2 * h, ys);

		m_gluePoints.clear();
		m_gluePoints.append(GluePoint(QPointF(xs + w / 2, ys), QStringLiteral("top")));
		m_gluePoints.append(GluePoint(QPointF(xs + w, ys + h / 2), QStringLiteral("right")));
		m_gluePoints.append(GluePoint(QPointF(xs + w / 2, ys + h + 0.2 * h), QStringLiteral("bottom")));
		m_gluePoints.append(GluePoint(QPointF(xs, ys + h / 2), QStringLiteral("left")));
		break;
	}
	case (TextLabel::BorderShape::LeftPointingRectangle): {
		const double xs = br.x();
		const double ys = br.y();
		const double w = br.width();
		const double h = br.height();
		borderShapePath.moveTo(xs + h * 0.2, ys);
		borderShapePath.lineTo(xs + w - h * 0.2, ys);
		borderShapePath.quadTo(xs + w, ys, xs + w, ys + h * 0.2);
		borderShapePath.lineTo(xs + w, ys + h - 0.2 * h);
		borderShapePath.quadTo(xs + w, ys + h, xs + w - 0.2 * h, ys + h);
		borderShapePath.lineTo(xs + 0.2 * h, ys + h);
		borderShapePath.quadTo(xs, ys + h, xs, ys + h - 0.2 * h);
		borderShapePath.lineTo(xs, ys + h / 2 + 0.2 * h);
		borderShapePath.lineTo(xs - 0.2 * h, ys + h / 2);
		borderShapePath.lineTo(xs, ys + h / 2 - 0.2 * h);
		borderShapePath.lineTo(xs, ys + 0.2 * h);
		borderShapePath.quadTo(xs, ys, xs + 0.2 * h, ys);

		m_gluePoints.clear();
		m_gluePoints.append(GluePoint(QPointF(xs + w / 2, ys), QStringLiteral("top")));
		m_gluePoints.append(GluePoint(QPointF(xs + w, ys + h / 2), QStringLiteral("right")));
		m_gluePoints.append(GluePoint(QPointF(xs + w / 2, ys + h), QStringLiteral("bottom")));
		m_gluePoints.append(GluePoint(QPointF(xs - 0.2 * h, ys + h / 2), QStringLiteral("left")));
		break;
	}
	case (TextLabel::BorderShape::RightPointingRectangle): {
		const double xs = br.x();
		const double ys = br.y();
		const double w = br.width();
		const double h = br.height();
		borderShapePath.moveTo(xs + h * 0.2, ys);
		borderShapePath.lineTo(xs + w - h * 0.2, ys);
		borderShapePath.quadTo(xs + w, ys, xs + w, ys + h * 0.2);
		borderShapePath.lineTo(xs + w, ys + h / 2 - 0.2 * h);
		borderShapePath.lineTo(xs + w + 0.2 * h, ys + h / 2);
		borderShapePath.lineTo(xs + w, ys + h / 2 + 0.2 * h);
		borderShapePath.lineTo(xs + w, ys + h - 0.2 * h);
		borderShapePath.quadTo(xs + w, ys + h, xs + w - 0.2 * h, ys + h);
		borderShapePath.lineTo(xs + 0.2 * h, ys + h);
		borderShapePath.quadTo(xs, ys + h, xs, ys + h - 0.2 * h);
		borderShapePath.lineTo(xs, ys + 0.2 * h);
		borderShapePath.quadTo(xs, ys, xs + 0.2 * h, ys);

		m_gluePoints.clear();
		m_gluePoints.append(GluePoint(QPointF(xs + w / 2, ys), QStringLiteral("top")));
		m_gluePoints.append(GluePoint(QPointF(xs + w + 0.2 * h, ys + h / 2), QStringLiteral("right")));
		m_gluePoints.append(GluePoint(QPointF(xs + w / 2, ys + h), QStringLiteral("bottom")));
		m_gluePoints.append(GluePoint(QPointF(xs, ys + h / 2), QStringLiteral("left")));
		break;
	}
	}

	recalcShapeAndBoundingRect();
}

/*!
	Returns the shape of this item as a QPainterPath in local coordinates.
*/
QPainterPath TextLabelPrivate::shape() const {
	return labelShape;
}

/*!
  recalculates the outer bounds and the shape of the label.
*/
void TextLabelPrivate::recalcShapeAndBoundingRect() {
	prepareGeometryChange();

	labelShape = QPainterPath();
	if (borderShape != TextLabel::BorderShape::NoBorder) {
		labelShape.addPath(WorksheetElement::shapeFromPath(borderShapePath, borderPen));
		m_boundingRectangle = labelShape.boundingRect();
	} else
		labelShape.addRect(m_boundingRectangle);

	Q_EMIT q->changed();
}

void TextLabelPrivate::paint(QPainter* painter, const QStyleOptionGraphicsItem* /*option*/, QWidget*) {
	if (positionInvalid || textWrapper.text.isEmpty())
		return;

	// draw the text
	painter->save();
	switch (textWrapper.mode) {
	case TextLabel::Mode::LaTeX: {
		painter->setRenderHint(QPainter::SmoothPixmapTransform);
		if (m_boundingRectangle.width() != 0.0 && m_boundingRectangle.height() != 0.0)
			painter->drawImage(m_boundingRectangle, teXImage);
		break;
	}
	case TextLabel::Mode::Text:
	case TextLabel::Mode::Markdown: {
		// nothing to do here, the painting is done in the ScaledTextItem child
		break;
	}
	}
	painter->restore();

	// Fill the complete path with the background color, for text mode only since for latex and markdown
	// a rectangular image is drawn which is not cropped to the boundaries of the selected shape (eclipse, etc.)
	if (textWrapper.mode == TextLabel::Mode::Text)
		painter->fillPath(labelShape, QBrush(backgroundColor));

	// draw the border
	if (borderShape != TextLabel::BorderShape::NoBorder) {
		painter->save();
		painter->setPen(borderPen);
		painter->setOpacity(borderOpacity);

		painter->drawPath(borderShapePath);
		painter->restore();
	}

	// TODO: move the handling of m_hovered and the logic below
	// to draw the selectiong/hover box to WorksheetElementPrivate
	// so there is no need to duplicate this code in Plot, Label, Image, etc.
	const bool selected = isSelected();
	const bool hovered = (m_hovered && !selected);
	if ((hovered || selected) && !q->isPrinting()) {
		static double penWidth = 2.;
		if (hovered)
			painter->setPen(QPen(QApplication::palette().color(QPalette::Shadow), penWidth));
		else
			painter->setPen(QPen(QApplication::palette().color(QPalette::Highlight), penWidth));

		painter->drawPath(labelShape);
	}

#if DEBUG_TEXTLABEL_BOUNDING_RECT
	painter->setPen(QColor(Qt::GlobalColor::red));
	painter->drawRect(boundingRect());

	painter->setPen(QColor(Qt::GlobalColor::darkGreen));
	painter->drawRect(m_boundingRectangle.marginsAdded(QMarginsF(3, 3, 3, 3)));

	painter->setPen(QColor(Qt::GlobalColor::blue));
	painter->drawEllipse(QRectF(-5, -5, 10, 10));
#endif

#if DEBUG_TEXTLABEL_GLUEPOINTS
	// just for debugging
	painter->setPen(QColor(Qt::GlobalColor::red));
	QRectF gluePointRect(0, 0, 10, 10);
	for (int i = 0; i < m_gluePoints.length(); i++) {
		gluePointRect.moveTo(m_gluePoints[i].point.x() - gluePointRect.width() / 2, m_gluePoints[i].point.y() - gluePointRect.height() / 2);
		painter->fillRect(gluePointRect, QColor(Qt::GlobalColor::red));
	}
#endif
}

/*
void TextLabelPrivate::mouseMoveEvent(QGraphicsSceneMouseEvent* event) {
	if(coordinateBinding)
		positionLogical = q->cSystem->mapSceneToLogical(mapParentToPlotArea(pos()), AbstractCoordinateSystem::MappingFlag::SuppressPageClipping);
	return QGraphicsItem::mouseMoveEvent(event);
}*/

// ##############################################################################
// ##################  Serialization/Deserialization  ###########################
// ##############################################################################
//! Save as XML
void TextLabel::save(QXmlStreamWriter* writer) const {
	Q_D(const TextLabel);

	writer->writeStartElement(QStringLiteral("textLabel"));
	writeBasicAttributes(writer);
	writeCommentElement(writer);

	writer->writeStartElement(QStringLiteral("geometry"));
	WorksheetElement::save(writer);
	writer->writeEndElement();

	writer->writeStartElement(QStringLiteral("text"));
	writer->writeCharacters(d->textWrapper.text);
	writer->writeEndElement();

	if (!d->textWrapper.textPlaceholder.isEmpty()) {
		writer->writeStartElement(QStringLiteral("textPlaceholder"));
		writer->writeCharacters(d->textWrapper.textPlaceholder);
		writer->writeEndElement();
	}

	writer->writeStartElement(QStringLiteral("format"));
	writer->writeAttribute(QStringLiteral("placeholder"), QString::number(d->textWrapper.allowPlaceholder));
	writer->writeAttribute(QStringLiteral("mode"), QString::number(static_cast<int>(d->textWrapper.mode)));
	WRITE_QFONT(d->teXFont);
	WRITE_QCOLOR2(d->fontColor, "fontColor");
	WRITE_QCOLOR2(d->backgroundColor, "backgroundColor");
	writer->writeEndElement();

	// border
	writer->writeStartElement(QStringLiteral("border"));
	writer->writeAttribute(QStringLiteral("borderShape"), QString::number(static_cast<int>(d->borderShape)));
	WRITE_QPEN(d->borderPen);
	writer->writeAttribute(QStringLiteral("borderOpacity"), QString::number(d->borderOpacity));
	writer->writeEndElement();

	if (d->textWrapper.mode == TextLabel::Mode::LaTeX) {
		writer->writeStartElement(QStringLiteral("teXPdfData"));
		writer->writeCharacters(QLatin1String(d->teXPdfData.toBase64()));
		writer->writeEndElement();
	}

	writer->writeEndElement(); // close "textLabel" section
}

//! Load from XML
bool TextLabel::load(XmlStreamReader* reader, bool preview) {
	if (!readBasicAttributes(reader))
		return false;

	Q_D(TextLabel);
	QXmlStreamAttributes attribs;
	QString str;

	while (!reader->atEnd()) {
		reader->readNext();
		if (reader->isEndElement() && reader->name() == QLatin1String("textLabel"))
			break;

		if (!reader->isStartElement())
			continue;

		if (!preview && reader->name() == QLatin1String("comment")) {
			if (!readCommentElement(reader))
				return false;
		} else if (!preview && reader->name() == QLatin1String("geometry")) {
			WorksheetElement::load(reader, preview);
		} else if (!preview && reader->name() == QLatin1String("text"))
			d->textWrapper.text = reader->readElementText();
		else if (!preview && reader->name() == QLatin1String("textPlaceholder"))
			d->textWrapper.textPlaceholder = reader->readElementText();
		else if (!preview && reader->name() == QLatin1String("format")) {
			attribs = reader->attributes();

			if (Project::xmlVersion() < 4) {
				str = attribs.value(QStringLiteral("teXUsed")).toString();
				d->textWrapper.mode = static_cast<TextLabel::Mode>(str.toInt());
			} else
				READ_INT_VALUE("mode", textWrapper.mode, TextLabel::Mode);

			str = attribs.value(QStringLiteral("placeholder")).toString();
			if (!str.isEmpty())
				d->textWrapper.allowPlaceholder = str.toInt();

			READ_QFONT(d->teXFont);
			READ_QCOLOR2(d->fontColor, "fontColor");
			READ_QCOLOR2(d->backgroundColor, "backgroundColor");
		} else if (!preview && reader->name() == QLatin1String("border")) {
			attribs = reader->attributes();
			READ_INT_VALUE("borderShape", borderShape, BorderShape);
			READ_QPEN(d->borderPen);
			READ_DOUBLE_VALUE("borderOpacity", borderOpacity);
		} else if (!preview && reader->name() == QLatin1String("teXPdfData")) {
			reader->readNext();
			QString content = reader->text().toString().trimmed();
			d->teXPdfData = QByteArray::fromBase64(content.toLatin1());
			d->teXImage = GuiTools::imageFromPDFData(d->teXPdfData);
		} else { // unknown element
			reader->raiseUnknownElementWarning();
			if (!reader->skipToEndElement())
				return false;
		}
	}

	if (preview)
		return true;

	// starting with XML version 10, the background color used in the html text is extracted
	// to fill the complete shape of the label and is also saved. For older projects we need
	// to extract it from hmtl here if available.
	if (d->textWrapper.mode == TextLabel::Mode::Text && Project::xmlVersion() < 10) {
		if (d->textWrapper.text.indexOf(QStringLiteral("background-color:#")) != -1) {
			QTextEdit te;
			te.setHtml(d->textWrapper.text);
			te.selectAll();
			d->backgroundColor = te.textBackgroundColor();
		} else
			d->backgroundColor.setAlpha(0);
	}

	// in case we use latex and the image was stored (older versions of LabPlot didn't save the image)and loaded,
	// we just need to call updateBoundingRect() to calculate the new rect.
	// otherwise, we set the static text and call updateBoundingRect() in updateText()
	if (!(d->textWrapper.mode == TextLabel::Mode::LaTeX && !d->teXPdfData.isEmpty()))
		d->updateText();
	else {
		d->m_textItem->hide();
		d->zoomFactor = 1.0; // on load the view is not zoomed yet
		d->updateBoundingRect();
	}

	return true;
}

// ##############################################################################
// #########################  Theme management ##################################
// ##############################################################################
void TextLabel::loadThemeConfig(const KConfig& config) {
	DEBUG(Q_FUNC_INFO << ", label = " << STDSTRING(name()))
	Q_D(TextLabel);

	KConfigGroup group = config.group(QStringLiteral("Label"));
	// TODO: dark mode support?
	d->fontColor = group.readEntry(QStringLiteral("FontColor"), QColor(Qt::black)); // used when it's latex text
<<<<<<< HEAD
	d->backgroundColor = group.readEntry(QStringLiteral("BackgroundColor"), QColor(Qt::transparent)); // used when it's latex text

=======
	d->backgroundColor = group.readEntry(QStringLiteral("BackgroundColor"), QColor(Qt::white)); // used when it's latex text
>>>>>>> 36b7a8fa
	if (d->textWrapper.mode == TextLabel::Mode::Text && !d->textWrapper.text.isEmpty()) {
		// To set the color in a html text, a QTextEdit must be used, QTextDocument is not enough
		QTextEdit te;
		te.setHtml(d->textWrapper.text);
		te.selectAll();
		te.setTextColor(d->fontColor);
		te.setTextBackgroundColor(d->backgroundColor); // for plain text no background color supported, due to bug https://bugreports.qt.io/browse/QTBUG-25420

		TextWrapper wrapper(te.toHtml(), TextLabel::Mode::Text, true);
		te.setHtml(d->textWrapper.textPlaceholder);
		te.selectAll();
		te.setTextColor(d->fontColor);
		te.setTextBackgroundColor(d->backgroundColor); // for plain text no background color supported, due to bug https://bugreports.qt.io/browse/QTBUG-25420
		wrapper.textPlaceholder = te.toHtml();
		wrapper.allowPlaceholder = d->textWrapper.allowPlaceholder;

		// update the text. also in the Widget to which is connected

		setText(wrapper);
	} else if (d->textWrapper.mode == TextLabel::Mode::LaTeX) {
		// call updateText() to re-render the LaTeX-image with the new text colors
		d->updateText();
	}

	// otherwise when changing theme while the textlabel dock is visible, the
	// color comboboxes do not change the color
	backgroundColorChanged(d->backgroundColor);
	fontColorChanged(d->fontColor);

	group = config.group(QStringLiteral("CartesianPlot"));
	QPen pen = this->borderPen();
	pen.setColor(group.readEntry(QStringLiteral("BorderColor"), pen.color()));
	pen.setStyle((Qt::PenStyle)(group.readEntry(QStringLiteral("BorderStyle"), (int)pen.style())));
	pen.setWidthF(group.readEntry(QStringLiteral("BorderWidth"), pen.widthF()));
	this->setBorderPen(pen);
	this->setBorderOpacity(group.readEntry(QStringLiteral("BorderOpacity"), this->borderOpacity()));
}

void TextLabel::saveThemeConfig(const KConfig& config) {
	KConfigGroup group = config.group(QStringLiteral("Label"));
	// TODO
	// 	group.writeEntry("TeXFontColor", (QColor) this->fontColor());
}<|MERGE_RESOLUTION|>--- conflicted
+++ resolved
@@ -1193,12 +1193,7 @@
 	KConfigGroup group = config.group(QStringLiteral("Label"));
 	// TODO: dark mode support?
 	d->fontColor = group.readEntry(QStringLiteral("FontColor"), QColor(Qt::black)); // used when it's latex text
-<<<<<<< HEAD
-	d->backgroundColor = group.readEntry(QStringLiteral("BackgroundColor"), QColor(Qt::transparent)); // used when it's latex text
-
-=======
 	d->backgroundColor = group.readEntry(QStringLiteral("BackgroundColor"), QColor(Qt::white)); // used when it's latex text
->>>>>>> 36b7a8fa
 	if (d->textWrapper.mode == TextLabel::Mode::Text && !d->textWrapper.text.isEmpty()) {
 		// To set the color in a html text, a QTextEdit must be used, QTextDocument is not enough
 		QTextEdit te;
