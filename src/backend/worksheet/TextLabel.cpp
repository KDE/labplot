/***************************************************************************
    File                 : TextLabel.cpp
    Project              : LabPlot
    Description          : Text label supporting reach text and latex formatting
    --------------------------------------------------------------------
    Copyright            : (C) 2009 Tilman Benkert (thzs@gmx.net)
    Copyright            : (C) 2012-2020 Alexander Semke (alexander.semke@web.de)
    Copyright            : (C) 2019 by Stefan Gerlach (stefan.gerlach@uni.kn)
 ***************************************************************************/

/***************************************************************************
 *                                                                         *
 *  This program is free software; you can redistribute it and/or modify   *
 *  it under the terms of the GNU General Public License as published by   *
 *  the Free Software Foundation; either version 2 of the License, or      *
 *  (at your option) any later version.                                    *
 *                                                                         *
 *  This program is distributed in the hope that it will be useful,        *
 *  but WITHOUT ANY WARRANTY; without even the implied warranty of         *
 *  MERCHANTABILITY or FITNESS FOR A PARTICULAR PURPOSE.  See the          *
 *  GNU General Public License for more details.                           *
 *                                                                         *
 *   You should have received a copy of the GNU General Public License     *
 *   along with this program; if not, write to the Free Software           *
 *   Foundation, Inc., 51 Franklin Street, Fifth Floor,                    *
 *   Boston, MA  02110-1301  USA                                           *
 *                                                                         *
 ***************************************************************************/

#include "TextLabel.h"
#include "Worksheet.h"
#include "TextLabelPrivate.h"
#include "backend/lib/commandtemplates.h"
#include "backend/lib/XmlStreamReader.h"
#include "backend/worksheet/plots/cartesian/CartesianCoordinateSystem.h"
#include "backend/worksheet/plots/cartesian/CartesianPlot.h"

#include <QApplication>
#include <QBuffer>
#include <QDesktopWidget>
#include <QGraphicsScene>
#include <QGraphicsSceneMouseEvent>
#include <QKeyEvent>
#include <QMenu>
#include <QPainter>
#include <QTextCharFormat>
#include <QTextDocument>
#include <QTextCursor>
#include <QtConcurrent/QtConcurrentRun>

#include <QIcon>
#include <KConfig>
#include <KConfigGroup>
#include <KLocalizedString>

/**
 * \class TextLabel
 * \brief A label supporting rendering of html- and tex-formatted texts.
 *
 * The label is aligned relative to the specified position.
 * The position can be either specified by providing the x- and y- coordinates
 * in parent's coordinate system, or by specifying one of the predefined position
 * flags (\c HorizontalPosition, \c VerticalPosition).
 */

TextLabel::TextLabel(const QString& name, Type type)
	: WorksheetElement(name, AspectType::TextLabel), d_ptr(new TextLabelPrivate(this)), m_type(type) {

	init();
}

TextLabel::TextLabel(const QString &name, TextLabelPrivate *dd, Type type)
	: WorksheetElement(name, AspectType::TextLabel), d_ptr(dd), m_type(type) {

	init();
}

TextLabel::TextLabel(const QString &name, CartesianPlot* plot, Type type):
	WorksheetElement(name, AspectType::TextLabel),
	d_ptr(new TextLabelPrivate(this,plot)), m_type(type), visibilityAction(nullptr) {
	init();
}

void TextLabel::init() {
	Q_D(TextLabel);

	QString groupName;
	switch (m_type) {
	case Type::General:
		groupName = "TextLabel";
		break;
	case Type::PlotTitle:
		groupName = "PlotTitle";
		break;
	case Type::AxisTitle:
		groupName = "AxisTitle";
		break;
	case Type::PlotLegendTitle:
		groupName = "PlotLegendTitle";
		break;
	case Type::InfoElementLabel:
		groupName = "InfoElementLabel";
	}

	const KConfig config;
	DEBUG("	config has group \"" << STDSTRING(groupName) << "\": " << config.hasGroup(groupName));
	// group is always valid if you call config.group(..;
	KConfigGroup group;
	if (config.hasGroup(groupName))
		group = config.group(groupName);

	// non-default settings
	d->staticText.setTextFormat(Qt::RichText);
	// explicitly set no wrap mode for text label to avoid unnecessary line breaks
	QTextOption textOption;
	textOption.setWrapMode(QTextOption::NoWrap);
	d->staticText.setTextOption(textOption);

	if (m_type == Type::PlotTitle || m_type == Type::PlotLegendTitle) {
		d->position.verticalPosition = WorksheetElement::VerticalPosition::Top;
		d->verticalAlignment = WorksheetElement::VerticalAlignment::Bottom;
	} else if (m_type == Type::AxisTitle) {
		d->position.horizontalPosition = WorksheetElement::HorizontalPosition::Custom;
		d->position.verticalPosition = WorksheetElement::VerticalPosition::Custom;
	}

	// read settings from config if group exists
	if (group.isValid()) {
		//properties common to all types
		d->textWrapper.teXUsed = group.readEntry("TeXUsed", d->textWrapper.teXUsed);
		d->teXFont.setFamily(group.readEntry("TeXFontFamily", d->teXFont.family()));
		d->teXFont.setPointSize(group.readEntry("TeXFontSize", d->teXFont.pointSize()));
		d->fontColor = group.readEntry("TeXFontColor", d->fontColor);
		d->backgroundColor = group.readEntry("TeXBackgroundColor", d->backgroundColor);
		d->rotationAngle = group.readEntry("Rotation", d->rotationAngle);

		//border
		d->borderShape = (TextLabel::BorderShape)group.readEntry("BorderShape", (int)d->borderShape);
		d->borderPen = QPen(group.readEntry("BorderColor", d->borderPen.color()),
		                    group.readEntry("BorderWidth", d->borderPen.width()),
		                    (Qt::PenStyle) group.readEntry("BorderStyle", (int)(d->borderPen.style())));
		d->borderOpacity = group.readEntry("BorderOpacity", d->borderOpacity);

		//position and alignment relevant properties
		d->position.point.setX( group.readEntry("PositionXValue", d->position.point.x()) );
		d->position.point.setY( group.readEntry("PositionYValue", d->position.point.y()) );
		d->position.horizontalPosition = (HorizontalPosition) group.readEntry("PositionX", (int)d->position.horizontalPosition);
		d->position.verticalPosition = (VerticalPosition) group.readEntry("PositionY", (int)d->position.verticalPosition);
		d->horizontalAlignment = (WorksheetElement::HorizontalAlignment) group.readEntry("HorizontalAlignment", static_cast<int>(d->horizontalAlignment));
		d->verticalAlignment = (WorksheetElement::VerticalAlignment) group.readEntry("VerticalAlignment", static_cast<int>(d->verticalAlignment));
		if (d->cSystem)
			d->positionLogical = d->cSystem->mapSceneToLogical(d->position.point, AbstractCoordinateSystem::MappingFlag::SuppressPageClipping);
	}

	DEBUG("CHECK: default/run time image resolution: " << d->teXImageResolution << '/' << QApplication::desktop()->physicalDpiX());

	connect(&d->teXImageFutureWatcher, &QFutureWatcher<QImage>::finished, this, &TextLabel::updateTeXImage);
}

//no need to delete the d-pointer here - it inherits from QGraphicsItem
//and is deleted during the cleanup in QGraphicsScene
TextLabel::~TextLabel() = default;

QGraphicsItem* TextLabel::graphicsItem() const {
	return d_ptr;
}

/*!
 * \brief TextLabel::setParentGraphicsItem
 * Sets the parent graphicsitem, needed for binding to coord
 * \param item parent graphicsitem
 */
void TextLabel::setParentGraphicsItem(QGraphicsItem* item) {
	Q_D(TextLabel);
	d->setParentItem(item);
	d->updatePosition();
}

void TextLabel::retransform() {
	Q_D(TextLabel);
	d->retransform();
}

void TextLabel::handleResize(double horizontalRatio, double verticalRatio, bool pageResize) {
	DEBUG("TextLabel::handleResize()");
	Q_UNUSED(pageResize);
	Q_D(TextLabel);

	double ratio = 0;
	if (horizontalRatio > 1.0 || verticalRatio > 1.0)
		ratio = qMax(horizontalRatio, verticalRatio);
	else
		ratio = qMin(horizontalRatio, verticalRatio);

	d->teXFont.setPointSizeF(d->teXFont.pointSizeF() * ratio);
	d->updateText();

	//TODO: doesn't seem to work
	QTextDocument doc;
	doc.setHtml(d->textWrapper.text);
	QTextCursor cursor(&doc);
	cursor.select(QTextCursor::Document);
	QTextCharFormat fmt = cursor.charFormat();
	QFont font = fmt.font();
	font.setPointSizeF(font.pointSizeF() * ratio);
	fmt.setFont(font);
	cursor.setCharFormat(fmt);
}

/*!
	Returns an icon to be used in the project explorer.
*/
QIcon TextLabel::icon() const {
	return  QIcon::fromTheme("draw-text");
}

QMenu* TextLabel::createContextMenu() {
	QMenu* menu = WorksheetElement::createContextMenu();
	QAction* firstAction = menu->actions().at(1); //skip the first action because of the "title-action"

	if (!visibilityAction) {
		visibilityAction = new QAction(i18n("Visible"), this);
		visibilityAction->setCheckable(true);
		connect(visibilityAction, &QAction::triggered, this, &TextLabel::visibilityChanged);
	}

	visibilityAction->setChecked(isVisible());
	menu->insertAction(firstAction, visibilityAction);
	menu->insertSeparator(firstAction);

	return menu;
}

/* ============================ getter methods ================= */
CLASS_SHARED_D_READER_IMPL(TextLabel, TextLabel::TextWrapper, text, textWrapper)
CLASS_SHARED_D_READER_IMPL(TextLabel, QColor, fontColor, fontColor);
CLASS_SHARED_D_READER_IMPL(TextLabel, QColor, backgroundColor, backgroundColor);
CLASS_SHARED_D_READER_IMPL(TextLabel, QFont, teXFont, teXFont);
CLASS_SHARED_D_READER_IMPL(TextLabel, TextLabel::PositionWrapper, position, position);
CLASS_SHARED_D_READER_IMPL(TextLabel, QPointF, positionLogical, positionLogical);
BASIC_SHARED_D_READER_IMPL(TextLabel, WorksheetElement::HorizontalAlignment, horizontalAlignment, horizontalAlignment);
BASIC_SHARED_D_READER_IMPL(TextLabel, WorksheetElement::VerticalAlignment, verticalAlignment, verticalAlignment);
BASIC_SHARED_D_READER_IMPL(TextLabel, qreal, rotationAngle, rotationAngle);
BASIC_SHARED_D_READER_IMPL(TextLabel, TextLabel::BorderShape, borderShape, borderShape)
CLASS_SHARED_D_READER_IMPL(TextLabel, QPen, borderPen, borderPen)
BASIC_SHARED_D_READER_IMPL(TextLabel, qreal, borderOpacity, borderOpacity)
BASIC_SHARED_D_READER_IMPL(TextLabel, bool, coordinateBindingEnabled, coordinateBindingEnabled)

/* ============================ setter methods and undo commands ================= */
STD_SETTER_CMD_IMPL_F_S(TextLabel, SetText, TextLabel::TextWrapper, textWrapper, updateText);
void TextLabel::setText(const TextWrapper &textWrapper) {
	Q_D(TextLabel);
	if ( (textWrapper.text != d->textWrapper.text) || (textWrapper.teXUsed != d->textWrapper.teXUsed)
	        || ((d->textWrapper.allowPlaceholder || textWrapper.allowPlaceholder) && (textWrapper.textPlaceholder != d->textWrapper.textPlaceholder)) ||
	        textWrapper.allowPlaceholder != d->textWrapper.allowPlaceholder)
		exec(new TextLabelSetTextCmd(d, textWrapper, ki18n("%1: set label text")));
}

STD_SETTER_CMD_IMPL_F_S(TextLabel, SetPlaceholderText, TextLabel::TextWrapper, textWrapper, updateText);
void TextLabel::setPlaceholderText(const TextWrapper &textWrapper) {
	Q_D(TextLabel);
	if ( (textWrapper.textPlaceholder != d->textWrapper.textPlaceholder) || (textWrapper.teXUsed != d->textWrapper.teXUsed) )
		exec(new TextLabelSetPlaceholderTextCmd(d, textWrapper, ki18n("%1: set label placeholdertext")));
}

STD_SETTER_CMD_IMPL_F_S(TextLabel, SetTeXFont, QFont, teXFont, updateText);
void TextLabel::setTeXFont(const QFont& font) {
	Q_D(TextLabel);
	if (font != d->teXFont)
		exec(new TextLabelSetTeXFontCmd(d, font, ki18n("%1: set TeX main font")));
}

STD_SETTER_CMD_IMPL_F_S(TextLabel, SetTeXFontColor, QColor, fontColor, updateText);
void TextLabel::setFontColor(const QColor color) {
	Q_D(TextLabel);
	if (color != d->fontColor)
		exec(new TextLabelSetTeXFontColorCmd(d, color, ki18n("%1: set font color")));
}

STD_SETTER_CMD_IMPL_F_S(TextLabel, SetTeXBackgroundColor, QColor, backgroundColor, updateText);
void TextLabel::setBackgroundColor(const QColor color) {
	Q_D(TextLabel);
	if (color != d->backgroundColor)
		exec(new TextLabelSetTeXBackgroundColorCmd(d, color, ki18n("%1: set background color")));
}

STD_SETTER_CMD_IMPL_F_S(TextLabel, SetPosition, TextLabel::PositionWrapper, position, retransform);
void TextLabel::setPosition(const PositionWrapper& pos) {
	Q_D(TextLabel);
	if (pos.point != d->position.point || pos.horizontalPosition != d->position.horizontalPosition || pos.verticalPosition != d->position.verticalPosition)
		exec(new TextLabelSetPositionCmd(d, pos, ki18n("%1: set position")));
}

STD_SETTER_CMD_IMPL_F_S(TextLabel, SetCoordinateBindingEnabled, bool, coordinateBindingEnabled, retransform);
void TextLabel::setCoordinateBindingEnabled(bool on) {
	Q_D(TextLabel);
	if (on != d->coordinateBindingEnabled)
		exec(new TextLabelSetCoordinateBindingEnabledCmd(d, on, on ? ki18n("%1: use logical coordinates") : ki18n("%1: set invisible")));
}

STD_SETTER_CMD_IMPL_F_S(TextLabel, SetPositionLogical, QPointF, positionLogical, retransform);
void TextLabel::setPositionLogical(QPointF pos) {
	Q_D(TextLabel);
	if (pos != d->positionLogical)
		exec(new TextLabelSetPositionLogicalCmd(d, pos, ki18n("%1: set logical position")));
}

/*!
 * \brief TextLabel::setPosition
 * sets the position without undo/redo-stuff
 * \param point point in scene coordinates
 */
void TextLabel::setPosition(QPointF point) {
	Q_D(TextLabel);
	if (point != d->position.point) {
		d->position.point = point;
		retransform();
	}
}

/*!
 * position is set to invalid if the parent item is not drawn on the scene
 * (e.g. axis is not drawn because it's outside plot ranges -> don't draw axis' title label)
 */
void TextLabel::setPositionInvalid(bool invalid) {
	Q_D(TextLabel);
	if (invalid != d->positionInvalid)
		d->positionInvalid = invalid;
}

STD_SETTER_CMD_IMPL_F_S(TextLabel, SetRotationAngle, qreal, rotationAngle, recalcShapeAndBoundingRect);
void TextLabel::setRotationAngle(qreal angle) {
	Q_D(TextLabel);
	if (angle != d->rotationAngle)
		exec(new TextLabelSetRotationAngleCmd(d, angle, ki18n("%1: set rotation angle")));
}

STD_SETTER_CMD_IMPL_F_S(TextLabel, SetHorizontalAlignment, TextLabel::HorizontalAlignment, horizontalAlignment, retransform);
void TextLabel::setHorizontalAlignment(const WorksheetElement::HorizontalAlignment hAlign) {
	Q_D(TextLabel);
	if (hAlign != d->horizontalAlignment)
		exec(new TextLabelSetHorizontalAlignmentCmd(d, hAlign, ki18n("%1: set horizontal alignment")));
}

STD_SETTER_CMD_IMPL_F_S(TextLabel, SetVerticalAlignment, WorksheetElement::VerticalAlignment, verticalAlignment, retransform);
void TextLabel::setVerticalAlignment(const TextLabel::VerticalAlignment vAlign) {
	Q_D(TextLabel);
	if (vAlign != d->verticalAlignment)
		exec(new TextLabelSetVerticalAlignmentCmd(d, vAlign, ki18n("%1: set vertical alignment")));
}

//Border
STD_SETTER_CMD_IMPL_F_S(TextLabel, SetBorderShape, TextLabel::BorderShape, borderShape, updateBorder)
void TextLabel::setBorderShape(TextLabel::BorderShape shape) {
	Q_D(TextLabel);
	if (shape != d->borderShape)
		exec(new TextLabelSetBorderShapeCmd(d, shape, ki18n("%1: set border shape")));
}

STD_SETTER_CMD_IMPL_F_S(TextLabel, SetBorderPen, QPen, borderPen, update)
void TextLabel::setBorderPen(const QPen &pen) {
	Q_D(TextLabel);
	if (pen != d->borderPen)
		exec(new TextLabelSetBorderPenCmd(d, pen, ki18n("%1: set border")));
}

STD_SETTER_CMD_IMPL_F_S(TextLabel, SetBorderOpacity, qreal, borderOpacity, update)
void TextLabel::setBorderOpacity(qreal opacity) {
	Q_D(TextLabel);
	if (opacity != d->borderOpacity)
		exec(new TextLabelSetBorderOpacityCmd(d, opacity, ki18n("%1: set border opacity")));
}

//misc
STD_SWAP_METHOD_SETTER_CMD_IMPL_F(TextLabel, SetVisible, bool, swapVisible, retransform);
void TextLabel::setVisible(bool on) {
	Q_D(TextLabel);
	exec(new TextLabelSetVisibleCmd(d, on, on ? ki18n("%1: set visible") : ki18n("%1: set invisible")));
}

<<<<<<< HEAD
/*!
 * \brief TextLabel::setCoordBinding
 * Binds TextLabel to the coord of the parent CartesianPlot, but only if coord binding is enabled
 * \param on set(true) or reset(false) coord binding
 */
void TextLabel::setCoordBinding(bool on) {
	Q_D(TextLabel);
	if (!d->m_coordBindingEnable)
		return;
	d->m_coordBinding = on;
	d->positionLogical = d->cSystem->mapSceneToLogical(d->pos(), AbstractCoordinateSystem::MappingFlag::SuppressPageClipping);
	emit positionLogicalChanged(d->positionLogical);
}

/*!
 * \brief TextLabel::enableCoordBinding
 * \param enable enable or disable coord binding
 * \param plot parent plot to which should be bind, if no parentAspect added. If parentAspect exist, this plot will be used.
 * If argument CartesianPlot and parentAspect is not available, not able to enable bind too coord.
 * \return true if successfully bind, otherwise false
 */
bool TextLabel::enableCoordBinding(bool enable, const CartesianPlot* plot) {
	Q_D(TextLabel);

	if (!d->plot) // if infoelement is parent, it has no cartesianplot so d->plot stays nullptr because of the dynamic cast
		d->plot = dynamic_cast<const CartesianPlot*>(parentAspect());

	if (d->plot == nullptr) {
		if (plot == nullptr) {
			d->m_coordBindingEnable = false;
			return false;
		} else {
			d->m_coordBindingEnable = enable;
			d->plot = plot;
			//TODO
			d->cSystem = dynamic_cast<const CartesianCoordinateSystem*>(d->plot->coordinateSystem(0));
			return true;
		}
	}
	d->m_coordBindingEnable = enable;
	//TODO
	d->cSystem = dynamic_cast<const CartesianCoordinateSystem*>(d->plot->coordinateSystem(0));
	return true;
}

=======
>>>>>>> 7b6ce31c
QRectF TextLabel::size() {
	Q_D(TextLabel);
	return d->size();
}

QPointF TextLabel::findNearestGluePoint(QPointF scenePoint) {
	Q_D(TextLabel);
	return d->findNearestGluePoint(scenePoint);
}

TextLabel::GluePoint TextLabel::gluePointAt(int index) {
	Q_D(TextLabel);
	return d->gluePointAt(index);
}

int TextLabel::gluePointCount() {
	Q_D(const TextLabel);
	return d->m_gluePoints.length();
}

bool TextLabel::isVisible() const {
	Q_D(const TextLabel);
	return d->isVisible();
}

void TextLabel::setPrinting(bool on) {
	Q_D(TextLabel);
	d->m_printing = on;
}

void TextLabel::updateTeXImage() {
	Q_D(TextLabel);
	d->updateTeXImage();
}

//##############################################################################
//######  SLOTs for changes triggered via QActions in the context menu  ########
//##############################################################################
void TextLabel::visibilityChanged() {
	Q_D(const TextLabel);
	this->setVisible(!d->isVisible());
}

//##############################################################################
//####################### Private implementation ###############################
//##############################################################################
TextLabelPrivate::TextLabelPrivate(TextLabel* owner) : q(owner) {
	setFlag(QGraphicsItem::ItemIsSelectable);
	setFlag(QGraphicsItem::ItemIsMovable);
	setFlag(QGraphicsItem::ItemSendsGeometryChanges);
	setFlag(QGraphicsItem::ItemIsFocusable);
	setAcceptHoverEvents(true);
}

TextLabelPrivate::TextLabelPrivate(TextLabel* owner, CartesianPlot* plot)
	: plot(plot), q(owner) {

	  //TODO
	if(plot)
		cSystem = dynamic_cast<const CartesianCoordinateSystem*>(plot->coordinateSystem(0));
	else
		cSystem = nullptr;

	setFlag(QGraphicsItem::ItemIsSelectable);
	setFlag(QGraphicsItem::ItemIsMovable);
	setFlag(QGraphicsItem::ItemSendsGeometryChanges);
	setAcceptHoverEvents(true);
}

QString TextLabelPrivate::name() const {
	return q->name();
}

/*!
 * \brief TextLabelPrivate::size
 * \return Size and position of the TextLabel in scene coords
 */
QRectF TextLabelPrivate::size() {
	float w, h;
	if (textWrapper.teXUsed) {
		//image size is in pixel, convert to scene units
		w = teXImage.width()*teXImageScaleFactor;
		h = teXImage.height()*teXImageScaleFactor;
	} else {
		//size is in points, convert to scene units
		w = staticText.size().width()*scaleFactor;
		h = staticText.size().height()*scaleFactor;
	}
	float x = position.point.x();
	float y = position.point.y();
	return QRectF(x,y,w,h);
}

/*!
 * \brief TextLabelPrivate::findNearestGluePoint
 * Finds the glue point, which is nearest to @param point in scene coords.
 * \param point reference position
 * \return Nearest point to @param point
 */
QPointF TextLabelPrivate::findNearestGluePoint(QPointF scenePoint) {
	if (m_gluePoints.isEmpty())
		return boundingRectangle.center();

	if (m_gluePoints.length() == 1)
		return mapParentToPlotArea(mapToParent(m_gluePoints.at(0).point));

	QPointF point = mapParentToPlotArea(mapToParent(m_gluePoints.at(0).point));
	QPointF nearestPoint = point;
	double distance2 = pow(point.x()-scenePoint.x(), 2) + pow(point.y()-scenePoint.y(), 2);
	// assumption, more than one point available
	for (int i = 1; i < m_gluePoints.length(); i++) {
		point = mapParentToPlotArea(mapToParent(m_gluePoints.at(i).point));
		double distance2_temp = pow(point.x()-scenePoint.x(), 2) + pow(point.y()-scenePoint.y(), 2);
		if (distance2_temp < distance2) {
			nearestPoint = point;
			distance2 = distance2_temp;
		}
	}

	return nearestPoint;
}

/*!
 * \brief TextLabelPrivate::gluePointAt
 * Returns the gluePoint at a specific index.
 * \param index
 * \return Returns gluepoint at index \param index
 */
TextLabel::GluePoint TextLabelPrivate::gluePointAt(int index) {
	QPointF pos;
	QString name;

	if (m_gluePoints.isEmpty() || index > m_gluePoints.length()) {
		pos = boundingRectangle.center();
		name = "center";
	} else if (index < 0) {
		pos = m_gluePoints.at(0).point;
		name = m_gluePoints.at(0).name;
	} else {
		pos = m_gluePoints.at(index).point;
		name = m_gluePoints.at(index).name;
	}

	return TextLabel::GluePoint(mapParentToPlotArea(mapToParent(pos)), name);
}

/*!
	calculates the position and the bounding box of the label. Called on geometry or text changes.
 */
void TextLabelPrivate::retransform() {
	if (suppressRetransform)
		return;

	if(coordinateBindingEnabled && cSystem) {
		//the position in logical coordinates was changed, calculate the position in scene coordinates
		position.point = cSystem->mapLogicalToScene(positionLogical, AbstractCoordinateSystem::MappingFlag::SuppressPageClipping);
		emit q->positionChanged(position);
	} else {
		if (position.horizontalPosition != WorksheetElement::HorizontalPosition::Custom
	        || position.verticalPosition != WorksheetElement::VerticalPosition::Custom) {
			updatePosition();

			//the position in scene coordinates was changed, calculate the position in logical coordinates
			if (cSystem) {
				positionLogical = cSystem->mapSceneToLogical(position.point, AbstractCoordinateSystem::MappingFlag::SuppressPageClipping);
				emit q->positionLogicalChanged(positionLogical);
			}
		}
	}

	double x = position.point.x();
	double y = position.point.y();

	//determine the size of the label in scene units.
	double w, h;
	if (textWrapper.teXUsed) {
		//image size is in pixel, convert to scene units
		w = teXImage.width()*teXImageScaleFactor;
		h = teXImage.height()*teXImageScaleFactor;
	} else {
		//size is in points, convert to scene units
		w = staticText.size().width()*scaleFactor;
		h = staticText.size().height()*scaleFactor;
	}

	QPointF itemPos;
	//depending on the alignment, calculate the new GraphicsItem's position in parent's coordinate system
	switch (horizontalAlignment) {
	case WorksheetElement::HorizontalAlignment::Left:
		itemPos.setX(x - w/2);
		break;
	case WorksheetElement::HorizontalAlignment::Center:
		itemPos.setX(x);
		break;
	case WorksheetElement::HorizontalAlignment::Right:
		itemPos.setX(x + w/2);
		break;
	}

	switch (verticalAlignment) {
	case WorksheetElement::VerticalAlignment::Top:
		itemPos.setY(y - h/2);
		break;
	case WorksheetElement::VerticalAlignment::Center:
		itemPos.setY(y);
		break;
	case WorksheetElement::VerticalAlignment::Bottom:
		itemPos.setY(y + h/2);
		break;
	}

	itemPos = mapPlotAreaToParent(itemPos);
	suppressItemChangeEvent = true;
	setPos(itemPos);
	suppressItemChangeEvent = false;

	boundingRectangle.setX(-w/2);
	boundingRectangle.setY(-h/2);
	boundingRectangle.setWidth(w);
	boundingRectangle.setHeight(h);

	updateBorder();

	emit q->changed();
}

/*!
	calculates the position of the label, when the position relative to the parent was specified (left, right, etc.)
*/
void TextLabelPrivate::updatePosition() {
	//determine the parent item
	QRectF parentRect;
	QGraphicsItem* parent = parentItem();
	if (parent)
		parentRect = parent->boundingRect();
	else {
		if (!scene())
			return;

		parentRect = scene()->sceneRect();
	}

	if (position.horizontalPosition != WorksheetElement::HorizontalPosition::Custom) {
		if (position.horizontalPosition == WorksheetElement::HorizontalPosition::Left)
			position.point.setX( parentRect.x() );
		else if (position.horizontalPosition == WorksheetElement::HorizontalPosition::Center)
			position.point.setX( parentRect.x() + parentRect.width()/2 );
		else if (position.horizontalPosition == WorksheetElement::HorizontalPosition::Right)
			position.point.setX( parentRect.x() + parentRect.width() );
	}

	if (position.verticalPosition != WorksheetElement::VerticalPosition::Custom) {
		if (position.verticalPosition == WorksheetElement::VerticalPosition::Top)
			position.point.setY( parentRect.y() );
		else if (position.verticalPosition == WorksheetElement::VerticalPosition::Center)
			position.point.setY( parentRect.y() + parentRect.height()/2 );
		else if (position.verticalPosition == WorksheetElement::VerticalPosition::Bottom)
			position.point.setY( parentRect.y() + parentRect.height() );
	}

	emit q->positionChanged(position);
}

/*!
	updates the static text.
 */
void TextLabelPrivate::updateText() {
	if (suppressRetransform)
		return;

	if (textWrapper.teXUsed) {
		TeXRenderer::Formatting format;
		format.fontColor = fontColor;
		format.backgroundColor = backgroundColor;
		format.fontSize = teXFont.pointSize();
		format.fontFamily = teXFont.family();
		format.dpi = teXImageResolution;
		QFuture<QImage> future = QtConcurrent::run(TeXRenderer::renderImageLaTeX, textWrapper.text, &teXRenderSuccessful, format);
		teXImageFutureWatcher.setFuture(future);

		//don't need to call retransorm() here since it is done in updateTeXImage
		//when the asynchronous rendering of the image is finished.
	} else {
		staticText.setText(textWrapper.text);

		//the size of the label was most probably changed.
		//call retransform() to recalculate the position and the bounding box of the label
		retransform();
	}
}

void TextLabelPrivate::updateTeXImage() {
	teXImage = teXImageFutureWatcher.result();
	retransform();
	DEBUG("teXRenderSuccessful =" << teXRenderSuccessful);
	emit q->teXImageUpdated(teXRenderSuccessful);
}

void TextLabelPrivate::updateBorder() {
	typedef TextLabel::GluePoint GluePoint;

	borderShapePath = QPainterPath();
	switch (borderShape) {
	case (TextLabel::BorderShape::NoBorder): {
			m_gluePoints.clear();
			m_gluePoints.append(GluePoint(QPointF(boundingRectangle.x()+boundingRectangle.width()/2, boundingRectangle.y()), "top"));
			m_gluePoints.append(GluePoint(QPointF(boundingRectangle.x()+boundingRectangle.width(), boundingRectangle.y()+boundingRectangle.height()/2), "right"));
			m_gluePoints.append(GluePoint(QPointF(boundingRectangle.x()+boundingRectangle.width()/2, boundingRectangle.y()+boundingRectangle.height()), "bottom"));
			m_gluePoints.append(GluePoint(QPointF(boundingRectangle.x(), boundingRectangle.y()+boundingRectangle.height()/2), "left"));
			break;
		}
	case (TextLabel::BorderShape::Rect): {
			borderShapePath.addRect(boundingRectangle);

			m_gluePoints.clear();
			m_gluePoints.append(GluePoint(QPointF(boundingRectangle.x() + boundingRectangle.width()/2, boundingRectangle.y()), "top"));
			m_gluePoints.append(GluePoint(QPointF(boundingRectangle.x() + boundingRectangle.width(), boundingRectangle.y() + boundingRectangle.height()/2), "right"));
			m_gluePoints.append(GluePoint(QPointF(boundingRectangle.x() + boundingRectangle.width()/2, boundingRectangle.y() + boundingRectangle.height()), "bottom"));
			m_gluePoints.append(GluePoint(QPointF(boundingRectangle.x(), boundingRectangle.y() + boundingRectangle.height()/2), "left"));
			break;
		}
	case (TextLabel::BorderShape::Ellipse): {
			const double xs = boundingRectangle.x();
			const double ys = boundingRectangle.y();
			const double w = boundingRectangle.width();
			const double h = boundingRectangle.height();
			const QRectF ellipseRect(xs  - 0.1 * w, ys - 0.1 * h, 1.2 * w,  1.2 * h);
			borderShapePath.addEllipse(ellipseRect);

			m_gluePoints.clear();
			m_gluePoints.append(GluePoint(QPointF(ellipseRect.x() + ellipseRect.width()/2, ellipseRect.y()), "top"));
			m_gluePoints.append(GluePoint(QPointF(ellipseRect.x() + ellipseRect.width(), ellipseRect.y() + ellipseRect.height()/2), "right"));
			m_gluePoints.append(GluePoint(QPointF(ellipseRect.x() + ellipseRect.width()/2, ellipseRect.y() + ellipseRect.height()), "bottom"));
			m_gluePoints.append(GluePoint(QPointF(ellipseRect.x(), ellipseRect.y() + ellipseRect.height()/2), "left"));
			break;
		}
	case (TextLabel::BorderShape::RoundSideRect): {
			const double xs = boundingRectangle.x();
			const double ys = boundingRectangle.y();
			const double w = boundingRectangle.width();
			const double h = boundingRectangle.height();
			borderShapePath.moveTo(xs, ys);
			borderShapePath.lineTo(xs + w, ys);
			borderShapePath.quadTo(xs + w + h/2, ys + h/2, xs + w, ys + h);
			borderShapePath.lineTo(xs, ys + h);
			borderShapePath.quadTo(xs - h/2, ys + h/2, xs, ys);

			m_gluePoints.clear();
			m_gluePoints.append(GluePoint(QPointF(xs + w/2, ys), "top"));
			m_gluePoints.append(GluePoint(QPointF(xs + w + h/2, ys + h/2), "right"));
			m_gluePoints.append(GluePoint(QPointF(xs + w/2, ys + h), "bottom"));
			m_gluePoints.append(GluePoint(QPointF(xs - h/2, ys + h/2), "left"));
			break;
		}
	case (TextLabel::BorderShape::RoundCornerRect): {
			const double xs = boundingRectangle.x();
			const double ys = boundingRectangle.y();
			const double w = boundingRectangle.width();
			const double h = boundingRectangle.height();
			borderShapePath.moveTo(xs + h * 0.2, ys);
			borderShapePath.lineTo(xs + w - h * 0.2, ys);
			borderShapePath.quadTo(xs + w, ys, xs + w, ys + h * 0.2);
			borderShapePath.lineTo(xs + w, ys + h - 0.2 * h);
			borderShapePath.quadTo(xs + w, ys + h, xs + w - 0.2 * h, ys + h);
			borderShapePath.lineTo(xs + 0.2 * h, ys + h);
			borderShapePath.quadTo(xs, ys + h, xs, ys + h - 0.2 * h);
			borderShapePath.lineTo(xs, ys + 0.2 * h);
			borderShapePath.quadTo(xs, ys, xs + 0.2 * h, ys);

			m_gluePoints.clear();
			m_gluePoints.append(GluePoint(QPointF(xs+w/2,ys), "top"));
			m_gluePoints.append(GluePoint(QPointF(xs+w,ys+h/2), "right"));
			m_gluePoints.append(GluePoint(QPointF(xs+w/2,ys+h), "bottom"));
			m_gluePoints.append(GluePoint(QPointF(xs,ys+h/2), "left"));
			break;
		}
	case (TextLabel::BorderShape::InwardsRoundCornerRect): {
			const double xs = boundingRectangle.x();
			const double ys = boundingRectangle.y();
			const double w = boundingRectangle.width();
			const double h = boundingRectangle.height();
			borderShapePath.moveTo(xs, ys - 0.3 * h);
			borderShapePath.lineTo(xs + w, ys - 0.3 * h);
			borderShapePath.quadTo(xs + w, ys, xs + w + 0.3 * h, ys);
			borderShapePath.lineTo(xs + w + 0.3 * h, ys + h);
			borderShapePath.quadTo(xs + w, ys + h, xs + w, ys + h + 0.3 * h);
			borderShapePath.lineTo(xs, ys + h + 0.3 * h);
			borderShapePath.quadTo(xs, ys + h, xs - 0.3 * h, ys + h);
			borderShapePath.lineTo(xs - 0.3 * h, ys);
			borderShapePath.quadTo(xs, ys, xs, ys - 0.3 * h);

			m_gluePoints.clear();
			m_gluePoints.append(GluePoint(QPointF(xs + w / 2, ys - 0.3 * h), "top"));
			m_gluePoints.append(GluePoint(QPointF(xs + w + 0.3 * h, ys + h / 2), "right"));
			m_gluePoints.append(GluePoint(QPointF(xs + w / 2, ys + h + 0.3 * h), "bottom"));
			m_gluePoints.append(GluePoint(QPointF(xs - 0.3 * h, ys + h / 2), "left"));
			break;
		}
	case (TextLabel::BorderShape::DentedBorderRect): {
			const double xs = boundingRectangle.x();
			const double ys = boundingRectangle.y();
			const double w = boundingRectangle.width();
			const double h = boundingRectangle.height();
			borderShapePath.moveTo(xs - 0.2 * h, ys - 0.2 * h);
			borderShapePath.quadTo(xs + w / 2, ys, xs + w + 0.2 * h, ys - 0.2 * h);
			borderShapePath.quadTo(xs + w, ys + h / 2, xs + w + 0.2 * h, ys + h + 0.2 * h);
			borderShapePath.quadTo(xs + w / 2, ys + h, xs - 0.2 * h, ys + h + 0.2 * h);
			borderShapePath.quadTo(xs, ys + h / 2, xs - 0.2 * h, ys - 0.2 * h);

			m_gluePoints.clear();
			m_gluePoints.append(GluePoint(QPointF(xs + w / 2, ys - 0.2 * h), "top"));
			m_gluePoints.append(GluePoint(QPointF(xs + w + 0.2 * h, ys + h / 2), "right"));
			m_gluePoints.append(GluePoint(QPointF(xs + w / 2, ys + h + 0.2 * h), "bottom"));
			m_gluePoints.append(GluePoint(QPointF(xs - 0.2 * h, ys + h / 2), "left"));
			break;
		}
	case (TextLabel::BorderShape::Cuboid): {
			const double xs = boundingRectangle.x();
			const double ys = boundingRectangle.y();
			const double w = boundingRectangle.width();
			const double h = boundingRectangle.height();
			borderShapePath.moveTo(xs, ys);
			borderShapePath.lineTo(xs + w, ys);
			borderShapePath.lineTo(xs + w, ys + h);
			borderShapePath.lineTo(xs, ys + h);
			borderShapePath.lineTo(xs, ys);
			borderShapePath.lineTo(xs + 0.3 * h, ys - 0.2 * h);
			borderShapePath.lineTo(xs + w + 0.3 * h, ys - 0.2 * h);
			borderShapePath.lineTo(xs + w, ys);
			borderShapePath.moveTo(xs + w, ys + h);
			borderShapePath.lineTo(xs + w + 0.3 * h, ys + h - 0.2 * h);
			borderShapePath.lineTo(xs + w + 0.3 * h, ys - 0.2 * h);

			m_gluePoints.clear();
			m_gluePoints.append(GluePoint(QPointF(xs + w / 2, ys - 0.1 * h), "top"));
			m_gluePoints.append(GluePoint(QPointF(xs + w + 0.15 * h, ys + h / 2), "right"));
			m_gluePoints.append(GluePoint(QPointF(xs + w / 2, ys + h), "bottom"));
			m_gluePoints.append(GluePoint(QPointF(xs, ys + h / 2), "left"));
			break;
		}
	case (TextLabel::BorderShape::UpPointingRectangle): {
			const double xs = boundingRectangle.x();
			const double ys = boundingRectangle.y();
			const double w = boundingRectangle.width();
			const double h = boundingRectangle.height();
			borderShapePath.moveTo(xs + h * 0.2, ys);
			borderShapePath.lineTo(xs + w / 2 - 0.2 * h, ys);
			borderShapePath.lineTo(xs + w / 2, ys - 0.2 * h);
			borderShapePath.lineTo(xs + w / 2 + 0.2 * h, ys);
			borderShapePath.lineTo(xs + w - h * 0.2, ys);
			borderShapePath.quadTo(xs + w, ys, xs + w, ys + h * 0.2);
			borderShapePath.lineTo(xs + w, ys + h - 0.2 * h);
			borderShapePath.quadTo(xs + w, ys + h, xs + w - 0.2 * h, ys + h);
			borderShapePath.lineTo(xs + 0.2 * h, ys + h);
			borderShapePath.quadTo(xs, ys + h, xs, ys + h - 0.2 * h);
			borderShapePath.lineTo(xs, ys + 0.2 * h);
			borderShapePath.quadTo(xs, ys, xs + 0.2 * h, ys);

			m_gluePoints.clear();
			m_gluePoints.append(GluePoint(QPointF(xs + w/2, ys - h * 0.2), "top"));
			m_gluePoints.append(GluePoint(QPointF(xs + w, ys + h/2), "right"));
			m_gluePoints.append(GluePoint(QPointF(xs + w/2, ys + h), "bottom"));
			m_gluePoints.append(GluePoint(QPointF(xs, ys + h/2), "left"));
			break;
		}
	case (TextLabel::BorderShape::DownPointingRectangle): {
			const double xs = boundingRectangle.x();
			const double ys = boundingRectangle.y();
			const double w = boundingRectangle.width();
			const double h = boundingRectangle.height();
			borderShapePath.moveTo(xs +h * 0.2, ys);
			borderShapePath.lineTo(xs + w - h * 0.2, ys);
			borderShapePath.quadTo(xs + w, ys, xs + w, ys + h * 0.2);
			borderShapePath.lineTo(xs + w, ys + h - 0.2 * h);
			borderShapePath.quadTo(xs + w, ys + h, xs + w - 0.2 * h, ys + h);
			borderShapePath.lineTo(xs + w / 2 + 0.2 * h, ys + h);
			borderShapePath.lineTo(xs + w / 2, ys + h + 0.2 * h);
			borderShapePath.lineTo(xs + w / 2 - 0.2 * h, ys + h);
			borderShapePath.lineTo(xs + 0.2 * h, ys + h);
			borderShapePath.quadTo(xs, ys + h, xs, ys + h - 0.2 * h);
			borderShapePath.lineTo(xs, ys + 0.2 * h);
			borderShapePath.quadTo(xs, ys, xs + 0.2 * h, ys);

			m_gluePoints.clear();
			m_gluePoints.append(GluePoint(QPointF(xs + w/2, ys), "top"));
			m_gluePoints.append(GluePoint(QPointF(xs + w, ys + h/2), "right"));
			m_gluePoints.append(GluePoint(QPointF(xs + w/2, ys + h  + 0.2 * h), "bottom"));
			m_gluePoints.append(GluePoint(QPointF(xs, ys + h/2), "left"));
			break;
		}
	case (TextLabel::BorderShape::LeftPointingRectangle): {
			const double xs = boundingRectangle.x();
			const double ys = boundingRectangle.y();
			const double w = boundingRectangle.width();
			const double h = boundingRectangle.height();
			borderShapePath.moveTo(xs + h*0.2, ys);
			borderShapePath.lineTo(xs + w - h * 0.2, ys);
			borderShapePath.quadTo(xs + w, ys, xs + w, ys + h * 0.2);
			borderShapePath.lineTo(xs + w,  ys + h - 0.2 * h);
			borderShapePath.quadTo(xs + w, ys + h, xs + w - 0.2 * h, ys + h);
			borderShapePath.lineTo(xs + 0.2 * h, ys + h);
			borderShapePath.quadTo(xs, ys + h, xs, ys + h - 0.2 * h);
			borderShapePath.lineTo(xs, ys + h / 2 + 0.2 * h);
			borderShapePath.lineTo(xs - 0.2 * h, ys + h / 2);
			borderShapePath.lineTo(xs, ys + h / 2 - 0.2 * h);
			borderShapePath.lineTo(xs, ys + 0.2 * h);
			borderShapePath.quadTo(xs, ys, xs + 0.2 * h, ys);

			m_gluePoints.clear();
			m_gluePoints.append(GluePoint(QPointF(xs + w/2, ys), "top"));
			m_gluePoints.append(GluePoint(QPointF(xs + w, ys + h/2), "right"));
			m_gluePoints.append(GluePoint(QPointF(xs + w/2, ys + h), "bottom"));
			m_gluePoints.append(GluePoint(QPointF(xs - 0.2 * h, ys + h/2), "left"));
			break;
		}
	case (TextLabel::BorderShape::RightPointingRectangle): {
			const double xs = boundingRectangle.x();
			const double ys = boundingRectangle.y();
			const double w = boundingRectangle.width();
			const double h = boundingRectangle.height();
			borderShapePath.moveTo(xs + h * 0.2, ys);
			borderShapePath.lineTo(xs + w - h * 0.2, ys);
			borderShapePath.quadTo(xs + w, ys, xs + w, ys + h * 0.2);
			borderShapePath.lineTo(xs + w, ys + h / 2 - 0.2 * h);
			borderShapePath.lineTo(xs + w + 0.2 * h, ys + h / 2);
			borderShapePath.lineTo(xs + w, ys + h / 2 + 0.2 * h);
			borderShapePath.lineTo(xs + w, ys + h - 0.2 * h);
			borderShapePath.quadTo(xs + w, ys + h, xs + w - 0.2 * h, ys + h);
			borderShapePath.lineTo(xs + 0.2 * h, ys + h);
			borderShapePath.quadTo(xs, ys + h, xs, ys + h - 0.2 * h);
			borderShapePath.lineTo(xs, ys + 0.2 * h);
			borderShapePath.quadTo(xs, ys, xs + 0.2 * h, ys);

			m_gluePoints.clear();
			m_gluePoints.append(GluePoint(QPointF(xs + w/2, ys), "top"));
			m_gluePoints.append(GluePoint(QPointF(xs + w + 0.2 * h, ys + h/2), "right"));
			m_gluePoints.append(GluePoint(QPointF(xs + w/2, ys + h), "bottom"));
			m_gluePoints.append(GluePoint(QPointF(xs, ys + h/2), "left"));
			break;
		}
	}

	recalcShapeAndBoundingRect();
}

bool TextLabelPrivate::swapVisible(bool on) {
	bool oldValue = isVisible();

	//When making a graphics item invisible, it gets deselected in the scene.
	//In this case we don't want to deselect the item in the project explorer.
	//We need to supress the deselection in the view.
	auto* worksheet = static_cast<Worksheet*>(q->parent(AspectType::Worksheet));
	if (worksheet) {
		worksheet->suppressSelectionChangedEvent(true);
		setVisible(on);
		worksheet->suppressSelectionChangedEvent(false);
	} else
		setVisible(on);

	emit q->changed();
	emit q->visibleChanged(on);
	return oldValue;
}

/*!
	Returns the outer bounds of the item as a rectangle.
 */
QRectF TextLabelPrivate::boundingRect() const {
	return transformedBoundingRectangle;
}

/*!
	Returns the shape of this item as a QPainterPath in local coordinates.
*/
QPainterPath TextLabelPrivate::shape() const {
	return labelShape;
}

/*!
  recalculates the outer bounds and the shape of the label.
*/
void TextLabelPrivate::recalcShapeAndBoundingRect() {
	prepareGeometryChange();

	QMatrix matrix;
	matrix.rotate(-rotationAngle);
	labelShape = QPainterPath();
	if (borderShape != TextLabel::BorderShape::NoBorder) {
		labelShape.addPath(WorksheetElement::shapeFromPath(borderShapePath, borderPen));
		transformedBoundingRectangle = matrix.mapRect(labelShape.boundingRect());
	} else {
		labelShape.addRect(boundingRectangle);
		transformedBoundingRectangle = matrix.mapRect(boundingRectangle);
	}

	labelShape = matrix.map(labelShape);

	// rotate gluePoints
	for (int i=0; i < m_gluePoints.length(); i++)
		m_gluePoints[i].point = matrix.map(m_gluePoints[i].point);

	emit q->changed();
}

void TextLabelPrivate::paint(QPainter* painter, const QStyleOptionGraphicsItem* option, QWidget* widget) {
	Q_UNUSED(option)
	Q_UNUSED(widget)

	if (positionInvalid || textWrapper.text.isEmpty())
		return;

	painter->save();
	painter->rotate(-rotationAngle);

	//draw the text
	if (textWrapper.teXUsed) {
		if (boundingRect().width() != 0.0 &&  boundingRect().height() != 0.0)
			painter->drawImage(boundingRect(), teXImage);
	} else {
		// don't set pen color, the color is already in the HTML code
		//painter->setPen(fontColor);
		painter->scale(scaleFactor, scaleFactor);
		qreal w = staticText.size().width();
		qreal h = staticText.size().height();
		//staticText.setPerformanceHint(QStaticText::AggressiveCaching);
		//QDEBUG(Q_FUNC_INFO << ", Drawing text:" << staticText.text())
		painter->drawStaticText(QPointF(-w/2., -h/2.), staticText);
	}
	painter->restore();

	//draw the border
	if (borderShape != TextLabel::BorderShape::NoBorder) {
		painter->save();
		painter->setPen(borderPen);
		painter->setOpacity(borderOpacity);

		painter->rotate(-rotationAngle);
		painter->drawPath(borderShapePath);
		painter->restore();
	}

	if (m_hovered && !isSelected() && !m_printing) {
		painter->setPen(QPen(QApplication::palette().color(QPalette::Shadow), 2, Qt::SolidLine));
		painter->drawPath(labelShape);
	}

	if (isSelected() && !m_printing) {
		painter->setPen(QPen(QApplication::palette().color(QPalette::Highlight), 2, Qt::SolidLine));
		painter->drawPath(labelShape);
	}

#define DEBUG_TEXTLABEL_GLUEPOINTS 0
#if DEBUG_TEXTLABEL_GLUEPOINTS
	// just for debugging
	painter->setPen(QColor(Qt::GlobalColor::red));
	QRectF gluePointRect(0,0,10,10);
	for (int i=0; i < m_gluePoints.length(); i++) {
		gluePointRect.moveTo(m_gluePoints[i].point.x() - gluePointRect.width()/2, m_gluePoints[i].point.y() - gluePointRect.height()/2);
		painter->fillRect(gluePointRect, QColor(Qt::GlobalColor::red));
	}
#endif
}

QVariant TextLabelPrivate::itemChange(GraphicsItemChange change, const QVariant &value) {
	if (suppressItemChangeEvent)
		return value;

	if (change == QGraphicsItem::ItemPositionChange) {
		//convert item's center point in parent's coordinates
		TextLabel::PositionWrapper tempPosition;
		tempPosition.point = positionFromItemPosition(mapParentToPlotArea(value.toPointF()));
		tempPosition.horizontalPosition = WorksheetElement::HorizontalPosition::Custom;
		tempPosition.verticalPosition = WorksheetElement::VerticalPosition::Custom;

		//emit the signals in order to notify the UI.
		// don't use setPosition here, because then all small changes are on the undo stack
		if(coordinateBindingEnabled) {
			QPointF tempPoint = cSystem->mapSceneToLogical(tempPosition.point, AbstractCoordinateSystem::MappingFlag::SuppressPageClipping);
			emit q->positionLogicalChanged(tempPoint);
		} else
			emit q->positionChanged(tempPosition);
	}

	return QGraphicsItem::itemChange(change, value);
}
/*
void TextLabelPrivate::mouseMoveEvent(QGraphicsSceneMouseEvent* event) {
	if(coordinateBinding)
		positionLogical = cSystem->mapSceneToLogical(mapParentToPlotArea(pos()), AbstractCoordinateSystem::MappingFlag::SuppressPageClipping);
	return QGraphicsItem::mouseMoveEvent(event);
}*/

void TextLabelPrivate::mouseReleaseEvent(QGraphicsSceneMouseEvent* event) {
	//convert position of the item in parent coordinates to label's position
	QPointF point = positionFromItemPosition(mapParentToPlotArea(pos()));
	if (point != position.point) {
		//position was changed -> set the position related member variables
		suppressRetransform = true;
		TextLabel::PositionWrapper tempPosition;
		tempPosition.point = point;
		tempPosition.horizontalPosition = WorksheetElement::HorizontalPosition::Custom;
		tempPosition.verticalPosition = WorksheetElement::VerticalPosition::Custom;
		q->setPosition(tempPosition);
		suppressRetransform = false;
	}

	QGraphicsItem::mouseReleaseEvent(event);
}

void TextLabelPrivate::keyPressEvent(QKeyEvent* event) {
	if (event->key() == Qt::Key_Left || event->key() == Qt::Key_Right
	        || event->key() == Qt::Key_Up ||event->key() == Qt::Key_Down) {
		const int delta = 5;
		QPointF point = positionFromItemPosition(pos());
		WorksheetElement::PositionWrapper tempPosition;

		if (event->key() == Qt::Key_Left) {
			point.setX(point.x() - delta);
			tempPosition.horizontalPosition = WorksheetElement::HorizontalPosition::Custom;
			tempPosition.verticalPosition = position.verticalPosition;
		} else if (event->key() == Qt::Key_Right) {
			point.setX(point.x() + delta);
			tempPosition.horizontalPosition = WorksheetElement::HorizontalPosition::Custom;
			tempPosition.verticalPosition = position.verticalPosition;
		} else if (event->key() == Qt::Key_Up) {
			point.setY(point.y() - delta);
			tempPosition.horizontalPosition = position.horizontalPosition;
			tempPosition.verticalPosition = WorksheetElement::VerticalPosition::Custom;
		} else if (event->key() == Qt::Key_Down) {
			point.setY(point.y() + delta);
			tempPosition.horizontalPosition = position.horizontalPosition;
			tempPosition.verticalPosition = WorksheetElement::VerticalPosition::Custom;
		}

		tempPosition.point = point;
		q->setPosition(tempPosition);
	}

	QGraphicsItem::keyPressEvent(event);
}

/*!
 *	converts label's position in plotArea coordinates to labels position.
 */
QPointF TextLabelPrivate::positionFromItemPosition(QPointF itemPos) {
	double x = itemPos.x();
	double y = itemPos.y();
	double w, h;
	QPointF tmpPosition;
	if (textWrapper.teXUsed) {
		w = teXImage.width()*scaleFactor;
		h = teXImage.height()*scaleFactor;
	} else {
		w = staticText.size().width()*scaleFactor;
		h = staticText.size().height()*scaleFactor;
	}

	//depending on the alignment, calculate the new position
	switch (horizontalAlignment) {
	case WorksheetElement::HorizontalAlignment::Left:
		tmpPosition.setX(x + w/2);
		break;
	case WorksheetElement::HorizontalAlignment::Center:
		tmpPosition.setX(x);
		break;
	case WorksheetElement::HorizontalAlignment::Right:
		tmpPosition.setX(x - w/2);
		break;
	}

	switch (verticalAlignment) {
	case WorksheetElement::VerticalAlignment::Top:
		tmpPosition.setY(y + h/2);
		break;
	case WorksheetElement::VerticalAlignment::Center:
		tmpPosition.setY(y);
		break;
	case WorksheetElement::VerticalAlignment::Bottom:
		tmpPosition.setY(y - h/2);
		break;
	}

	return tmpPosition;
}

/*!
 * \brief TextLabelPrivate::mapPlotAreaToParent
 * Mapping a point from the PlotArea (CartesianPlot::plotArea) coordinates to the parent
 * coordinates of this item
 * Needed because in some cases the parent is not the PlotArea, but a child of it (Marker/InfoElement)
 * IMPORTANT: function is also used in Custompoint, so when changing anything, change it also there
 * \param point point in plotArea coordinates
 * \return point in parent coordinates
 */
QPointF TextLabelPrivate::mapPlotAreaToParent(QPointF point) {
	AbstractAspect* parent = q->parent(AspectType::CartesianPlot);

	if (parent) {
		CartesianPlot* plot = static_cast<CartesianPlot*>(parent);
		// first mapping to item coordinates and from there back to parent
		// WorksheetinfoElement: parentItem()->parentItem() == plot->graphicsItem()
		// plot->graphicsItem().pos() == plot->plotArea()->graphicsItem().pos()
		return mapToParent(mapFromItem(plot->plotArea()->graphicsItem(), point));
	}

	return point; // don't map if no parent set. Then it's during load
}

/*!
 * \brief TextLabelPrivate::mapParentToPlotArea
 * Mapping a point from parent coordinates to plotArea coordinates
 * Needed because in some cases the parent is not the PlotArea, but a child of it (Marker/InfoElement)
 * IMPORTANT: function is also used in Custompoint, so when changing anything, change it also there
 * \param point point in parent coordinates
 * \return point in PlotArea coordinates
 */
QPointF TextLabelPrivate::mapParentToPlotArea(QPointF point) {
	AbstractAspect* parent = q->parent(AspectType::CartesianPlot);
	if (parent) {
		CartesianPlot* plot = static_cast<CartesianPlot*>(parent);
		// mapping from parent to item coordinates and them to plot area
		return mapToItem(plot->plotArea()->graphicsItem(), mapFromParent(point));
	}

	return point; // don't map if no parent set. Then it's during load
}

void TextLabelPrivate::contextMenuEvent(QGraphicsSceneContextMenuEvent* event) {
	q->createContextMenu()->exec(event->screenPos());
}

void TextLabelPrivate::hoverEnterEvent(QGraphicsSceneHoverEvent*) {
	if (!isSelected()) {
		m_hovered = true;
		emit q->hovered();
		update();
	}
}

void TextLabelPrivate::hoverLeaveEvent(QGraphicsSceneHoverEvent*) {
	if (m_hovered) {
		m_hovered = false;
		emit q->unhovered();
		update();
	}
}

//##############################################################################
//##################  Serialization/Deserialization  ###########################
//##############################################################################
//! Save as XML
void TextLabel::save(QXmlStreamWriter* writer) const {
	Q_D(const TextLabel);

	writer->writeStartElement( "textLabel" );
	writeBasicAttributes(writer);
	writeCommentElement(writer);

	//geometry
	writer->writeStartElement( "geometry" );
	writer->writeAttribute( "x", QString::number(d->position.point.x()) );
	writer->writeAttribute( "y", QString::number(d->position.point.y()) );
	writer->writeAttribute( "horizontalPosition", QString::number(static_cast<int>(d->position.horizontalPosition)) );
	writer->writeAttribute( "verticalPosition", QString::number(static_cast<int>(d->position.verticalPosition)) );
	writer->writeAttribute( "horizontalAlignment", QString::number(static_cast<int>(d->horizontalAlignment)) );
	writer->writeAttribute( "verticalAlignment", QString::number(static_cast<int>(d->verticalAlignment)) );
	writer->writeAttribute( "rotationAngle", QString::number(d->rotationAngle) );
	writer->writeAttribute( "visible", QString::number(d->isVisible()) );
	writer->writeAttribute( "coordinateBinding", QString::number(d->coordinateBindingEnabled));
	writer->writeAttribute( "logicalPosX", QString::number(d->positionLogical.x()));
	writer->writeAttribute( "logicalPosY", QString::number(d->positionLogical.y()));
	writer->writeEndElement();

	writer->writeStartElement( "text" );
	writer->writeCharacters( d->textWrapper.text );
	writer->writeEndElement();

	writer->writeStartElement( "textPlaceholder");
	writer->writeCharacters( d->textWrapper.textPlaceholder);
	writer->writeEndElement();

	writer->writeStartElement( "format" );
	writer->writeAttribute( "placeholder", QString::number(d->textWrapper.allowPlaceholder) );
	writer->writeAttribute( "teXUsed", QString::number(d->textWrapper.teXUsed) );
	WRITE_QFONT(d->teXFont);
	writer->writeAttribute( "fontColor_r", QString::number(d->fontColor.red()) );
	writer->writeAttribute( "fontColor_g", QString::number(d->fontColor.green()) );
	writer->writeAttribute( "fontColor_b", QString::number(d->fontColor.blue()) );
	writer->writeEndElement();

	//border
	writer->writeStartElement("border");
	writer->writeAttribute("borderShape", QString::number(static_cast<int>(d->borderShape)));
	WRITE_QPEN(d->borderPen);
	writer->writeAttribute("borderOpacity", QString::number(d->borderOpacity));
	writer->writeEndElement();

	if (d->textWrapper.teXUsed) {
		writer->writeStartElement("teXImage");
		QByteArray ba;
		QBuffer buffer(&ba);
		buffer.open(QIODevice::WriteOnly);
		d->teXImage.save(&buffer, "PNG");
		writer->writeCharacters(ba.toBase64());
		writer->writeEndElement();
	}

	writer->writeEndElement(); // close "textLabel" section
}

//! Load from XML
bool TextLabel::load(XmlStreamReader* reader, bool preview) {
	if (!readBasicAttributes(reader))
		return false;

	Q_D(TextLabel);
	KLocalizedString attributeWarning = ki18n("Attribute '%1' missing or empty, default value is used");
	QXmlStreamAttributes attribs;
	QString str;
	bool teXImageFound = false;

	while (!reader->atEnd()) {
		reader->readNext();
		if (reader->isEndElement() && reader->name() == "textLabel")
			break;

		if (!reader->isStartElement())
			continue;

		if (!preview && reader->name() == "comment") {
			if (!readCommentElement(reader)) return false;
		} else if (!preview && reader->name() == "geometry") {
			attribs = reader->attributes();

			str = attribs.value("x").toString();
			if (str.isEmpty())
				reader->raiseWarning(attributeWarning.subs("x").toString());
			else
				d->position.point.setX(str.toDouble());

			str = attribs.value("y").toString();
			if (str.isEmpty())
				reader->raiseWarning(attributeWarning.subs("y").toString());
			else
				d->position.point.setY(str.toDouble());

			READ_INT_VALUE("horizontalPosition", position.horizontalPosition, WorksheetElement::HorizontalPosition);
			READ_INT_VALUE("verticalPosition", position.verticalPosition, WorksheetElement::VerticalPosition);
			READ_INT_VALUE("horizontalAlignment", horizontalAlignment, WorksheetElement::HorizontalAlignment);
			READ_INT_VALUE("verticalAlignment", verticalAlignment, WorksheetElement::VerticalAlignment);
			READ_DOUBLE_VALUE("rotationAngle", rotationAngle);

			str = attribs.value("visible").toString();
			if (str.isEmpty())
				reader->raiseWarning(attributeWarning.subs("visible").toString());
			else
				d->setVisible(str.toInt());

			READ_INT_VALUE("coordinateBinding", coordinateBindingEnabled, bool);

			str = attribs.value("logicalPosX").toString();
			if(str.isEmpty())
				reader->raiseWarning(attributeWarning.subs("logicalPosX").toString());
			else
				d->positionLogical.setX(str.toDouble());

			str = attribs.value("logicalPosY").toString();
			if(str.isEmpty())
				reader->raiseWarning(attributeWarning.subs("logicalPosY").toString());
			else
				d->positionLogical.setY(str.toDouble());

		} else if (!preview && reader->name() == "text")
			d->textWrapper.text = reader->readElementText();
		else if (!preview && reader->name() == "textPlaceholder")
			d->textWrapper.textPlaceholder = reader->readElementText();
		else if (!preview && reader->name() == "format") {
			attribs = reader->attributes();

			READ_INT_VALUE("teXUsed", textWrapper.teXUsed, bool);
			READ_QFONT(d->teXFont);

			str = attribs.value("placeholder").toString();
			if(str.isEmpty())
				reader->raiseWarning(attributeWarning.subs("teXUsed").toString());
			else
				d->textWrapper.allowPlaceholder = str.toInt();

			str = attribs.value("teXUsed").toString();
			if(str.isEmpty())
				reader->raiseWarning(attributeWarning.subs("teXUsed").toString());
			else
				d->textWrapper.teXUsed = str.toInt();

			str = attribs.value("fontColor_r").toString();
			if (str.isEmpty())
				reader->raiseWarning(attributeWarning.subs("fontColor_r").toString());
			else
				d->fontColor.setRed( str.toInt() );

			str = attribs.value("fontColor_g").toString();
			if (str.isEmpty())
				reader->raiseWarning(attributeWarning.subs("fontColor_g").toString());
			else
				d->fontColor.setGreen( str.toInt() );

			str = attribs.value("fontColor_b").toString();
			if (str.isEmpty())
				reader->raiseWarning(attributeWarning.subs("fontColor_b").toString());
			else
				d->fontColor.setBlue( str.toInt() );
		} else if (!preview && reader->name() == "border") {
			attribs = reader->attributes();
			READ_INT_VALUE("borderShape", borderShape, BorderShape);
			READ_QPEN(d->borderPen);
			READ_DOUBLE_VALUE("borderOpacity", borderOpacity);
		} else if (!preview && reader->name() == "teXImage") {
			reader->readNext();
			QString content = reader->text().toString().trimmed();
			QByteArray ba = QByteArray::fromBase64(content.toLatin1());
			teXImageFound = d->teXImage.loadFromData(ba);
		} else { // unknown element
			reader->raiseWarning(i18n("unknown element '%1'", reader->name().toString()));
			if (!reader->skipToEndElement()) return false;
		}
	}

	if (preview)
		return true;

	//in case we use latex and the image was stored (older versions of LabPlot didn't save the image)and loaded,
	//we just need to retransform.
	//otherwise, we set the static text and retransform in updateText()
	if ( !(d->textWrapper.teXUsed && teXImageFound) )
		d->updateText();
	else
		retransform();

	return true;
}

//##############################################################################
//#########################  Theme management ##################################
//##############################################################################
void TextLabel::loadThemeConfig(const KConfig& config) {
	Q_D(TextLabel);

	KConfigGroup group = config.group("Label");
	d->fontColor = group.readEntry("FontColor", QColor(Qt::black)); // used when it's latex text
	d->backgroundColor = group.readEntry("BackgroundColor", QColor(Qt::white)); // used when it's latex text

	if (!d->textWrapper.teXUsed && !d->textWrapper.text.isEmpty()) {
		// TODO: Replace QTextEdit by QTextDocument, because this does not contain the graphical stuff
		// to set the color in a html text, a qTextEdit must be used
		QTextEdit te;
		te.setHtml(d->textWrapper.text);
		te.selectAll();
		te.setTextColor(d->fontColor);
		//te.setTextBackgroundColor(backgroundColor); // for plain text no background color supported, due to bug https://bugreports.qt.io/browse/QTBUG-25420

		TextWrapper wrapper(te.toHtml(), false, true);
		te.setHtml(d->textWrapper.textPlaceholder);
		te.selectAll();
		te.setTextColor(d->fontColor);
		wrapper.textPlaceholder = te.toHtml();
		wrapper.allowPlaceholder = d->textWrapper.allowPlaceholder;

		// update the text. also in the Widget to which is connected

		setText(wrapper);
	}

	// otherwise when changing theme while the textlabel dock is visible, the
	// color comboboxes do not change the color
	backgroundColorChanged(d->backgroundColor);
	fontColorChanged(d->fontColor);

	group = config.group("CartesianPlot");
	QPen pen = this->borderPen();
	pen.setColor(group.readEntry("BorderColor", pen.color()));
	pen.setStyle((Qt::PenStyle)(group.readEntry("BorderStyle", (int) pen.style())));
	pen.setWidthF(group.readEntry("BorderWidth", pen.widthF()));
	this->setBorderPen(pen);
	this->setBorderOpacity(group.readEntry("BorderOpacity", this->borderOpacity()));
}

void TextLabel::saveThemeConfig(const KConfig& config) {
	KConfigGroup group = config.group("Label");
	//TODO
// 	group.writeEntry("TeXFontColor", (QColor) this->fontColor());
}<|MERGE_RESOLUTION|>--- conflicted
+++ resolved
@@ -378,7 +378,6 @@
 	exec(new TextLabelSetVisibleCmd(d, on, on ? ki18n("%1: set visible") : ki18n("%1: set invisible")));
 }
 
-<<<<<<< HEAD
 /*!
  * \brief TextLabel::setCoordBinding
  * Binds TextLabel to the coord of the parent CartesianPlot, but only if coord binding is enabled
@@ -424,8 +423,6 @@
 	return true;
 }
 
-=======
->>>>>>> 7b6ce31c
 QRectF TextLabel::size() {
 	Q_D(TextLabel);
 	return d->size();
