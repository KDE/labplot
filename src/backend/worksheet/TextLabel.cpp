/***************************************************************************
    File                 : TextLabel.cpp
    Project              : LabPlot
    Description          : Text label supporting reach text and latex formatting
    --------------------------------------------------------------------
    Copyright            : (C) 2009 Tilman Benkert (thzs@gmx.net)
    Copyright            : (C) 2012-2018 Alexander Semke (alexander.semke@web.de)
    Copyright            : (C) 2019 by Stefan Gerlach (stefan.gerlach@uni.kn)
 ***************************************************************************/

/***************************************************************************
 *                                                                         *
 *  This program is free software; you can redistribute it and/or modify   *
 *  it under the terms of the GNU General Public License as published by   *
 *  the Free Software Foundation; either version 2 of the License, or      *
 *  (at your option) any later version.                                    *
 *                                                                         *
 *  This program is distributed in the hope that it will be useful,        *
 *  but WITHOUT ANY WARRANTY; without even the implied warranty of         *
 *  MERCHANTABILITY or FITNESS FOR A PARTICULAR PURPOSE.  See the          *
 *  GNU General Public License for more details.                           *
 *                                                                         *
 *   You should have received a copy of the GNU General Public License     *
 *   along with this program; if not, write to the Free Software           *
 *   Foundation, Inc., 51 Franklin Street, Fifth Floor,                    *
 *   Boston, MA  02110-1301  USA                                           *
 *                                                                         *
 ***************************************************************************/

#include "TextLabel.h"
#include "Worksheet.h"
#include "TextLabelPrivate.h"
#include "backend/lib/commandtemplates.h"
#include "backend/lib/XmlStreamReader.h"
#include "backend/worksheet/plots/cartesian/CartesianCoordinateSystem.h"
#include "backend/worksheet/plots/cartesian/CartesianPlot.h"

#include <QApplication>
#include <QBuffer>
#include <QDesktopWidget>
#include <QGraphicsScene>
#include <QGraphicsSceneMouseEvent>
#include <QKeyEvent>
#include <QMenu>
#include <QPainter>
#include <QTextCharFormat>
#include <QTextDocument>
#include <QTextCursor>
#include <QtConcurrent/QtConcurrentRun>

#include <QIcon>
#include <KConfig>
#include <KConfigGroup>
#include <KLocalizedString>

/**
 * \class TextLabel
 * \brief A label supporting rendering of html- and tex-formatted texts.
 *
 * The label is aligned relative to the specified position.
 * The position can be either specified by providing the x- and y- coordinates
 * in parent's coordinate system, or by specifying one of the predefined position
 * flags (\c HorizontalPosition, \c VerticalPosition).
 */

TextLabel::TextLabel(const QString& name, Type type)
	: WorksheetElement(name, AspectType::TextLabel), d_ptr(new TextLabelPrivate(this)), m_type(type) {

	init();
}

TextLabel::TextLabel(const QString &name, TextLabelPrivate *dd, Type type)
	: WorksheetElement(name, AspectType::TextLabel), d_ptr(dd), m_type(type) {

	init();
}

TextLabel::TextLabel(const QString &name, CartesianPlot* plot, Type type):
	WorksheetElement(name, AspectType::TextLabel),
	d_ptr(new TextLabelPrivate(this,plot)), m_type(type), visibilityAction(nullptr) {
	init();
}

void TextLabel::init() {
	Q_D(TextLabel);

	QString groupName;
	switch (m_type) {
	case Type::General:
		groupName = "TextLabel";
		break;
	case Type::PlotTitle:
		groupName = "PlotTitle";
		break;
	case Type::AxisTitle:
		groupName = "AxisTitle";
		break;
	case Type::PlotLegendTitle:
		groupName = "PlotLegendTitle";
		break;
	case Type::InfoElementLabel:
		groupName = "InfoElementLabel";
	}

	const KConfig config;
	DEBUG("	config has group \"" << STDSTRING(groupName) << "\": " << config.hasGroup(groupName));
	// group is always valid if you call config.group(..;
	KConfigGroup group;
	if (config.hasGroup(groupName))
		group = config.group(groupName);

	// non-default settings
	d->staticText.setTextFormat(Qt::RichText);
	// explicitly set no wrap mode for text label to avoid unnecessary line breaks
	QTextOption textOption;
	textOption.setWrapMode(QTextOption::NoWrap);
	d->staticText.setTextOption(textOption);

	if (m_type == Type::PlotTitle || m_type == Type::PlotLegendTitle) {
		d->position.verticalPosition = WorksheetElement::VerticalPosition::Top;
		d->verticalAlignment = WorksheetElement::VerticalAlignment::Bottom;
	} else if (m_type == Type::AxisTitle) {
		d->position.horizontalPosition = WorksheetElement::HorizontalPosition::Custom;
		d->position.verticalPosition = WorksheetElement::VerticalPosition::Custom;
	}

	// read settings from config if group exists
	if (group.isValid()) {
		//properties common to all types
		d->textWrapper.teXUsed = group.readEntry("TeXUsed", d->textWrapper.teXUsed);
		d->teXFont.setFamily(group.readEntry("TeXFontFamily", d->teXFont.family()));
		d->teXFont.setPointSize(group.readEntry("TeXFontSize", d->teXFont.pointSize()));
		d->fontColor = group.readEntry("TeXFontColor", d->fontColor);
		d->backgroundColor = group.readEntry("TeXBackgroundColor", d->backgroundColor);
		d->rotationAngle = group.readEntry("Rotation", d->rotationAngle);

		//border
		d->borderShape = (TextLabel::BorderShape)group.readEntry("BorderShape", (int)d->borderShape);
		d->borderPen = QPen(group.readEntry("BorderColor", d->borderPen.color()),
		                    group.readEntry("BorderWidth", d->borderPen.width()),
		                    (Qt::PenStyle) group.readEntry("BorderStyle", (int)(d->borderPen.style())));
		d->borderOpacity = group.readEntry("BorderOpacity", d->borderOpacity);

		//position and alignment relevant properties
		d->position.point.setX( group.readEntry("PositionXValue", d->position.point.x()) );
		d->position.point.setY( group.readEntry("PositionYValue", d->position.point.y()) );
		d->position.horizontalPosition = (HorizontalPosition) group.readEntry("PositionX", (int)d->position.horizontalPosition);
		d->position.verticalPosition = (VerticalPosition) group.readEntry("PositionY", (int)d->position.verticalPosition);
		d->horizontalAlignment = (WorksheetElement::HorizontalAlignment) group.readEntry("HorizontalAlignment", static_cast<int>(d->horizontalAlignment));
		d->verticalAlignment = (WorksheetElement::VerticalAlignment) group.readEntry("VerticalAlignment", static_cast<int>(d->verticalAlignment));
	}

	DEBUG("CHECK: default/run time image resolution: " << d->teXImageResolution << '/' << QApplication::desktop()->physicalDpiX());

	connect(&d->teXImageFutureWatcher, &QFutureWatcher<QImage>::finished, this, &TextLabel::updateTeXImage);
}

//no need to delete the d-pointer here - it inherits from QGraphicsItem
//and is deleted during the cleanup in QGraphicsScene
TextLabel::~TextLabel() = default;

QGraphicsItem* TextLabel::graphicsItem() const {
	return d_ptr;
}

/*!
 * \brief TextLabel::setParentGraphicsItem
 * Sets the parent graphicsitem, needed for binding to coord
 * \param item parent graphicsitem
 */
void TextLabel::setParentGraphicsItem(QGraphicsItem* item) {
	Q_D(TextLabel);
	d->setParentItem(item);
	d->updatePosition();
}

void TextLabel::retransform() {
	Q_D(TextLabel);
	d->retransform();
}

void TextLabel::handleResize(double horizontalRatio, double verticalRatio, bool pageResize) {
	DEBUG("TextLabel::handleResize()");
	Q_UNUSED(pageResize);
	Q_D(TextLabel);

	double ratio = 0;
	if (horizontalRatio > 1.0 || verticalRatio > 1.0)
		ratio = qMax(horizontalRatio, verticalRatio);
	else
		ratio = qMin(horizontalRatio, verticalRatio);

	d->teXFont.setPointSizeF(d->teXFont.pointSizeF() * ratio);
	d->updateText();

	//TODO: doesn't seem to work
	QTextDocument doc;
	doc.setHtml(d->textWrapper.text);
	QTextCursor cursor(&doc);
	cursor.select(QTextCursor::Document);
	QTextCharFormat fmt = cursor.charFormat();
	QFont font = fmt.font();
	font.setPointSizeF(font.pointSizeF() * ratio);
	fmt.setFont(font);
	cursor.setCharFormat(fmt);
}

/*!
	Returns an icon to be used in the project explorer.
*/
QIcon TextLabel::icon() const {
	return  QIcon::fromTheme("draw-text");
}

QMenu* TextLabel::createContextMenu() {
	QMenu* menu = WorksheetElement::createContextMenu();
	QAction* firstAction = menu->actions().at(1); //skip the first action because of the "title-action"

	if (!visibilityAction) {
		visibilityAction = new QAction(i18n("Visible"), this);
		visibilityAction->setCheckable(true);
		connect(visibilityAction, &QAction::triggered, this, &TextLabel::visibilityChanged);
	}

	visibilityAction->setChecked(isVisible());
	menu->insertAction(firstAction, visibilityAction);
	menu->insertSeparator(firstAction);

	return menu;
}

/* ============================ getter methods ================= */
CLASS_SHARED_D_READER_IMPL(TextLabel, TextLabel::TextWrapper, text, textWrapper)
CLASS_SHARED_D_READER_IMPL(TextLabel, QColor, fontColor, fontColor);
CLASS_SHARED_D_READER_IMPL(TextLabel, QColor, backgroundColor, backgroundColor);
CLASS_SHARED_D_READER_IMPL(TextLabel, QFont, teXFont, teXFont);
CLASS_SHARED_D_READER_IMPL(TextLabel, TextLabel::PositionWrapper, position, position);
CLASS_SHARED_D_READER_IMPL(TextLabel, QPointF, positionLogical, positionLogical);
BASIC_SHARED_D_READER_IMPL(TextLabel, WorksheetElement::HorizontalAlignment, horizontalAlignment, horizontalAlignment);
BASIC_SHARED_D_READER_IMPL(TextLabel, WorksheetElement::VerticalAlignment, verticalAlignment, verticalAlignment);
BASIC_SHARED_D_READER_IMPL(TextLabel, qreal, rotationAngle, rotationAngle);

BASIC_SHARED_D_READER_IMPL(TextLabel, TextLabel::BorderShape, borderShape, borderShape)
CLASS_SHARED_D_READER_IMPL(TextLabel, QPen, borderPen, borderPen)
BASIC_SHARED_D_READER_IMPL(TextLabel, qreal, borderOpacity, borderOpacity)

/* ============================ setter methods and undo commands ================= */
STD_SETTER_CMD_IMPL_F_S(TextLabel, SetText, TextLabel::TextWrapper, textWrapper, updateText);
void TextLabel::setText(const TextWrapper &textWrapper) {
	Q_D(TextLabel);
	if ( (textWrapper.text != d->textWrapper.text) || (textWrapper.teXUsed != d->textWrapper.teXUsed)
	        || ((d->textWrapper.allowPlaceholder || textWrapper.allowPlaceholder) && (textWrapper.textPlaceholder != d->textWrapper.textPlaceholder)) ||
	        textWrapper.allowPlaceholder != d->textWrapper.allowPlaceholder)
		exec(new TextLabelSetTextCmd(d, textWrapper, ki18n("%1: set label text")));
}

STD_SETTER_CMD_IMPL_F_S(TextLabel, SetPlaceholderText, TextLabel::TextWrapper, textWrapper, updateText);
void TextLabel::setPlaceholderText(const TextWrapper &textWrapper) {
	Q_D(TextLabel);
	if ( (textWrapper.textPlaceholder != d->textWrapper.textPlaceholder) || (textWrapper.teXUsed != d->textWrapper.teXUsed) )
		exec(new TextLabelSetPlaceholderTextCmd(d, textWrapper, ki18n("%1: set label placeholdertext")));
}

STD_SETTER_CMD_IMPL_F_S(TextLabel, SetTeXFont, QFont, teXFont, updateText);
void TextLabel::setTeXFont(const QFont& font) {
	Q_D(TextLabel);
	if (font != d->teXFont)
		exec(new TextLabelSetTeXFontCmd(d, font, ki18n("%1: set TeX main font")));
}

STD_SETTER_CMD_IMPL_F_S(TextLabel, SetTeXFontColor, QColor, fontColor, updateText);
void TextLabel::setFontColor(const QColor color) {
	Q_D(TextLabel);
	if (color != d->fontColor)
		exec(new TextLabelSetTeXFontColorCmd(d, color, ki18n("%1: set font color")));
}

STD_SETTER_CMD_IMPL_F_S(TextLabel, SetTeXBackgroundColor, QColor, backgroundColor, updateText);
void TextLabel::setBackgroundColor(const QColor color) {
	Q_D(TextLabel);
	if (color != d->backgroundColor)
		exec(new TextLabelSetTeXBackgroundColorCmd(d, color, ki18n("%1: set background color")));
}

STD_SETTER_CMD_IMPL_F_S(TextLabel, SetPosition, TextLabel::PositionWrapper, position, retransform);
void TextLabel::setPosition(const PositionWrapper& pos) {
	Q_D(TextLabel);
	if (pos.point != d->position.point || pos.horizontalPosition != d->position.horizontalPosition || pos.verticalPosition != d->position.verticalPosition)
		exec(new TextLabelSetPositionCmd(d, pos, ki18n("%1: set position")));
}

STD_SETTER_CMD_IMPL_F_S(TextLabel, SetPositionLogical, QPointF, positionLogical, retransform);
void TextLabel::setPositionLogical(QPointF pos) {
	Q_D(TextLabel);
	if (pos != d->positionLogical)
		exec(new TextLabelSetPositionLogicalCmd(d, pos, ki18n("%1: set logical position")));
}

/*!
 * \brief TextLabel::setPosition
 * sets the position without undo/redo-stuff
 * \param point point in scene coordinates
 */
void TextLabel::setPosition(QPointF point) {
	Q_D(TextLabel);
	if (point != d->position.point) {
		d->position.point = point;
		retransform();
	}
}

/*!
 * position is set to invalid if the parent item is not drawn on the scene
 * (e.g. axis is not drawn because it's outside plot ranges -> don't draw axis' title label)
 */
void TextLabel::setPositionInvalid(bool invalid) {
	Q_D(TextLabel);
	if (invalid != d->positionInvalid)
		d->positionInvalid = invalid;
}

STD_SETTER_CMD_IMPL_F_S(TextLabel, SetRotationAngle, qreal, rotationAngle, recalcShapeAndBoundingRect);
void TextLabel::setRotationAngle(qreal angle) {
	Q_D(TextLabel);
	if (angle != d->rotationAngle)
		exec(new TextLabelSetRotationAngleCmd(d, angle, ki18n("%1: set rotation angle")));
}

STD_SETTER_CMD_IMPL_F_S(TextLabel, SetHorizontalAlignment, TextLabel::HorizontalAlignment, horizontalAlignment, retransform);
void TextLabel::setHorizontalAlignment(const WorksheetElement::HorizontalAlignment hAlign) {
	Q_D(TextLabel);
	if (hAlign != d->horizontalAlignment)
		exec(new TextLabelSetHorizontalAlignmentCmd(d, hAlign, ki18n("%1: set horizontal alignment")));
}

STD_SETTER_CMD_IMPL_F_S(TextLabel, SetVerticalAlignment, WorksheetElement::VerticalAlignment, verticalAlignment, retransform);
void TextLabel::setVerticalAlignment(const TextLabel::VerticalAlignment vAlign) {
	Q_D(TextLabel);
	if (vAlign != d->verticalAlignment)
		exec(new TextLabelSetVerticalAlignmentCmd(d, vAlign, ki18n("%1: set vertical alignment")));
}

//Border
STD_SETTER_CMD_IMPL_F_S(TextLabel, SetBorderShape, TextLabel::BorderShape, borderShape, updateBorder)
void TextLabel::setBorderShape(TextLabel::BorderShape shape) {
	Q_D(TextLabel);
	if (shape != d->borderShape)
		exec(new TextLabelSetBorderShapeCmd(d, shape, ki18n("%1: set border shape")));
}

STD_SETTER_CMD_IMPL_F_S(TextLabel, SetBorderPen, QPen, borderPen, update)
void TextLabel::setBorderPen(const QPen &pen) {
	Q_D(TextLabel);
	if (pen != d->borderPen)
		exec(new TextLabelSetBorderPenCmd(d, pen, ki18n("%1: set border")));
}

STD_SETTER_CMD_IMPL_F_S(TextLabel, SetBorderOpacity, qreal, borderOpacity, update)
void TextLabel::setBorderOpacity(qreal opacity) {
	Q_D(TextLabel);
	if (opacity != d->borderOpacity)
		exec(new TextLabelSetBorderOpacityCmd(d, opacity, ki18n("%1: set border opacity")));
}

//misc
STD_SWAP_METHOD_SETTER_CMD_IMPL_F(TextLabel, SetVisible, bool, swapVisible, retransform);
void TextLabel::setVisible(bool on) {
	Q_D(TextLabel);
	exec(new TextLabelSetVisibleCmd(d, on, on ? ki18n("%1: set visible") : ki18n("%1: set invisible")));
}

/*!
 * \brief TextLabel::setCoordBinding
 * Binds TextLabel to the coord of the parent CartesianPlot, but only if coord binding is enabled
 * \param on set(true) or reset(false) coord binding
 */
void TextLabel::setCoordBinding(bool on) {
	Q_D(TextLabel);
	if (!d->m_coordBindingEnable)
		return;
	d->m_coordBinding = on;
	d->positionLogical = d->cSystem->mapSceneToLogical(d->pos(), AbstractCoordinateSystem::MappingFlag::SuppressPageClipping);
	emit positionLogicalChanged(d->positionLogical);
}

/*!
 * \brief TextLabel::enableCoordBinding
 * \param enable enable or disable coord binding
 * \param plot parent plot to which should be bind, if no parentAspect added. If parentAspect exist, this plot will be used.
 * If argument CartesianPlot and parentAspect is not available, not able to enable bind too coord.
 * \return true if successfully bind, otherwise false
 */
bool TextLabel::enableCoordBinding(bool enable, const CartesianPlot* plot) {
	Q_D(TextLabel);

	if (!d->plot) // if infoelement is parent, it has no cartesianplot so d->plot stays nullptr because of the dynamic cast
		d->plot = dynamic_cast<const CartesianPlot*>(parentAspect());

	if (d->plot == nullptr) {
		if (plot == nullptr) {
			d->m_coordBindingEnable = false;
			return false;
		} else {
			d->m_coordBindingEnable = enable;
			d->plot = plot;
			//TODO
			d->cSystem = dynamic_cast<const CartesianCoordinateSystem*>(d->plot->coordinateSystem(0));
			return true;
		}
	}
	d->m_coordBindingEnable = enable;
	//TODO
	d->cSystem = dynamic_cast<const CartesianCoordinateSystem*>(d->plot->coordinateSystem(0));
	return true;
}

QRectF TextLabel::size() {
	Q_D(TextLabel);
	return d->size();
}

QPointF TextLabel::findNearestGluePoint(QPointF scenePoint) {
	Q_D(TextLabel);
	return d->findNearestGluePoint(scenePoint);
}

TextLabel::GluePoint TextLabel::gluePointAt(int index) {
	Q_D(TextLabel);
	return d->gluePointAt(index);
}

int TextLabel::gluePointCount() {
	Q_D(const TextLabel);
	return d->m_gluePoints.length();
}

bool TextLabel::isVisible() const {
	Q_D(const TextLabel);
	return d->isVisible();
}

/*!
 * \brief TextLabel::isAttachedToCoordEnabled
 * \return true if bind to coord is enabled
 */
bool TextLabel::isAttachedToCoordEnabled() const {
	Q_D(const TextLabel);
	return d->m_coordBindingEnable;
}

/*!
 * \brief TextLabel::isAttachedToCoord
 * \return true if TextLabel is attached to the coord.
 */
bool TextLabel::isAttachedToCoord() const {
	Q_D(const TextLabel);
	return d->m_coordBinding;
}

void TextLabel::setPrinting(bool on) {
	Q_D(TextLabel);
	d->m_printing = on;
}

void TextLabel::updateTeXImage() {
	Q_D(TextLabel);
	d->updateTeXImage();
}

//##############################################################################
//######  SLOTs for changes triggered via QActions in the context menu  ########
//##############################################################################
void TextLabel::visibilityChanged() {
	Q_D(const TextLabel);
	this->setVisible(!d->isVisible());
}

//##############################################################################
//####################### Private implementation ###############################
//##############################################################################
TextLabelPrivate::TextLabelPrivate(TextLabel* owner) : q(owner) {
	setFlag(QGraphicsItem::ItemIsSelectable);
	setFlag(QGraphicsItem::ItemIsMovable);
	setFlag(QGraphicsItem::ItemSendsGeometryChanges);
	setFlag(QGraphicsItem::ItemIsFocusable);
	setAcceptHoverEvents(true);
}

TextLabelPrivate::TextLabelPrivate(TextLabel* owner, CartesianPlot* plot)
	: plot(plot), q(owner) {

		  //TODO
	if(plot)
<<<<<<< HEAD
		cSystem = dynamic_cast<const CartesianCoordinateSystem*>(plot->coordinateSystem(0));
	else
		cSystem = nullptr;
=======
		cSystem = dynamic_cast<const CartesianCoordinateSystem*>(plot->coordinateSystem());
>>>>>>> c1fba943

	setFlag(QGraphicsItem::ItemIsSelectable);
	setFlag(QGraphicsItem::ItemIsMovable);
	setFlag(QGraphicsItem::ItemSendsGeometryChanges);
	setAcceptHoverEvents(true);
}

QString TextLabelPrivate::name() const {
	return q->name();
}

/*!
 * \brief TextLabelPrivate::size
 * \return Size and position of the TextLabel in scene coords
 */
QRectF TextLabelPrivate::size() {
	float w, h;
	if (textWrapper.teXUsed) {
		//image size is in pixel, convert to scene units
		w = teXImage.width()*teXImageScaleFactor;
		h = teXImage.height()*teXImageScaleFactor;
	} else {
		//size is in points, convert to scene units
		w = staticText.size().width()*scaleFactor;
		h = staticText.size().height()*scaleFactor;
	}
	float x = position.point.x();
	float y = position.point.y();
	return QRectF(x,y,w,h);
}

/*!
 * \brief TextLabelPrivate::findNearestGluePoint
 * Finds the glue point, which is nearest to @param point in scene coords.
 * \param point reference position
 * \return Nearest point to @param point
 */
QPointF TextLabelPrivate::findNearestGluePoint(QPointF scenePoint) {
	if (m_gluePoints.isEmpty())
		return boundingRectangle.center();

	if (m_gluePoints.length() == 1)
		return mapParentToPlotArea(mapToParent(m_gluePoints.at(0).point));

	QPointF point = mapParentToPlotArea(mapToParent(m_gluePoints.at(0).point));
	QPointF nearestPoint = point;
	double distance2 = pow(point.x()-scenePoint.x(), 2) + pow(point.y()-scenePoint.y(), 2);
	// assumption, more than one point available
	for (int i = 1; i < m_gluePoints.length(); i++) {
		point = mapParentToPlotArea(mapToParent(m_gluePoints.at(i).point));
		double distance2_temp = pow(point.x()-scenePoint.x(), 2) + pow(point.y()-scenePoint.y(), 2);
		if (distance2_temp < distance2) {
			nearestPoint = point;
			distance2 = distance2_temp;
		}
	}

	return nearestPoint;
}

/*!
 * \brief TextLabelPrivate::gluePointAt
 * Returns the gluePoint at a specific index.
 * \param index
 * \return Returns gluepoint at index \param index
 */
TextLabel::GluePoint TextLabelPrivate::gluePointAt(int index) {
	QPointF pos;
	QString name;

	if (m_gluePoints.isEmpty() || index > m_gluePoints.length()) {
		pos = boundingRectangle.center();
		name = "center";
	} else if (index < 0) {
		pos = m_gluePoints.at(0).point;
		name = m_gluePoints.at(0).name;
	} else {
		pos = m_gluePoints.at(index).point;
		name = m_gluePoints.at(index).name;
	}

	return TextLabel::GluePoint(mapParentToPlotArea(mapToParent(pos)), name);
}

/*!
	calculates the position and the bounding box of the label. Called on geometry or text changes.
 */
void TextLabelPrivate::retransform() {
	if (suppressRetransform)
		return;

/*
	double x, y;
	if(m_coordBindingEnable && m_coordBinding) {
		//the position in logical coordinates was changed, calculate the position in scene coordinates
		position.point = cSystem->mapLogicalToScene(positionLogical, AbstractCoordinateSystem::MappingFlag::SuppressPageClipping);

		x = positionLogical.x();
		y = positionLogical.y();
	} else {
		//the position in scene coordinates was changed, calculate the position in logical coordinates
		positionLogical = cSystem->mapSceneToLogical(position.point, AbstractCoordinateSystem::MappingFlag::SuppressPageClipping);

		x = position.point.x();
		y = position.point.y();
	}
*/

	if (position.horizontalPosition != WorksheetElement::HorizontalPosition::Custom
	        || position.verticalPosition != WorksheetElement::VerticalPosition::Custom)
		updatePosition();

	double x = position.point.x();
	double y = position.point.y();

	//determine the size of the label in scene units.
	double w, h;
	if (textWrapper.teXUsed) {
		//image size is in pixel, convert to scene units
		w = teXImage.width()*teXImageScaleFactor;
		h = teXImage.height()*teXImageScaleFactor;
	} else {
		//size is in points, convert to scene units
		w = staticText.size().width()*scaleFactor;
		h = staticText.size().height()*scaleFactor;
	}

	QPointF itemPos;
	//depending on the alignment, calculate the new GraphicsItem's position in parent's coordinate system
	switch (horizontalAlignment) {
	case WorksheetElement::HorizontalAlignment::Left:
		itemPos.setX(x - w/2);
		break;
	case WorksheetElement::HorizontalAlignment::Center:
		itemPos.setX(x);
		break;
	case WorksheetElement::HorizontalAlignment::Right:
		itemPos.setX(x + w/2);
		break;
	}

	switch (verticalAlignment) {
	case WorksheetElement::VerticalAlignment::Top:
		itemPos.setY(y - h/2);
		break;
	case WorksheetElement::VerticalAlignment::Center:
		itemPos.setY(y);
		break;
	case WorksheetElement::VerticalAlignment::Bottom:
		itemPos.setY(y + h/2);
		break;
	}

	itemPos = mapPlotAreaToParent(itemPos);
	suppressItemChangeEvent = true;
	setPos(itemPos);
	suppressItemChangeEvent = false;

	boundingRectangle.setX(-w/2);
	boundingRectangle.setY(-h/2);
	boundingRectangle.setWidth(w);
	boundingRectangle.setHeight(h);

	updateBorder();

	emit q->changed();
}

/*!
	calculates the position of the label, when the position relative to the parent was specified (left, right, etc.)
*/
void TextLabelPrivate::updatePosition() {
	//determine the parent item
	QRectF parentRect;
	QGraphicsItem* parent = parentItem();
	if (parent)
		parentRect = parent->boundingRect();
	else {
		if (!scene())
			return;

		parentRect = scene()->sceneRect();
	}

	if (position.horizontalPosition != WorksheetElement::HorizontalPosition::Custom) {
		if (position.horizontalPosition == WorksheetElement::HorizontalPosition::Left)
			position.point.setX( parentRect.x() );
		else if (position.horizontalPosition == WorksheetElement::HorizontalPosition::Center)
			position.point.setX( parentRect.x() + parentRect.width()/2 );
		else if (position.horizontalPosition == WorksheetElement::HorizontalPosition::Right)
			position.point.setX( parentRect.x() + parentRect.width() );
	}

	if (position.verticalPosition != WorksheetElement::VerticalPosition::Custom) {
		if (position.verticalPosition == WorksheetElement::VerticalPosition::Top)
			position.point.setY( parentRect.y() );
		else if (position.verticalPosition == WorksheetElement::VerticalPosition::Center)
			position.point.setY( parentRect.y() + parentRect.height()/2 );
		else if (position.verticalPosition == WorksheetElement::VerticalPosition::Bottom)
			position.point.setY( parentRect.y() + parentRect.height() );
	}

	if(m_coordBindingEnable && m_coordBinding)
		emit q->positionLogicalChanged(positionLogical);
	else
		emit q->positionChanged(position);
}

/*!
	updates the static text.
 */
void TextLabelPrivate::updateText() {
	if (suppressRetransform)
		return;

	if (textWrapper.teXUsed) {
		TeXRenderer::Formatting format;
		format.fontColor = fontColor;
		format.backgroundColor = backgroundColor;
		format.fontSize = teXFont.pointSize();
		format.fontFamily = teXFont.family();
		format.dpi = teXImageResolution;
		QFuture<QImage> future = QtConcurrent::run(TeXRenderer::renderImageLaTeX, textWrapper.text, &teXRenderSuccessful, format);
		teXImageFutureWatcher.setFuture(future);

		//don't need to call retransorm() here since it is done in updateTeXImage
		//when the asynchronous rendering of the image is finished.
	} else {
		staticText.setText(textWrapper.text);

		//the size of the label was most probably changed.
		//call retransform() to recalculate the position and the bounding box of the label
		retransform();
	}
}

void TextLabelPrivate::updateTeXImage() {
	teXImage = teXImageFutureWatcher.result();
	retransform();
	DEBUG("teXRenderSuccessful =" << teXRenderSuccessful);
	emit q->teXImageUpdated(teXRenderSuccessful);
}

void TextLabelPrivate::updateBorder() {
	typedef TextLabel::GluePoint GluePoint;

	borderShapePath = QPainterPath();
	switch (borderShape) {
	case (TextLabel::BorderShape::NoBorder): {
			m_gluePoints.clear();
			m_gluePoints.append(GluePoint(QPointF(boundingRectangle.x()+boundingRectangle.width()/2, boundingRectangle.y()), "top"));
			m_gluePoints.append(GluePoint(QPointF(boundingRectangle.x()+boundingRectangle.width(), boundingRectangle.y()+boundingRectangle.height()/2), "right"));
			m_gluePoints.append(GluePoint(QPointF(boundingRectangle.x()+boundingRectangle.width()/2, boundingRectangle.y()+boundingRectangle.height()), "bottom"));
			m_gluePoints.append(GluePoint(QPointF(boundingRectangle.x(), boundingRectangle.y()+boundingRectangle.height()/2), "left"));
			break;
		}
	case (TextLabel::BorderShape::Rect): {
			borderShapePath.addRect(boundingRectangle);

			m_gluePoints.clear();
			m_gluePoints.append(GluePoint(QPointF(boundingRectangle.x() + boundingRectangle.width()/2, boundingRectangle.y()), "top"));
			m_gluePoints.append(GluePoint(QPointF(boundingRectangle.x() + boundingRectangle.width(), boundingRectangle.y() + boundingRectangle.height()/2), "right"));
			m_gluePoints.append(GluePoint(QPointF(boundingRectangle.x() + boundingRectangle.width()/2, boundingRectangle.y() + boundingRectangle.height()), "bottom"));
			m_gluePoints.append(GluePoint(QPointF(boundingRectangle.x(), boundingRectangle.y() + boundingRectangle.height()/2), "left"));
			break;
		}
	case (TextLabel::BorderShape::Ellipse): {
			const double xs = boundingRectangle.x();
			const double ys = boundingRectangle.y();
			const double w = boundingRectangle.width();
			const double h = boundingRectangle.height();
			const QRectF ellipseRect(xs  - 0.1 * w, ys - 0.1 * h, 1.2 * w,  1.2 * h);
			borderShapePath.addEllipse(ellipseRect);

			m_gluePoints.clear();
			m_gluePoints.append(GluePoint(QPointF(ellipseRect.x() + ellipseRect.width()/2, ellipseRect.y()), "top"));
			m_gluePoints.append(GluePoint(QPointF(ellipseRect.x() + ellipseRect.width(), ellipseRect.y() + ellipseRect.height()/2), "right"));
			m_gluePoints.append(GluePoint(QPointF(ellipseRect.x() + ellipseRect.width()/2, ellipseRect.y() + ellipseRect.height()), "bottom"));
			m_gluePoints.append(GluePoint(QPointF(ellipseRect.x(), ellipseRect.y() + ellipseRect.height()/2), "left"));
			break;
		}
	case (TextLabel::BorderShape::RoundSideRect): {
			const double xs = boundingRectangle.x();
			const double ys = boundingRectangle.y();
			const double w = boundingRectangle.width();
			const double h = boundingRectangle.height();
			borderShapePath.moveTo(xs, ys);
			borderShapePath.lineTo(xs + w, ys);
			borderShapePath.quadTo(xs + w + h/2, ys + h/2, xs + w, ys + h);
			borderShapePath.lineTo(xs, ys + h);
			borderShapePath.quadTo(xs - h/2, ys + h/2, xs, ys);

			m_gluePoints.clear();
			m_gluePoints.append(GluePoint(QPointF(xs + w/2, ys), "top"));
			m_gluePoints.append(GluePoint(QPointF(xs + w + h/2, ys + h/2), "right"));
			m_gluePoints.append(GluePoint(QPointF(xs + w/2, ys + h), "bottom"));
			m_gluePoints.append(GluePoint(QPointF(xs - h/2, ys + h/2), "left"));
			break;
		}
	case (TextLabel::BorderShape::RoundCornerRect): {
			const double xs = boundingRectangle.x();
			const double ys = boundingRectangle.y();
			const double w = boundingRectangle.width();
			const double h = boundingRectangle.height();
			borderShapePath.moveTo(xs + h * 0.2, ys);
			borderShapePath.lineTo(xs + w - h * 0.2, ys);
			borderShapePath.quadTo(xs + w, ys, xs + w, ys + h * 0.2);
			borderShapePath.lineTo(xs + w, ys + h - 0.2 * h);
			borderShapePath.quadTo(xs + w, ys + h, xs + w - 0.2 * h, ys + h);
			borderShapePath.lineTo(xs + 0.2 * h, ys + h);
			borderShapePath.quadTo(xs, ys + h, xs, ys + h - 0.2 * h);
			borderShapePath.lineTo(xs, ys + 0.2 * h);
			borderShapePath.quadTo(xs, ys, xs + 0.2 * h, ys);

			m_gluePoints.clear();
			m_gluePoints.append(GluePoint(QPointF(xs+w/2,ys), "top"));
			m_gluePoints.append(GluePoint(QPointF(xs+w,ys+h/2), "right"));
			m_gluePoints.append(GluePoint(QPointF(xs+w/2,ys+h), "bottom"));
			m_gluePoints.append(GluePoint(QPointF(xs,ys+h/2), "left"));
			break;
		}
	case (TextLabel::BorderShape::InwardsRoundCornerRect): {
			const double xs = boundingRectangle.x();
			const double ys = boundingRectangle.y();
			const double w = boundingRectangle.width();
			const double h = boundingRectangle.height();
			borderShapePath.moveTo(xs, ys - 0.3 * h);
			borderShapePath.lineTo(xs + w, ys - 0.3 * h);
			borderShapePath.quadTo(xs + w, ys, xs + w + 0.3 * h, ys);
			borderShapePath.lineTo(xs + w + 0.3 * h, ys + h);
			borderShapePath.quadTo(xs + w, ys + h, xs + w, ys + h + 0.3 * h);
			borderShapePath.lineTo(xs, ys + h + 0.3 * h);
			borderShapePath.quadTo(xs, ys + h, xs - 0.3 * h, ys + h);
			borderShapePath.lineTo(xs - 0.3 * h, ys);
			borderShapePath.quadTo(xs, ys, xs, ys - 0.3 * h);

			m_gluePoints.clear();
			m_gluePoints.append(GluePoint(QPointF(xs + w / 2, ys - 0.3 * h), "top"));
			m_gluePoints.append(GluePoint(QPointF(xs + w + 0.3 * h, ys + h / 2), "right"));
			m_gluePoints.append(GluePoint(QPointF(xs + w / 2, ys + h + 0.3 * h), "bottom"));
			m_gluePoints.append(GluePoint(QPointF(xs - 0.3 * h, ys + h / 2), "left"));
			break;
		}
	case (TextLabel::BorderShape::DentedBorderRect): {
			const double xs = boundingRectangle.x();
			const double ys = boundingRectangle.y();
			const double w = boundingRectangle.width();
			const double h = boundingRectangle.height();
			borderShapePath.moveTo(xs - 0.2 * h, ys - 0.2 * h);
			borderShapePath.quadTo(xs + w / 2, ys, xs + w + 0.2 * h, ys - 0.2 * h);
			borderShapePath.quadTo(xs + w, ys + h / 2, xs + w + 0.2 * h, ys + h + 0.2 * h);
			borderShapePath.quadTo(xs + w / 2, ys + h, xs - 0.2 * h, ys + h + 0.2 * h);
			borderShapePath.quadTo(xs, ys + h / 2, xs - 0.2 * h, ys - 0.2 * h);

			m_gluePoints.clear();
			m_gluePoints.append(GluePoint(QPointF(xs + w / 2, ys - 0.2 * h), "top"));
			m_gluePoints.append(GluePoint(QPointF(xs + w + 0.2 * h, ys + h / 2), "right"));
			m_gluePoints.append(GluePoint(QPointF(xs + w / 2, ys + h + 0.2 * h), "bottom"));
			m_gluePoints.append(GluePoint(QPointF(xs - 0.2 * h, ys + h / 2), "left"));
			break;
		}
	case (TextLabel::BorderShape::Cuboid): {
			const double xs = boundingRectangle.x();
			const double ys = boundingRectangle.y();
			const double w = boundingRectangle.width();
			const double h = boundingRectangle.height();
			borderShapePath.moveTo(xs, ys);
			borderShapePath.lineTo(xs + w, ys);
			borderShapePath.lineTo(xs + w, ys + h);
			borderShapePath.lineTo(xs, ys + h);
			borderShapePath.lineTo(xs, ys);
			borderShapePath.lineTo(xs + 0.3 * h, ys - 0.2 * h);
			borderShapePath.lineTo(xs + w + 0.3 * h, ys - 0.2 * h);
			borderShapePath.lineTo(xs + w, ys);
			borderShapePath.moveTo(xs + w, ys + h);
			borderShapePath.lineTo(xs + w + 0.3 * h, ys + h - 0.2 * h);
			borderShapePath.lineTo(xs + w + 0.3 * h, ys - 0.2 * h);

			m_gluePoints.clear();
			m_gluePoints.append(GluePoint(QPointF(xs + w / 2, ys - 0.1 * h), "top"));
			m_gluePoints.append(GluePoint(QPointF(xs + w + 0.15 * h, ys + h / 2), "right"));
			m_gluePoints.append(GluePoint(QPointF(xs + w / 2, ys + h), "bottom"));
			m_gluePoints.append(GluePoint(QPointF(xs, ys + h / 2), "left"));
			break;
		}
	case (TextLabel::BorderShape::UpPointingRectangle): {
			const double xs = boundingRectangle.x();
			const double ys = boundingRectangle.y();
			const double w = boundingRectangle.width();
			const double h = boundingRectangle.height();
			borderShapePath.moveTo(xs + h * 0.2, ys);
			borderShapePath.lineTo(xs + w / 2 - 0.2 * h, ys);
			borderShapePath.lineTo(xs + w / 2, ys - 0.2 * h);
			borderShapePath.lineTo(xs + w / 2 + 0.2 * h, ys);
			borderShapePath.lineTo(xs + w - h * 0.2, ys);
			borderShapePath.quadTo(xs + w, ys, xs + w, ys + h * 0.2);
			borderShapePath.lineTo(xs + w, ys + h - 0.2 * h);
			borderShapePath.quadTo(xs + w, ys + h, xs + w - 0.2 * h, ys + h);
			borderShapePath.lineTo(xs + 0.2 * h, ys + h);
			borderShapePath.quadTo(xs, ys + h, xs, ys + h - 0.2 * h);
			borderShapePath.lineTo(xs, ys + 0.2 * h);
			borderShapePath.quadTo(xs, ys, xs + 0.2 * h, ys);

			m_gluePoints.clear();
			m_gluePoints.append(GluePoint(QPointF(xs + w/2, ys - h * 0.2), "top"));
			m_gluePoints.append(GluePoint(QPointF(xs + w, ys + h/2), "right"));
			m_gluePoints.append(GluePoint(QPointF(xs + w/2, ys + h), "bottom"));
			m_gluePoints.append(GluePoint(QPointF(xs, ys + h/2), "left"));
			break;
		}
	case (TextLabel::BorderShape::DownPointingRectangle): {
			const double xs = boundingRectangle.x();
			const double ys = boundingRectangle.y();
			const double w = boundingRectangle.width();
			const double h = boundingRectangle.height();
			borderShapePath.moveTo(xs +h * 0.2, ys);
			borderShapePath.lineTo(xs + w - h * 0.2, ys);
			borderShapePath.quadTo(xs + w, ys, xs + w, ys + h * 0.2);
			borderShapePath.lineTo(xs + w, ys + h - 0.2 * h);
			borderShapePath.quadTo(xs + w, ys + h, xs + w - 0.2 * h, ys + h);
			borderShapePath.lineTo(xs + w / 2 + 0.2 * h, ys + h);
			borderShapePath.lineTo(xs + w / 2, ys + h + 0.2 * h);
			borderShapePath.lineTo(xs + w / 2 - 0.2 * h, ys + h);
			borderShapePath.lineTo(xs + 0.2 * h, ys + h);
			borderShapePath.quadTo(xs, ys + h, xs, ys + h - 0.2 * h);
			borderShapePath.lineTo(xs, ys + 0.2 * h);
			borderShapePath.quadTo(xs, ys, xs + 0.2 * h, ys);

			m_gluePoints.clear();
			m_gluePoints.append(GluePoint(QPointF(xs + w/2, ys), "top"));
			m_gluePoints.append(GluePoint(QPointF(xs + w, ys + h/2), "right"));
			m_gluePoints.append(GluePoint(QPointF(xs + w/2, ys + h  + 0.2 * h), "bottom"));
			m_gluePoints.append(GluePoint(QPointF(xs, ys + h/2), "left"));
			break;
		}
	case (TextLabel::BorderShape::LeftPointingRectangle): {
			const double xs = boundingRectangle.x();
			const double ys = boundingRectangle.y();
			const double w = boundingRectangle.width();
			const double h = boundingRectangle.height();
			borderShapePath.moveTo(xs + h*0.2, ys);
			borderShapePath.lineTo(xs + w - h * 0.2, ys);
			borderShapePath.quadTo(xs + w, ys, xs + w, ys + h * 0.2);
			borderShapePath.lineTo(xs + w,  ys + h - 0.2 * h);
			borderShapePath.quadTo(xs + w, ys + h, xs + w - 0.2 * h, ys + h);
			borderShapePath.lineTo(xs + 0.2 * h, ys + h);
			borderShapePath.quadTo(xs, ys + h, xs, ys + h - 0.2 * h);
			borderShapePath.lineTo(xs, ys + h / 2 + 0.2 * h);
			borderShapePath.lineTo(xs - 0.2 * h, ys + h / 2);
			borderShapePath.lineTo(xs, ys + h / 2 - 0.2 * h);
			borderShapePath.lineTo(xs, ys + 0.2 * h);
			borderShapePath.quadTo(xs, ys, xs + 0.2 * h, ys);

			m_gluePoints.clear();
			m_gluePoints.append(GluePoint(QPointF(xs + w/2, ys), "top"));
			m_gluePoints.append(GluePoint(QPointF(xs + w, ys + h/2), "right"));
			m_gluePoints.append(GluePoint(QPointF(xs + w/2, ys + h), "bottom"));
			m_gluePoints.append(GluePoint(QPointF(xs - 0.2 * h, ys + h/2), "left"));
			break;
		}
	case (TextLabel::BorderShape::RightPointingRectangle): {
			const double xs = boundingRectangle.x();
			const double ys = boundingRectangle.y();
			const double w = boundingRectangle.width();
			const double h = boundingRectangle.height();
			borderShapePath.moveTo(xs + h * 0.2, ys);
			borderShapePath.lineTo(xs + w - h * 0.2, ys);
			borderShapePath.quadTo(xs + w, ys, xs + w, ys + h * 0.2);
			borderShapePath.lineTo(xs + w, ys + h / 2 - 0.2 * h);
			borderShapePath.lineTo(xs + w + 0.2 * h, ys + h / 2);
			borderShapePath.lineTo(xs + w, ys + h / 2 + 0.2 * h);
			borderShapePath.lineTo(xs + w, ys + h - 0.2 * h);
			borderShapePath.quadTo(xs + w, ys + h, xs + w - 0.2 * h, ys + h);
			borderShapePath.lineTo(xs + 0.2 * h, ys + h);
			borderShapePath.quadTo(xs, ys + h, xs, ys + h - 0.2 * h);
			borderShapePath.lineTo(xs, ys + 0.2 * h);
			borderShapePath.quadTo(xs, ys, xs + 0.2 * h, ys);

			m_gluePoints.clear();
			m_gluePoints.append(GluePoint(QPointF(xs + w/2, ys), "top"));
			m_gluePoints.append(GluePoint(QPointF(xs + w + 0.2 * h, ys + h/2), "right"));
			m_gluePoints.append(GluePoint(QPointF(xs + w/2, ys + h), "bottom"));
			m_gluePoints.append(GluePoint(QPointF(xs, ys + h/2), "left"));
			break;
		}
	}

	recalcShapeAndBoundingRect();
}

bool TextLabelPrivate::swapVisible(bool on) {
	bool oldValue = isVisible();

	//When making a graphics item invisible, it gets deselected in the scene.
	//In this case we don't want to deselect the item in the project explorer.
	//We need to supress the deselection in the view.
	auto* worksheet = static_cast<Worksheet*>(q->parent(AspectType::Worksheet));
	if (worksheet) {
		worksheet->suppressSelectionChangedEvent(true);
		setVisible(on);
		worksheet->suppressSelectionChangedEvent(false);
	} else
		setVisible(on);

	emit q->changed();
	emit q->visibleChanged(on);
	return oldValue;
}

/*!
	Returns the outer bounds of the item as a rectangle.
 */
QRectF TextLabelPrivate::boundingRect() const {
	return transformedBoundingRectangle;
}

/*!
	Returns the shape of this item as a QPainterPath in local coordinates.
*/
QPainterPath TextLabelPrivate::shape() const {
	return labelShape;
}

/*!
  recalculates the outer bounds and the shape of the label.
*/
void TextLabelPrivate::recalcShapeAndBoundingRect() {
	prepareGeometryChange();

	QMatrix matrix;
	matrix.rotate(-rotationAngle);
	labelShape = QPainterPath();
	if (borderShape != TextLabel::BorderShape::NoBorder) {
		labelShape.addPath(WorksheetElement::shapeFromPath(borderShapePath, borderPen));
		transformedBoundingRectangle = matrix.mapRect(labelShape.boundingRect());
	} else {
		labelShape.addRect(boundingRectangle);
		transformedBoundingRectangle = matrix.mapRect(boundingRectangle);
	}

	labelShape = matrix.map(labelShape);

	// rotate gluePoints
	for (int i=0; i < m_gluePoints.length(); i++)
		m_gluePoints[i].point = matrix.map(m_gluePoints[i].point);

	emit q->changed();
}

void TextLabelPrivate::paint(QPainter* painter, const QStyleOptionGraphicsItem* option, QWidget* widget) {
	Q_UNUSED(option)
	Q_UNUSED(widget)

	if (positionInvalid || textWrapper.text.isEmpty())
		return;

	painter->save();
	painter->rotate(-rotationAngle);

	//draw the text
	if (textWrapper.teXUsed) {
		if (boundingRect().width() != 0.0 &&  boundingRect().height() != 0.0)
			painter->drawImage(boundingRect(), teXImage);
	} else {
		// don't set pen color, the color is already in the HTML code
		//painter->setPen(fontColor);
		painter->scale(scaleFactor, scaleFactor);
		qreal w = staticText.size().width();
		qreal h = staticText.size().height();
		//staticText.setPerformanceHint(QStaticText::AggressiveCaching);
		//QDEBUG(Q_FUNC_INFO << ", Drawing text:" << staticText.text())
		painter->drawStaticText(QPointF(-w/2., -h/2.), staticText);
	}
	painter->restore();

	//draw the border
	if (borderShape != TextLabel::BorderShape::NoBorder) {
		painter->save();
		painter->setPen(borderPen);
		painter->setOpacity(borderOpacity);

		painter->rotate(-rotationAngle);
		painter->drawPath(borderShapePath);
		painter->restore();
	}

	if (m_hovered && !isSelected() && !m_printing) {
		painter->setPen(QPen(QApplication::palette().color(QPalette::Shadow), 2, Qt::SolidLine));
		painter->drawPath(labelShape);
	}

	if (isSelected() && !m_printing) {
		painter->setPen(QPen(QApplication::palette().color(QPalette::Highlight), 2, Qt::SolidLine));
		painter->drawPath(labelShape);
	}

#define DEBUG_TEXTLABEL_GLUEPOINTS 0
#if DEBUG_TEXTLABEL_GLUEPOINTS
	// just for debugging
	painter->setPen(QColor(Qt::GlobalColor::red));
	QRectF gluePointRect(0,0,10,10);
	for (int i=0; i < m_gluePoints.length(); i++) {
		gluePointRect.moveTo(m_gluePoints[i].point.x() - gluePointRect.width()/2, m_gluePoints[i].point.y() - gluePointRect.height()/2);
		painter->fillRect(gluePointRect, QColor(Qt::GlobalColor::red));
	}
#endif
}

QVariant TextLabelPrivate::itemChange(GraphicsItemChange change, const QVariant &value) {
	if (suppressItemChangeEvent)
		return value;

	if (change == QGraphicsItem::ItemPositionChange) {
		//convert item's center point in parent's coordinates
		TextLabel::PositionWrapper tempPosition;
		tempPosition.point = positionFromItemPosition(mapParentToPlotArea(value.toPointF()));
		tempPosition.horizontalPosition = WorksheetElement::HorizontalPosition::Custom;
		tempPosition.verticalPosition = WorksheetElement::VerticalPosition::Custom;

		//emit the signals in order to notify the UI.
		// don't use setPosition here, because then all small changes are on the undo stack
		if(m_coordBindingEnable && m_coordBinding) {
			QPointF tempPoint = cSystem->mapSceneToLogical(tempPosition.point, AbstractCoordinateSystem::MappingFlag::SuppressPageClipping);
			emit q->positionLogicalChanged(tempPoint);
		} else
			emit q->positionChanged(tempPosition);
	}

	return QGraphicsItem::itemChange(change, value);
}
/*
void TextLabelPrivate::mouseMoveEvent(QGraphicsSceneMouseEvent* event) {
	if(m_coordBinding)
		positionLogical = cSystem->mapSceneToLogical(mapParentToPlotArea(pos()), AbstractCoordinateSystem::MappingFlag::SuppressPageClipping);
	return QGraphicsItem::mouseMoveEvent(event);
}*/

void TextLabelPrivate::mouseReleaseEvent(QGraphicsSceneMouseEvent* event) {
	//convert position of the item in parent coordinates to label's position
	QPointF point = positionFromItemPosition(mapParentToPlotArea(pos()));
	if (point != position.point) {
		//position was changed -> set the position related member variables
		suppressRetransform = true;
		TextLabel::PositionWrapper tempPosition;
		tempPosition.point = point;
		tempPosition.horizontalPosition = WorksheetElement::HorizontalPosition::Custom;
		tempPosition.verticalPosition = WorksheetElement::VerticalPosition::Custom;
		q->setPosition(tempPosition);
		suppressRetransform = false;
	}

	QGraphicsItem::mouseReleaseEvent(event);
}

void TextLabelPrivate::keyPressEvent(QKeyEvent* event) {
	if (event->key() == Qt::Key_Left || event->key() == Qt::Key_Right
	        || event->key() == Qt::Key_Up ||event->key() == Qt::Key_Down) {
		const int delta = 5;
		QPointF point = positionFromItemPosition(pos());
		WorksheetElement::PositionWrapper tempPosition;

		if (event->key() == Qt::Key_Left) {
			point.setX(point.x() - delta);
			tempPosition.horizontalPosition = WorksheetElement::HorizontalPosition::Custom;
			tempPosition.verticalPosition = position.verticalPosition;
		} else if (event->key() == Qt::Key_Right) {
			point.setX(point.x() + delta);
			tempPosition.horizontalPosition = WorksheetElement::HorizontalPosition::Custom;
			tempPosition.verticalPosition = position.verticalPosition;
		} else if (event->key() == Qt::Key_Up) {
			point.setY(point.y() - delta);
			tempPosition.horizontalPosition = position.horizontalPosition;
			tempPosition.verticalPosition = WorksheetElement::VerticalPosition::Custom;
		} else if (event->key() == Qt::Key_Down) {
			point.setY(point.y() + delta);
			tempPosition.horizontalPosition = position.horizontalPosition;
			tempPosition.verticalPosition = WorksheetElement::VerticalPosition::Custom;
		}

		tempPosition.point = point;
		q->setPosition(tempPosition);
	}

	QGraphicsItem::keyPressEvent(event);
}

/*!
 *	converts label's position in plotArea coordinates to labels position.
 */
QPointF TextLabelPrivate::positionFromItemPosition(QPointF itemPos) {
	double x = itemPos.x();
	double y = itemPos.y();
	double w, h;
	QPointF tmpPosition;
	if (textWrapper.teXUsed) {
		w = teXImage.width()*scaleFactor;
		h = teXImage.height()*scaleFactor;
	} else {
		w = staticText.size().width()*scaleFactor;
		h = staticText.size().height()*scaleFactor;
	}

	//depending on the alignment, calculate the new position
	switch (horizontalAlignment) {
	case WorksheetElement::HorizontalAlignment::Left:
		tmpPosition.setX(x + w/2);
		break;
	case WorksheetElement::HorizontalAlignment::Center:
		tmpPosition.setX(x);
		break;
	case WorksheetElement::HorizontalAlignment::Right:
		tmpPosition.setX(x - w/2);
		break;
	}

	switch (verticalAlignment) {
	case WorksheetElement::VerticalAlignment::Top:
		tmpPosition.setY(y + h/2);
		break;
	case WorksheetElement::VerticalAlignment::Center:
		tmpPosition.setY(y);
		break;
	case WorksheetElement::VerticalAlignment::Bottom:
		tmpPosition.setY(y - h/2);
		break;
	}

	return tmpPosition;
}

/*!
 * \brief TextLabelPrivate::mapPlotAreaToParent
 * Mapping a point from the PlotArea (CartesianPlot::plotArea) coordinates to the parent
 * coordinates of this item
 * Needed because in some cases the parent is not the PlotArea, but a child of it (Marker/InfoElement)
 * IMPORTANT: function is also used in Custompoint, so when changing anything, change it also there
 * \param point point in plotArea coordinates
 * \return point in parent coordinates
 */
QPointF TextLabelPrivate::mapPlotAreaToParent(QPointF point) {
	AbstractAspect* parent = q->parent(AspectType::CartesianPlot);

	if (parent) {
		CartesianPlot* plot = static_cast<CartesianPlot*>(parent);
		// first mapping to item coordinates and from there back to parent
		// WorksheetinfoElement: parentItem()->parentItem() == plot->graphicsItem()
		// plot->graphicsItem().pos() == plot->plotArea()->graphicsItem().pos()
		return mapToParent(mapFromItem(plot->plotArea()->graphicsItem(), point));
	}

	return point; // don't map if no parent set. Then it's during load
}

/*!
 * \brief TextLabelPrivate::mapParentToPlotArea
 * Mapping a point from parent coordinates to plotArea coordinates
 * Needed because in some cases the parent is not the PlotArea, but a child of it (Marker/InfoElement)
 * IMPORTANT: function is also used in Custompoint, so when changing anything, change it also there
 * \param point point in parent coordinates
 * \return point in PlotArea coordinates
 */
QPointF TextLabelPrivate::mapParentToPlotArea(QPointF point) {
	AbstractAspect* parent = q->parent(AspectType::CartesianPlot);
	if (parent) {
		CartesianPlot* plot = static_cast<CartesianPlot*>(parent);
		// mapping from parent to item coordinates and them to plot area
		return mapToItem(plot->plotArea()->graphicsItem(), mapFromParent(point));
	}

	return point; // don't map if no parent set. Then it's during load
}

void TextLabelPrivate::contextMenuEvent(QGraphicsSceneContextMenuEvent* event) {
	q->createContextMenu()->exec(event->screenPos());
}

void TextLabelPrivate::hoverEnterEvent(QGraphicsSceneHoverEvent*) {
	if (!isSelected()) {
		m_hovered = true;
		emit q->hovered();
		update();
	}
}

void TextLabelPrivate::hoverLeaveEvent(QGraphicsSceneHoverEvent*) {
	if (m_hovered) {
		m_hovered = false;
		emit q->unhovered();
		update();
	}
}

//##############################################################################
//##################  Serialization/Deserialization  ###########################
//##############################################################################
//! Save as XML
void TextLabel::save(QXmlStreamWriter* writer) const {
	Q_D(const TextLabel);

	writer->writeStartElement( "textLabel" );
	writeBasicAttributes(writer);
	writeCommentElement(writer);

	//geometry
	writer->writeStartElement( "geometry" );
	writer->writeAttribute( "x", QString::number(d->position.point.x()) );
	writer->writeAttribute( "y", QString::number(d->position.point.y()) );
	writer->writeAttribute( "horizontalPosition", QString::number(static_cast<int>(d->position.horizontalPosition)) );
	writer->writeAttribute( "verticalPosition", QString::number(static_cast<int>(d->position.verticalPosition)) );
	writer->writeAttribute( "horizontalAlignment", QString::number(static_cast<int>(d->horizontalAlignment)) );
	writer->writeAttribute( "verticalAlignment", QString::number(static_cast<int>(d->verticalAlignment)) );
	writer->writeAttribute( "rotationAngle", QString::number(d->rotationAngle) );
	writer->writeAttribute( "visible", QString::number(d->isVisible()) );
	writer->writeAttribute( "enableCoordBinding", QString::number(d->m_coordBindingEnable));
	writer->writeAttribute( "coordBinding", QString::number(d->m_coordBinding));
	writer->writeAttribute( "logicalPosX", QString::number(d->positionLogical.x()));
	writer->writeAttribute( "logicalPosY", QString::number(d->positionLogical.y()));
	writer->writeEndElement();

	writer->writeStartElement( "text" );
	writer->writeCharacters( d->textWrapper.text );
	writer->writeEndElement();

	writer->writeStartElement( "textPlaceholder");
	writer->writeCharacters( d->textWrapper.textPlaceholder);
	writer->writeEndElement();

	writer->writeStartElement( "format" );
	writer->writeAttribute( "placeholder", QString::number(d->textWrapper.allowPlaceholder) );
	writer->writeAttribute( "teXUsed", QString::number(d->textWrapper.teXUsed) );
	WRITE_QFONT(d->teXFont);
	writer->writeAttribute( "fontColor_r", QString::number(d->fontColor.red()) );
	writer->writeAttribute( "fontColor_g", QString::number(d->fontColor.green()) );
	writer->writeAttribute( "fontColor_b", QString::number(d->fontColor.blue()) );
	writer->writeEndElement();

	//border
	writer->writeStartElement("border");
	writer->writeAttribute("borderShape", QString::number(static_cast<int>(d->borderShape)));
	WRITE_QPEN(d->borderPen);
	writer->writeAttribute("borderOpacity", QString::number(d->borderOpacity));
	writer->writeEndElement();

	if (d->textWrapper.teXUsed) {
		writer->writeStartElement("teXImage");
		QByteArray ba;
		QBuffer buffer(&ba);
		buffer.open(QIODevice::WriteOnly);
		d->teXImage.save(&buffer, "PNG");
		writer->writeCharacters(ba.toBase64());
		writer->writeEndElement();
	}

	writer->writeEndElement(); // close "textLabel" section
}

//! Load from XML
bool TextLabel::load(XmlStreamReader* reader, bool preview) {
	if (!readBasicAttributes(reader))
		return false;

	Q_D(TextLabel);
	KLocalizedString attributeWarning = ki18n("Attribute '%1' missing or empty, default value is used");
	QXmlStreamAttributes attribs;
	QString str;
	bool teXImageFound = false;

	while (!reader->atEnd()) {
		reader->readNext();
		if (reader->isEndElement() && reader->name() == "textLabel")
			break;

		if (!reader->isStartElement())
			continue;

		if (!preview && reader->name() == "comment") {
			if (!readCommentElement(reader)) return false;
		} else if (!preview && reader->name() == "geometry") {
			attribs = reader->attributes();

			str = attribs.value("x").toString();
			if (str.isEmpty())
				reader->raiseWarning(attributeWarning.subs("x").toString());
			else
				d->position.point.setX(str.toDouble());

			str = attribs.value("y").toString();
			if (str.isEmpty())
				reader->raiseWarning(attributeWarning.subs("y").toString());
			else
				d->position.point.setY(str.toDouble());

			READ_INT_VALUE("horizontalPosition", position.horizontalPosition, WorksheetElement::HorizontalPosition);
			READ_INT_VALUE("verticalPosition", position.verticalPosition, WorksheetElement::VerticalPosition);
			READ_INT_VALUE("horizontalAlignment", horizontalAlignment, WorksheetElement::HorizontalAlignment);
			READ_INT_VALUE("verticalAlignment", verticalAlignment, WorksheetElement::VerticalAlignment);
			READ_DOUBLE_VALUE("rotationAngle", rotationAngle);

			str = attribs.value("visible").toString();
			if (str.isEmpty())
				reader->raiseWarning(attributeWarning.subs("visible").toString());
			else
				d->setVisible(str.toInt());

			str = attribs.value("enableCoordBinding").toString();
			if(str.isEmpty())
				reader->raiseWarning(attributeWarning.subs("enableCoordBinding").toString());
			else
				enableCoordBinding(str.toInt());

			str = attribs.value("coordBinding").toString();
			if(str.isEmpty())
				reader->raiseWarning(attributeWarning.subs("coordBinding").toString());
			else
				setCoordBinding(str.toInt());

			str = attribs.value("logicalPosX").toString();
			if(str.isEmpty())
				reader->raiseWarning(attributeWarning.subs("logicalPosX").toString());
			else
				d->positionLogical.setX(str.toDouble());

			str = attribs.value("logicalPosY").toString();
			if(str.isEmpty())
				reader->raiseWarning(attributeWarning.subs("logicalPosY").toString());
			else
				d->positionLogical.setY(str.toDouble());

		} else if (!preview && reader->name() == "text")
			d->textWrapper.text = reader->readElementText();
		else if (!preview && reader->name() == "textPlaceholder")
			d->textWrapper.textPlaceholder = reader->readElementText();
		else if (!preview && reader->name() == "format") {
			attribs = reader->attributes();

			READ_INT_VALUE("teXUsed", textWrapper.teXUsed, bool);
			READ_QFONT(d->teXFont);

			str = attribs.value("placeholder").toString();
			if(str.isEmpty())
				reader->raiseWarning(attributeWarning.subs("teXUsed").toString());
			else
				d->textWrapper.allowPlaceholder = str.toInt();

			str = attribs.value("teXUsed").toString();
			if(str.isEmpty())
				reader->raiseWarning(attributeWarning.subs("teXUsed").toString());
			else
				d->textWrapper.teXUsed = str.toInt();

			str = attribs.value("fontColor_r").toString();
			if (str.isEmpty())
				reader->raiseWarning(attributeWarning.subs("fontColor_r").toString());
			else
				d->fontColor.setRed( str.toInt() );

			str = attribs.value("fontColor_g").toString();
			if (str.isEmpty())
				reader->raiseWarning(attributeWarning.subs("fontColor_g").toString());
			else
				d->fontColor.setGreen( str.toInt() );

			str = attribs.value("fontColor_b").toString();
			if (str.isEmpty())
				reader->raiseWarning(attributeWarning.subs("fontColor_b").toString());
			else
				d->fontColor.setBlue( str.toInt() );
		} else if (!preview && reader->name() == "border") {
			attribs = reader->attributes();
			READ_INT_VALUE("borderShape", borderShape, BorderShape);
			READ_QPEN(d->borderPen);
			READ_DOUBLE_VALUE("borderOpacity", borderOpacity);
		} else if (!preview && reader->name() == "teXImage") {
			reader->readNext();
			QString content = reader->text().toString().trimmed();
			QByteArray ba = QByteArray::fromBase64(content.toLatin1());
			teXImageFound = d->teXImage.loadFromData(ba);
		} else { // unknown element
			reader->raiseWarning(i18n("unknown element '%1'", reader->name().toString()));
			if (!reader->skipToEndElement()) return false;
		}
	}

	if (preview)
		return true;

	//in case we use latex and the image was stored (older versions of LabPlot didn't save the image)and loaded,
	//we just need to retransform.
	//otherwise, we set the static text and retransform in updateText()
	if ( !(d->textWrapper.teXUsed && teXImageFound) )
		d->updateText();
	else
		retransform();

	return true;
}

//##############################################################################
//#########################  Theme management ##################################
//##############################################################################
void TextLabel::loadThemeConfig(const KConfig& config) {
	Q_D(TextLabel);

	KConfigGroup group = config.group("Label");
	d->fontColor = group.readEntry("FontColor", QColor(Qt::black)); // used when it's latex text
	d->backgroundColor = group.readEntry("BackgroundColor", QColor(Qt::white)); // used when it's latex text

	if (!d->textWrapper.teXUsed && !d->textWrapper.text.isEmpty()) {
		// TODO: Replace QTextEdit by QTextDocument, because this does not contain the graphical stuff
		// to set the color in a html text, a qTextEdit must be used
		QTextEdit te;
		te.setHtml(d->textWrapper.text);
		te.selectAll();
		te.setTextColor(d->fontColor);
		//te.setTextBackgroundColor(backgroundColor); // for plain text no background color supported, due to bug https://bugreports.qt.io/browse/QTBUG-25420

		TextWrapper wrapper(te.toHtml(), false, true);
		te.setHtml(d->textWrapper.textPlaceholder);
		te.selectAll();
		te.setTextColor(d->fontColor);
		wrapper.textPlaceholder = te.toHtml();
		wrapper.allowPlaceholder = d->textWrapper.allowPlaceholder;

		// update the text. also in the Widget to which is connected

		setText(wrapper);
	}

	// otherwise when changing theme while the textlabel dock is visible, the
	// color comboboxes do not change the color
	backgroundColorChanged(d->backgroundColor);
	fontColorChanged(d->fontColor);

	group = config.group("CartesianPlot");
	QPen pen = this->borderPen();
	pen.setColor(group.readEntry("BorderColor", pen.color()));
	pen.setStyle((Qt::PenStyle)(group.readEntry("BorderStyle", (int) pen.style())));
	pen.setWidthF(group.readEntry("BorderWidth", pen.widthF()));
	this->setBorderPen(pen);
	this->setBorderOpacity(group.readEntry("BorderOpacity", this->borderOpacity()));
}

void TextLabel::saveThemeConfig(const KConfig& config) {
	KConfigGroup group = config.group("Label");
	//TODO
// 	group.writeEntry("TeXFontColor", (QColor) this->fontColor());
}<|MERGE_RESOLUTION|>--- conflicted
+++ resolved
@@ -489,15 +489,11 @@
 TextLabelPrivate::TextLabelPrivate(TextLabel* owner, CartesianPlot* plot)
 	: plot(plot), q(owner) {
 
-		  //TODO
+	  //TODO
 	if(plot)
-<<<<<<< HEAD
 		cSystem = dynamic_cast<const CartesianCoordinateSystem*>(plot->coordinateSystem(0));
 	else
 		cSystem = nullptr;
-=======
-		cSystem = dynamic_cast<const CartesianCoordinateSystem*>(plot->coordinateSystem());
->>>>>>> c1fba943
 
 	setFlag(QGraphicsItem::ItemIsSelectable);
 	setFlag(QGraphicsItem::ItemIsMovable);
