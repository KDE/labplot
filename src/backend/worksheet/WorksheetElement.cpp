--- conflicted
+++ resolved
@@ -136,21 +136,6 @@
 QMenu* WorksheetElement::createContextMenu() {
 	QMenu* menu = AbstractAspect::createContextMenu();
 
-<<<<<<< HEAD
-	int count = 0;
-
-	if (!dynamic_cast<Axis*>(this)) {
-		foreach(WorksheetElement* ele, parentAspect()->children<WorksheetElement>()) {
-			if(!dynamic_cast<Axis*>(ele)) {
-				count++;
-			}
-		}
-		if (count>1){
-			menu->addSeparator();
-			menu->addMenu(m_drawingOrderMenu);
-			menu->addSeparator();
-		}
-=======
 	//add the sub-menu for the drawing order
 
 	//don't add the drawing order menu for axes, they're always drawn on top of each other elements
@@ -174,7 +159,6 @@
 	if (children>1) {
 		menu->addSeparator();
 		menu->addMenu(m_drawingOrderMenu);
->>>>>>> 5cec0cb8
 	}
 
 	return menu;
