/*
	File                 : Background.h
	Project              : LabPlot
	Description          : Background
	--------------------------------------------------------------------
	SPDX-FileCopyrightText: 2022-2024 Alexander Semke <alexander.semke@web.de>
	SPDX-License-Identifier: GPL-2.0-or-later
*/

#ifndef BACKGROUND_H
#define BACKGROUND_H

#include "backend/core/AbstractAspect.h"
#include "backend/lib/macros.h"

class BackgroundPrivate;
class KConfigGroup;

class Background : public AbstractAspect {
	Q_OBJECT

public:
	enum class Position { No, Above, Below, ZeroBaseline, Left, Right };
	enum class Type { Color, Image, Pattern };
	enum class ColorStyle {
		SingleColor,
		HorizontalLinearGradient,
		VerticalLinearGradient,
		TopLeftDiagonalLinearGradient,
		BottomLeftDiagonalLinearGradient,
		RadialGradient
	};
	enum class ImageStyle { ScaledCropped, Scaled, ScaledAspectRatio, Centered, Tiled, CenterTiled };

	explicit Background(const QString& name);
	~Background() override;

	void setPrefix(const QString&);
	const QString& prefix() const;
	void init(const KConfigGroup&);

<<<<<<< HEAD
	void draw(QPainter*, const QPolygonF&, double cornerRadius = 0.) const;
=======
	void draw(QPainter*, const QPolygonF&, double radius = 0) const;
>>>>>>> fc908a09

	void save(QXmlStreamWriter*) const override;
	bool load(XmlStreamReader*, bool preview) override;
	void loadThemeConfig(const KConfigGroup&);
	void loadThemeConfig(const KConfigGroup&, const QColor&);
	void saveThemeConfig(KConfigGroup&) const;

	BASIC_D_ACCESSOR_DECL(bool, enabledAvailable, EnabledAvailable)
	BASIC_D_ACCESSOR_DECL(bool, positionAvailable, PositionAvailable)

	BASIC_D_ACCESSOR_DECL(bool, enabled, Enabled)
	BASIC_D_ACCESSOR_DECL(Position, position, Position)
	BASIC_D_ACCESSOR_DECL(Type, type, Type)
	BASIC_D_ACCESSOR_DECL(ColorStyle, colorStyle, ColorStyle)
	BASIC_D_ACCESSOR_DECL(ImageStyle, imageStyle, ImageStyle)
	BASIC_D_ACCESSOR_DECL(Qt::BrushStyle, brushStyle, BrushStyle)
	CLASS_D_ACCESSOR_DECL(QColor, firstColor, FirstColor)
	CLASS_D_ACCESSOR_DECL(QColor, secondColor, SecondColor)
	CLASS_D_ACCESSOR_DECL(QString, fileName, FileName)
	BASIC_D_ACCESSOR_DECL(double, opacity, Opacity)

	typedef BackgroundPrivate Private;

protected:
	BackgroundPrivate* const d_ptr;

private:
	Q_DECLARE_PRIVATE(Background)

Q_SIGNALS:
	void enabledChanged(bool);
	void positionChanged(Position);
	void typeChanged(Type);
	void colorStyleChanged(ColorStyle);
	void imageStyleChanged(ImageStyle);
	void brushStyleChanged(Qt::BrushStyle);
	void firstColorChanged(const QColor&);
	void secondColorChanged(const QColor&);
	void fileNameChanged(const QString&);
	void opacityChanged(float);

	void updatePositionRequested();
	void updateRequested();
};

#endif<|MERGE_RESOLUTION|>--- conflicted
+++ resolved
@@ -39,11 +39,7 @@
 	const QString& prefix() const;
 	void init(const KConfigGroup&);
 
-<<<<<<< HEAD
-	void draw(QPainter*, const QPolygonF&, double cornerRadius = 0.) const;
-=======
 	void draw(QPainter*, const QPolygonF&, double radius = 0) const;
->>>>>>> fc908a09
 
 	void save(QXmlStreamWriter*) const override;
 	bool load(XmlStreamReader*, bool preview) override;
