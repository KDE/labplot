/*
	File                 : Background.cpp
	Project              : LabPlot
	Description          : Background
	--------------------------------------------------------------------
	SPDX-FileCopyrightText: 2022-2024 Alexander Semke <alexander.semke@web.de>
	SPDX-License-Identifier: GPL-2.0-or-later
*/

/*!
  \class Background
  \brief This class contains the background properties of worksheet elements like worksheet background,
  plot background, the area filling in XYCurve, Histogram, etc.

  \ingroup worksheet
*/

#include "Background.h"
#include "BackgroundPrivate.h"
#include "backend/lib/XmlStreamReader.h"
#include "backend/lib/commandtemplates.h"

#include <KConfigGroup>
#include <KLocalizedString>
#include <QPainter>

Background::Background(const QString& name)
	: AbstractAspect(name, AspectType::AbstractAspect)
	, d_ptr(new BackgroundPrivate(this)) {
}

Background::~Background() {
	delete d_ptr;
}

void Background::setPrefix(const QString& prefix) {
	Q_D(Background);
	d->prefix = prefix;
}

const QString& Background::prefix() const {
	Q_D(const Background);
	return d->prefix;
}

void Background::init(const KConfigGroup& group) {
	Q_D(Background);

	d->type = (Type)group.readEntry(d->prefix + QStringLiteral("Type"), static_cast<int>(Type::Color));
	d->colorStyle = (ColorStyle)group.readEntry(d->prefix + QStringLiteral("ColorStyle"), static_cast<int>(ColorStyle::SingleColor));
	d->imageStyle = (ImageStyle)group.readEntry(d->prefix + QStringLiteral("ImageStyle"), static_cast<int>(ImageStyle::Scaled));
	d->brushStyle = (Qt::BrushStyle)group.readEntry(d->prefix + QStringLiteral("BrushStyle"), static_cast<int>(Qt::SolidPattern));
	d->fileName = group.readEntry(d->prefix + QStringLiteral("FileName"), QString());
	d->firstColor = group.readEntry(d->prefix + QStringLiteral("FirstColor"), QColor(Qt::white));
	d->secondColor = group.readEntry(d->prefix + QStringLiteral("SecondColor"), QColor(Qt::black));

	double defaultOpacity = 1.0;
	auto type = parentAspect()->type();
	if (type == AspectType::Histogram || type == AspectType::BoxPlot)
		defaultOpacity = 0.5;
	d->opacity = group.readEntry(d->prefix + QStringLiteral("Opacity"), defaultOpacity);

	// optional parameters
	if (d->enabledAvailable)
		d->enabled = group.readEntry(d->prefix + QStringLiteral("Enabled"), true);

	if (d->positionAvailable)
		d->position = (Position)group.readEntry(d->prefix + QStringLiteral("Position"), static_cast<int>(Position::No));
}

<<<<<<< HEAD
void Background::draw(QPainter* painter, const QPolygonF& polygon, double cornerRadius) const {
=======
void Background::draw(QPainter* painter, const QPolygonF& polygon, double radius) const {
>>>>>>> fc908a09
	Q_D(const Background);
	const QRectF& rect = polygon.boundingRect();

	// brush
	if (d->type == Background::Type::Color) {
		switch (d->colorStyle) {
		case Background::ColorStyle::SingleColor: {
			painter->setBrush(QBrush(d->firstColor));
			break;
		}
		case Background::ColorStyle::HorizontalLinearGradient: {
			QLinearGradient linearGrad(rect.topLeft(), rect.topRight());
			linearGrad.setColorAt(0, d->firstColor);
			linearGrad.setColorAt(1, d->secondColor);
			painter->setBrush(QBrush(linearGrad));
			break;
		}
		case Background::ColorStyle::VerticalLinearGradient: {
			QLinearGradient linearGrad(rect.topLeft(), rect.bottomLeft());
			linearGrad.setColorAt(0, d->firstColor);
			linearGrad.setColorAt(1, d->secondColor);
			painter->setBrush(QBrush(linearGrad));
			break;
		}
		case Background::ColorStyle::TopLeftDiagonalLinearGradient: {
			QLinearGradient linearGrad(rect.topLeft(), rect.bottomRight());
			linearGrad.setColorAt(0, d->firstColor);
			linearGrad.setColorAt(1, d->secondColor);
			painter->setBrush(QBrush(linearGrad));
			break;
		}
		case Background::ColorStyle::BottomLeftDiagonalLinearGradient: {
			QLinearGradient linearGrad(rect.bottomLeft(), rect.topRight());
			linearGrad.setColorAt(0, d->firstColor);
			linearGrad.setColorAt(1, d->secondColor);
			painter->setBrush(QBrush(linearGrad));
			break;
		}
		case Background::ColorStyle::RadialGradient: {
			QRadialGradient radialGrad(rect.center(), rect.width() / 2);
			radialGrad.setColorAt(0, d->firstColor);
			radialGrad.setColorAt(1, d->secondColor);
			painter->setBrush(QBrush(radialGrad));
			break;
		}
		}
	} else if (d->type == Background::Type::Image) {
		if (!d->fileName.trimmed().isEmpty()) {
			QPixmap pix(d->fileName);
			switch (d->imageStyle) {
			case Background::ImageStyle::ScaledCropped:
				pix = pix.scaled(rect.size().toSize(), Qt::KeepAspectRatioByExpanding, Qt::SmoothTransformation);
				painter->setBrush(QBrush(pix));
				painter->setBrushOrigin(pix.size().width() / 2, pix.size().height() / 2);
				break;
			case Background::ImageStyle::Scaled:
				pix = pix.scaled(rect.size().toSize(), Qt::IgnoreAspectRatio, Qt::SmoothTransformation);
				painter->setBrush(QBrush(pix));
				painter->setBrushOrigin(pix.size().width() / 2, pix.size().height() / 2);
				break;
			case Background::ImageStyle::ScaledAspectRatio:
				pix = pix.scaled(rect.size().toSize(), Qt::KeepAspectRatio, Qt::SmoothTransformation);
				painter->setBrush(QBrush(pix));
				painter->setBrushOrigin(pix.size().width() / 2, pix.size().height() / 2);
				break;
			case Background::ImageStyle::Centered: {
				QPixmap backpix(rect.size().toSize());
				backpix.fill();
				QPainter p(&backpix);
				p.drawPixmap(QPointF(0, 0), pix);
				p.end();
				painter->setBrush(QBrush(backpix));
				painter->setBrushOrigin(-pix.size().width() / 2, -pix.size().height() / 2);
				break;
			}
			case Background::ImageStyle::Tiled:
				painter->setBrush(QBrush(pix));
				break;
			case Background::ImageStyle::CenterTiled:
				painter->setBrush(QBrush(pix));
				painter->setBrushOrigin(pix.size().width() / 2, pix.size().height() / 2);
			}
		}
	} else if (d->type == Background::Type::Pattern)
		painter->setBrush(QBrush(d->firstColor, d->brushStyle));

	// pen and opacity
	painter->setOpacity(d->opacity);
	painter->setPen(Qt::NoPen);

<<<<<<< HEAD
	if (cornerRadius > 0.) // rounded corners are possible for rects only
		painter->drawRoundedRect(rect, cornerRadius, cornerRadius);
	else
		painter->drawPolygon(polygon);
=======
	if (qFuzzyIsNull(radius))
		painter->drawPolygon(polygon);
	else
		painter->drawRoundedRect(rect, radius, radius);
>>>>>>> fc908a09
}

// ##############################################################################
// ##########################  getter methods  ##################################
// ##############################################################################
BASIC_SHARED_D_READER_IMPL(Background, bool, enabledAvailable, enabledAvailable)
BASIC_SHARED_D_READER_IMPL(Background, bool, positionAvailable, positionAvailable)

BASIC_SHARED_D_READER_IMPL(Background, bool, enabled, enabled)
BASIC_SHARED_D_READER_IMPL(Background, Background::Position, position, position)
BASIC_SHARED_D_READER_IMPL(Background, Background::Type, type, type)
BASIC_SHARED_D_READER_IMPL(Background, Background::ColorStyle, colorStyle, colorStyle)
BASIC_SHARED_D_READER_IMPL(Background, Background::ImageStyle, imageStyle, imageStyle)
BASIC_SHARED_D_READER_IMPL(Background, Qt::BrushStyle, brushStyle, brushStyle)
BASIC_SHARED_D_READER_IMPL(Background, QColor, firstColor, firstColor)
BASIC_SHARED_D_READER_IMPL(Background, QColor, secondColor, secondColor)
BASIC_SHARED_D_READER_IMPL(Background, QString, fileName, fileName)
BASIC_SHARED_D_READER_IMPL(Background, double, opacity, opacity)

// ##############################################################################
// #################  setter methods and undo commands ##########################
// ##############################################################################
void Background::setEnabledAvailable(bool available) {
	Q_D(Background);
	d->enabledAvailable = available;
}

void Background::setPositionAvailable(bool available) {
	Q_D(Background);
	d->positionAvailable = available;
}

STD_SETTER_CMD_IMPL_F_S(Background, SetEnabled, bool, enabled, update)
void Background::setEnabled(bool enabled) {
	Q_D(Background);
	if (enabled != d->enabled)
		exec(new BackgroundSetEnabledCmd(d, enabled, ki18n("%1: filling changed")));
}

STD_SETTER_CMD_IMPL_F_S(Background, SetPosition, Background::Position, position, updatePosition)
void Background::setPosition(Position position) {
	Q_D(Background);
	if (position != d->position)
		exec(new BackgroundSetPositionCmd(d, position, ki18n("%1: filling position changed")));
}

STD_SETTER_CMD_IMPL_F_S(Background, SetType, Background::Type, type, update)
void Background::setType(Background::Type type) {
	Q_D(Background);
	if (type != d->type)
		exec(new BackgroundSetTypeCmd(d, type, ki18n("%1: background type changed")));
}

STD_SETTER_CMD_IMPL_F_S(Background, SetColorStyle, Background::ColorStyle, colorStyle, update)
void Background::setColorStyle(Background::ColorStyle style) {
	Q_D(Background);
	if (style != d->colorStyle)
		exec(new BackgroundSetColorStyleCmd(d, style, ki18n("%1: background color style changed")));
}

STD_SETTER_CMD_IMPL_F_S(Background, SetImageStyle, Background::ImageStyle, imageStyle, update)
void Background::setImageStyle(Background::ImageStyle style) {
	Q_D(Background);
	if (style != d->imageStyle)
		exec(new BackgroundSetImageStyleCmd(d, style, ki18n("%1: background image style changed")));
}

STD_SETTER_CMD_IMPL_F_S(Background, SetBrushStyle, Qt::BrushStyle, brushStyle, update)
void Background::setBrushStyle(Qt::BrushStyle style) {
	Q_D(Background);
	if (style != d->brushStyle)
		exec(new BackgroundSetBrushStyleCmd(d, style, ki18n("%1: background brush style changed")));
}

STD_SETTER_CMD_IMPL_F_S(Background, SetFirstColor, QColor, firstColor, update)
void Background::setFirstColor(const QColor& color) {
	Q_D(Background);
	if (color != d->firstColor)
		exec(new BackgroundSetFirstColorCmd(d, color, ki18n("%1: set background first color")));
}

STD_SETTER_CMD_IMPL_F_S(Background, SetSecondColor, QColor, secondColor, update)
void Background::setSecondColor(const QColor& color) {
	Q_D(Background);
	if (color != d->secondColor)
		exec(new BackgroundSetSecondColorCmd(d, color, ki18n("%1: set background second color")));
}

STD_SETTER_CMD_IMPL_F_S(Background, SetFileName, QString, fileName, update)
void Background::setFileName(const QString& fileName) {
	Q_D(Background);
	if (fileName != d->fileName)
		exec(new BackgroundSetFileNameCmd(d, fileName, ki18n("%1: set background image")));
}

STD_SETTER_CMD_IMPL_F_S(Background, SetOpacity, double, opacity, update)
void Background::setOpacity(double opacity) {
	Q_D(Background);
	if (opacity != d->opacity)
		exec(new BackgroundSetOpacityCmd(d, opacity, ki18n("%1: set background opacity")));
}

// ##############################################################################
// ####################### Private implementation ###############################
// ##############################################################################
BackgroundPrivate::BackgroundPrivate(Background* owner)
	: q(owner) {
}

QString BackgroundPrivate::name() const {
	return q->parentAspect()->name();
}

void BackgroundPrivate::update() {
	Q_EMIT q->updateRequested();
}

void BackgroundPrivate::updatePosition() {
	Q_EMIT q->updatePositionRequested();
}

// ##############################################################################
// ##################  Serialization/Deserialization  ###########################
// ##############################################################################
//! Save as XML
void Background::save(QXmlStreamWriter* writer) const {
	Q_D(const Background);

	writer->writeStartElement(d->prefix.toLower());
	if (d->enabledAvailable)
		writer->writeAttribute(QStringLiteral("enabled"), QString::number(d->enabled));

	if (d->positionAvailable)
		writer->writeAttribute(QStringLiteral("position"), QString::number(static_cast<int>(d->position)));

	writer->writeAttribute(QStringLiteral("type"), QString::number(static_cast<int>(d->type)));
	writer->writeAttribute(QStringLiteral("colorStyle"), QString::number(static_cast<int>(d->colorStyle)));
	writer->writeAttribute(QStringLiteral("imageStyle"), QString::number(static_cast<int>(d->imageStyle)));
	writer->writeAttribute(QStringLiteral("brushStyle"), QString::number(d->brushStyle));
	writer->writeAttribute(QStringLiteral("firstColor_r"), QString::number(d->firstColor.red()));
	writer->writeAttribute(QStringLiteral("firstColor_g"), QString::number(d->firstColor.green()));
	writer->writeAttribute(QStringLiteral("firstColor_b"), QString::number(d->firstColor.blue()));
	writer->writeAttribute(QStringLiteral("secondColor_r"), QString::number(d->secondColor.red()));
	writer->writeAttribute(QStringLiteral("secondColor_g"), QString::number(d->secondColor.green()));
	writer->writeAttribute(QStringLiteral("secondColor_b"), QString::number(d->secondColor.blue()));
	writer->writeAttribute(QStringLiteral("fileName"), d->fileName);
	writer->writeAttribute(QStringLiteral("opacity"), QString::number(d->opacity));
	writer->writeEndElement();
}

//! Load from XML
bool Background::load(XmlStreamReader* reader, bool preview) {
	if (preview)
		return true;

	Q_D(Background);
	QString str;

	auto attribs = reader->attributes();

	if (d->enabledAvailable)
		READ_INT_VALUE("enabled", enabled, bool);

	if (d->positionAvailable)
		READ_INT_VALUE("position", position, Position);

	READ_INT_VALUE("type", type, Background::Type);
	READ_INT_VALUE("colorStyle", colorStyle, Background::ColorStyle);
	READ_INT_VALUE("imageStyle", imageStyle, Background::ImageStyle);
	READ_INT_VALUE("brushStyle", brushStyle, Qt::BrushStyle);

	str = attribs.value(QStringLiteral("firstColor_r")).toString();
	if (str.isEmpty())
		reader->raiseMissingAttributeWarning(QStringLiteral("firstColor_r"));
	else
		d->firstColor.setRed(str.toInt());

	str = attribs.value(QStringLiteral("firstColor_g")).toString();
	if (str.isEmpty())
		reader->raiseMissingAttributeWarning(QStringLiteral("firstColor_g"));
	else
		d->firstColor.setGreen(str.toInt());

	str = attribs.value(QStringLiteral("firstColor_b")).toString();
	if (str.isEmpty())
		reader->raiseMissingAttributeWarning(QStringLiteral("firstColor_b"));
	else
		d->firstColor.setBlue(str.toInt());

	str = attribs.value(QStringLiteral("secondColor_r")).toString();
	if (str.isEmpty())
		reader->raiseMissingAttributeWarning(QStringLiteral("secondColor_r"));
	else
		d->secondColor.setRed(str.toInt());

	str = attribs.value(QStringLiteral("secondColor_g")).toString();
	if (str.isEmpty())
		reader->raiseMissingAttributeWarning(QStringLiteral("secondColor_g"));
	else
		d->secondColor.setGreen(str.toInt());

	str = attribs.value(QStringLiteral("secondColor_b")).toString();
	if (str.isEmpty())
		reader->raiseMissingAttributeWarning(QStringLiteral("secondColor_b"));
	else
		d->secondColor.setBlue(str.toInt());

	str = attribs.value(QStringLiteral("fileName")).toString();
	d->fileName = str;

	READ_DOUBLE_VALUE("opacity", opacity);

	return true;
}

// ##############################################################################
// #########################  Theme management ##################################
// ##############################################################################
void Background::loadThemeConfig(const KConfigGroup& group) {
	Q_D(const Background);
	const QColor themeColor = group.readEntry(d->prefix + QStringLiteral("FirstColor"), QColor(Qt::white));
	loadThemeConfig(group, themeColor);
}

void Background::loadThemeConfig(const KConfigGroup& group, const QColor& themeColor) {
	Q_D(const Background);

	if (d->positionAvailable)
		setPosition((Position)group.readEntry(d->prefix + QStringLiteral("Position"), static_cast<int>(Position::No)));

	setType((Type)group.readEntry(d->prefix + QStringLiteral("Type"), static_cast<int>(Type::Color)));
	setColorStyle((ColorStyle)group.readEntry(d->prefix + QStringLiteral("ColorStyle"), static_cast<int>(ColorStyle::SingleColor)));
	setImageStyle((ImageStyle)group.readEntry(d->prefix + QStringLiteral("ImageStyle"), static_cast<int>(ImageStyle::Scaled)));
	setBrushStyle((Qt::BrushStyle)group.readEntry(d->prefix + QStringLiteral("BrushStyle"), static_cast<int>(Qt::SolidPattern)));
	setFirstColor(themeColor);
	setSecondColor(group.readEntry(d->prefix + QStringLiteral("SecondColor"), QColor(Qt::black)));

	double defaultOpacity = 1.0;
	auto type = parentAspect()->type();
	if (type == AspectType::Histogram || type == AspectType::BoxPlot || type == AspectType::BarPlot)
		defaultOpacity = 0.8;
	setOpacity(group.readEntry(d->prefix + QStringLiteral("Opacity"), defaultOpacity));
}

void Background::saveThemeConfig(KConfigGroup& group) const {
	Q_D(const Background);

	if (d->positionAvailable)
		group.writeEntry(d->prefix + QStringLiteral("Position"), static_cast<int>(d->position));

	group.writeEntry(d->prefix + QStringLiteral("Type"), static_cast<int>(d->type));
	group.writeEntry(d->prefix + QStringLiteral("ColorStyle"), static_cast<int>(d->colorStyle));
	group.writeEntry(d->prefix + QStringLiteral("BrushStyle"), static_cast<int>(d->brushStyle));
	group.writeEntry(d->prefix + QStringLiteral("ImageStyle"), static_cast<int>(d->imageStyle));
	group.writeEntry(d->prefix + QStringLiteral("FirstColor"), d->firstColor);
	group.writeEntry(d->prefix + QStringLiteral("SecondColor"), d->secondColor);
	group.writeEntry(d->prefix + QStringLiteral("Opacity"), d->opacity);
}<|MERGE_RESOLUTION|>--- conflicted
+++ resolved
@@ -68,11 +68,7 @@
 		d->position = (Position)group.readEntry(d->prefix + QStringLiteral("Position"), static_cast<int>(Position::No));
 }
 
-<<<<<<< HEAD
-void Background::draw(QPainter* painter, const QPolygonF& polygon, double cornerRadius) const {
-=======
 void Background::draw(QPainter* painter, const QPolygonF& polygon, double radius) const {
->>>>>>> fc908a09
 	Q_D(const Background);
 	const QRectF& rect = polygon.boundingRect();
 
@@ -163,17 +159,10 @@
 	painter->setOpacity(d->opacity);
 	painter->setPen(Qt::NoPen);
 
-<<<<<<< HEAD
-	if (cornerRadius > 0.) // rounded corners are possible for rects only
-		painter->drawRoundedRect(rect, cornerRadius, cornerRadius);
-	else
-		painter->drawPolygon(polygon);
-=======
 	if (qFuzzyIsNull(radius))
 		painter->drawPolygon(polygon);
 	else
 		painter->drawRoundedRect(rect, radius, radius);
->>>>>>> fc908a09
 }
 
 // ##############################################################################
