--- conflicted
+++ resolved
@@ -28,27 +28,18 @@
  ***************************************************************************/
 #include "TeXRenderer.h"
 
-<<<<<<< HEAD
-#include <KTempDir>
-#include <KProcess>
-#include <QDebug>
-=======
 #include <KConfigGroup>
 #include <KDebug>
 #include <KGlobal>
 #include <KConfig>
->>>>>>> e01f54bf
 
 #include <QImage>
 #include <QColor>
 #include <QDir>
+#include <QDebug>
 #include <QTemporaryFile>
 #include <QTextStream>
 #include <QProcess>
-<<<<<<< HEAD
-#include <QtConcurrent/QtConcurrentRun>
-=======
->>>>>>> e01f54bf
 
 // use latex engine specified by the user (default xelatex) to render LaTeX text (see tex2im, etc.)
 // TODO: test convert to svg and render to qimage, test dvipng
@@ -59,13 +50,7 @@
 	QTemporaryFile file("/dev/shm/labplot_XXXXXX.tex");
 	if(file.open()) {
 		QDir::setCurrent("/dev/shm");
-<<<<<<< HEAD
-	}
-	else {
-		qWarning()<<"/dev/shm failed. using /tmp"<<endl;
-=======
 	} else {
->>>>>>> e01f54bf
 		file.setFileTemplate("/tmp/labplot_XXXXXX.tex");
 		if(file.open())
 			QDir::setCurrent("/tmp");
@@ -150,12 +135,8 @@
 			return QImage();
 		}
 	}else{
-<<<<<<< HEAD
 		qWarning()<<"pdflatex failed."<<endl;
-=======
-		kWarning()<<"pdflatex failed."<<endl;
 		return QImage();
->>>>>>> e01f54bf
 	}
 }
 
