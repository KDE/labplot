--- conflicted
+++ resolved
@@ -78,11 +78,7 @@
 	}
 
 	//determine latex engine to be used
-<<<<<<< HEAD
-	KConfigGroup group = KSharedConfig::openConfig()->group( "General" );
-=======
-	KConfigGroup group = KGlobal::config()->group(QLatin1String("Settings_Worksheet"));
->>>>>>> 2cc5eb2f
+	KConfigGroup group = KSharedConfig::openConfig()->group("Settings_Worksheet");
 	QString engine = group.readEntry("LaTeXEngine", "");
 
 	// create latex code
@@ -211,7 +207,7 @@
 }
 
 bool TeXRenderer::enabled() {
-	KConfigGroup group = KGlobal::config()->group(QLatin1String("Settings_Worksheet"));
+	KConfigGroup group = KSharedConfig::openConfig()->group("Settings_Worksheet");
 	QString engine = group.readEntry("LaTeXEngine", "");
 	if (engine.isEmpty() || !TeXRenderer::executableExists(engine))
 		return false;
