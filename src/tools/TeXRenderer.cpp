/***************************************************************************
    File                 : TeXRenderer.cc
    Project              : LabPlot
    Description          : TeX renderer class
    --------------------------------------------------------------------
    Copyright            : (C) 2008-2016 by Alexander Semke (alexander.semke@web.de)
    Copyright            : (C) 2012 by Stefan Gerlach (stefan.gerlach@uni-konstanz.de)

 ***************************************************************************/

/***************************************************************************
 *                                                                         *
 *  This program is free software; you can redistribute it and/or modify   *
 *  it under the terms of the GNU General Public License as published by   *
 *  the Free Software Foundation; either version 2 of the License, or      *
 *  (at your option) any later version.                                    *
 *                                                                         *
 *  This program is distributed in the hope that it will be useful,        *
 *  but WITHOUT ANY WARRANTY; without even the implied warranty of         *
 *  MERCHANTABILITY or FITNESS FOR A PARTICULAR PURPOSE.  See the          *
 *  GNU General Public License for more details.                           *
 *                                                                         *
 *   You should have received a copy of the GNU General Public License     *
 *   along with this program; if not, write to the Free Software           *
 *   Foundation, Inc., 51 Franklin Street, Fifth Floor,                    *
 *   Boston, MA  02110-1301  USA                                           *
 *                                                                         *
 ***************************************************************************/
#include "TeXRenderer.h"
#include "backend/lib/macros.h"

#include <KConfigGroup>
#include <KDebug>
#include <KGlobal>
#include <KConfig>

#include <QImage>
#include <QColor>
#include <QDir>
#include <QDebug>
#include <QTemporaryFile>
#include <QTextStream>
#include <QProcess>

#if QT_VERSION >= QT_VERSION_CHECK(5,0,0)
#include <QStandardPaths>
#else
#include <KStandardDirs>
#endif


/*!
	\class TeXRenderer
	\brief Implements rendering of latex code to a PNG image.

	Uses latex engine specified by the user (default xelatex) to render LaTeX text

	\ingroup tools
*/
QImage TeXRenderer::renderImageLaTeX(const QString& teXString, bool* success, const TeXRenderer::Formatting& format) {
	const QColor& fontColor =format.fontColor;
	const int fontSize = format.fontSize;
	const QString& fontFamily = format.fontFamily;
	const int dpi = format.dpi;

	//determine the temp directory where the produced files are going to be created
	QString tempPath;
#ifdef Q_OS_LINUX
	//on linux try to use shared memory device first if available
	static bool useShm = QDir("/dev/shm/").exists();
	if (useShm)
		tempPath = "/dev/shm/";
	else
		tempPath = QDir::tempPath();
#else
	tempPath = QDir::tempPath();
#endif

	//create a temporary file
	QTemporaryFile file(tempPath + QDir::separator() + "labplot_XXXXXX.tex");
	if(file.open()) {
		QDir::setCurrent(tempPath);
	} else {
		qWarning() << "Couldn't open the file " << file.fileName();
		*success = false;
		return QImage();
	}

	//determine latex engine to be used
	KConfigGroup group = KSharedConfig::openConfig()->group("Settings_Worksheet");
	QString engine = group.readEntry("LaTeXEngine", "");

	// create latex code
	QTextStream out(&file);
	int headerIndex = teXString.indexOf("\\begin{document}");
	QString body;
	if (headerIndex != -1) {
		//user provided a complete latex document -> extract the document header and body
		QString header = teXString.left(headerIndex);
		int footerIndex = teXString.indexOf("\\end{document}");
		body = teXString.mid(headerIndex + 16, footerIndex - headerIndex - 16);
		out << header;
	} else {
		//user simply provided a document body (assume it's a math. expression) -> add a minimal header
		out << "\\documentclass{minimal}";
		if (teXString.indexOf('$') == -1)
			body = '$' + teXString + '$';
		else
			body = teXString;
	}

	//replace line breaks with tex command for a line break '\\'
	body = body.replace(QLatin1String("\n"), QLatin1String("\\\\"));

	if (engine == "xelatex" || engine == "lualatex") {
		out << "\\usepackage{xltxtra}";
		out << "\\defaultfontfeatures{Ligatures=TeX}";
		if (!fontFamily.isEmpty())
			out << "\\setmainfont[Mapping=tex-text]{" << fontFamily << "}";
	}

	out << "\\usepackage{color}";
	out << "\\usepackage[active,displaymath,textmath,tightpage]{preview}";
	out << "\\begin{document}";
	out << "\\definecolor{fontcolor}{rgb}{" << fontColor.redF() << ',' << fontColor.greenF() << ',' << fontColor.blueF() << "}";
	out << "\\begin{preview}";
	out << "{\\fontsize{" << QString::number(fontSize) << "}{" << QString::number(fontSize) << "}\\selectfont";
	out << "{\\color{fontcolor}";
	out << body;
	out << "}}\\end{preview}";
	out << "\\end{document}";
	out.flush();

	if (engine == "latex")
		return imageFromDVI(file, dpi, success);
	else
		return imageFromPDF(file, dpi, engine, success);
}

// TEX -> PDF -> PNG
QImage TeXRenderer::imageFromPDF(const QTemporaryFile& file, const int dpi, const QString& engine, bool* success) {
	QFileInfo fi(file.fileName());
	QProcess latexProcess;
#if defined(_WIN32)
	latexProcess.setNativeArguments("-interaction=batchmode " + file.fileName());
	latexProcess.start(engine, QStringList() << "");
#else	// TODO: what about MAC?
	latexProcess.start(engine, QStringList() << "-interaction=batchmode" << file.fileName());
#endif
	if (!latexProcess.waitForFinished()) {
		kWarning() << engine << "process failed." << endl;
		*success = false;
		QFile::remove(fi.completeBaseName() + ".aux");
		QFile::remove(fi.completeBaseName() + ".log");
		return QImage();
	}
<<<<<<< HEAD
	DEBUG_LOG("latex exit code =" << latexProcess.exitCode());

/// HEAD
		//TODO: pdflatex doesn't come back with EX_OK
// 		if(latexProcess.exitCode() != 0)	// skip if pdflatex failed
// 			return QImage();

		// convert: PDF -> PNG
///		convertProcess.start("convert",  QStringList() << "-density"<< QString::number(dpi) + 'x' + QString::number(dpi)
///														<< fi.completeBaseName() + ".pdf"
///														<< fi.completeBaseName() + ".png");

		// clean up and read png file
///		if (convertProcess.waitForFinished()) {
///			QFile::remove(fi.completeBaseName()+".pdf");

///			QImage image;
///			image.load(fi.completeBaseName()+".png");
///			QFile::remove(fi.completeBaseName()+".png");

///			return image;
///		}else{
///			QFile::remove(fi.completeBaseName()+".pdf");
///			return QImage();
///		}
///	}else{
///		qWarning()<<"pdflatex failed."<<endl;
=======
>>>>>>> 2253772d
	*success = (latexProcess.exitCode() == 0);
	if (*success != 0)
		DEBUG_WIN("latex exit code =" << *success);

	QFile::remove(fi.completeBaseName() + ".aux");
	QFile::remove(fi.completeBaseName() + ".log");

	// convert: PDF -> PNG
	QProcess convertProcess;
#if defined(_WIN32)
	// need to set path to magick coder modules (which are in the labplot2 directory)
	QProcessEnvironment env = QProcessEnvironment::systemEnvironment();
	env.insert("MAGICK_CODER_MODULE_PATH", qPrintable(getenv("PROGRAMFILES") + QString("\\labplot2")));
	convertProcess.setProcessEnvironment(env);
#endif
	convertProcess.start("convert", QStringList() << "-density" << QString::number(dpi) + 'x' + QString::number(dpi)
							<< fi.completeBaseName() + ".pdf" << fi.completeBaseName() + ".png");
	if (!convertProcess.waitForFinished()) {
		kWarning() << "convert process failed." << endl;
		*success = false;
		QFile::remove(fi.completeBaseName() + ".pdf");
		return QImage();
	}

	// read png file and clean up
	QImage image;
	image.load(fi.completeBaseName() + ".png");

	// final clean up
	QFile::remove(fi.completeBaseName() + ".png");
	QFile::remove(fi.completeBaseName() + ".pdf");

	return image;
}

// TEX -> DVI -> PS -> PNG
QImage TeXRenderer::imageFromDVI(const QTemporaryFile& file, const int dpi, bool* success) {
	QFileInfo fi(file.fileName());
	QProcess latexProcess;
	latexProcess.start("latex", QStringList() << "-interaction=batchmode" << file.fileName());
	if (!latexProcess.waitForFinished()) {
		qWarning() << "latex process failed." << endl;
		QFile::remove(fi.completeBaseName() + ".aux");
		QFile::remove(fi.completeBaseName() + ".log");
		return QImage();
	}

	*success = (latexProcess.exitCode() == 0);

	QFile::remove(fi.completeBaseName() + ".aux");
	QFile::remove(fi.completeBaseName() + ".log");

	// dvips: DVI -> PS
	QProcess dvipsProcess;
	dvipsProcess.start("dvips", QStringList() << "-E" << fi.completeBaseName());
	if (!dvipsProcess.waitForFinished()) {
		qWarning() << "dvips process failed." << endl;
		QFile::remove(fi.completeBaseName() + ".dvi");
		return QImage();
	}

	// convert: PS -> PNG
	QProcess convertProcess;
#if defined(_WIN32)
	// need to set path to magick coder modules (which are in the labplot2 directory)
	QProcessEnvironment env = QProcessEnvironment::systemEnvironment();
	env.insert("MAGICK_CODER_MODULE_PATH", qPrintable(getenv("PROGRAMFILES") + QString("\\labplot2")));
	convertProcess.setProcessEnvironment(env);
#endif
	convertProcess.start("convert", QStringList() << "-density" << QString::number(dpi) + 'x' + QString::number(dpi)
			<< fi.completeBaseName() + ".ps" << fi.completeBaseName() + ".png");
	if (!convertProcess.waitForFinished()) {
		qWarning() << "convert process failed." << endl;
		kWarning() << "convert process failed." << endl;
		QFile::remove(fi.completeBaseName() + ".dvi");
		QFile::remove(fi.completeBaseName() + ".ps");
		return QImage();
	}

	// read png file
	QImage image;
	image.load(fi.completeBaseName() + ".png", "png");

	// final clean up
	QFile::remove(fi.completeBaseName() + ".png");
	QFile::remove(fi.completeBaseName() + ".dvi");
	QFile::remove(fi.completeBaseName() + ".ps");

	return image;
}

bool TeXRenderer::enabled() {
	KConfigGroup group = KSharedConfig::openConfig()->group("Settings_Worksheet");
	QString engine = group.readEntry("LaTeXEngine", "");
	if (engine.isEmpty() || !executableExists(engine)) {
		DEBUG_WIN("LaTeX engine does not exist");
		return false;
	}

	//engine found, check the presence of other required tools (s.a. TeXRenderer.cpp):
	//to convert the generated PDF/PS files to PNG we need 'convert' from the ImageMagic package
	if (!executableExists(QLatin1String("convert"))) {
		DEBUG_WIN("program \"convert\" does not exist");
		return false;
	}

	//to convert the generated PS files to DVI we need 'dvips'
	if (engine == "latex") {
		if (!executableExists(QLatin1String("dvips"))) {
			DEBUG_WIN("program \"dvips\" does not exist");
			return false;
		}
	}

#if defined(_WIN64)
	if (!executableExists(QLatin1String("gswin64c")) && !QDir(getenv("PROGRAMFILES") + QString("/gs")).exists() 
		&& !QDir(getenv("PROGRAMFILES(X86)") + QString("/gs")).exists()) {
		DEBUG_WIN("ghostscript (64bit) does not exist");
		return false;
	}
#elif defined(_WIN32)
	if (!executableExists(QLatin1String("gswin32c")) && !QDir(getenv("PROGRAMFILES") + QString("/gs")).exists()) {
		DEBUG_WIN("ghostscript (32bit) does not exist");
		return false;
	}
#endif

	return true;
}

bool TeXRenderer::executableExists(const QString& exe) {
#if QT_VERSION >= QT_VERSION_CHECK(5,0,0)
		return !QStandardPaths::findExecutable(exe).isEmpty();
#else
		return !KStandardDirs::findExe(exe).isEmpty();
#endif
}<|MERGE_RESOLUTION|>--- conflicted
+++ resolved
@@ -154,8 +154,6 @@
 		QFile::remove(fi.completeBaseName() + ".log");
 		return QImage();
 	}
-<<<<<<< HEAD
-	DEBUG_LOG("latex exit code =" << latexProcess.exitCode());
 
 /// HEAD
 		//TODO: pdflatex doesn't come back with EX_OK
@@ -182,8 +180,6 @@
 ///		}
 ///	}else{
 ///		qWarning()<<"pdflatex failed."<<endl;
-=======
->>>>>>> 2253772d
 	*success = (latexProcess.exitCode() == 0);
 	if (*success != 0)
 		DEBUG_WIN("latex exit code =" << *success);
