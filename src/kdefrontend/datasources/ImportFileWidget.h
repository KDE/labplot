--- conflicted
+++ resolved
@@ -104,13 +104,6 @@
 	bool m_fileEmpty;
 	bool m_liveDataSource;
 	bool m_suppressRefresh;
-<<<<<<< HEAD
-=======
-
-
-public slots:
-	void loadSettings();
->>>>>>> 37c909fa
 
 private slots:
 	void loadSettings();
