--- conflicted
+++ resolved
@@ -109,6 +109,7 @@
 	QString m_mqttNewTopic;
 	bool m_mqttSubscribeButton;
 	QString m_mqttUnsubscribeTopic;
+	void hideMQTT();
 
 
 private slots:
@@ -125,8 +126,6 @@
 	void selectFile();
 	void fileInfoDialog();
 	void refreshPreview();
-<<<<<<< HEAD
-	void loadSettings();
     void idChecked(int);
     void authenticationChecked(int);
     void mqttConnection();
@@ -146,20 +145,14 @@
 	void updateWillTopics();
 	void willUpdateChanged(int);
 
-=======
->>>>>>> d963e91d
-
 signals:
 	void fileNameChanged();
 	void sourceTypeChanged();
 	void hostChanged();
 	void portChanged();
-<<<<<<< HEAD
     void newTopic(QString);
     void subscriptionMade();
 
-=======
->>>>>>> d963e91d
 	void checkedFitsTableToMatrix(const bool enable);
 
 	friend class HDF5OptionsWidget;	// to access refreshPreview()
