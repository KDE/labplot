--- conflicted
+++ resolved
@@ -101,8 +101,7 @@
 	const QString& m_fileName;
 	bool m_fileEmpty;
 	bool m_liveDataSource;
-<<<<<<< HEAD
-    bool m_suppressRefresh;
+
 #ifdef HAVE_MQTT
 	QMqttClient *m_client;
 	QMqttSubscription *m_mainSubscription;
@@ -120,13 +119,9 @@
 	QString m_mqttUnsubscribeTopic;
 #endif
 
-=======
-	bool m_suppressRefresh;
-public slots:
-	void loadSettings();
->>>>>>> 2bf81a28
 
 private slots:
+	void loadSettings();
 	void fileNameChanged(const QString&);
 	void fileTypeChanged(int);
 
