--- conflicted
+++ resolved
@@ -79,13 +79,9 @@
 private slots:
 	void fileNameChanged(const QString&);
 	void fileTypeChanged(int);
-<<<<<<< HEAD
-	void netcdfTreeWidgetSelectionChanged();
-	void fitsTreeWidgetSelectionChanged();
+
     void updateTypeChanged(int);
     void sourceTypeChanged(int);
-=======
->>>>>>> 1746c574
 
 	void saveFilter();
 	void manageFilters();
