--- conflicted
+++ resolved
@@ -174,7 +174,6 @@
 	void sourceTypeChanged();
 	void hostChanged();
 	void portChanged();
-<<<<<<< HEAD
 
 #ifdef HAVE_MQTT
 	void newTopic(QString);
@@ -182,10 +181,7 @@
 	void checkFileType();
 	void newTopicForWill();
 #endif
-
-=======
 	void previewRefreshed();
->>>>>>> acd0a6de
 	void checkedFitsTableToMatrix(const bool enable);
 
 	friend class HDF5OptionsWidget;	// to access refreshPreview()
