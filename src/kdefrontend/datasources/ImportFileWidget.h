/***************************************************************************
    File                 : ImportFileWidget.h
    Project              : LabPlot
    Description          : import file data widget
    --------------------------------------------------------------------
    Copyright            : (C) 2009-2017 by Stefan Gerlach (stefan.gerlach@uni-konstanz.de)
    Copyright            : (C) 2009-2015 Alexander Semke (alexander.semke@web.de)
	Copyright            : (C) 2017-2018 Fabian Kristof (fkristofszabolcs@gmail.com)

 ***************************************************************************/

/***************************************************************************
 *                                                                         *
 *  This program is free software; you can redistribute it and/or modify   *
 *  it under the terms of the GNU General Public License as published by   *
 *  the Free Software Foundation; either version 2 of the License, or      *
 *  (at your option) any later version.                                    *
 *                                                                         *
 *  This program is distributed in the hope that it will be useful,        *
 *  but WITHOUT ANY WARRANTY; without even the implied warranty of         *
 *  MERCHANTABILITY or FITNESS FOR A PARTICULAR PURPOSE.  See the          *
 *  GNU General Public License for more details.                           *
 *                                                                         *
 *   You should have received a copy of the GNU General Public License     *
 *   along with this program; if not, write to the Free Software           *
 *   Foundation, Inc., 51 Franklin Street, Fifth Floor,                    *
 *   Boston, MA  02110-1301  USA                                           *
 *                                                                         *
 ***************************************************************************/
#ifndef IMPORTFILEWIDGET_H
#define IMPORTFILEWIDGET_H

#include "ui_importfilewidget.h"
#include "backend/datasources/LiveDataSource.h"
#include <memory>

#ifdef HAVE_MQTT
#include "backend/datasources/MQTTClient.h"
#include <QtMqtt/QMqttClient>
#include <QtMqtt/QMqttSubscription>
#include <QtMqtt/QMqttTopicName>
#include <QtMqtt/QMqttTopicFilter>
#endif

#include <QVector>
#include <QStringList>

class AbstractFileFilter;
class AsciiOptionsWidget;
class BinaryOptionsWidget;
class HDF5OptionsWidget;
class ImageOptionsWidget;
class NetCDFOptionsWidget;
class FITSOptionsWidget;
class JsonOptionsWidget;
class ROOTOptionsWidget;
class QTableWidget;
class QCompleter;
class QTimer;
class QTreeWidgetItem;

class ImportFileWidget : public QWidget {
	Q_OBJECT

public:
	explicit ImportFileWidget(QWidget*, bool liveDataSource, const QString& fileName = QString());
	~ImportFileWidget();

	void showOptions(bool);
	void saveSettings(LiveDataSource*) const;
	AbstractFileFilter::FileType currentFileType() const;
	LiveDataSource::SourceType currentSourceType() const;
	AbstractFileFilter* currentFileFilter() const;
	QString fileName() const;
	QString selectedObject() const;
	bool isFileEmpty() const;
	const QStringList selectedHDF5Names() const;
	const QStringList selectedNetCDFNames() const;
	const QStringList selectedFITSExtensions() const;
	const QStringList selectedROOTNames() const;
	void showAsciiHeaderOptions(bool);
	void showJsonModel(bool);

	QString host() const;
	QString port() const;
	QString serialPort() const;
	int baudRate() const;

private:
	Ui::ImportFileWidget ui;
	void hideMQTT();

	std::unique_ptr<AsciiOptionsWidget> m_asciiOptionsWidget;
	std::unique_ptr<BinaryOptionsWidget> m_binaryOptionsWidget;
	std::unique_ptr<HDF5OptionsWidget> m_hdf5OptionsWidget;
	std::unique_ptr<ImageOptionsWidget> m_imageOptionsWidget;
	std::unique_ptr<NetCDFOptionsWidget> m_netcdfOptionsWidget;
	std::unique_ptr<FITSOptionsWidget> m_fitsOptionsWidget;
	std::unique_ptr<JsonOptionsWidget> m_jsonOptionsWidget;
	std::unique_ptr<ROOTOptionsWidget> m_rootOptionsWidget;

	QTableWidget* m_twPreview;
	const QString& m_fileName;
	bool m_fileEmpty;
	bool m_liveDataSource;
	bool m_suppressRefresh;
<<<<<<< HEAD


public slots:
	void loadSettings();
=======
>>>>>>> 93d89982

private slots:
	void loadSettings();
	void fileNameChanged(const QString&);
	void fileTypeChanged(int);

	void updateTypeChanged(int);
	void sourceTypeChanged(int);
	void readingTypeChanged(int);

	void saveFilter();
	void manageFilters();
	void filterChanged(int);
	void selectFile();
	void fileInfoDialog();
	void refreshPreview();

private:
	void updateContent(const QString&, AbstractFileFilter::FileType);

signals:
	void fileNameChanged();
	void sourceTypeChanged();
	void hostChanged();
	void portChanged();
	void previewRefreshed();
	void checkedFitsTableToMatrix(const bool enable);

	friend class HDF5OptionsWidget;	// to access refreshPreview()
	friend class NetCDFOptionsWidget;	// to access refreshPreview() and others
	friend class FITSOptionsWidget;
	friend class JsonOptionsWidget;
	friend class ROOTOptionsWidget;	// to access refreshPreview() and others

#ifdef HAVE_MQTT
private:
	void updateSubscriptionCompleter();
	bool checkTopicContains(const QString&, const QString&)	;
	QString checkCommonLevel(const QString&, const QString&);
	int commonLevelIndex(const QString& first, const QString& second);
	void unsubscribeFromTopic(const QString&);
	void addSubscriptionChildren(QTreeWidgetItem*, QTreeWidgetItem*);
	void findSubscriptionLeafChildren(QVector<QTreeWidgetItem*>&, QTreeWidgetItem*);
	int checkCommonChildCount(int levelIdx, int level, QStringList& namelist, QTreeWidgetItem* currentItem);
	void manageCommonLevelSubscriptions();
	void updateSubscriptionTree();
	void restoreSubscriptionChildren(QTreeWidgetItem * topic, QTreeWidgetItem * subscription, const QStringList& list, int level);

	QMqttClient *m_client;
	QMqttSubscription *m_mainSubscription;
	QMqttTopicFilter *m_filter;
	QVector <QMqttSubscription*> m_mqttSubscriptions;
	QCompleter* m_topicCompleter;
	QCompleter* m_subscriptionCompleter;
	QStringList m_topicList;
	bool m_searching;
	QTimer *m_searchTimer;
	QTimer *m_connectTimeoutTimer;
	QMap<QMqttTopicName, bool> m_messageArrived;
	QMap<QMqttTopicName, QMqttMessage> m_lastMessage;
	bool m_mqttReadyForPreview;
	QVector<QString> m_subscribedTopicNames;
	QVector<QString> m_addedTopics;

public:
	void saveMQTTSettings(MQTTClient*) const;
	bool isMqttValid();

signals:
	void newTopic(QString);
	void subscriptionsChanged();
	void checkFileType();

private slots:
	void idChecked(int);
	void authenticationChecked(int);
	void mqttConnection();
	void onMqttConnect();
	void mqttSubscribe();
	void mqttUnsubscribe();
	void mqttMessageReceived(const QByteArray&, const QMqttTopicName&);
	void setTopicCompleter(const QString&);
	void topicTimeout();
	void mqttSubscriptionMessageReceived(const QMqttMessage& );
	void onMqttDisconnect();
	void useWillMessage(int);
	void willMessageTypeChanged(int);
	void updateWillTopics();
	void willUpdateTypeChanged(int);
	void mqttErrorChanged(QMqttClient::ClientError);
	void scrollToTopicTreeItem(const QString&);
	void scrollToSubsriptionTreeItem(const QString&);
	void mqttConnectTimeout();
	void checkConnectEnable();
#endif
};

#endif<|MERGE_RESOLUTION|>--- conflicted
+++ resolved
@@ -104,13 +104,6 @@
 	bool m_fileEmpty;
 	bool m_liveDataSource;
 	bool m_suppressRefresh;
-<<<<<<< HEAD
-
-
-public slots:
-	void loadSettings();
-=======
->>>>>>> 93d89982
 
 private slots:
 	void loadSettings();
