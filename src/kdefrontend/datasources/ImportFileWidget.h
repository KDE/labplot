/*
	File                 : ImportFileWidget.h
	Project              : LabPlot
	Description          : import file data widget
	--------------------------------------------------------------------
	SPDX-FileCopyrightText: 2009-2017 Stefan Gerlach <stefan.gerlach@uni-konstanz.de>
	SPDX-FileCopyrightText: 2009-2019 Alexander Semke <alexander.semke@web.de>
	SPDX-FileCopyrightText: 2017-2018 Fabian Kristof <fkristofszabolcs@gmail.com>
	SPDX-FileCopyrightText: 2018-2019 Kovacs Ferencz <kferike98@gmail.com>
	SPDX-License-Identifier: GPL-2.0-or-later
*/

#ifndef IMPORTFILEWIDGET_H
#define IMPORTFILEWIDGET_H

#include "backend/datasources/LiveDataSource.h"
#include "ui_importfilewidget.h"
#include <memory>

#ifdef HAVE_MQTT
#include "backend/datasources/MQTTClient.h"
class MQTTSubscriptionWidget;
#endif

#include <QVector>

class AbstractFileFilter;
class AsciiOptionsWidget;
class BinaryOptionsWidget;
class HDF5OptionsWidget;
class ImageOptionsWidget;
class MatioOptionsWidget;
class ExcelOptionsWidget;
class NetCDFOptionsWidget;
class FITSOptionsWidget;
class JsonOptionsWidget;
class ROOTOptionsWidget;
class QTableWidget;
class QCompleter;
class QTimer;
class QTreeWidgetItem;
class QStringList;
class KUrlComboBox;

class ImportFileWidget : public QWidget {
	Q_OBJECT

public:
	static QString absolutePath(const QString& fileName);

	explicit ImportFileWidget(QWidget*, bool liveDataSource, const QString& fileName = QString());
	~ImportFileWidget() override;

	void showOptions(bool);
	void saveSettings(LiveDataSource*) const;
	void loadSettings();
	AbstractFileFilter::FileType currentFileType() const;
	LiveDataSource::SourceType currentSourceType() const;
	AbstractFileFilter* currentFileFilter() const;
	QString fileName() const;
	QString selectedObject() const;
	bool isFileEmpty() const;
    bool excelUseFirstRowAsColNames() const;
	const QStringList selectedHDF5Names() const;
	const QStringList selectedNetCDFNames() const;
	const QStringList selectedMatioNames() const;
	const QStringList selectedFITSExtensions() const;
	const QStringList selectedROOTNames() const;
    const QStringList selectedExcelRegionNames() const;

	void showAsciiHeaderOptions(bool);
    void showExcelFirstRowAsColumnOption(bool);
	void showJsonModel(bool);
    void enableExcelFirstRowAsColNames(bool enable);

	QString host() const;
	QString port() const;
	QString serialPort() const;
	int baudRate() const;

private:
	Ui::ImportFileWidget ui;
	void setMQTTVisible(bool);
	void updateContent(const QString&);
	void initOptionsWidget();
	void initSlots();
	QString fileInfoString(const QString&) const;

	std::unique_ptr<AsciiOptionsWidget> m_asciiOptionsWidget;
	std::unique_ptr<BinaryOptionsWidget> m_binaryOptionsWidget;
	std::unique_ptr<HDF5OptionsWidget> m_hdf5OptionsWidget;
	std::unique_ptr<ImageOptionsWidget> m_imageOptionsWidget;
    std::unique_ptr<ExcelOptionsWidget> m_excelOptionsWidget;
	std::unique_ptr<NetCDFOptionsWidget> m_netcdfOptionsWidget;
	std::unique_ptr<MatioOptionsWidget> m_matioOptionsWidget;
	std::unique_ptr<FITSOptionsWidget> m_fitsOptionsWidget;
	std::unique_ptr<JsonOptionsWidget> m_jsonOptionsWidget;
	std::unique_ptr<ROOTOptionsWidget> m_rootOptionsWidget;

	mutable std::unique_ptr<AbstractFileFilter> m_currentFilter;

	QTableWidget* m_twPreview{nullptr};
	KUrlComboBox* m_cbFileName{nullptr};
	const QString& m_fileName;
	bool m_fileEmpty{false};
	bool m_liveDataSource;
	bool m_suppressRefresh{false};

private Q_SLOTS:
	void fileNameChanged(const QString&);
	void fileTypeChanged(int = 0);

	void sourceTypeChanged(int);
	void updateTypeChanged(int);
	void readingTypeChanged(int);
    void excelFirstRowAsColNamesChanged(bool checked);

	void saveFilter();
	void manageFilters();
	void filterChanged(int);
	void selectFile();
	void showFileInfo();
	void refreshPreview();
	void updateStartRow(int);

<<<<<<< HEAD
    void enableDataPortionSelection(bool);
signals:
=======
Q_SIGNALS:
>>>>>>> d689f00d
	void fileNameChanged();
	void sourceTypeChanged();
	void hostChanged();
	void portChanged();
    void enableImportToMatrix(const bool enable);
	void error(const QString&);

	friend class HDF5OptionsWidget; // to access refreshPreview()
	friend class MatioOptionsWidget; // to access refreshPreview() and others
	friend class NetCDFOptionsWidget; // to access refreshPreview() and others
	friend class FITSOptionsWidget;
	friend class JsonOptionsWidget;
<<<<<<< HEAD
	friend class ROOTOptionsWidget;	// to access refreshPreview() and others
    friend class ExcelOptionsWidget; // to access refreshPreview()
=======
	friend class ROOTOptionsWidget; // to access refreshPreview() and others

>>>>>>> d689f00d
#ifdef HAVE_MQTT
private:
	QMqttClient* m_client{nullptr};
	QVector<QMqttSubscription*> m_mqttSubscriptions;
	QTimer* m_connectTimeoutTimer{nullptr};
	QMap<QMqttTopicName, QMqttMessage> m_lastMessage;
	QVector<QString> m_subscribedTopicNames;
	QVector<QString> m_addedTopics;
	QString m_configPath;
	bool m_initialisingMQTT{false};
	MQTTClient::MQTTWill m_willSettings;
	MQTTSubscriptionWidget* m_subscriptionWidget{nullptr};

	void disconnectMqttConnection();

public:
	void saveMQTTSettings(MQTTClient*) const;
	bool isMqttValid();

Q_SIGNALS:
	void newTopic(const QString&);
	void subscriptionsChanged();
	void checkFileType();
	void updateSubscriptionTree(const QVector<QString>&);
	void MQTTClearTopics();

private Q_SLOTS:
	void mqttConnectionChanged();
	void onMqttConnect();
	void subscribeTopic(const QString&, uint);
	void unsubscribeTopic(const QString&, QVector<QTreeWidgetItem*>);
	void mqttMessageReceived(const QByteArray&, const QMqttTopicName&);
	void mqttSubscriptionMessageReceived(const QMqttMessage&);
	void onMqttDisconnect();
	void mqttErrorChanged(QMqttClient::ClientError);
	void mqttConnectTimeout();
	void showMQTTConnectionManager();
	void readMQTTConnections();
	void showWillSettings();
	void enableWill(bool);
#endif
};

#endif<|MERGE_RESOLUTION|>--- conflicted
+++ resolved
@@ -60,18 +60,18 @@
 	QString fileName() const;
 	QString selectedObject() const;
 	bool isFileEmpty() const;
-    bool excelUseFirstRowAsColNames() const;
+	bool excelUseFirstRowAsColNames() const;
 	const QStringList selectedHDF5Names() const;
 	const QStringList selectedNetCDFNames() const;
 	const QStringList selectedMatioNames() const;
 	const QStringList selectedFITSExtensions() const;
 	const QStringList selectedROOTNames() const;
-    const QStringList selectedExcelRegionNames() const;
+	const QStringList selectedExcelRegionNames() const;
 
 	void showAsciiHeaderOptions(bool);
-    void showExcelFirstRowAsColumnOption(bool);
+	void showExcelFirstRowAsColumnOption(bool);
 	void showJsonModel(bool);
-    void enableExcelFirstRowAsColNames(bool enable);
+	void enableExcelFirstRowAsColNames(bool enable);
 
 	QString host() const;
 	QString port() const;
@@ -90,7 +90,7 @@
 	std::unique_ptr<BinaryOptionsWidget> m_binaryOptionsWidget;
 	std::unique_ptr<HDF5OptionsWidget> m_hdf5OptionsWidget;
 	std::unique_ptr<ImageOptionsWidget> m_imageOptionsWidget;
-    std::unique_ptr<ExcelOptionsWidget> m_excelOptionsWidget;
+	std::unique_ptr<ExcelOptionsWidget> m_excelOptionsWidget;
 	std::unique_ptr<NetCDFOptionsWidget> m_netcdfOptionsWidget;
 	std::unique_ptr<MatioOptionsWidget> m_matioOptionsWidget;
 	std::unique_ptr<FITSOptionsWidget> m_fitsOptionsWidget;
@@ -106,6 +106,14 @@
 	bool m_liveDataSource;
 	bool m_suppressRefresh{false};
 
+Q_SIGNALS:
+	void enableImportToMatrix(bool enable);
+	void fileNameChanged();
+	void sourceTypeChanged();
+	void hostChanged();
+	void portChanged();
+	void error(const QString&);
+
 private Q_SLOTS:
 	void fileNameChanged(const QString&);
 	void fileTypeChanged(int = 0);
@@ -113,7 +121,7 @@
 	void sourceTypeChanged(int);
 	void updateTypeChanged(int);
 	void readingTypeChanged(int);
-    void excelFirstRowAsColNamesChanged(bool checked);
+	void excelFirstRowAsColNamesChanged(bool checked);
 
 	void saveFilter();
 	void manageFilters();
@@ -123,31 +131,16 @@
 	void refreshPreview();
 	void updateStartRow(int);
 
-<<<<<<< HEAD
-    void enableDataPortionSelection(bool);
-signals:
-=======
-Q_SIGNALS:
->>>>>>> d689f00d
-	void fileNameChanged();
-	void sourceTypeChanged();
-	void hostChanged();
-	void portChanged();
-    void enableImportToMatrix(const bool enable);
-	void error(const QString&);
+	void enableDataPortionSelection(bool);
 
 	friend class HDF5OptionsWidget; // to access refreshPreview()
 	friend class MatioOptionsWidget; // to access refreshPreview() and others
 	friend class NetCDFOptionsWidget; // to access refreshPreview() and others
 	friend class FITSOptionsWidget;
 	friend class JsonOptionsWidget;
-<<<<<<< HEAD
 	friend class ROOTOptionsWidget;	// to access refreshPreview() and others
-    friend class ExcelOptionsWidget; // to access refreshPreview()
-=======
-	friend class ROOTOptionsWidget; // to access refreshPreview() and others
+	friend class ExcelOptionsWidget; // to access refreshPreview()
 
->>>>>>> d689f00d
 #ifdef HAVE_MQTT
 private:
 	QMqttClient* m_client{nullptr};
