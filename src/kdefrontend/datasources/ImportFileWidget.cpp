--- conflicted
+++ resolved
@@ -1668,9 +1668,8 @@
 		}
 		case LiveDataSource::SourceType::SerialPort: {
 			QSerialPort sPort{this};
-			DEBUG("	Port name: " << serialPort().toStdString());
-			DEBUG("	Settings: " << baudRate() << ',' << sPort.dataBits() << ',' << sPort.parity()
-				  << ',' << sPort.stopBits());
+			DEBUG("	Port: " << serialPort().toStdString() << ", Settings: " << baudRate() << ',' << sPort.dataBits()
+					<< ',' << sPort.parity() << ',' << sPort.stopBits());
 			sPort.setPortName(serialPort());
 			sPort.setBaudRate(baudRate());
 
@@ -1680,22 +1679,6 @@
 				else {
 					DEBUG("	ERROR: not ready for read after 2 sec");
 				}
-<<<<<<< HEAD
-=======
-			case LiveDataSource::SourceType::SerialPort: {
-					QSerialPort sPort{this};
-					DEBUG("	Port: " << serialPort().toStdString() << ", Settings: " << baudRate() << ',' << sPort.dataBits()
-							<< ',' << sPort.parity() << ',' << sPort.stopBits());
-					sPort.setPortName(serialPort());
-					sPort.setBaudRate(baudRate());
-
-					if (sPort.open(QIODevice::ReadOnly)) {
-						if (sPort.waitForReadyRead(2000))
-							importedStrings = filter->preview(sPort);
-						else {
-							DEBUG("	ERROR: not ready for read after 2 sec");
-						}
->>>>>>> 1018b9bf
 
 				sPort.close();
 			} else {
