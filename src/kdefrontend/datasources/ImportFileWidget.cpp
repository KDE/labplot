/***************************************************************************
File                 : ImportFileWidget.cpp
Project              : LabPlot
Description          : import file data widget
--------------------------------------------------------------------
Copyright            : (C) 2009-2015 Stefan Gerlach (stefan.gerlach@uni.kn)
Copyright            : (C) 2009-2015 Alexander Semke (alexander.semke@web.de)

***************************************************************************/

/***************************************************************************
 *                                                                         *
 *  This program is free software; you can redistribute it and/or modify   *
 *  it under the terms of the GNU General Public License as published by   *
 *  the Free Software Foundation; either version 2 of the License, or      *
 *  (at your option) any later version.                                    *
 *                                                                         *
 *  This program is distributed in the hope that it will be useful,        *
 *  but WITHOUT ANY WARRANTY; without even the implied warranty of         *
 *  MERCHANTABILITY or FITNESS FOR A PARTICULAR PURPOSE.  See the          *
 *  GNU General Public License for more details.                           *
 *                                                                         *
 *   You should have received a copy of the GNU General Public License     *
 *   along with this program; if not, write to the Free Software           *
 *   Foundation, Inc., 51 Franklin Street, Fifth Floor,                    *
 *   Boston, MA  02110-1301  USA                                           *
 *                                                                         *
 ***************************************************************************/

#include "ImportFileWidget.h"
#include "FileInfoDialog.h"
#include "backend/datasources/filters/AsciiFilter.h"
#include "backend/datasources/filters/BinaryFilter.h"
#include "backend/datasources/filters/HDFFilter.h"
#include "backend/datasources/filters/NetCDFFilter.h"
#include "backend/datasources/filters/ImageFilter.h"

#include <QTableWidget>
#include <QInputDialog>
#include <QDir>
#include <QFileDialog>
#include <QProcess>
#include <QTextStream>
#include <KUrlCompletion>
#include <KLocalizedString>
#include <KSharedConfig>
#include <KConfigGroup>
#include <QDebug>
#include <QTimer>
#include <QStandardItemModel>
#include <QImageReader>

/*!
   \class ImportFileWidget
   \brief Widget for importing data from a file.

   \ingroup kdefrontend
*/

ImportFileWidget::ImportFileWidget(QWidget* parent, const QString& fileName) : QWidget(parent), m_fileName(fileName) {
	ui.setupUi(this);

	KUrlCompletion *comp = new KUrlCompletion();
	ui.kleFileName->setCompletionObject(comp);

	ui.cbFileType->addItems(FileDataSource::fileTypes());
	QStringList filterItems;
	filterItems<<i18n("Automatic")<<i18n("Custom");
	ui.cbFilter->addItems( filterItems );

	// file type specific option widgets
	QWidget* asciiw=new QWidget(0);
	asciiOptionsWidget.setupUi(asciiw);
	asciiOptionsWidget.cbSeparatingCharacter->addItems(AsciiFilter::separatorCharacters());
	asciiOptionsWidget.cbCommentCharacter->addItems(AsciiFilter::commentCharacters());
	asciiOptionsWidget.chbTranspose->hide(); //TODO: enable later
	ui.swOptions->insertWidget(FileDataSource::Ascii, asciiw);

	QWidget* binaryw=new QWidget(0);
	binaryOptionsWidget.setupUi(binaryw);
	binaryOptionsWidget.cbDataType->addItems(BinaryFilter::dataTypes());
	binaryOptionsWidget.cbByteOrder->addItems(BinaryFilter::byteOrders());
	ui.swOptions->insertWidget(FileDataSource::Binary, binaryw);

	QWidget* imagew=new QWidget(0);
	imageOptionsWidget.setupUi(imagew);
	imageOptionsWidget.cbImportFormat->addItems(ImageFilter::importFormats());
	ui.swOptions->insertWidget(FileDataSource::Image, imagew);

	QWidget* hdfw=new QWidget(0);
	hdfOptionsWidget.setupUi(hdfw);
	QStringList hdfheaders;
	hdfheaders<<i18n("Name")<<i18n("Link")<<i18n("Type")<<i18n("Properties")<<i18n("Attributes");
	hdfOptionsWidget.twContent->setHeaderLabels(hdfheaders);
	// link and type column are hidden
	hdfOptionsWidget.twContent->hideColumn(1);
	hdfOptionsWidget.twContent->hideColumn(2);
	hdfOptionsWidget.twContent->setSelectionMode(QAbstractItemView::ExtendedSelection);
	ui.swOptions->insertWidget(FileDataSource::HDF, hdfw);

	QWidget* netcdfw=new QWidget(0);
	netcdfOptionsWidget.setupUi(netcdfw);
	QStringList headers;
	headers<<i18n("Name")<<i18n("Type")<<i18n("Properties")<<i18n("Values");
	netcdfOptionsWidget.twContent->setHeaderLabels(headers);
	// type column is hidden
	netcdfOptionsWidget.twContent->hideColumn(1);
	netcdfOptionsWidget.twContent->setSelectionMode(QAbstractItemView::ExtendedSelection);
	ui.swOptions->insertWidget(FileDataSource::NETCDF, netcdfw);

	// the table widget for preview
	twPreview = new QTableWidget(ui.tePreview);
	twPreview->horizontalHeader()->hide();
	twPreview->verticalHeader()->hide();
	twPreview->setEditTriggers(QTableWidget::NoEditTriggers);
	QHBoxLayout* layout = new QHBoxLayout;
	layout->addWidget(twPreview);
	ui.tePreview->setLayout(layout);
	twPreview->hide();

	// default filter
	ui.swOptions->setCurrentIndex(FileDataSource::Ascii);
#if !defined(HAVE_HDF5) || !defined(HAVE_NETCDF)
	const QStandardItemModel* model = qobject_cast<const QStandardItemModel*>(ui.cbFileType->model());
#endif
#ifndef HAVE_HDF5
	// disable HDF5 item
	QStandardItem* item = model->item(FileDataSource::HDF);
	item->setFlags(item->flags() & ~(Qt::ItemIsSelectable|Qt::ItemIsEnabled));
#endif
#ifndef HAVE_NETCDF
	// disable NETCDF item
	QStandardItem* item2 = model->item(FileDataSource::NETCDF);
	item2->setFlags(item2->flags() & ~(Qt::ItemIsSelectable|Qt::ItemIsEnabled));
#endif

	ui.gbOptions->hide();

	ui.bOpen->setIcon( QIcon::fromTheme("document-open") );
	ui.bFileInfo->setIcon( QIcon::fromTheme("help-about") );
	ui.bManageFilters->setIcon( QIcon::fromTheme("configure") );
	ui.bSaveFilter->setIcon( QIcon::fromTheme("document-save") );
	ui.bRefreshPreview->setIcon( QIcon::fromTheme("view-refresh") );
	hdfOptionsWidget.bRefreshPreview->setIcon( QIcon::fromTheme("view-refresh") );
	netcdfOptionsWidget.bRefreshPreview->setIcon( QIcon::fromTheme("view-refresh") );

	connect( ui.kleFileName, SIGNAL(textChanged(QString)), SLOT(fileNameChanged(QString)) );
	connect( ui.bOpen, SIGNAL(clicked()), this, SLOT (selectFile()) );
	connect( ui.bFileInfo, SIGNAL(clicked()), this, SLOT (fileInfoDialog()) );
	connect( ui.bSaveFilter, SIGNAL(clicked()), this, SLOT (saveFilter()) );
	connect( ui.bManageFilters, SIGNAL(clicked()), this, SLOT (manageFilters()) );
	connect( ui.cbFileType, SIGNAL(currentIndexChanged(int)), SLOT(fileTypeChanged(int)) );
	connect( ui.cbFilter, SIGNAL(activated(int)), SLOT(filterChanged(int)) );
	connect( ui.bRefreshPreview, SIGNAL(clicked()), SLOT(refreshPreview()) );

	connect( asciiOptionsWidget.chbHeader, SIGNAL(stateChanged(int)), SLOT(headerChanged(int)) );
	connect( hdfOptionsWidget.twContent, SIGNAL(itemActivated(QTreeWidgetItem*,int)), SLOT(hdfTreeWidgetItemSelected(QTreeWidgetItem*,int)) );
	connect( hdfOptionsWidget.bRefreshPreview, SIGNAL(clicked()), SLOT(refreshPreview()) );
	connect( netcdfOptionsWidget.twContent, SIGNAL(itemActivated(QTreeWidgetItem*,int)), SLOT(netcdfTreeWidgetItemSelected(QTreeWidgetItem*,int)) );
	connect( netcdfOptionsWidget.bRefreshPreview, SIGNAL(clicked()), SLOT(refreshPreview()) );

	//TODO: implement save/load of user-defined settings later and activate these buttons again
	ui.bSaveFilter->hide();
	ui.bManageFilters->hide();

	//defer the loading of settings a bit in order to show the dialog prior to blocking the GUI in refreshPreview()
	QTimer::singleShot( 100, this, SLOT(loadSettings()) );
}

void ImportFileWidget::loadSettings() {
	//load last used settings
	KConfigGroup conf(KSharedConfig::openConfig(),"Import");

	//settings for data type specific widgets
	// ascii data
	//TODO: check if this works (character gets currentItem?)
	asciiOptionsWidget.cbCommentCharacter->setCurrentItem(conf.readEntry("CommentCharacter", "#"));
	asciiOptionsWidget.cbSeparatingCharacter->setCurrentItem(conf.readEntry("SeparatingCharacter", "auto"));
	asciiOptionsWidget.chbSimplifyWhitespaces->setChecked(conf.readEntry("SimplifyWhitespaces", true));
	asciiOptionsWidget.chbSkipEmptyParts->setChecked(conf.readEntry("SkipEmptyParts", false));
	asciiOptionsWidget.chbHeader->setChecked(conf.readEntry("UseFirstRow", true));
	asciiOptionsWidget.kleVectorNames->setText(conf.readEntry("Names", ""));

	// binary data
	binaryOptionsWidget.niVectors->setValue(conf.readEntry("Vectors", "2").toInt());
	binaryOptionsWidget.cbDataType->setCurrentIndex(conf.readEntry("DataType", 0));
	binaryOptionsWidget.cbByteOrder->setCurrentIndex(conf.readEntry("ByteOrder", 0));
	binaryOptionsWidget.sbSkipStartBytes->setValue(conf.readEntry("SkipStartBytes", 0));
	binaryOptionsWidget.sbSkipBytes->setValue(conf.readEntry("SkipBytes", 0));

	// image data
	imageOptionsWidget.cbImportFormat->setCurrentIndex(conf.readEntry("ImportFormat", 0));

	//general settings
	ui.cbFileType->setCurrentIndex(conf.readEntry("Type", 0));
	ui.cbFilter->setCurrentIndex(conf.readEntry("Filter", 0));
	filterChanged(ui.cbFilter->currentIndex());	// needed if filter is not changed
	if (m_fileName.isEmpty())
		ui.kleFileName->setText(conf.readEntry("LastImportedFile", ""));
	else
		ui.kleFileName->setText(m_fileName);
}

ImportFileWidget::~ImportFileWidget() {
	// save current settings
	KConfigGroup conf(KSharedConfig::openConfig(),"Import");

	// general settings
	conf.writeEntry("LastImportedFile", ui.kleFileName->text());
	conf.writeEntry("Type", ui.cbFileType->currentIndex());
	conf.writeEntry("Filter", ui.cbFilter->currentIndex());

	// data type specific settings
	// ascii data
	conf.writeEntry("CommentCharacter", asciiOptionsWidget.cbCommentCharacter->currentText());
	conf.writeEntry("SeparatingCharacter", asciiOptionsWidget.cbSeparatingCharacter->currentText());
	conf.writeEntry("SimplifyWhitespaces", asciiOptionsWidget.chbSimplifyWhitespaces->isChecked());
	conf.writeEntry("SkipEmptyParts", asciiOptionsWidget.chbSkipEmptyParts->isChecked());
	conf.writeEntry("UseFirstRow", asciiOptionsWidget.chbHeader->isChecked());
	conf.writeEntry("Names", asciiOptionsWidget.kleVectorNames->text());

	// binary data
	conf.writeEntry("Vectors", binaryOptionsWidget.niVectors->value());
	conf.writeEntry("ByteOrder", binaryOptionsWidget.cbByteOrder->currentIndex());
	conf.writeEntry("DataType", binaryOptionsWidget.cbDataType->currentIndex());
	conf.writeEntry("SkipStartBytes", binaryOptionsWidget.sbSkipStartBytes->value());
	conf.writeEntry("SkipBytes", binaryOptionsWidget.sbSkipBytes->value());

	// image data
	conf.writeEntry("ImportFormat", imageOptionsWidget.cbImportFormat->currentIndex());

	//HDF/NetCDF data
	// nothing
}

void ImportFileWidget::hideDataSource() const {
	ui.lSourceName->hide();
	ui.kleSourceName->hide();
	ui.chbWatchFile->hide();
	ui.chbLinkFile->hide();
}

void ImportFileWidget::showAsciiHeaderOptions(bool b) {
	asciiOptionsWidget.chbHeader->setVisible(b);
	asciiOptionsWidget.lVectorNames->setVisible(b);
	asciiOptionsWidget.kleVectorNames->setVisible(b);
}

void ImportFileWidget::showOptions(bool b) {
	ui.gbOptions->setVisible(b);
	resize(layout()->minimumSize());
}

QString ImportFileWidget::fileName() const {
	return ui.kleFileName->text();
}

/*!
	saves the settings to the data source \c source.
*/
void ImportFileWidget::saveSettings(FileDataSource* source) const {
	//save the data source information
	source->setFileName( ui.kleFileName->text() );
	source->setName( ui.kleSourceName->text() );
	source->setComment( ui.kleFileName->text() );
	source->setFileWatched( ui.chbWatchFile->isChecked() );
	source->setFileLinked( ui.chbLinkFile->isChecked() );

	FileDataSource::FileType fileType = (FileDataSource::FileType)ui.cbFileType->currentIndex();
	source->setFileType(fileType);
	source->setFilter(this->currentFileFilter());
}

/*!
	returns the currently used file type.
*/
FileDataSource::FileType ImportFileWidget::currentFileType() const {
	return (FileDataSource::FileType)ui.cbFileType->currentIndex();
}

/*!
	returns the currently used filter.
*/
AbstractFileFilter* ImportFileWidget::currentFileFilter() const {
	//FileDataSource::FileType fileType = this->currentFileType();
	FileDataSource::FileType fileType = (FileDataSource::FileType)ui.cbFileType->currentIndex();

	//qDebug()<<"	current filter ="<<ui.cbFilter->currentIndex();

	switch (fileType) {
	case FileDataSource::Ascii: {
		//TODO use auto_ptr
		AsciiFilter* filter = new AsciiFilter();

		if (ui.cbFilter->currentIndex() == 0) { //"automatic"
			filter->setAutoModeEnabled(true);
		} else if (ui.cbFilter->currentIndex() == 1) { //"custom"
			filter->setAutoModeEnabled(false);
			filter->setCommentCharacter( asciiOptionsWidget.cbCommentCharacter->currentText() );
			filter->setSeparatingCharacter( asciiOptionsWidget.cbSeparatingCharacter->currentText() );
			filter->setSimplifyWhitespacesEnabled( asciiOptionsWidget.chbSimplifyWhitespaces->isChecked() );
			filter->setSkipEmptyParts( asciiOptionsWidget.chbSkipEmptyParts->isChecked() );
			filter->setTransposed( asciiOptionsWidget.chbTranspose->isChecked() );
			filter->setVectorNames( asciiOptionsWidget.kleVectorNames->text() );
			filter->setHeaderEnabled( asciiOptionsWidget.chbHeader->isChecked() );
		} else {
			filter->loadFilterSettings( ui.cbFilter->currentText() );
		}

		//save the data portion to import
		filter->setStartRow( ui.sbStartRow->value());
		filter->setEndRow( ui.sbEndRow->value() );
		filter->setStartColumn( ui.sbStartColumn->value());
		filter->setEndColumn( ui.sbEndColumn->value());

		return filter;
//		source->setFilter(filter);
	}
	case FileDataSource::Binary: {
		BinaryFilter* filter = new BinaryFilter();
		if ( ui.cbFilter->currentIndex()==0 ) {	//"automatic"
			filter->setAutoModeEnabled(true);
		} else if ( ui.cbFilter->currentIndex()==1 ) { //"custom"
			filter->setAutoModeEnabled(false);
			filter->setVectors( binaryOptionsWidget.niVectors->value() );
			filter->setDataType( (BinaryFilter::DataType) binaryOptionsWidget.cbDataType->currentIndex() );
		} else {
			//TODO: load filter settings
// 			filter->setFilterName( ui.cbFilter->currentText() );
		}

		filter->setStartRow( ui.sbStartRow->value() );
		filter->setEndRow( ui.sbEndRow->value() );

//		source->setFilter(filter);
		return filter;
	}
	case FileDataSource::Image: {
		ImageFilter* filter = new ImageFilter();

		filter->setImportFormat((ImageFilter::ImportFormat)imageOptionsWidget.cbImportFormat->currentIndex());
		filter->setStartRow( ui.sbStartRow->value() );
		filter->setEndRow( ui.sbEndRow->value() );
		filter->setStartColumn( ui.sbStartColumn->value() );
		filter->setEndColumn( ui.sbEndColumn->value() );

		return filter;
	}
	case FileDataSource::HDF: {
		HDFFilter* filter = new HDFFilter();

		if (!selectedHDFNames().isEmpty())
			filter->setCurrentDataSetName(selectedHDFNames()[0]);
		filter->setStartRow( ui.sbStartRow->value() );
		filter->setEndRow( ui.sbEndRow->value() );
		filter->setStartColumn( ui.sbStartColumn->value() );
		filter->setEndColumn( ui.sbEndColumn->value() );

		return filter;
	}
	case FileDataSource::NETCDF: {
		NetCDFFilter* filter = new NetCDFFilter();

		if (!selectedNetCDFNames().isEmpty())
			filter->setCurrentVarName(selectedNetCDFNames()[0]);
		filter->setStartRow( ui.sbStartRow->value() );
		filter->setEndRow( ui.sbEndRow->value() );
		filter->setStartColumn( ui.sbStartColumn->value() );
		filter->setEndColumn( ui.sbEndColumn->value() );

		return filter;
	}
	}

	return 0;
}

/*!
	opens a file dialog and lets the user select the file data source.
*/
void ImportFileWidget::selectFile() {
	KConfigGroup conf(KSharedConfig::openConfig(), "ImportFileWidget");
	QString dir = conf.readEntry("LastDir", "");
	QString path = QFileDialog::getOpenFileName(this, i18n("Select the File Data Source"), dir);
	if (path.isEmpty())
		return; //cancel was clicked in the file-dialog

	int pos = path.lastIndexOf(QDir::separator());
	if (pos != -1) {
		QString newDir = path.left(pos);
		if (newDir != dir)
			conf.writeEntry("LastDir", newDir);
	}

	ui.kleFileName->setText(path);

	//use the file name as the name of the data source,
	//if there is no data source name provided yet
	if (ui.kleSourceName->text().isEmpty()) {
		QString fileName = QFileInfo(path).fileName();
		ui.kleSourceName->setText(fileName);
	}

	//TODO: decide whether the selection of several files should be possible
// 	QStringList filelist = QFileDialog::getOpenFileNames(this,i18n("Select one or more files to open"));
// 	if (! filelist.isEmpty() )
// 		ui.kleFileName->setText(filelist.join(";"));
}

/************** SLOTS **************************************************************/

/*!
	called on file name changes.
	Determines the file format (ASCII, binary etc.), if the file exists,
	and activates the corresponding options.
*/
void ImportFileWidget::fileNameChanged(const QString& name) {
	QString fileName=name;
#ifndef _WIN32
	// make relative path
	if ( !fileName.isEmpty() && fileName.left(1) != QDir::separator()) {
		fileName=QDir::homePath() + QDir::separator() + fileName;
	}
#endif

	bool fileExists = QFile::exists(fileName);
	ui.gbOptions->setEnabled(fileExists);
	ui.bFileInfo->setEnabled(fileExists);
	ui.cbFileType->setEnabled(fileExists);
	ui.cbFilter->setEnabled(fileExists);
	ui.bManageFilters->setEnabled(fileExists);
	ui.kleSourceName->setEnabled(fileExists);
	ui.chbWatchFile->setEnabled(fileExists);
	ui.chbLinkFile->setEnabled(fileExists);
	if (!fileExists) {
		refreshPreview();
		emit fileNameChanged();
		return;
	}

	QString fileInfo;
#ifndef _WIN32
	//check, if we can guess the file type by content
	QProcess *proc = new QProcess(this);
	QStringList args;
	args<<"-b"<<ui.kleFileName->text();
	proc->start("file", args);
	if (proc->waitForReadyRead(1000) == false) {
		qDebug()<<"ERROR: reading file type of file"<<fileName;
		return;
	}
	fileInfo = proc->readLine();
#endif

	QByteArray imageFormat = QImageReader::imageFormat(fileName);
	if (fileInfo.contains("compressed data") || fileInfo.contains("ASCII") ||
			fileName.endsWith("dat", Qt::CaseInsensitive) || fileName.endsWith("txt", Qt::CaseInsensitive)) {
		//probably ascii data
		ui.cbFileType->setCurrentIndex(FileDataSource::Ascii);
	} else if (fileInfo.contains("image") || fileInfo.contains("bitmap") || !imageFormat.isEmpty()) {
		ui.cbFileType->setCurrentIndex(FileDataSource::Image);
	} else if (fileInfo.contains("Hierarchical Data Format") || fileName.endsWith("h5", Qt::CaseInsensitive) ||
			fileName.endsWith("hdf", Qt::CaseInsensitive) || fileName.endsWith("hdf5", Qt::CaseInsensitive) ) {
		ui.cbFileType->setCurrentIndex(FileDataSource::HDF);

		// update HDF tree widget using current selected file
		hdfOptionsWidget.twContent->clear();

		QTreeWidgetItem *rootItem = hdfOptionsWidget.twContent->invisibleRootItem();
		HDFFilter *filter = (HDFFilter *)this->currentFileFilter();
		filter->parse(fileName, rootItem);
		hdfOptionsWidget.twContent->insertTopLevelItem(0,rootItem);
		hdfOptionsWidget.twContent->expandAll();
		hdfOptionsWidget.twContent->resizeColumnToContents(0);
		hdfOptionsWidget.twContent->resizeColumnToContents(3);
	} else if (fileInfo.contains("NetCDF Data Format") || fileName.endsWith("nc", Qt::CaseInsensitive) ||
			fileName.endsWith("netcdf", Qt::CaseInsensitive) || fileName.endsWith("cdf", Qt::CaseInsensitive)) {
		ui.cbFileType->setCurrentIndex(FileDataSource::NETCDF);
<<<<<<< HEAD

		// update NetCDF tree widget using current selected file
		netcdfOptionsWidget.twContent->clear();

=======

		// update NetCDF tree widget using current selected file
		netcdfOptionsWidget.twContent->clear();

>>>>>>> d356a507
		QTreeWidgetItem *rootItem = netcdfOptionsWidget.twContent->invisibleRootItem();
		NetCDFFilter *filter = (NetCDFFilter *)this->currentFileFilter();
		filter->parse(fileName, rootItem);
		netcdfOptionsWidget.twContent->insertTopLevelItem(0,rootItem);
		netcdfOptionsWidget.twContent->expandAll();
		netcdfOptionsWidget.twContent->resizeColumnToContents(0);
		netcdfOptionsWidget.twContent->resizeColumnToContents(2);
	} else {
		ui.cbFileType->setCurrentIndex(FileDataSource::Binary);	// default
	}

	refreshPreview();
	emit fileNameChanged();
}

/*!
  saves the current filter settings
*/
void ImportFileWidget::saveFilter() {
	bool ok;
	QString text = QInputDialog::getText(this, i18n("Save Filter Settings as"),
				i18n("Filter name:"), QLineEdit::Normal, i18n("new filter"), &ok);
	if (ok && !text.isEmpty()) {
		//TODO
		//AsciiFilter::saveFilter()
	}
}

/*!
  opens a dialog for managing all available predefined filters.
*/
void ImportFileWidget::manageFilters() {
	//TODO
}

/*!
	Depending on the selected file type, activates the corresponding options in the data portion tab
	and populates the combobox with the available pre-defined fllter settings for the selected type.
*/
void ImportFileWidget::fileTypeChanged(int fileType) {
	ui.swOptions->setCurrentIndex(fileType);

	//default
	ui.lFilter->show();
	ui.cbFilter->show();

	//if we switch from netCDF-format (only two tabs available), add the data preview-tab again
	if (ui.tabWidget->count() == 2) {
		ui.tabWidget->setTabText(0,i18n("Data format"));
		ui.tabWidget->insertTab(1,ui.tabDataPreview,i18n("Preview"));
	}
	ui.lPreviewLines->show();
	ui.sbPreviewLines->show();
	ui.lStartColumn->show();
	ui.sbStartColumn->show();
	ui.lEndColumn->show();
	ui.sbEndColumn->show();

	switch (fileType) {
	case FileDataSource::Ascii:
		break;
	case FileDataSource::Binary:
		ui.lStartColumn->hide();
		ui.sbStartColumn->hide();
		ui.lEndColumn->hide();
		ui.sbEndColumn->hide();
		break;
	case FileDataSource::HDF:
	case FileDataSource::NETCDF:
		ui.lFilter->hide();
		ui.cbFilter->hide();
		// hide global preview tab. we have our own
		ui.tabWidget->setTabText(0,i18n("Data format && preview"));
		ui.tabWidget->removeTab(1);
		ui.tabWidget->setCurrentIndex(0);
		break;
	case FileDataSource::Image:
		ui.lPreviewLines->hide();
		ui.sbPreviewLines->hide();
		ui.lFilter->hide();
		ui.cbFilter->hide();
		break;
	}

	hdfOptionsWidget.twContent->clear();
	netcdfOptionsWidget.twContent->clear();

	int lastUsedFilterIndex = ui.cbFilter->currentIndex();
	ui.cbFilter->clear();
	ui.cbFilter->addItem( i18n("Automatic") );
	ui.cbFilter->addItem( i18n("Custom") );

	//TODO: populate the combobox with the available pre-defined filter settings for the selected type
	ui.cbFilter->setCurrentIndex(lastUsedFilterIndex);
	filterChanged(lastUsedFilterIndex);

	refreshPreview();
}

/*!
	updates the selected data set of a HDF file when the tree widget item is selected
*/
void ImportFileWidget::hdfTreeWidgetItemSelected(QTreeWidgetItem* item, int column) {
	Q_UNUSED(column);
	if (item->data(2, Qt::DisplayRole).toString() == "data set")
		refreshPreview();
	else
		qDebug()<<"non data set selected in HDF tree widget";
}

/*!
	return list of selected HDF item names
*/
const QStringList ImportFileWidget::selectedHDFNames() const {
	QStringList names;
	QList<QTreeWidgetItem *> items = hdfOptionsWidget.twContent->selectedItems();

	// the data link is saved in the second column
	for (int i=0; i < items.size(); i++)
		names<<items[i]->data(1,Qt::DisplayRole).toString();

	return names;
}


/*!
	updates the selected var name of a NetCDF file when the tree widget item is selected
*/
void ImportFileWidget::netcdfTreeWidgetItemSelected(QTreeWidgetItem* item, int column) {
	Q_UNUSED(column);
	if (item->data(1, Qt::DisplayRole).toString() == "variable") {
		refreshPreview();
	} else if (item->data(1, Qt::DisplayRole).toString().contains("attribute")) {
		// reads attributes (only for preview)
		NetCDFFilter *filter = (NetCDFFilter *)this->currentFileFilter();
		QString fileName = ui.kleFileName->text();
		QString name = item->data(0,Qt::DisplayRole).toString();
		QString varName = item->data(1,Qt::DisplayRole).toString().split(" ")[0];

		QString importedText = filter->readAttribute(fileName,name,varName);
		netcdfOptionsWidget.twPreview->clear();

		QStringList lineStrings = importedText.split("\n");
		netcdfOptionsWidget.twPreview->setRowCount(lineStrings.size());
		for (int i=0; i < lineStrings.size(); i++) {
			QStringList lineString = lineStrings[i].split(" ");
			if (i == 0)
				netcdfOptionsWidget.twPreview->setColumnCount(lineString.size()-1);

			for (int j=0; j < lineString.size(); j++) {
				QTableWidgetItem* item = new QTableWidgetItem();
				item->setText(lineString[j]);
				netcdfOptionsWidget.twPreview->setItem(i,j,item);
			}
		}
	}
	else
		qDebug()<<"non showable object selected in NetCDF tree widget";
}

/*!
	return list of selected NetCDF item names
*/
const QStringList ImportFileWidget::selectedNetCDFNames() const {
	QStringList names;
	QList<QTreeWidgetItem *> items = netcdfOptionsWidget.twContent->selectedItems();

	for (int i=0; i < items.size(); i++)
		names<<items[i]->data(0,Qt::DisplayRole).toString();

	return names;
}

/*!
	shows the dialog with the information about the file(s) to be imported.
*/
void ImportFileWidget::fileInfoDialog() {
	QStringList files = ui.kleFileName->text().split(';');
	FileInfoDialog* dlg = new FileInfoDialog(this);
	dlg->setFiles(files);
	dlg->exec();
}

/*!
	enables the options if the filter "custom" was chosen. Disables the options otherwise.
*/
void ImportFileWidget::filterChanged(int index) {
	// ignore filter for these formats
	if (ui.cbFileType->currentIndex() == FileDataSource::HDF || ui.cbFileType->currentIndex() == FileDataSource::NETCDF 
		|| ui.cbFileType->currentIndex() == FileDataSource::Image) {
		ui.swOptions->setEnabled(true);
		return;
	}

	if (index == 0) { // "automatic"
		ui.swOptions->setEnabled(false);
		ui.bSaveFilter->setEnabled(false);
	} else if (index == 1) { //custom
		ui.swOptions->setEnabled(true);
		ui.bSaveFilter->setEnabled(true);
	} else {
		// predefined filter settings were selected.
		//load and show them in the GUI.
		//TODO
	}
}

/*!
  enables a text field for the vector names if the option "Use the first row..." was not selected.
  Disables it otherwise.
*/
void ImportFileWidget::headerChanged(int state) {
	if (state == Qt::Checked) {
		asciiOptionsWidget.kleVectorNames->setEnabled(false);
		asciiOptionsWidget.lVectorNames->setEnabled(false);
	} else {
		asciiOptionsWidget.kleVectorNames->setEnabled(true);
		asciiOptionsWidget.lVectorNames->setEnabled(true);
	}
}

void ImportFileWidget::refreshPreview() {
	WAIT_CURSOR;

	QString fileName = ui.kleFileName->text();
#ifndef _WIN32
	if (fileName.left(1) != QDir::separator())
		fileName = QDir::homePath() + QDir::separator() + fileName;
#endif

	QString importedText;
	FileDataSource::FileType fileType = (FileDataSource::FileType)ui.cbFileType->currentIndex();

	// generic table widget
	if (fileType == FileDataSource::Ascii || fileType == FileDataSource::Binary)
		twPreview->show();
	else
		twPreview->hide();

	int lines = ui.sbPreviewLines->value();

	bool ok=true;
	QTableWidget *tmpTableWidget=0;
	switch (fileType) {
	case FileDataSource::Ascii: {
		ui.tePreview->clear();

		AsciiFilter *filter = (AsciiFilter *)this->currentFileFilter();
		importedText = filter->readData(fileName, NULL, AbstractFileFilter::Replace, lines);
		tmpTableWidget = twPreview;
		break;
	}
	case FileDataSource::Binary: {
		ui.tePreview->clear();

		BinaryFilter *filter = (BinaryFilter *)this->currentFileFilter();
		importedText = filter->readData(fileName, NULL, AbstractFileFilter::Replace, lines);
		tmpTableWidget = twPreview;
		break;
	}
	case FileDataSource::Image: {
		ui.tePreview->clear();

		QImage image(fileName);
		QTextCursor cursor = ui.tePreview->textCursor();
		cursor.insertImage(image);
		RESET_CURSOR;
		return;
	}
	case FileDataSource::HDF: {
		HDFFilter *filter = (HDFFilter *)this->currentFileFilter();
		lines = hdfOptionsWidget.sbPreviewLines->value();
		importedText = filter->readCurrentDataSet(fileName, NULL, ok, AbstractFileFilter::Replace, lines);
		tmpTableWidget = hdfOptionsWidget.twPreview;
		break;
	}
	case FileDataSource::NETCDF: {
		NetCDFFilter *filter = (NetCDFFilter *)this->currentFileFilter();
		lines = netcdfOptionsWidget.sbPreviewLines->value();
		importedText = filter->readCurrentVar(fileName, NULL, AbstractFileFilter::Replace, lines);
		tmpTableWidget = netcdfOptionsWidget.twPreview;
		break;
	}
	}

	// fill the table widget
	if (!importedText.isEmpty()) {
		tmpTableWidget->clear();

		if (!ok) {
			// show importedText as error message
			tmpTableWidget->setRowCount(1);
			tmpTableWidget->setColumnCount(1);
			QTableWidgetItem* item = new QTableWidgetItem();
			item->setText(importedText);
			tmpTableWidget->setItem(0,0,item);
		} else {

			QStringList lineStrings = importedText.split("\n");
			tmpTableWidget->setRowCount(qMax(lineStrings.size()-1,1));
			for (int i=0; i < lineStrings.size(); i++) {
				QStringList lineString = lineStrings[i].split(" ");
				if (i == 0)
					tmpTableWidget->setColumnCount(qMax(lineString.size()-1, 1));

				for (int j=0; j < lineString.size(); j++) {
					QTableWidgetItem* item = new QTableWidgetItem();
					item->setText(lineString[j]);
					tmpTableWidget->setItem(i,j,item);
				}
			}
		}

		tmpTableWidget->horizontalHeader()->resizeSections(QHeaderView::ResizeToContents);
	}

	RESET_CURSOR;
}<|MERGE_RESOLUTION|>--- conflicted
+++ resolved
@@ -476,17 +476,10 @@
 	} else if (fileInfo.contains("NetCDF Data Format") || fileName.endsWith("nc", Qt::CaseInsensitive) ||
 			fileName.endsWith("netcdf", Qt::CaseInsensitive) || fileName.endsWith("cdf", Qt::CaseInsensitive)) {
 		ui.cbFileType->setCurrentIndex(FileDataSource::NETCDF);
-<<<<<<< HEAD
 
 		// update NetCDF tree widget using current selected file
 		netcdfOptionsWidget.twContent->clear();
 
-=======
-
-		// update NetCDF tree widget using current selected file
-		netcdfOptionsWidget.twContent->clear();
-
->>>>>>> d356a507
 		QTreeWidgetItem *rootItem = netcdfOptionsWidget.twContent->invisibleRootItem();
 		NetCDFFilter *filter = (NetCDFFilter *)this->currentFileFilter();
 		filter->parse(fileName, rootItem);
