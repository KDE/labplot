/*
	File                 : ImportFileWidget.cpp
	Project              : LabPlot
	Description          : import file data widget
	--------------------------------------------------------------------
	SPDX-FileCopyrightText: 2009-2021 Stefan Gerlach <stefan.gerlach@uni.kn>
	SPDX-FileCopyrightText: 2009-2021 Alexander Semke <alexander.semke@web.de>
	SPDX-FileCopyrightText: 2017-2018 Fabian Kristof <fkristofszabolcs@gmail.com>
	SPDX-FileCopyrightText: 2018-2019 Kovacs Ferencz <kferike98@gmail.com>
	SPDX-License-Identifier: GPL-2.0-or-later
*/

#include "ImportFileWidget.h"
#include "AsciiOptionsWidget.h"
#include "BinaryOptionsWidget.h"
<<<<<<< HEAD
#include "ExcelOptionsWidget.h"
=======
#include "FITSOptionsWidget.h"
>>>>>>> d689f00d
#include "HDF5OptionsWidget.h"
#include "ImageOptionsWidget.h"
#include "JsonOptionsWidget.h"
#include "MatioOptionsWidget.h"
#include "NetCDFOptionsWidget.h"
#include "ROOTOptionsWidget.h"
#include "backend/datasources/filters/filters.h"
#include "backend/lib/macros.h"
#include <QCompleter>
#include <QDir>
#include <QDirModel>
#include <QFileDialog>
#include <QInputDialog>
#include <QIntValidator>
#include <QLocalSocket>
#include <QProcess>
#include <QStandardItemModel>
#include <QTableWidget>
#include <QTcpSocket>
#include <QTimer>
#include <QTreeWidgetItem>
#include <QUdpSocket>
#include <QWhatsThis>

#include <KConfigGroup>
#include <KLocalizedString>
#include <KSharedConfig>
#include <KUrlComboBox>

#ifdef HAVE_MQTT
#include "MQTTConnectionManagerDialog.h"
#include "MQTTSubscriptionWidget.h"
#include "kdefrontend/widgets/MQTTWillSettingsWidget.h"
#include <QMenu>
#include <QMessageBox>
#include <QMqttClient>
#include <QMqttMessage>
#include <QMqttSubscription>
#include <QMqttTopicFilter>
#include <QWidgetAction>
#endif

QString ImportFileWidget::absolutePath(const QString& fileName) {
	if (fileName.isEmpty())
		return fileName;

#ifdef HAVE_WINDOWS
	if (fileName.size() == 1 || (fileName.at(0) != QChar('/') && fileName.at(1) != QChar(':')))
#else
	if (fileName.at(0) != QChar('/'))
#endif
		return QDir::homePath() + QLatin1String("/") + fileName;

	return fileName;
}

/*!
   \class ImportFileWidget
   \brief Widget for importing data from a file.

   \ingroup kdefrontend
*/
ImportFileWidget::ImportFileWidget(QWidget* parent, bool liveDataSource, const QString& fileName)
	: QWidget(parent)
	, m_fileName(fileName)
	, m_liveDataSource(liveDataSource)
#ifdef HAVE_MQTT
	, m_subscriptionWidget(new MQTTSubscriptionWidget(this))
#endif
{
	ui.setupUi(this);

	// add supported file types
	if (!liveDataSource) {
		ui.cbFileType->addItem(i18n("ASCII data"), static_cast<int>(AbstractFileFilter::FileType::Ascii));
		ui.cbFileType->addItem(i18n("Binary data"), static_cast<int>(AbstractFileFilter::FileType::Binary));
        ui.cbFileType->addItem(i18n("Image"), static_cast<int>(AbstractFileFilter::FileType::Image));
#ifdef HAVE_EXCEL
        ui.cbFileType->addItem(i18n("Excel file"), static_cast<int>(AbstractFileFilter::FileType::Excel));
#endif
#ifdef HAVE_HDF5
		ui.cbFileType->addItem(i18n("Hierarchical Data Format 5 (HDF5)"), static_cast<int>(AbstractFileFilter::FileType::HDF5));
#endif
#ifdef HAVE_NETCDF
		ui.cbFileType->addItem(i18n("Network Common Data Format (NetCDF)"), static_cast<int>(AbstractFileFilter::FileType::NETCDF));
#endif
#ifdef HAVE_FITS
		ui.cbFileType->addItem(i18n("Flexible Image Transport System Data Format (FITS)"), static_cast<int>(AbstractFileFilter::FileType::FITS));
#endif
		ui.cbFileType->addItem(i18n("JSON Data"), static_cast<int>(AbstractFileFilter::FileType::JSON));
#ifdef HAVE_ZIP
		ui.cbFileType->addItem(i18n("ROOT (CERN)"), static_cast<int>(AbstractFileFilter::FileType::ROOT));
#endif
		ui.cbFileType->addItem(i18n("Spice"), static_cast<int>(AbstractFileFilter::FileType::Spice));
#ifdef HAVE_READSTAT
		ui.cbFileType->addItem(i18n("SAS, Stata or SPSS"), static_cast<int>(AbstractFileFilter::FileType::READSTAT));
#endif
#ifdef HAVE_MATIO
		ui.cbFileType->addItem(i18n("MATLAB MAT file"), static_cast<int>(AbstractFileFilter::FileType::MATIO));
#endif

		// hide widgets relevant for live data reading only
		ui.lRelativePath->hide();
		ui.chbRelativePath->hide();
		ui.lSourceType->hide();
		ui.cbSourceType->hide();
		ui.gbUpdateOptions->hide();
	} else { // Live data source
		ui.cbFileType->addItem(i18n("ASCII Data"), static_cast<int>(AbstractFileFilter::FileType::Ascii));
		ui.cbFileType->addItem(i18n("Binary Data"), static_cast<int>(AbstractFileFilter::FileType::Binary));
#ifdef HAVE_ZIP
		ui.cbFileType->addItem(i18n("ROOT (CERN)"), static_cast<int>(AbstractFileFilter::FileType::ROOT));
#endif
		ui.cbFileType->addItem(i18n("Spice"), static_cast<int>(AbstractFileFilter::FileType::Spice));

		ui.lePort->setValidator(new QIntValidator(ui.lePort));
		ui.cbBaudRate->addItems(LiveDataSource::supportedBaudRates());
		ui.cbSerialPort->addItems(LiveDataSource::availablePorts());

		ui.tabWidget->removeTab(2);

		ui.chbLinkFile->setToolTip(i18n("If this option is checked, only the link to the file is stored in the project file but not its content."));
		ui.chbRelativePath->setToolTip(i18n("If this option is checked, the relative path of the file (relative to project's folder) will be saved."));
	}

	QStringList filterItems{i18n("Automatic"), i18n("Custom")};
	ui.cbFilter->addItems(filterItems);

	// hide options that will be activated on demand
	ui.gbOptions->hide();
	ui.gbUpdateOptions->hide();
	setMQTTVisible(false);

	ui.cbReadingType->addItem(i18n("Whole File"), static_cast<int>(LiveDataSource::ReadingType::WholeFile));

	ui.bOpen->setIcon(QIcon::fromTheme(QLatin1String("document-open")));
	ui.bFileInfo->setIcon(QIcon::fromTheme(QLatin1String("help-about")));
	ui.bManageFilters->setIcon(QIcon::fromTheme(QLatin1String("configure")));
	ui.bSaveFilter->setIcon(QIcon::fromTheme(QLatin1String("document-save")));
	ui.bRefreshPreview->setIcon(QIcon::fromTheme(QLatin1String("view-refresh")));

	ui.tvJson->header()->setSectionResizeMode(QHeaderView::ResizeToContents);
	ui.tvJson->setAlternatingRowColors(true);
	showJsonModel(false);

	// the table widget for preview
	m_twPreview = new QTableWidget(ui.tePreview);
	m_twPreview->verticalHeader()->hide();
	m_twPreview->setEditTriggers(QTableWidget::NoEditTriggers);
	auto* layout = new QHBoxLayout;
	layout->addWidget(m_twPreview);
	ui.tePreview->setLayout(layout);
	m_twPreview->hide();

	// the combobox for the import path
	m_cbFileName = new KUrlComboBox(KUrlComboBox::Mode::Files, this);
	m_cbFileName->setMaxItems(7);
	auto* gridLayout = dynamic_cast<QGridLayout*>(ui.gbDataSource->layout());
	if (gridLayout)
		gridLayout->addWidget(m_cbFileName, 1, 2, 1, 3);

	// tooltips
	QString info = i18n(
		"Specify how the data source has to be processed on every read:"
		"<ul>"
		"<li>Continuously fixed - fixed amount of samples is processed starting from the beginning of the newly received data.</li>"
		"<li>From End - fixed amount of samples is processed starting from the end of the newly received data.</li>"
		"<li>Till the End - all newly received data is processed.</li>"
		"<li>Whole file - on every read the whole file is re-read completely and processed. Only available for \"File Or Named Pipe\" data sources.</li>"
		"</ul>");
	ui.lReadingType->setToolTip(info);
	ui.cbReadingType->setToolTip(info);

	info = i18n(
		"Number of samples (lines) to be processed on every read.\n"
		"Only needs to be specified for the reading mode \"Continuously Fixed\" and \"From End\".");
	ui.lSampleSize->setToolTip(info);
	ui.sbSampleSize->setToolTip(info);

	info = i18n(
		"Specify when and how frequently the data source needs to be read:"
		"<ul>"
		"<li>Periodically - the data source is read periodically with user specified time interval.</li>"
		"<li>On New Data - the data source is read when new data arrives.</li>"
		"</ul>");
	ui.lUpdateType->setToolTip(info);
	ui.cbUpdateType->setToolTip(info);

	info = i18n("Specify how frequently the data source has to be read.");
	ui.lUpdateInterval->setToolTip(info);
	ui.sbUpdateInterval->setToolTip(info);

	info = i18n(
		"Specify how many samples need to be kept in memory after reading.\n"
		"Use \"All\" if all data has to be kept.");
	ui.lKeepLastValues->setToolTip(info);
	ui.sbKeepNValues->setToolTip(info);

    info = i18n("Select if the values first row of the selected data region should be used as the column names of the spreadsheet.");
    ui.lExcelFirstRowAsColNames->setToolTip(info);
    ui.chbExcelFirstRowAsColName->setToolTip(info);
#ifdef HAVE_MQTT
	ui.cbSourceType->addItem(QLatin1String("MQTT"));
	m_configPath = QStandardPaths::standardLocations(QStandardPaths::AppDataLocation).constFirst() + QLatin1String("MQTT_connections");

	// add subscriptions widget
	layout = new QHBoxLayout;
	layout->setContentsMargins(0, 0, 0, 0);
	layout->setSpacing(0);
	layout->addWidget(m_subscriptionWidget);
	ui.frameSubscriptions->setLayout(layout);

	ui.bManageConnections->setIcon(QIcon::fromTheme(QLatin1String("network-server")));
	ui.bManageConnections->setToolTip(i18n("Manage MQTT connections"));

	info = i18n("Specify the 'Last Will and Testament' message (LWT). At least one topic has to be subscribed.");
	ui.lLWT->setToolTip(info);
	ui.bLWT->setToolTip(info);
	ui.bLWT->setEnabled(false);
	ui.bLWT->setIcon(ui.bLWT->style()->standardIcon(QStyle::SP_FileDialogDetailedView));
#endif

	// TODO: implement save/load of user-defined settings later and activate these buttons again
	ui.bSaveFilter->hide();
	ui.bManageFilters->hide();
}

void ImportFileWidget::loadSettings() {
	m_suppressRefresh = true;

	// load last used settings
	QString confName;
	if (m_liveDataSource)
		confName = QLatin1String("LiveDataImport");
	else
		confName = QLatin1String("FileImport");
	KConfigGroup conf(KSharedConfig::openConfig(), confName);

	// read the source type first since settings in fileNameChanged() depend on this
	ui.cbSourceType->setCurrentIndex(conf.readEntry("SourceType").toInt());

	// general settings
	AbstractFileFilter::FileType fileType = static_cast<AbstractFileFilter::FileType>(conf.readEntry("Type", 0));
	for (int i = 0; i < ui.cbFileType->count(); ++i) {
		if (static_cast<AbstractFileFilter::FileType>(ui.cbFileType->itemData(i).toInt()) == fileType) {
			if (ui.cbFileType->currentIndex() == i)
				initOptionsWidget();
			else
				ui.cbFileType->setCurrentIndex(i);

			break;
		}
	}

	if (m_fileName.isEmpty()) {
		ui.cbFilter->setCurrentIndex(conf.readEntry("Filter", 0));
		m_cbFileName->setUrl(QUrl(conf.readEntry("LastImportedFile", "")));
		QStringList urls = m_cbFileName->urls();
		urls.append(conf.readXdgListEntry("LastImportedFiles"));
		m_cbFileName->setUrls(urls);
		filterChanged(ui.cbFilter->currentIndex()); // needed if filter is not changed
	} else
		m_cbFileName->setUrl(QUrl(m_fileName));

	ui.sbPreviewLines->setValue(conf.readEntry("PreviewLines", 100));
    ui.chbExcelFirstRowAsColName->setCheckState((Qt::CheckState)conf.readEntry("ExcelFirstLineAsColNames", (int)Qt::CheckState::Unchecked));

	// live data related settings
	ui.cbBaudRate->setCurrentIndex(conf.readEntry("BaudRate", 13)); // index for bautrate 19200b/s
	ui.cbReadingType->setCurrentIndex(conf.readEntry("ReadingType", static_cast<int>(LiveDataSource::ReadingType::WholeFile)));
	ui.cbSerialPort->setCurrentIndex(conf.readEntry("SerialPort").toInt());
	ui.cbUpdateType->setCurrentIndex(conf.readEntry("UpdateType", static_cast<int>(LiveDataSource::UpdateType::NewData)));
	updateTypeChanged(ui.cbUpdateType->currentIndex());
	ui.leHost->setText(conf.readEntry("Host", ""));
	ui.sbKeepNValues->setValue(conf.readEntry("KeepNValues", 0)); // keep all values
	ui.lePort->setText(conf.readEntry("Port", ""));
	ui.sbSampleSize->setValue(conf.readEntry("SampleSize", 1));
	ui.sbUpdateInterval->setValue(conf.readEntry("UpdateInterval", 1000));
	ui.chbLinkFile->setCheckState((Qt::CheckState)conf.readEntry("LinkFile", (int)Qt::CheckState::Unchecked));
	ui.chbRelativePath->setCheckState((Qt::CheckState)conf.readEntry("RelativePath", (int)Qt::CheckState::Unchecked));

#ifdef HAVE_MQTT
	// read available MQTT connections
	m_initialisingMQTT = true;
	readMQTTConnections();
	ui.cbConnection->setCurrentIndex(ui.cbConnection->findText(conf.readEntry("Connection", "")));
	m_initialisingMQTT = false;

	m_willSettings.enabled = conf.readEntry("mqttWillEnabled", m_willSettings.enabled);
	m_willSettings.willRetain = conf.readEntry("mqttWillRetain", m_willSettings.willRetain);
	m_willSettings.willUpdateType = static_cast<MQTTClient::WillUpdateType>(conf.readEntry("mqttWillUpdateType", (int)m_willSettings.willUpdateType));
	m_willSettings.willMessageType = static_cast<MQTTClient::WillMessageType>(conf.readEntry("mqttWillMessageType", (int)m_willSettings.willMessageType));
	m_willSettings.willQoS = conf.readEntry("mqttWillQoS", (int)m_willSettings.willQoS);
	m_willSettings.willOwnMessage = conf.readEntry("mqttWillOwnMessage", m_willSettings.willOwnMessage);
	m_willSettings.willTimeInterval = conf.readEntry("mqttWillUpdateInterval", m_willSettings.willTimeInterval);

	const QString& willStatistics = conf.readEntry("mqttWillStatistics", "");
#if (QT_VERSION >= QT_VERSION_CHECK(5, 14, 0))
	const QStringList& statisticsList = willStatistics.split('|', Qt::SkipEmptyParts);
#else
	const QStringList& statisticsList = willStatistics.split('|', QString::SkipEmptyParts);
#endif
	for (auto value : statisticsList)
		m_willSettings.willStatistics[value.toInt()] = true;
#endif

	// initialize the slots after all settings were set in order to avoid unneeded refreshes
	initSlots();

	// update the status of the widgets
	fileTypeChanged();
	sourceTypeChanged(static_cast<int>(currentSourceType()));
	readingTypeChanged(ui.cbReadingType->currentIndex());

	// all set now, refresh the content of the file and the preview for the selected dataset
	m_suppressRefresh = false;
	QTimer::singleShot(100, this, [=]() {
		WAIT_CURSOR;
		if (currentSourceType() == LiveDataSource::SourceType::FileOrPipe) {
			const QString& file = absolutePath(fileName());
			if (QFile::exists(file))
				updateContent(file);
		}

		refreshPreview();
		RESET_CURSOR;
	});
}

ImportFileWidget::~ImportFileWidget() {
	// save current settings
	QString confName;
	if (m_liveDataSource)
		confName = QLatin1String("LiveDataImport");
	else
		confName = QLatin1String("FileImport");
	KConfigGroup conf(KSharedConfig::openConfig(), confName);

	// general settings
	conf.writeEntry("Type", (int)currentFileType());
	conf.writeEntry("Filter", ui.cbFilter->currentIndex());
	conf.writeEntry("LastImportedFile", m_cbFileName->currentText());
	conf.writeXdgListEntry("LastImportedFiles", m_cbFileName->urls());
	conf.writeEntry("PreviewLines", ui.sbPreviewLines->value());
    conf.writeEntry("ExcelFirstLineAsColNames", ui.chbExcelFirstRowAsColName->isChecked());

	// live data related settings
	conf.writeEntry("SourceType", (int)currentSourceType());
	conf.writeEntry("UpdateType", ui.cbUpdateType->currentIndex());
	conf.writeEntry("ReadingType", ui.cbReadingType->currentIndex());
	conf.writeEntry("SampleSize", ui.sbSampleSize->value());
	conf.writeEntry("KeepNValues", ui.sbKeepNValues->value());
	conf.writeEntry("BaudRate", ui.cbBaudRate->currentIndex());
	conf.writeEntry("SerialPort", ui.cbSerialPort->currentIndex());
	conf.writeEntry("Host", ui.leHost->text());
	conf.writeEntry("Port", ui.lePort->text());
	conf.writeEntry("UpdateInterval", ui.sbUpdateInterval->value());
	conf.writeEntry("LinkFile", (int)ui.chbLinkFile->checkState());
	conf.writeEntry("RelativePath", (int)ui.chbRelativePath->checkState());

#ifdef HAVE_MQTT
	delete m_connectTimeoutTimer;
	delete m_subscriptionWidget;

	// MQTT related settings
	conf.writeEntry("Connection", ui.cbConnection->currentText());
	conf.writeEntry("mqttWillMessageType", static_cast<int>(m_willSettings.willMessageType));
	conf.writeEntry("mqttWillUpdateType", static_cast<int>(m_willSettings.willUpdateType));
	conf.writeEntry("mqttWillQoS", QString::number(m_willSettings.willQoS));
	conf.writeEntry("mqttWillOwnMessage", m_willSettings.willOwnMessage);
	conf.writeEntry("mqttWillUpdateInterval", QString::number(m_willSettings.willTimeInterval));
	QString willStatistics;
	for (int i = 0; i < m_willSettings.willStatistics.size(); ++i) {
		if (m_willSettings.willStatistics[i])
			willStatistics += QString::number(i) + QLatin1Char('|');
	}
	conf.writeEntry("mqttWillStatistics", willStatistics);
	conf.writeEntry("mqttWillRetain", static_cast<int>(m_willSettings.willRetain));
	conf.writeEntry("mqttWillUse", static_cast<int>(m_willSettings.enabled));
#endif

	// data type specific settings
	if (m_asciiOptionsWidget)
		m_asciiOptionsWidget->saveSettings();
	if (m_binaryOptionsWidget)
		m_binaryOptionsWidget->saveSettings();
	if (m_imageOptionsWidget)
		m_imageOptionsWidget->saveSettings();
	if (m_jsonOptionsWidget)
		m_jsonOptionsWidget->saveSettings();
}

void ImportFileWidget::initSlots() {
	// SLOTs for the general part of the data source configuration
	connect(ui.cbSourceType, QOverload<int>::of(&QComboBox::currentIndexChanged), this, QOverload<int>::of(&ImportFileWidget::sourceTypeChanged));
	connect(m_cbFileName, &KUrlComboBox::urlActivated, this, [=](const QUrl& url) {
		fileNameChanged(url.path());
	});
	connect(ui.leHost, &QLineEdit::textChanged, this, &ImportFileWidget::hostChanged);
	connect(ui.lePort, &QLineEdit::textChanged, this, &ImportFileWidget::portChanged);
	connect(ui.tvJson, &QTreeView::clicked, this, &ImportFileWidget::refreshPreview);

	connect(ui.bOpen, &QPushButton::clicked, this, &ImportFileWidget::selectFile);
	connect(ui.bFileInfo, &QPushButton::clicked, this, &ImportFileWidget::showFileInfo);
	connect(ui.bSaveFilter, &QPushButton::clicked, this, &ImportFileWidget::saveFilter);
	connect(ui.bManageFilters, &QPushButton::clicked, this, &ImportFileWidget::manageFilters);
	connect(ui.cbFileType, QOverload<int>::of(&KComboBox::currentIndexChanged), this, &ImportFileWidget::fileTypeChanged);
	connect(ui.cbUpdateType, QOverload<int>::of(&QComboBox::currentIndexChanged), this, &ImportFileWidget::updateTypeChanged);
	connect(ui.cbReadingType, QOverload<int>::of(&QComboBox::currentIndexChanged), this, &ImportFileWidget::readingTypeChanged);
	connect(ui.cbFilter, QOverload<int>::of(&KComboBox::activated), this, &ImportFileWidget::filterChanged);
	connect(ui.bRefreshPreview, &QPushButton::clicked, this, &ImportFileWidget::refreshPreview);

	if (m_asciiOptionsWidget)
		connect(m_asciiOptionsWidget.get(), &AsciiOptionsWidget::headerLineChanged, this, &ImportFileWidget::updateStartRow);

#ifdef HAVE_MQTT
	connect(ui.cbConnection, QOverload<int>::of(&QComboBox::currentIndexChanged), this, &ImportFileWidget::mqttConnectionChanged);
	connect(ui.cbFileType, QOverload<int>::of(&QComboBox::currentIndexChanged), [this]() {
		Q_EMIT checkFileType();
	});
	connect(ui.bManageConnections, &QPushButton::clicked, this, &ImportFileWidget::showMQTTConnectionManager);
	connect(ui.bLWT, &QPushButton::clicked, this, &ImportFileWidget::showWillSettings);
	connect(m_subscriptionWidget, &MQTTSubscriptionWidget::makeSubscription, this, &ImportFileWidget::subscribeTopic);
	connect(m_subscriptionWidget, &MQTTSubscriptionWidget::MQTTUnsubscribeFromTopic, this, &ImportFileWidget::unsubscribeTopic);
	connect(m_subscriptionWidget, &MQTTSubscriptionWidget::enableWill, this, &ImportFileWidget::enableWill);
	connect(m_subscriptionWidget, &MQTTSubscriptionWidget::subscriptionChanged, this, &ImportFileWidget::refreshPreview);
#endif
}

void ImportFileWidget::showAsciiHeaderOptions(bool b) {
	if (m_asciiOptionsWidget)
		m_asciiOptionsWidget->showAsciiHeaderOptions(b);
}

void ImportFileWidget::showExcelFirstRowAsColumnOption(bool show) {
    ui.lExcelFirstRowAsColNames->setVisible(show);
    ui.chbExcelFirstRowAsColName->setVisible(show);
}

void ImportFileWidget::enableExcelFirstRowAsColNames(bool enable) {
    ui.chbExcelFirstRowAsColName->setEnabled(enable);
}

void ImportFileWidget::showJsonModel(bool b) {
	ui.tvJson->setVisible(b);
	ui.lField->setVisible(b);
}

void ImportFileWidget::showOptions(bool b) {
	ui.gbOptions->setVisible(b);

	if (m_liveDataSource)
		ui.gbUpdateOptions->setVisible(b);

	resize(layout()->minimumSize());
}

QString ImportFileWidget::fileName() const {
	return m_cbFileName->currentText();
}

QString ImportFileWidget::selectedObject() const {
	const QString& path = fileName();

	// determine the file name only
	QString name = path.right(path.length() - path.lastIndexOf('/') - 1);

	// strip away the extension if available
	if (name.indexOf('.') != -1)
		name = name.left(name.lastIndexOf('.'));

	// for multi-dimensional formats like HDF, netCDF and FITS add the currently selected object
	const auto format = currentFileType();
	if (format == AbstractFileFilter::FileType::HDF5) {
		const QStringList& hdf5Names = m_hdf5OptionsWidget->selectedNames();
		if (hdf5Names.size())
			name += hdf5Names.first(); // the names of the selected HDF5 objects already have '/'
	} else if (format == AbstractFileFilter::FileType::NETCDF) {
		const QStringList& names = m_netcdfOptionsWidget->selectedNames();
		if (names.size())
			name += QLatin1Char('/') + names.first();
	} else if (format == AbstractFileFilter::FileType::FITS) {
		const QString& extensionName = m_fitsOptionsWidget->currentExtensionName();
		if (!extensionName.isEmpty())
			name += QLatin1Char('/') + extensionName;
	} else if (format == AbstractFileFilter::FileType::ROOT) {
		const QStringList& names = m_rootOptionsWidget->selectedNames();
		if (names.size())
			name += QLatin1Char('/') + names.first();
	} else if (format == AbstractFileFilter::FileType::MATIO) {
		const QStringList& names = m_matioOptionsWidget->selectedNames();
		if (names.size())
			name += QLatin1Char('/') + names.first();
    } else if (format == AbstractFileFilter::FileType::Excel) {
        const auto& names = m_excelOptionsWidget->selectedExcelRegionNames();
        if (names.size()) {
            name += QLatin1Char('/') + names.first();
        }
    }
	return name;
}

/*!
 * returns \c true if the number of lines to be imported from the currently selected file is zero ("file is empty"),
 * returns \c false otherwise.
 */
bool ImportFileWidget::isFileEmpty() const {
	return m_fileEmpty;
}

QString ImportFileWidget::host() const {
	return ui.leHost->text();
}

QString ImportFileWidget::port() const {
	return ui.lePort->text();
}

QString ImportFileWidget::serialPort() const {
	return ui.cbSerialPort->currentText();
}

int ImportFileWidget::baudRate() const {
	return ui.cbBaudRate->currentText().toInt();
}

/*!
	saves the settings to the data source \c source.
*/
void ImportFileWidget::saveSettings(LiveDataSource* source) const {
	auto fileType = currentFileType();
	auto updateType = static_cast<LiveDataSource::UpdateType>(ui.cbUpdateType->currentIndex());
	auto sourceType = currentSourceType();
	auto readingType = static_cast<LiveDataSource::ReadingType>(ui.cbReadingType->currentIndex());

	source->setFileType(fileType);
	currentFileFilter();
	source->setFilter(m_currentFilter.release()); // pass ownership of the filter to the LiveDataSource

	source->setSourceType(sourceType);

	switch (sourceType) {
	case LiveDataSource::SourceType::FileOrPipe:
		source->setFileName(fileName());
		source->setFileLinked(ui.chbLinkFile->isChecked());
		source->setComment(fileName());
		if (m_liveDataSource)
			source->setUseRelativePath(ui.chbRelativePath->isChecked());
		break;
	case LiveDataSource::SourceType::LocalSocket:
		source->setFileName(fileName());
		source->setLocalSocketName(fileName());
		source->setComment(fileName());
		break;
	case LiveDataSource::SourceType::NetworkTcpSocket:
	case LiveDataSource::SourceType::NetworkUdpSocket:
		source->setHost(ui.leHost->text());
		source->setPort((quint16)ui.lePort->text().toInt());
		break;
	case LiveDataSource::SourceType::SerialPort:
		source->setBaudRate(ui.cbBaudRate->currentText().toInt());
		source->setSerialPort(ui.cbSerialPort->currentText());
		break;
	case LiveDataSource::SourceType::MQTT:
		break;
	default:
		break;
	}

	// reading options
	source->setReadingType(readingType);
	source->setKeepNValues(ui.sbKeepNValues->value());
	source->setUpdateType(updateType);
	if (updateType == LiveDataSource::UpdateType::TimeInterval)
		source->setUpdateInterval(ui.sbUpdateInterval->value());

	if (readingType != LiveDataSource::ReadingType::TillEnd)
		source->setSampleSize(ui.sbSampleSize->value());
}

/*!
	returns the currently used file type.
*/
AbstractFileFilter::FileType ImportFileWidget::currentFileType() const {
	return static_cast<AbstractFileFilter::FileType>(ui.cbFileType->currentData().toInt());
}

LiveDataSource::SourceType ImportFileWidget::currentSourceType() const {
	return static_cast<LiveDataSource::SourceType>(ui.cbSourceType->currentIndex());
}

/*!
	returns the currently used filter.
*/
AbstractFileFilter* ImportFileWidget::currentFileFilter() const {
	auto fileType = currentFileType();
	if (m_currentFilter && m_currentFilter->type() != fileType)
		m_currentFilter.reset();

	switch (fileType) {
	case AbstractFileFilter::FileType::Ascii: {
		DEBUG(Q_FUNC_INFO << ", ASCII");
		if (!m_currentFilter)
			m_currentFilter.reset(new AsciiFilter);
		auto filter = static_cast<AsciiFilter*>(m_currentFilter.get());

		if (ui.cbFilter->currentIndex() == 0) //"automatic"
			filter->setAutoModeEnabled(true);
		else if (ui.cbFilter->currentIndex() == 1) { //"custom"
			filter->setAutoModeEnabled(false);
			if (m_asciiOptionsWidget)
				m_asciiOptionsWidget->applyFilterSettings(filter);
		} else
			filter->loadFilterSettings(ui.cbFilter->currentText());

		// save the data portion to import
		filter->setStartRow(ui.sbStartRow->value());
		filter->setEndRow(ui.sbEndRow->value());
		filter->setStartColumn(ui.sbStartColumn->value());
		filter->setEndColumn(ui.sbEndColumn->value());

		break;
	}
	case AbstractFileFilter::FileType::Binary: {
		DEBUG(Q_FUNC_INFO << ", Binary");
		if (!m_currentFilter)
			m_currentFilter.reset(new BinaryFilter);
		auto filter = static_cast<BinaryFilter*>(m_currentFilter.get());
		if (ui.cbFilter->currentIndex() == 0) //"automatic"
			filter->setAutoModeEnabled(true);
		else if (ui.cbFilter->currentIndex() == 1) { //"custom"
			filter->setAutoModeEnabled(false);
			if (m_binaryOptionsWidget)
				m_binaryOptionsWidget->applyFilterSettings(filter);
		} else {
			// TODO: load filter settings
			//  			filter->setFilterName( ui.cbFilter->currentText() );
		}

		filter->setStartRow(ui.sbStartRow->value());
		filter->setEndRow(ui.sbEndRow->value());

		break;
	}
    case AbstractFileFilter::FileType::Excel: {
        DEBUG("Excel");

        if (!m_currentFilter) {
            m_currentFilter.reset(new ExcelFilter);
        }

        auto filter = static_cast<ExcelFilter*>(m_currentFilter.get());
        filter->setStartRow(ui.sbStartRow->value());
        filter->setEndRow(ui.sbEndRow->value());
        filter->setStartColumn(ui.sbStartColumn->value());
        filter->setEndColumn(ui.sbEndColumn->value());
        filter->setFirstRowAsColumnNames(ui.chbExcelFirstRowAsColName->isChecked());

        const auto& sern = selectedExcelRegionNames();
        if (!sern.isEmpty()) {
            const auto& firstRegion = sern.last();
            const auto& nameSplit = firstRegion.split(QLatin1Char('!'));
            const auto& sheet = nameSplit[0];
            const auto& range = nameSplit[1];
            filter->setCurrentRange(range);
            filter->setCurrentSheet(sheet);
        }

        break;
    }
	case AbstractFileFilter::FileType::Image: {
		DEBUG(Q_FUNC_INFO << ", Image");
		if (!m_currentFilter)
			m_currentFilter.reset(new ImageFilter);
		auto filter = static_cast<ImageFilter*>(m_currentFilter.get());

		filter->setImportFormat(m_imageOptionsWidget->currentFormat());
		filter->setStartRow(ui.sbStartRow->value());
		filter->setEndRow(ui.sbEndRow->value());
		filter->setStartColumn(ui.sbStartColumn->value());
		filter->setEndColumn(ui.sbEndColumn->value());

		break;
	}
	case AbstractFileFilter::FileType::HDF5: {
		DEBUG(Q_FUNC_INFO << ", HDF5");
		if (!m_currentFilter)
			m_currentFilter.reset(new HDF5Filter);
		auto filter = static_cast<HDF5Filter*>(m_currentFilter.get());
		QStringList names = selectedHDF5Names();
		QDEBUG(Q_FUNC_INFO << ", selected HDF5 names =" << names);
		if (!names.isEmpty())
			filter->setCurrentDataSetName(names[0]);
		filter->setStartRow(ui.sbStartRow->value());
		filter->setEndRow(ui.sbEndRow->value());
		filter->setStartColumn(ui.sbStartColumn->value());
		filter->setEndColumn(ui.sbEndColumn->value());
		DEBUG(Q_FUNC_INFO << ", OK");

		break;
	}
	case AbstractFileFilter::FileType::NETCDF: {
		DEBUG(Q_FUNC_INFO << ", NetCDF");
		if (!m_currentFilter)
			m_currentFilter.reset(new NetCDFFilter);
		auto filter = static_cast<NetCDFFilter*>(m_currentFilter.get());

		if (!selectedNetCDFNames().isEmpty())
			filter->setCurrentVarName(selectedNetCDFNames()[0]);
		filter->setStartRow(ui.sbStartRow->value());
		filter->setEndRow(ui.sbEndRow->value());
		filter->setStartColumn(ui.sbStartColumn->value());
		filter->setEndColumn(ui.sbEndColumn->value());

		break;
	}
	case AbstractFileFilter::FileType::FITS: {
		DEBUG(Q_FUNC_INFO << ", FITS");
		if (!m_currentFilter)
			m_currentFilter.reset(new FITSFilter);
		auto filter = static_cast<FITSFilter*>(m_currentFilter.get());
		filter->setStartRow(ui.sbStartRow->value());
		filter->setEndRow(ui.sbEndRow->value());
		filter->setStartColumn(ui.sbStartColumn->value());
		filter->setEndColumn(ui.sbEndColumn->value());

		break;
	}
	case AbstractFileFilter::FileType::JSON: {
		DEBUG(Q_FUNC_INFO << ", JSON");
		if (!m_currentFilter)
			m_currentFilter.reset(new JsonFilter);
		auto filter = static_cast<JsonFilter*>(m_currentFilter.get());
		m_jsonOptionsWidget->applyFilterSettings(filter, ui.tvJson->currentIndex());

		filter->setStartRow(ui.sbStartRow->value());
		filter->setEndRow(ui.sbEndRow->value());
		filter->setStartColumn(ui.sbStartColumn->value());
		filter->setEndColumn(ui.sbEndColumn->value());

		break;
	}
	case AbstractFileFilter::FileType::ROOT: {
		DEBUG(Q_FUNC_INFO << ", ROOT");
		if (!m_currentFilter)
			m_currentFilter.reset(new ROOTFilter);
		auto filter = static_cast<ROOTFilter*>(m_currentFilter.get());
		QStringList names = selectedROOTNames();
		if (!names.isEmpty())
			filter->setCurrentObject(names.first());

		filter->setStartRow(m_rootOptionsWidget->startRow());
		filter->setEndRow(m_rootOptionsWidget->endRow());
		filter->setColumns(m_rootOptionsWidget->columns());

		break;
	}
	case AbstractFileFilter::FileType::Spice: {
		DEBUG(Q_FUNC_INFO << ", Spice");
		if (!m_currentFilter)
			m_currentFilter.reset(new SpiceFilter());
		auto filter = static_cast<SpiceFilter*>(m_currentFilter.get());
		filter->setStartRow(ui.sbStartRow->value());
		filter->setEndRow(ui.sbEndRow->value());

		break;
	}
	case AbstractFileFilter::FileType::READSTAT: {
		DEBUG(Q_FUNC_INFO << ", READSTAT");
		if (!m_currentFilter)
			m_currentFilter.reset(new ReadStatFilter);
		auto filter = static_cast<ReadStatFilter*>(m_currentFilter.get());
		filter->setStartRow(ui.sbStartRow->value());
		filter->setEndRow(ui.sbEndRow->value());
		filter->setStartColumn(ui.sbStartColumn->value());
		filter->setEndColumn(ui.sbEndColumn->value());

		break;
	}
	case AbstractFileFilter::FileType::MATIO: {
		DEBUG(Q_FUNC_INFO << ", MATIO");
		if (!m_currentFilter)
			m_currentFilter.reset(new MatioFilter);
		auto filter = static_cast<MatioFilter*>(m_currentFilter.get());
		if (!selectedMatioNames().isEmpty())
			filter->setSelectedVarNames(selectedMatioNames());
		filter->setStartRow(ui.sbStartRow->value());
		filter->setEndRow(ui.sbEndRow->value());
		filter->setStartColumn(ui.sbStartColumn->value());
		filter->setEndColumn(ui.sbEndColumn->value());

		break;
	}
	}

	return m_currentFilter.get();
}

/*!
	opens a file dialog and lets the user select the file data source.
*/
void ImportFileWidget::selectFile() {
	DEBUG(Q_FUNC_INFO)
	KConfigGroup conf(KSharedConfig::openConfig(), QLatin1String("ImportFileWidget"));
	const QString& dir = conf.readEntry(QLatin1String("LastDir"), "");
	const QString& path = QFileDialog::getOpenFileName(this, i18nc("@title:window", "Select the File Data Source"), dir);
	DEBUG("	dir = " << STDSTRING(dir))
	DEBUG("	path = " << STDSTRING(path))
	if (path.isEmpty()) // cancel was clicked in the file-dialog
		return;

	int pos = path.lastIndexOf('/');
	if (pos != -1) {
		QString newDir = path.left(pos);
		if (newDir != dir)
			conf.writeEntry(QLatin1String("LastDir"), newDir);
	}

	// process all events after the FileDialog was closed to repaint the widget
	// before we start calculating the preview
	QApplication::processEvents(QEventLoop::AllEvents, 0);

	QStringList urls = m_cbFileName->urls();
	urls.insert(0, QUrl::fromLocalFile(path).url()); // add type of path
	m_cbFileName->setUrls(urls);
	m_cbFileName->setCurrentText(urls.first());
	DEBUG("	combobox text = " << STDSTRING(m_cbFileName->currentText()))
	fileNameChanged(path); // why do I have to call this function separately
}

/*!
	hides the MQTT related items of the widget
*/
void ImportFileWidget::setMQTTVisible(bool visible) {
	ui.lConnections->setVisible(visible);
	ui.cbConnection->setVisible(visible);
	ui.bManageConnections->setVisible(visible);

	// topics
	if (ui.cbConnection->currentIndex() != -1 && visible) {
		ui.lTopics->setVisible(true);
		ui.frameSubscriptions->setVisible(true);
#ifdef HAVE_MQTT
		m_subscriptionWidget->setVisible(true);
		m_subscriptionWidget->makeVisible(true);
#endif
	} else {
		ui.lTopics->setVisible(false);
		ui.frameSubscriptions->setVisible(false);
#ifdef HAVE_MQTT
		m_subscriptionWidget->setVisible(false);
		m_subscriptionWidget->makeVisible(false);
#endif
	}

	// will message
	ui.lLWT->setVisible(visible);
	ui.bLWT->setVisible(visible);
}

/************** SLOTS **************************************************************/
/*!
	called on file name changes.
	Determines the file format (ASCII, binary etc.), if the file exists,
	and activates the corresponding options.
*/
void ImportFileWidget::fileNameChanged(const QString& name) {
	DEBUG("ImportFileWidget::fileNameChanged() : " << STDSTRING(name))
	const QString fileName = absolutePath(name);

	bool fileExists = QFile::exists(fileName);
	ui.gbOptions->setEnabled(fileExists);
	ui.bManageFilters->setEnabled(fileExists);
	ui.cbFilter->setEnabled(fileExists);
	ui.cbFileType->setEnabled(fileExists);
	ui.bFileInfo->setEnabled(fileExists);
	ui.gbUpdateOptions->setEnabled(fileExists);
	if (!fileExists) {
		// file doesn't exist -> delete the content preview that is still potentially
		// available from the previously selected file
		ui.tePreview->clear();
		m_twPreview->clear();
		initOptionsWidget();

		Q_EMIT fileNameChanged();
		return;
	}

	if (currentSourceType() == LiveDataSource::SourceType::FileOrPipe) {
		const AbstractFileFilter::FileType fileType = AbstractFileFilter::fileType(fileName);
		for (int i = 0; i < ui.cbFileType->count(); ++i) {
			if (static_cast<AbstractFileFilter::FileType>(ui.cbFileType->itemData(i).toInt()) == fileType) {
				// automatically select a new file type
				if (ui.cbFileType->currentIndex() != i) {
					ui.cbFileType->setCurrentIndex(i); // will call the slot fileTypeChanged which updates content and preview

					// automatically set the comma separator if a csv file was selected
					if (fileType == AbstractFileFilter::FileType::Ascii && name.endsWith(QLatin1String("csv"), Qt::CaseInsensitive))
						m_asciiOptionsWidget->setSeparatingCharacter(QLatin1Char(','));

					Q_EMIT fileNameChanged();
					return;
				} else {
					initOptionsWidget();

					// automatically set the comma separator if a csv file was selected
					if (fileType == AbstractFileFilter::FileType::Ascii && name.endsWith(QLatin1String("csv"), Qt::CaseInsensitive))
						m_asciiOptionsWidget->setSeparatingCharacter(QLatin1Char(','));

					updateContent(fileName);
					break;
				}
			}
		}
	}

	Q_EMIT fileNameChanged();
	refreshPreview();
}

/*!
  saves the current filter settings
*/
void ImportFileWidget::saveFilter() {
	bool ok;
	QString text = QInputDialog::getText(this, i18n("Save Filter Settings as"), i18n("Filter name:"), QLineEdit::Normal, i18n("new filter"), &ok);
	if (ok && !text.isEmpty()) {
		// TODO
		// AsciiFilter::saveFilter()
	}
}

/*!
  opens a dialog for managing all available predefined filters.
*/
void ImportFileWidget::manageFilters() {
	// TODO
}

/*!
	Depending on the selected file type, activates the corresponding options in the data portion tab
	and populates the combobox with the available pre-defined filter settings for the selected type.
*/
void ImportFileWidget::fileTypeChanged(int /*index*/) {
	AbstractFileFilter::FileType fileType = currentFileType();
	DEBUG("ImportFileWidget::fileTypeChanged " << ENUM_TO_STRING(AbstractFileFilter, FileType, fileType));
	initOptionsWidget();

	// default
	ui.lFilter->show();
	ui.cbFilter->show();

	// different file types show different number of tabs in ui.tabWidget.
	// when switching from the previous file type we re-set the tab widget to its original state
	// and remove/add the required tabs further below
	for (int i = 0; i < ui.tabWidget->count(); ++i)
		ui.tabWidget->removeTab(0);

	ui.tabWidget->addTab(ui.tabDataFormat, i18n("Data Format"));
	ui.tabWidget->addTab(ui.tabDataPreview, i18n("Preview"));
	if (!m_liveDataSource)
		ui.tabWidget->addTab(ui.tabDataPortion, i18n("Data Portion to Read"));

	ui.lPreviewLines->show();
	ui.sbPreviewLines->show();
	ui.lStartColumn->show();
	ui.sbStartColumn->show();
	ui.lEndColumn->show();
	ui.sbEndColumn->show();

	showJsonModel(false);

	switch (fileType) {
	case AbstractFileFilter::FileType::Ascii:
		break;
	case AbstractFileFilter::FileType::Binary:
		ui.lStartColumn->hide();
		ui.sbStartColumn->hide();
		ui.lEndColumn->hide();
		ui.sbEndColumn->hide();
		break;
	case AbstractFileFilter::FileType::ROOT:
		ui.tabWidget->removeTab(1);
	// falls through
	case AbstractFileFilter::FileType::HDF5:
	case AbstractFileFilter::FileType::NETCDF:
	case AbstractFileFilter::FileType::FITS:
	case AbstractFileFilter::FileType::MATIO:
    case AbstractFileFilter::FileType::Excel:
        ui.lFilter->hide();
		ui.cbFilter->hide();
		// hide global preview tab. we have our own
		ui.tabWidget->setTabText(0, i18n("Data format && preview"));
		ui.tabWidget->removeTab(1);
		ui.tabWidget->setCurrentIndex(0);
        break;
	case AbstractFileFilter::FileType::Image:
		ui.lFilter->hide();
		ui.cbFilter->hide();
		ui.lPreviewLines->hide();
		ui.sbPreviewLines->hide();
		break;
	case AbstractFileFilter::FileType::Spice:
		ui.lFilter->hide();
		ui.cbFilter->hide();
		ui.lStartColumn->hide();
		ui.sbStartColumn->hide();
		ui.lEndColumn->hide();
		ui.sbEndColumn->hide();
		ui.tabWidget->removeTab(0);
		ui.tabWidget->setCurrentIndex(0);
		break;
	case AbstractFileFilter::FileType::JSON:
		ui.lFilter->hide();
		ui.cbFilter->hide();
		showJsonModel(true);
		break;
	case AbstractFileFilter::FileType::READSTAT:
		ui.tabWidget->removeTab(0);
		ui.tabWidget->setCurrentIndex(0);
		ui.lFilter->hide();
		ui.cbFilter->hide();
		break;
	default:
		DEBUG("unknown file type");
	}

    if (fileType == AbstractFileFilter::FileType::Excel) {
        ui.lExcelFirstRowAsColNames->show();
        ui.chbExcelFirstRowAsColName->show();
    } else {
        ui.lExcelFirstRowAsColNames->hide();
        ui.chbExcelFirstRowAsColName->hide();
    }

	int lastUsedFilterIndex = ui.cbFilter->currentIndex();
	ui.cbFilter->clear();
	ui.cbFilter->addItem(i18n("Automatic"));
	ui.cbFilter->addItem(i18n("Custom"));

	// TODO: populate the combobox with the available pre-defined filter settings for the selected type
	ui.cbFilter->setCurrentIndex(lastUsedFilterIndex);
	filterChanged(lastUsedFilterIndex);

	if (currentSourceType() == LiveDataSource::SourceType::FileOrPipe) {
		const QString& file = absolutePath(fileName());
		if (QFile::exists(file))
			updateContent(file);
	}

	// for file types other than ASCII and binary we support re-reading the whole file only
	// select "read whole file" and deactivate the combobox
	if (m_liveDataSource && (fileType != AbstractFileFilter::FileType::Ascii && fileType != AbstractFileFilter::FileType::Binary)) {
		ui.cbReadingType->setCurrentIndex(static_cast<int>(LiveDataSource::ReadingType::WholeFile));
		ui.cbReadingType->setEnabled(false);
	} else
		ui.cbReadingType->setEnabled(true);

	refreshPreview();
}

// file type specific option widgets
void ImportFileWidget::initOptionsWidget() {
	DEBUG("ImportFileWidget::initOptionsWidget for " << ENUM_TO_STRING(AbstractFileFilter, FileType, currentFileType()));
	switch (currentFileType()) {
	case AbstractFileFilter::FileType::Ascii: {
		if (!m_asciiOptionsWidget) {
			auto* asciiw = new QWidget();
			m_asciiOptionsWidget = std::unique_ptr<AsciiOptionsWidget>(new AsciiOptionsWidget(asciiw));
			m_asciiOptionsWidget->loadSettings();

			// allow to add timestamp column for live data sources
			if (m_liveDataSource)
				m_asciiOptionsWidget->showTimestampOptions(true);
			ui.swOptions->addWidget(asciiw);
		}

		ui.swOptions->setCurrentWidget(m_asciiOptionsWidget->parentWidget());
		break;
	}
	case AbstractFileFilter::FileType::Binary:
		if (!m_binaryOptionsWidget) {
			auto* binaryw = new QWidget();
			m_binaryOptionsWidget = std::unique_ptr<BinaryOptionsWidget>(new BinaryOptionsWidget(binaryw));
			ui.swOptions->addWidget(binaryw);
			m_binaryOptionsWidget->loadSettings();
		}
		ui.swOptions->setCurrentWidget(m_binaryOptionsWidget->parentWidget());
		break;
	case AbstractFileFilter::FileType::Image:
		if (!m_imageOptionsWidget) {
			auto* imagew = new QWidget();
			m_imageOptionsWidget = std::unique_ptr<ImageOptionsWidget>(new ImageOptionsWidget(imagew));
			ui.swOptions->addWidget(imagew);
			m_imageOptionsWidget->loadSettings();
		}
		ui.swOptions->setCurrentWidget(m_imageOptionsWidget->parentWidget());
		break;
    case AbstractFileFilter::FileType::Excel:
        if (!m_excelOptionsWidget) {
            QWidget* excelw = new QWidget();
            m_excelOptionsWidget = std::unique_ptr<ExcelOptionsWidget>(new ExcelOptionsWidget(excelw, this));
            ui.swOptions->addWidget(excelw);
            connect(dynamic_cast<ExcelOptionsWidget*>(m_excelOptionsWidget.get()), &ExcelOptionsWidget::enableDataPortionSelection, this, &ImportFileWidget::enableDataPortionSelection);
        }
        ui.swOptions->setCurrentWidget(m_excelOptionsWidget->parentWidget());
        break;
	case AbstractFileFilter::FileType::HDF5:
		if (!m_hdf5OptionsWidget) {
			auto* hdf5w = new QWidget();
			m_hdf5OptionsWidget = std::unique_ptr<HDF5OptionsWidget>(new HDF5OptionsWidget(hdf5w, this));
			ui.swOptions->addWidget(hdf5w);
		} else
			m_hdf5OptionsWidget->clear();
		ui.swOptions->setCurrentWidget(m_hdf5OptionsWidget->parentWidget());
		break;
	case AbstractFileFilter::FileType::NETCDF:
		if (!m_netcdfOptionsWidget) {
			auto* netcdfw = new QWidget();
			m_netcdfOptionsWidget = std::unique_ptr<NetCDFOptionsWidget>(new NetCDFOptionsWidget(netcdfw, this));
			ui.swOptions->insertWidget(static_cast<int>(AbstractFileFilter::FileType::NETCDF), netcdfw);
		} else
			m_netcdfOptionsWidget->clear();
		ui.swOptions->setCurrentWidget(m_netcdfOptionsWidget->parentWidget());
		break;
	case AbstractFileFilter::FileType::FITS:
		if (!m_fitsOptionsWidget) {
			auto* fitsw = new QWidget();
			m_fitsOptionsWidget = std::unique_ptr<FITSOptionsWidget>(new FITSOptionsWidget(fitsw, this));
			ui.swOptions->addWidget(fitsw);
		} else
			m_fitsOptionsWidget->clear();
		ui.swOptions->setCurrentWidget(m_fitsOptionsWidget->parentWidget());
		break;
	case AbstractFileFilter::FileType::JSON:
		if (!m_jsonOptionsWidget) {
			auto* jsonw = new QWidget();
			m_jsonOptionsWidget = std::unique_ptr<JsonOptionsWidget>(new JsonOptionsWidget(jsonw, this));
			ui.tvJson->setModel(m_jsonOptionsWidget->model());
			ui.swOptions->addWidget(jsonw);
			m_jsonOptionsWidget->loadSettings();
		} else
			m_jsonOptionsWidget->clearModel();
		ui.swOptions->setCurrentWidget(m_jsonOptionsWidget->parentWidget());
		showJsonModel(true);
		break;
	case AbstractFileFilter::FileType::ROOT:
		if (!m_rootOptionsWidget) {
			auto* rootw = new QWidget();
			m_rootOptionsWidget = std::unique_ptr<ROOTOptionsWidget>(new ROOTOptionsWidget(rootw, this));
			ui.swOptions->addWidget(rootw);
		} else
			m_rootOptionsWidget->clear();
		ui.swOptions->setCurrentWidget(m_rootOptionsWidget->parentWidget());
		break;
	case AbstractFileFilter::FileType::MATIO:
		if (!m_matioOptionsWidget) {
			auto* matiow = new QWidget();
			m_matioOptionsWidget = std::unique_ptr<MatioOptionsWidget>(new MatioOptionsWidget(matiow, this));
			ui.swOptions->insertWidget(static_cast<int>(AbstractFileFilter::FileType::MATIO), matiow);
		} else
			m_matioOptionsWidget->clear();
		ui.swOptions->setCurrentWidget(m_matioOptionsWidget->parentWidget());
		break;
	case AbstractFileFilter::FileType::Spice:
	case AbstractFileFilter::FileType::READSTAT:
		break;
	}
}

const QStringList ImportFileWidget::selectedHDF5Names() const {
	return m_hdf5OptionsWidget->selectedNames();
}

const QStringList ImportFileWidget::selectedNetCDFNames() const {
	return m_netcdfOptionsWidget->selectedNames();
}

const QStringList ImportFileWidget::selectedMatioNames() const {
	return m_matioOptionsWidget->selectedNames();
}

const QStringList ImportFileWidget::selectedFITSExtensions() const {
	return m_fitsOptionsWidget->selectedExtensions();
}

const QStringList ImportFileWidget::selectedROOTNames() const {
	return m_rootOptionsWidget->selectedNames();
}

const QStringList ImportFileWidget::selectedExcelRegionNames() const {
    return m_excelOptionsWidget->selectedExcelRegionNames();
}

bool ImportFileWidget::excelUseFirstRowAsColNames() const {
    return ui.chbExcelFirstRowAsColName->isChecked();
}

/*!
	shows the dialog with the information about the file(s) to be imported.
*/
void ImportFileWidget::showFileInfo() {
	const QString& info = fileInfoString(fileName());
	QWhatsThis::showText(ui.bFileInfo->mapToGlobal(QPoint(0, 0)), info, ui.bFileInfo);
}

/*!
	returns a string containing the general information about the file \c name
	and some content specific information
	(number of columns and lines for ASCII, color-depth for images etc.).
*/
QString ImportFileWidget::fileInfoString(const QString& name) const {
	DEBUG(Q_FUNC_INFO << ", file name = " << STDSTRING(name))
	QString infoString;
	QFileInfo fileInfo;
	QString fileTypeString;
	QIODevice* file = new QFile(name);

	QString fileName = absolutePath(name);

	if (!file)
		file = new QFile(fileName);

	if (file->open(QIODevice::ReadOnly)) {
		QStringList infoStrings;

		infoStrings << "<u><b>" + fileName + "</b></u><br>";

		// File type given by "file"
#ifdef Q_OS_LINUX
		const QString fileFullPath = QStandardPaths::findExecutable(QLatin1String("file"));
		if (fileFullPath.isEmpty())
			return i18n("file command not found");

		QProcess proc;
		QStringList args;
		args << "-b" << fileName;
		proc.start(fileFullPath, args);

		if (proc.waitForReadyRead(1000) == false)
			infoStrings << i18n("Reading from file %1 failed.", fileName);
		else {
			fileTypeString = proc.readLine();
			if (fileTypeString.contains(i18n("cannot open")))
				fileTypeString.clear();
			else
				fileTypeString.remove(fileTypeString.length() - 1, 1); // remove '\n'
		}
		infoStrings << i18n("<b>File type:</b> %1", fileTypeString);
#endif

		// General:
		fileInfo.setFile(fileName);
		infoStrings << "<b>" << i18n("General:") << "</b>";

		infoStrings << i18n("Readable: %1", fileInfo.isReadable() ? i18n("yes") : i18n("no"));
		infoStrings << i18n("Writable: %1", fileInfo.isWritable() ? i18n("yes") : i18n("no"));
		infoStrings << i18n("Executable: %1", fileInfo.isExecutable() ? i18n("yes") : i18n("no"));

#if (QT_VERSION >= QT_VERSION_CHECK(5, 10, 0))
		infoStrings << i18n("Birth time: %1", fileInfo.birthTime().toString());
		infoStrings << i18n("Last metadata changed: %1", fileInfo.metadataChangeTime().toString());
#else
		infoStrings << i18n("Created: %1", fileInfo.created().toString());
#endif
		infoStrings << i18n("Last modified: %1", fileInfo.lastModified().toString());
		infoStrings << i18n("Last read: %1", fileInfo.lastRead().toString());
		infoStrings << i18n("Owner: %1", fileInfo.owner());
		infoStrings << i18n("Group: %1", fileInfo.group());
		infoStrings << i18n("Size: %1", i18np("%1 cByte", "%1 cBytes", fileInfo.size()));

		// Summary:
		infoStrings << "<b>" << i18n("Summary:") << "</b>";
		// depending on the file type, generate summary and content information about the file
		// TODO: content information (in BNF) for more types
		// TODO: introduce a function in the base class and work with infoStrings << currentFileFilter()->fileInfoString(fileName);
		// instead of this big switch-case.
		switch (AbstractFileFilter::fileType(fileName)) {
		case AbstractFileFilter::FileType::Ascii:
			infoStrings << AsciiFilter::fileInfoString(fileName);
			break;
		case AbstractFileFilter::FileType::Binary:
			infoStrings << BinaryFilter::fileInfoString(fileName);
            break;
        case AbstractFileFilter::FileType::Excel:
            infoStrings << ExcelFilter::fileInfoString(fileName);
			break;
		case AbstractFileFilter::FileType::Image:
			infoStrings << ImageFilter::fileInfoString(fileName);
			break;
		case AbstractFileFilter::FileType::HDF5:
			infoStrings << HDF5Filter::fileInfoString(fileName);
			infoStrings << "<b>" << i18n("Content:") << "</b>";
			infoStrings << HDF5Filter::fileDDLString(fileName);
			break;
		case AbstractFileFilter::FileType::NETCDF:
			infoStrings << NetCDFFilter::fileInfoString(fileName);
			infoStrings << "<b>" << i18n("Content:") << "</b>";
			infoStrings << NetCDFFilter::fileCDLString(fileName);
			break;
		case AbstractFileFilter::FileType::FITS:
			infoStrings << FITSFilter::fileInfoString(fileName);
			break;
		case AbstractFileFilter::FileType::JSON:
			infoStrings << JsonFilter::fileInfoString(fileName);
			break;
		case AbstractFileFilter::FileType::ROOT:
			infoStrings << ROOTFilter::fileInfoString(fileName);
			break;
		case AbstractFileFilter::FileType::Spice:
			infoStrings << SpiceFilter::fileInfoString(fileName);
			break;
		case AbstractFileFilter::FileType::READSTAT:
			infoStrings << ReadStatFilter::fileInfoString(fileName);
			break;
		case AbstractFileFilter::FileType::MATIO:
			infoStrings << MatioFilter::fileInfoString(fileName);
			break;
		}

		infoString += infoStrings.join("<br>");
	} else
		infoString += i18n("Could not open file %1 for reading.", fileName);

	return infoString;
}

/*!
	enables the options if the filter "custom" was chosen. Disables the options otherwise.
*/
void ImportFileWidget::filterChanged(int index) {
	// ignore filter for these formats
	AbstractFileFilter::FileType fileType = currentFileType();
	if (fileType != AbstractFileFilter::FileType::Ascii && fileType != AbstractFileFilter::FileType::Binary) {
		ui.swOptions->setEnabled(true);
		return;
	}

	if (index == 0) { // "automatic"
		ui.swOptions->setEnabled(false);
		ui.bSaveFilter->setEnabled(false);
	} else if (index == 1) { // custom
		ui.swOptions->setEnabled(true);
		ui.bSaveFilter->setEnabled(true);
	} else {
		// predefined filter settings were selected.
		// load and show them in the GUI.
		// TODO
	}
}

void ImportFileWidget::refreshPreview() {
	// don't generate any preview if it was explicitly suppressed
	// or if the options box together with the preview widget is not visible
	if (m_suppressRefresh || !ui.gbOptions->isVisible())
		return;

	WAIT_CURSOR;

	QString file = absolutePath(fileName());
	AbstractFileFilter::FileType fileType = currentFileType();
	LiveDataSource::SourceType sourceType = currentSourceType();
	int lines = ui.sbPreviewLines->value();

	if (sourceType == LiveDataSource::SourceType::FileOrPipe)
		DEBUG(Q_FUNC_INFO << ", file name = " << STDSTRING(file));

	// default preview widget
	if (fileType == AbstractFileFilter::FileType::Ascii || fileType == AbstractFileFilter::FileType::Binary || fileType == AbstractFileFilter::FileType::JSON
		|| fileType == AbstractFileFilter::FileType::Spice || fileType == AbstractFileFilter::FileType::READSTAT)
		m_twPreview->show();
	else
		m_twPreview->hide();

	bool ok = true;
	QTableWidget* tmpTableWidget = m_twPreview;
	QVector<QStringList> importedStrings;
	QStringList vectorNameList;
	QVector<AbstractColumn::ColumnMode> columnModes;
	DEBUG(Q_FUNC_INFO << ", Data File Type: " << ENUM_TO_STRING(AbstractFileFilter, FileType, fileType));
	switch (fileType) {
	case AbstractFileFilter::FileType::Ascii: {
		ui.tePreview->clear();

		auto filter = static_cast<AsciiFilter*>(currentFileFilter());

		DEBUG("Data Source Type: " << ENUM_TO_STRING(LiveDataSource, SourceType, sourceType));
		switch (sourceType) {
		case LiveDataSource::SourceType::FileOrPipe: {
			importedStrings = filter->preview(file, lines);
			break;
		}
		case LiveDataSource::SourceType::LocalSocket: {
			QLocalSocket lsocket{this};
			DEBUG("Local socket: CONNECT PREVIEW");
			lsocket.connectToServer(file, QLocalSocket::ReadOnly);
			if (lsocket.waitForConnected()) {
				DEBUG("connected to local socket " << STDSTRING(file));
				if (lsocket.waitForReadyRead())
					importedStrings = filter->preview(lsocket);
				DEBUG("Local socket: DISCONNECT PREVIEW");
				lsocket.disconnectFromServer();
				// read-only socket is disconnected immediately (no waitForDisconnected())
			} else
				DEBUG("failed connect to local socket " << STDSTRING(file) << " - " << STDSTRING(lsocket.errorString()));

			break;
		}
		case LiveDataSource::SourceType::NetworkTcpSocket: {
			QTcpSocket tcpSocket{this};
			tcpSocket.connectToHost(host(), port().toInt(), QTcpSocket::ReadOnly);
			if (tcpSocket.waitForConnected()) {
				DEBUG("connected to TCP socket");
				if (tcpSocket.waitForReadyRead())
					importedStrings = filter->preview(tcpSocket);

				tcpSocket.disconnectFromHost();
			} else
				DEBUG("failed to connect to TCP socket "
					  << " - " << STDSTRING(tcpSocket.errorString()));

			break;
		}
		case LiveDataSource::SourceType::NetworkUdpSocket: {
			QUdpSocket udpSocket{this};
			DEBUG("UDP Socket: CONNECT PREVIEW, state = " << udpSocket.state());
			udpSocket.bind(QHostAddress(host()), port().toInt());
			udpSocket.connectToHost(host(), 0, QUdpSocket::ReadOnly);
			if (udpSocket.waitForConnected()) {
				DEBUG("	connected to UDP socket " << STDSTRING(host()) << ':' << port().toInt());
				if (!udpSocket.waitForReadyRead(2000))
					DEBUG("	ERROR: not ready for read after 2 sec");
				if (udpSocket.hasPendingDatagrams()) {
					DEBUG("	has pending data");
				} else {
					DEBUG("	has no pending data");
				}
				importedStrings = filter->preview(udpSocket);

				DEBUG("UDP Socket: DISCONNECT PREVIEW, state = " << udpSocket.state());
				udpSocket.disconnectFromHost();
			} else
				DEBUG("failed to connect to UDP socket "
					  << " - " << STDSTRING(udpSocket.errorString()));

			break;
		}
		case LiveDataSource::SourceType::SerialPort: {
#ifdef HAVE_QTSERIALPORT
			QSerialPort sPort{this};
			DEBUG("	Port: " << STDSTRING(serialPort()) << ", Settings: " << baudRate() << ',' << sPort.dataBits() << ',' << sPort.parity() << ','
							<< sPort.stopBits());
			sPort.setPortName(serialPort());
			sPort.setBaudRate(baudRate());

			if (sPort.open(QIODevice::ReadOnly)) {
				if (sPort.waitForReadyRead(2000))
					importedStrings = filter->preview(sPort);
				else
					DEBUG("	ERROR: not ready for read after 2 sec");

				sPort.close();
			} else
				DEBUG("	ERROR: failed to open serial port. error: " << sPort.error());
#endif
			break;
		}
		case LiveDataSource::SourceType::MQTT: {
#ifdef HAVE_MQTT
			// show the preview for the currently selected topic
			auto* item = m_subscriptionWidget->currentItem();
			if (item && item->childCount() == 0) { // only preview if the lowest level (i.e. a topic) is selected
				const QString& topicName = item->text(0);
				auto i = m_lastMessage.find(topicName);
				if (i != m_lastMessage.end())
					importedStrings = filter->preview(i.value().payload().data());
				else
					importedStrings << QStringList{i18n("No data arrived yet for the selected topic")};
			}
#endif
			break;
		}
		}

		vectorNameList = filter->vectorNames();
		columnModes = filter->columnModes();
		break;
	}
	case AbstractFileFilter::FileType::Binary: {
		ui.tePreview->clear();
		auto filter = static_cast<BinaryFilter*>(currentFileFilter());
		importedStrings = filter->preview(file, lines);
		break;
	}

    case AbstractFileFilter::FileType::Excel: {
        ui.tePreview->clear();
        importedStrings = m_excelOptionsWidget->previewString();
        tmpTableWidget = m_excelOptionsWidget->previewWidget();

        break;
    }
	case AbstractFileFilter::FileType::Image: {
		ui.tePreview->clear();

		QImage image(file);
		QTextCursor cursor = ui.tePreview->textCursor();
		cursor.insertImage(image);
		RESET_CURSOR;
		return;
	}
	case AbstractFileFilter::FileType::HDF5: {
		DEBUG(Q_FUNC_INFO << ", HDF5");
		auto filter = static_cast<HDF5Filter*>(currentFileFilter());
		lines = m_hdf5OptionsWidget->lines();

		importedStrings = filter->readCurrentDataSet(file, nullptr, ok, AbstractFileFilter::ImportMode::Replace, lines);
		tmpTableWidget = m_hdf5OptionsWidget->previewWidget();
		break;
	}
	case AbstractFileFilter::FileType::NETCDF: {
		DEBUG(Q_FUNC_INFO << ", NetCDF");
		auto filter = static_cast<NetCDFFilter*>(currentFileFilter());
		lines = m_netcdfOptionsWidget->lines();

		importedStrings = filter->readCurrentVar(file, nullptr, AbstractFileFilter::ImportMode::Replace, lines);
		tmpTableWidget = m_netcdfOptionsWidget->previewWidget();
		break;
	}
	case AbstractFileFilter::FileType::FITS: {
		DEBUG(Q_FUNC_INFO << ", FITS");
		auto filter = static_cast<FITSFilter*>(currentFileFilter());
		lines = m_fitsOptionsWidget->lines();

		QString extensionName = m_fitsOptionsWidget->extensionName(&ok);
		if (!extensionName.isEmpty()) {
			DEBUG(Q_FUNC_INFO << ", extension name = " << STDSTRING(extensionName));
			file = extensionName;
		}

		bool readFitsTableToMatrix;
<<<<<<< HEAD
        importedStrings = filter->readChdu(file, &readFitsTableToMatrix, lines);
        emit enableImportToMatrix(readFitsTableToMatrix);
=======
		importedStrings = filter->readChdu(file, &readFitsTableToMatrix, lines);
		Q_EMIT checkedFitsTableToMatrix(readFitsTableToMatrix);
>>>>>>> d689f00d

		tmpTableWidget = m_fitsOptionsWidget->previewWidget();
		break;
	}
	case AbstractFileFilter::FileType::JSON: {
		ui.tePreview->clear();
		auto filter = static_cast<JsonFilter*>(currentFileFilter());
		m_jsonOptionsWidget->applyFilterSettings(filter, ui.tvJson->currentIndex());
		importedStrings = filter->preview(file, lines);

		vectorNameList = filter->vectorNames();
		columnModes = filter->columnModes();
		break;
	}
	case AbstractFileFilter::FileType::ROOT: {
		auto filter = static_cast<ROOTFilter*>(currentFileFilter());
		lines = m_rootOptionsWidget->lines();
		m_rootOptionsWidget->setNRows(filter->rowsInCurrentObject(file));
		importedStrings = filter->previewCurrentObject(file,
													   m_rootOptionsWidget->startRow(),
													   qMin(m_rootOptionsWidget->startRow() + lines - 1, m_rootOptionsWidget->endRow()));
		tmpTableWidget = m_rootOptionsWidget->previewWidget();
		// the last vector element contains the column names
		vectorNameList = importedStrings.last();
		importedStrings.removeLast();
		columnModes = QVector<AbstractColumn::ColumnMode>(vectorNameList.size(), AbstractColumn::ColumnMode::Double);
		break;
	}
	case AbstractFileFilter::FileType::Spice: {
		ui.tePreview->clear();
		auto filter = static_cast<SpiceFilter*>(currentFileFilter());
		importedStrings = filter->preview(file, lines);
		vectorNameList = filter->vectorNames();
		columnModes = filter->columnModes();
		break;
	}
	case AbstractFileFilter::FileType::READSTAT: {
		ui.tePreview->clear();
		auto filter = static_cast<ReadStatFilter*>(currentFileFilter());
		importedStrings = filter->preview(file, lines);
		vectorNameList = filter->vectorNames();
		columnModes = filter->columnModes();
		DEBUG(Q_FUNC_INFO << ", got " << columnModes.size() << " columns and " << importedStrings.size() << " rows")
		break;
	}
	case AbstractFileFilter::FileType::MATIO: {
		auto filter = static_cast<MatioFilter*>(currentFileFilter());
		lines = m_matioOptionsWidget->lines();

		QVector<QStringList> strings;
		// loop over all selected vars
		for (const QString& var : filter->selectedVarNames()) {
			// DEBUG(Q_FUNC_INFO << ", reading variable: " << STDSTRING(var))
			filter->setCurrentVarName(var);
			strings = filter->readCurrentVar(file, nullptr, AbstractFileFilter::ImportMode::Replace, lines);
			if (importedStrings.size() == 0) // first var
				importedStrings = strings;
			else { // append
				if (importedStrings.size() < strings.size()) { // more rows than before
					const int oldSize = importedStrings.size();
					importedStrings.resize(strings.size());
					for (int row = oldSize; row < strings.size(); row++) // fill new items
						for (int col = 0; col < importedStrings.at(0).size(); col++)
							importedStrings[row] << QString();
				}
				for (int i = 0; i < strings.size(); i++)
					importedStrings[i] << strings.at(i);
			}
		}

		tmpTableWidget = m_matioOptionsWidget->previewWidget();
		break;
	}
	}

<<<<<<< HEAD
	if ( !importedStrings.isEmpty() ) {
=======
	// fill the table widget
	tmpTableWidget->setRowCount(0);
	tmpTableWidget->setColumnCount(0);
	if (!importedStrings.isEmpty()) {
>>>>>>> d689f00d
		if (!ok) {
			// show imported strings as error message
			tmpTableWidget->setRowCount(1);
			tmpTableWidget->setColumnCount(1);
			auto* item = new QTableWidgetItem();
			item->setText(importedStrings[0][0]);
			tmpTableWidget->setItem(0, 0, item);
		} else {
<<<<<<< HEAD

            // Excel has special h/vheader, don't overwrite the preview table
            if (fileType != AbstractFileFilter::FileType::Excel) {
                // fill the table widget
            tmpTableWidget->setRowCount(0);
            tmpTableWidget->setColumnCount(0);
            //TODO: maxrows not used
=======
			// TODO: maxrows not used
>>>>>>> d689f00d
			const int rows = qMax(importedStrings.size(), 1);
			const int maxColumns = 300;
			tmpTableWidget->setRowCount(rows);

			for (int i = 0; i < rows; ++i) {
				const int cols = importedStrings[i].size() > maxColumns ? maxColumns : importedStrings[i].size();
				if (cols > tmpTableWidget->columnCount())
					tmpTableWidget->setColumnCount(cols);

				for (int j = 0; j < cols; ++j) {
					auto* item = new QTableWidgetItem(importedStrings[i][j]);
					tmpTableWidget->setItem(i, j, item);
				}
			}

<<<<<<< HEAD
                // set header if columnMode available
                for (int i = 0; i < qMin(tmpTableWidget->columnCount(), columnModes.size()); ++i) {
                    QString columnName = QString::number(i+1);
                    if (i < vectorNameList.size())
                        columnName = vectorNameList[i];

                    auto* item = new QTableWidgetItem(columnName + QLatin1String(" {") + ENUM_TO_STRING(AbstractColumn, ColumnMode, columnModes[i]) + QLatin1String("}"));
                    item->setTextAlignment(Qt::AlignLeft);
                    item->setIcon(AbstractColumn::modeIcon(columnModes[i]));
=======
			// set header if columnMode available
			for (int i = 0; i < qMin(tmpTableWidget->columnCount(), columnModes.size()); ++i) {
				QString columnName = QString::number(i + 1);
				if (i < vectorNameList.size())
					columnName = vectorNameList[i];

				auto* item =
					new QTableWidgetItem(columnName + QLatin1String(" {") + ENUM_TO_STRING(AbstractColumn, ColumnMode, columnModes[i]) + QLatin1String("}"));
				item->setTextAlignment(Qt::AlignLeft);
				item->setIcon(AbstractColumn::modeIcon(columnModes[i]));
>>>>>>> d689f00d

                    tmpTableWidget->setHorizontalHeaderItem(i, item);
                }
            }
		}

		tmpTableWidget->horizontalHeader()->resizeSections(QHeaderView::ResizeToContents);
		m_fileEmpty = false;
	} else
		m_fileEmpty = true;

	RESET_CURSOR;
}

void ImportFileWidget::updateStartRow(int line) {
	if (line >= ui.sbStartRow->value())
		ui.sbStartRow->setValue(line + 1);
}

void ImportFileWidget::updateContent(const QString& fileName) {
	if (m_suppressRefresh)
		return;

	QApplication::processEvents(QEventLoop::AllEvents, 0);
	WAIT_CURSOR;

	DEBUG(Q_FUNC_INFO << ", file name = " << STDSTRING(fileName));
	if (auto filter = currentFileFilter()) {
		switch (filter->type()) {
		case AbstractFileFilter::FileType::HDF5:
			m_hdf5OptionsWidget->updateContent(static_cast<HDF5Filter*>(filter), fileName);
			break;
		case AbstractFileFilter::FileType::NETCDF:
			m_netcdfOptionsWidget->updateContent(static_cast<NetCDFFilter*>(filter), fileName);
			break;
		case AbstractFileFilter::FileType::FITS:
#ifdef HAVE_FITS
			m_fitsOptionsWidget->updateContent(static_cast<FITSFilter*>(filter), fileName);
#endif
			break;
		case AbstractFileFilter::FileType::ROOT:
			m_rootOptionsWidget->updateContent(static_cast<ROOTFilter*>(filter), fileName);
			break;
		case AbstractFileFilter::FileType::JSON:
			m_jsonOptionsWidget->loadDocument(fileName);
			ui.tvJson->setExpanded(m_jsonOptionsWidget->model()->index(0, 0), true); // expand the root node
			break;
		case AbstractFileFilter::FileType::MATIO:
			m_matioOptionsWidget->updateContent(static_cast<MatioFilter*>(filter), fileName);
			break;
        case AbstractFileFilter::FileType::Excel:
#ifdef HAVE_EXCEL
            m_excelOptionsWidget->updateContent(reinterpret_cast<ExcelFilter*>(filter), fileName);
#endif
            break;
		case AbstractFileFilter::FileType::Ascii:
		case AbstractFileFilter::FileType::Binary:
		case AbstractFileFilter::FileType::Image:
		case AbstractFileFilter::FileType::Spice:
		case AbstractFileFilter::FileType::READSTAT:
			break;
		}
	}
	RESET_CURSOR;
}

void ImportFileWidget::updateTypeChanged(int idx) {
	const auto UpdateType = static_cast<LiveDataSource::UpdateType>(idx);

	switch (UpdateType) {
	case LiveDataSource::UpdateType::TimeInterval:
		ui.lUpdateInterval->show();
		ui.sbUpdateInterval->show();
		break;
	case LiveDataSource::UpdateType::NewData:
		ui.lUpdateInterval->hide();
		ui.sbUpdateInterval->hide();
	}
}

void ImportFileWidget::readingTypeChanged(int idx) {
	const auto readingType = static_cast<LiveDataSource::ReadingType>(idx);
	const LiveDataSource::SourceType sourceType = currentSourceType();

	if (sourceType == LiveDataSource::SourceType::NetworkTcpSocket || sourceType == LiveDataSource::SourceType::LocalSocket
		|| sourceType == LiveDataSource::SourceType::SerialPort || readingType == LiveDataSource::ReadingType::TillEnd
		|| readingType == LiveDataSource::ReadingType::WholeFile) {
		ui.lSampleSize->hide();
		ui.sbSampleSize->hide();
	} else {
		ui.lSampleSize->show();
		ui.sbSampleSize->show();
	}

	if (readingType == LiveDataSource::ReadingType::WholeFile) {
		ui.lKeepLastValues->hide();
		ui.sbKeepNValues->hide();
	} else {
		ui.lKeepLastValues->show();
		ui.sbKeepNValues->show();
	}
}

void ImportFileWidget::excelFirstRowAsColNamesChanged(bool checked) {
    if (checked) {
        if (ui.sbStartRow->value() == 1)
            ui.sbStartRow->setValue(2);
    } else
        ui.sbStartRow->setValue(1);
}

void ImportFileWidget::sourceTypeChanged(int idx) {
	const auto sourceType = static_cast<LiveDataSource::SourceType>(idx);

#ifdef HAVE_MQTT
	// when switching from mqtt to another source type, make sure we disconnect from
	// the current broker, if connected, in order not to get any notification anymore
	if (sourceType != LiveDataSource::SourceType::MQTT)
		disconnectMqttConnection();
#endif

	// enable/disable "on new data"-option
	const auto* model = qobject_cast<const QStandardItemModel*>(ui.cbUpdateType->model());
	auto* item = model->item(static_cast<int>(LiveDataSource::UpdateType::NewData));

	switch (sourceType) {
	case LiveDataSource::SourceType::FileOrPipe:
		ui.lFileName->show();
		m_cbFileName->show();
		ui.bFileInfo->show();
		ui.bOpen->show();
		if (m_liveDataSource) {
			ui.lRelativePath->show();
			ui.chbRelativePath->show();
		}
		ui.chbLinkFile->show();

		// option for sample size are available for "continuously fixed" and "from end" reading options
		if (ui.cbReadingType->currentIndex() < 2) {
			ui.lSampleSize->show();
			ui.sbSampleSize->show();
		} else {
			ui.lSampleSize->hide();
			ui.sbSampleSize->hide();
		}

		ui.cbBaudRate->hide();
		ui.lBaudRate->hide();
		ui.lHost->hide();
		ui.leHost->hide();
		ui.lPort->hide();
		ui.lePort->hide();
		ui.cbSerialPort->hide();
		ui.lSerialPort->hide();

		item->setFlags(Qt::ItemIsSelectable | Qt::ItemIsEnabled);

		fileNameChanged(fileName());
		ui.cbFileType->show();
		ui.lFileType->show();
		setMQTTVisible(false);
		break;
	case LiveDataSource::SourceType::NetworkTcpSocket:
	case LiveDataSource::SourceType::NetworkUdpSocket:
		ui.lHost->show();
		ui.leHost->show();
		ui.lePort->show();
		ui.lPort->show();
		if (sourceType == LiveDataSource::SourceType::NetworkTcpSocket) {
			ui.lSampleSize->hide();
			ui.sbSampleSize->hide();
		} else {
			ui.lSampleSize->show();
			ui.sbSampleSize->show();
		}

		ui.lBaudRate->hide();
		ui.cbBaudRate->hide();
		ui.lSerialPort->hide();
		ui.cbSerialPort->hide();

		ui.lFileName->hide();
		m_cbFileName->hide();
		ui.bFileInfo->hide();
		ui.bOpen->hide();
		ui.lRelativePath->hide();
		ui.chbRelativePath->hide();
		ui.chbLinkFile->hide();

		// don't allow to select "New Data" for network sockets.
		// select "Periodically" in the combo box in case "New Data" was selected before
		item->setFlags(item->flags() & ~(Qt::ItemIsSelectable | Qt::ItemIsEnabled));
		ui.cbUpdateType->setCurrentIndex(0);

		ui.gbOptions->setEnabled(true);
		ui.bManageFilters->setEnabled(true);
		ui.cbFilter->setEnabled(true);
		ui.cbFileType->setEnabled(true);
		ui.cbFileType->show();
		ui.lFileType->show();
		setMQTTVisible(false);
		break;
	case LiveDataSource::SourceType::LocalSocket:
		ui.lFileName->show();
		m_cbFileName->show();
		ui.bFileInfo->hide();
		ui.bOpen->show();
		ui.lRelativePath->hide();
		ui.chbRelativePath->hide();

		ui.lSampleSize->hide();
		ui.sbSampleSize->hide();
		ui.cbBaudRate->hide();
		ui.lBaudRate->hide();
		ui.lHost->hide();
		ui.leHost->hide();
		ui.lPort->hide();
		ui.lePort->hide();
		ui.cbSerialPort->hide();
		ui.lSerialPort->hide();
		ui.chbLinkFile->hide();

		item->setFlags(Qt::ItemIsSelectable | Qt::ItemIsEnabled);

		ui.gbOptions->setEnabled(true);
		ui.bManageFilters->setEnabled(true);
		ui.cbFilter->setEnabled(true);
		ui.cbFileType->setEnabled(true);
		ui.cbFileType->show();
		ui.lFileType->show();
		setMQTTVisible(false);
		break;
	case LiveDataSource::SourceType::SerialPort:
		ui.lBaudRate->show();
		ui.cbBaudRate->show();
		ui.lSerialPort->show();
		ui.cbSerialPort->show();
		ui.lSampleSize->show();
		ui.sbSampleSize->show();

		ui.lHost->hide();
		ui.leHost->hide();
		ui.lePort->hide();
		ui.lPort->hide();

		ui.lFileName->hide();
		m_cbFileName->hide();
		ui.bFileInfo->hide();
		ui.bOpen->hide();
		ui.lRelativePath->hide();
		ui.chbRelativePath->hide();
		ui.chbLinkFile->hide();

		// don't allow to select "New Data" serial port.
		// select "Periodically" in the combo box in case "New Data" was selected before
		item->setFlags(item->flags() & ~(Qt::ItemIsSelectable | Qt::ItemIsEnabled));
		ui.cbUpdateType->setCurrentIndex(0);

		ui.cbFileType->setEnabled(true);
		ui.cbFileType->show();
		ui.gbOptions->setEnabled(true);
		ui.bManageFilters->setEnabled(true);
		ui.cbFilter->setEnabled(true);
		ui.lFileType->show();
		setMQTTVisible(false);
		break;
	case LiveDataSource::SourceType::MQTT:
#ifdef HAVE_MQTT
		item->setFlags(Qt::ItemIsSelectable | Qt::ItemIsEnabled);

		// for MQTT we read ascii data only, hide the file type options
		for (int i = 0; i < ui.cbFileType->count(); ++i) {
			if (static_cast<AbstractFileFilter::FileType>(ui.cbFileType->itemData(i).toInt()) == AbstractFileFilter::FileType::Ascii) {
				if (ui.cbFileType->currentIndex() == i)
					initOptionsWidget();
				else
					ui.cbFileType->setCurrentIndex(i);

				break;
			}
		}
		ui.cbFileType->hide();
		ui.lFileType->hide();

		ui.lBaudRate->hide();
		ui.cbBaudRate->hide();
		ui.lSerialPort->hide();
		ui.cbSerialPort->hide();
		ui.lHost->hide();
		ui.leHost->hide();
		ui.lPort->hide();
		ui.lePort->hide();
		ui.lFileName->hide();
		m_cbFileName->hide();
		ui.bFileInfo->hide();
		ui.bOpen->hide();
		ui.lRelativePath->hide();
		ui.chbRelativePath->hide();
		ui.chbLinkFile->hide();

		setMQTTVisible(true);

		ui.cbFileType->setEnabled(true);
		ui.gbOptions->setEnabled(true);
		ui.bManageFilters->setEnabled(true);
		ui.cbFilter->setEnabled(true);

		// in case there are already connections defined,
		// show the available topics for the currently selected connection
		mqttConnectionChanged();
#endif
		break;
	}

	// deactivate/activate options that are specific to file of pipe sources only
	auto* typeModel = qobject_cast<const QStandardItemModel*>(ui.cbFileType->model());
	if (sourceType != LiveDataSource::SourceType::FileOrPipe) {
		// deactivate file types other than ascii and binary
		for (int i = 2; i < ui.cbFileType->count(); ++i)
			typeModel->item(i)->setFlags(item->flags() & ~(Qt::ItemIsSelectable | Qt::ItemIsEnabled));
		if (ui.cbFileType->currentIndex() > 1)
			ui.cbFileType->setCurrentIndex(1);

		//"whole file" read option is available for file or pipe only, disable it
		typeModel = qobject_cast<const QStandardItemModel*>(ui.cbReadingType->model());
		auto* item = typeModel->item(static_cast<int>(LiveDataSource::ReadingType::WholeFile));
		item->setFlags(item->flags() & ~(Qt::ItemIsSelectable | Qt::ItemIsEnabled));
		if (static_cast<LiveDataSource::ReadingType>(ui.cbReadingType->currentIndex()) == LiveDataSource::ReadingType::WholeFile)
			ui.cbReadingType->setCurrentIndex(static_cast<int>(LiveDataSource::ReadingType::TillEnd));

		//"update options" groupbox can be deactivated for "file and pipe" if the file is invalid.
		// Activate the groupbox when switching from "file and pipe" to a different source type.
		ui.gbUpdateOptions->setEnabled(true);
	} else {
		for (int i = 2; i < ui.cbFileType->count(); ++i)
			typeModel->item(i)->setFlags(Qt::ItemIsSelectable | Qt::ItemIsEnabled);

		// enable "whole file" item for file or pipe
		typeModel = qobject_cast<const QStandardItemModel*>(ui.cbReadingType->model());
		auto* item = typeModel->item(static_cast<int>(LiveDataSource::ReadingType::WholeFile));
		item->setFlags(Qt::ItemIsSelectable | Qt::ItemIsEnabled);
	}

	// disable the header options for non-file sources because:
	//* for sockets we allow to import one single value only at the moment
	//* for MQTT topics we don't allow to set the vector names since the different topics can have different number of columns
	// For files this option still can be useful if the user have to re-read the whole file
	// and wants to use the header to set the column names or the user provides manually the column names.
	// TODO: adjust this logic later once we allow to import multiple columns from sockets,
	// it should be possible to provide the names of the columns
	bool visible = (sourceType == LiveDataSource::SourceType::FileOrPipe);
	if (m_asciiOptionsWidget)
		m_asciiOptionsWidget->showAsciiHeaderOptions(visible);

	Q_EMIT sourceTypeChanged();
	refreshPreview();
}

void ImportFileWidget::enableDataPortionSelection(bool enabled) {
    ui.tabWidget->setTabEnabled(ui.tabWidget->indexOf(ui.tabDataPortion), enabled);
}


#ifdef HAVE_MQTT

/*!
 *\brief called when a different MQTT connection is selected in the connection ComboBox.
 * connects to the MQTT broker according to the connection settings.
 */
void ImportFileWidget::mqttConnectionChanged() {
	if (m_initialisingMQTT || ui.cbConnection->currentIndex() == -1) {
		ui.lLWT->hide();
		ui.bLWT->hide();
		ui.lTopics->hide();
		return;
	}

	WAIT_CURSOR;
	Q_EMIT error(QString());

	// disconnected from the broker that was selected before
	disconnectMqttConnection();

	// determine the connection settings for the new broker and initialize the mqtt client
	KConfig config(m_configPath, KConfig::SimpleConfig);
	KConfigGroup group = config.group(ui.cbConnection->currentText());

	m_client = new QMqttClient;
	connect(m_client, &QMqttClient::connected, this, &ImportFileWidget::onMqttConnect);
	connect(m_client, &QMqttClient::disconnected, this, &ImportFileWidget::onMqttDisconnect);
	connect(m_client, &QMqttClient::messageReceived, this, &ImportFileWidget::mqttMessageReceived);
	connect(m_client, &QMqttClient::errorChanged, this, &ImportFileWidget::mqttErrorChanged);

	m_client->setHostname(group.readEntry("Host"));
	m_client->setPort(group.readEntry("Port").toUInt());

	const bool useID = group.readEntry("UseID").toUInt();
	if (useID)
		m_client->setClientId(group.readEntry("ClientID"));

	const bool useAuthentication = group.readEntry("UseAuthentication").toUInt();
	if (useAuthentication) {
		m_client->setUsername(group.readEntry("UserName"));
		m_client->setPassword(group.readEntry("Password"));
	}

	// connect to the selected broker
	QDEBUG("Connect to " << m_client->hostname() << ":" << m_client->port());
	if (!m_connectTimeoutTimer) {
		m_connectTimeoutTimer = new QTimer(this);
		m_connectTimeoutTimer->setInterval(6000);
		connect(m_connectTimeoutTimer, &QTimer::timeout, this, &ImportFileWidget::mqttConnectTimeout);
	}
	m_connectTimeoutTimer->start();
	m_client->connectToHost();
}

void ImportFileWidget::disconnectMqttConnection() {
	if (m_client && m_client->state() == QMqttClient::ClientState::Connected) {
		Q_EMIT MQTTClearTopics();
		disconnect(m_client, &QMqttClient::disconnected, this, &ImportFileWidget::onMqttDisconnect);
		QDEBUG("Disconnecting from " << m_client->hostname());
		m_client->disconnectFromHost();
		delete m_client;
		m_client = nullptr;
	}
}

/*!
 * returns \c true if there is a valid connection to an MQTT broker and the user has subscribed to at least 1 topic,
 * returns \c false otherwise.
 */
bool ImportFileWidget::isMqttValid() {
	if (!m_client)
		return false;

	bool connected = (m_client->state() == QMqttClient::ClientState::Connected);
	bool subscribed = (m_subscriptionWidget->subscriptionCount() > 0);
	bool fileTypeOk = false;
	if (this->currentFileType() == AbstractFileFilter::FileType::Ascii)
		fileTypeOk = true;

	return connected && subscribed && fileTypeOk;
}

/*!
 *\brief called when the client connects to the broker successfully.
 * subscribes to every topic (# wildcard) in order to later list every available topic
 */
void ImportFileWidget::onMqttConnect() {
	m_connectTimeoutTimer->stop();
	if (m_client->error() == QMqttClient::NoError) {
		ui.frameSubscriptions->setVisible(true);
		m_subscriptionWidget->setVisible(true);
		m_subscriptionWidget->makeVisible(true);

		if (!m_client->subscribe(QMqttTopicFilter(QLatin1String("#")), 1))
			Q_EMIT error(i18n("Couldn't subscribe to all available topics."));
		else {
			Q_EMIT error(QString());
			ui.lLWT->show();
			ui.bLWT->show();
			ui.lTopics->show();
		}
	} else
		Q_EMIT error("on mqtt connect error " + QString::number(m_client->error()));

	Q_EMIT subscriptionsChanged();
	RESET_CURSOR;
}

/*!
 *\brief called when the client disconnects from the broker successfully
 * removes every information about the former connection
 */
void ImportFileWidget::onMqttDisconnect() {
	DEBUG("Disconnected from " << STDSTRING(m_client->hostname()));
	m_connectTimeoutTimer->stop();

	ui.lTopics->hide();
	ui.frameSubscriptions->hide();
	ui.lLWT->hide();
	ui.bLWT->hide();

	ui.cbConnection->setCurrentIndex(-1);

	Q_EMIT subscriptionsChanged();
	Q_EMIT error(i18n("Disconnected from '%1'.", m_client->hostname()));
	RESET_CURSOR;
}

/*!
 *\brief called when the subscribe button is pressed
 * subscribes to the topic represented by the current item of twTopics
 */
void ImportFileWidget::subscribeTopic(const QString& name, uint QoS) {
	const QMqttTopicFilter filter{name};
	QMqttSubscription* tempSubscription = m_client->subscribe(filter, static_cast<quint8>(QoS));

	if (tempSubscription) {
		m_mqttSubscriptions.push_back(tempSubscription);
		connect(tempSubscription, &QMqttSubscription::messageReceived, this, &ImportFileWidget::mqttSubscriptionMessageReceived);
		Q_EMIT subscriptionsChanged();
	}
}

/*!
 *\brief Unsubscribes from the given topic, and removes any data connected to it
 *
 * \param topicName the name of a topic we want to unsubscribe from
 */
void ImportFileWidget::unsubscribeTopic(const QString& topicName, QVector<QTreeWidgetItem*> children) {
	if (topicName.isEmpty())
		return;

	for (int i = 0; i < m_mqttSubscriptions.count(); ++i) {
		if (m_mqttSubscriptions[i]->topic().filter() == topicName) {
			// explicitly disconnect from the signal, callling QMqttClient::unsubscribe() below is not enough
			disconnect(m_mqttSubscriptions.at(i), &QMqttSubscription::messageReceived, this, &ImportFileWidget::mqttSubscriptionMessageReceived);
			m_mqttSubscriptions.remove(i);
			break;
		}
	}

	QMqttTopicFilter filter{topicName};
	m_client->unsubscribe(filter);

	QMapIterator<QMqttTopicName, QMqttMessage> j(m_lastMessage);
	while (j.hasNext()) {
		j.next();
		if (MQTTSubscriptionWidget::checkTopicContains(topicName, j.key().name()))
			m_lastMessage.remove(j.key());
	}

	if (m_willSettings.willTopic == topicName) {
		if (m_subscriptionWidget->subscriptionCount() > 0)
			m_willSettings.willTopic = children[0]->text(0);
		else
			m_willSettings.willTopic.clear();
	}

	// signals that there was a change among the subscribed topics
	Q_EMIT subscriptionsChanged();
	refreshPreview();
}

/*!
 *\brief called when the client receives a message
 * if the message arrived from a new topic, the topic is put in twTopics
 */
void ImportFileWidget::mqttMessageReceived(const QByteArray& /*message*/, const QMqttTopicName& topic) {
	// 	qDebug()<<"received " << topic.name();
	if (m_addedTopics.contains(topic.name()))
		return;

	m_addedTopics.push_back(topic.name());
	m_subscriptionWidget->setTopicTreeText(i18n("Available (%1)", m_addedTopics.size()));
	QStringList name;
	QString rootName;
	const QChar sep = '/';

	if (topic.name().contains(sep)) {
#if (QT_VERSION >= QT_VERSION_CHECK(5, 14, 0))
		const QStringList& list = topic.name().split(sep, Qt::SkipEmptyParts);
#else
		const QStringList& list = topic.name().split(sep, QString::SkipEmptyParts);
#endif

		if (!list.isEmpty()) {
			rootName = list.at(0);
			name.append(list.at(0));
			int topItemIdx = -1;
			// check whether the first level of the topic can be found in twTopics
			for (int i = 0; i < m_subscriptionWidget->topicCount(); ++i) {
				if (m_subscriptionWidget->topLevelTopic(i)->text(0) == list.at(0)) {
					topItemIdx = i;
					break;
				}
			}

			// if not we simply add every level of the topic to the tree
			if (topItemIdx < 0) {
				auto* currentItem = new QTreeWidgetItem(name);
				m_subscriptionWidget->addTopic(currentItem);
				for (int i = 1; i < list.size(); ++i) {
					name.clear();
					name.append(list.at(i));
					currentItem->addChild(new QTreeWidgetItem(name));
					currentItem = currentItem->child(0);
				}
			}
			// otherwise we search for the first level that isn't part of the tree,
			// then add every level of the topic to the tree from that certain level
			else {
				QTreeWidgetItem* currentItem = m_subscriptionWidget->topLevelTopic(topItemIdx);
				int listIdx = 1;
				for (; listIdx < list.size(); ++listIdx) {
					QTreeWidgetItem* childItem = nullptr;
					bool found = false;
					for (int j = 0; j < currentItem->childCount(); ++j) {
						childItem = currentItem->child(j);
						if (childItem->text(0) == list.at(listIdx)) {
							found = true;
							currentItem = childItem;
							break;
						}
					}
					if (!found) {
						// this is the level that isn't present in the tree
						break;
					}
				}

				// add every level to the tree starting with the first level that isn't part of the tree
				for (; listIdx < list.size(); ++listIdx) {
					name.clear();
					name.append(list.at(listIdx));
					currentItem->addChild(new QTreeWidgetItem(name));
					currentItem = currentItem->child(currentItem->childCount() - 1);
				}
			}
		}
	} else {
		rootName = topic.name();
		name.append(topic.name());
		m_subscriptionWidget->addTopic(new QTreeWidgetItem(name));
	}

	// if a subscribed topic contains the new topic, we have to update twSubscriptions
	for (int i = 0; i < m_subscriptionWidget->subscriptionCount(); ++i) {
#if (QT_VERSION >= QT_VERSION_CHECK(5, 14, 0))
		const QStringList subscriptionName = m_subscriptionWidget->topLevelSubscription(i)->text(0).split(sep, Qt::SkipEmptyParts);
#else
		const QStringList subscriptionName = m_subscriptionWidget->topLevelSubscription(i)->text(0).split(sep, QString::SkipEmptyParts);
#endif
		if (!subscriptionName.isEmpty()) {
			if (rootName == subscriptionName.first()) {
				QVector<QString> subscriptions;
				for (const auto& sub : m_mqttSubscriptions)
					subscriptions.push_back(sub->topic().filter());
				Q_EMIT updateSubscriptionTree(subscriptions);
				break;
			}
		}
	}

	// signals that a newTopic was added, in order to fill the completer of leTopics
	Q_EMIT newTopic(rootName);
}

/*!
 *\brief called when the client receives a message from a subscribed topic (that isn't the "#" wildcard)
 */
void ImportFileWidget::mqttSubscriptionMessageReceived(const QMqttMessage& msg) {
	QDEBUG("message received from: " << msg.topic().name());

	// update the last message for the topic
	m_lastMessage[msg.topic()] = msg;
}

/*!
 *\brief called when the clientError of the MQTT client changes
 *
 * \param clientError the current error of the client
 */
void ImportFileWidget::mqttErrorChanged(QMqttClient::ClientError clientError) {
	switch (clientError) {
	case QMqttClient::BadUsernameOrPassword:
		Q_EMIT error(i18n("Wrong username or password"));
		break;
	case QMqttClient::IdRejected:
		Q_EMIT error(i18n("The client ID wasn't accepted"));
		break;
	case QMqttClient::ServerUnavailable:
	case QMqttClient::TransportInvalid:
		Q_EMIT error(i18n("The broker %1 couldn't be reached.", m_client->hostname()));
		break;
	case QMqttClient::NotAuthorized:
		Q_EMIT error(i18n("The client is not authorized to connect."));
		break;
	case QMqttClient::UnknownError:
		Q_EMIT error(i18n("An unknown error occurred."));
		break;
	case QMqttClient::NoError:
	case QMqttClient::InvalidProtocolVersion:
	case QMqttClient::ProtocolViolation:
	case QMqttClient::Mqtt5SpecificError:
		Q_EMIT error(i18n("An error occurred."));
		break;
	default:
		Q_EMIT error(i18n("An error occurred."));
		break;
	}
	m_connectTimeoutTimer->stop();
}

/*!
 *\brief called when m_connectTimeoutTimer ticks,
 *		 meaning that the client couldn't connect to the broker in 5 seconds
 *		 disconnects the client, stops the timer, and warns the user
 */
void ImportFileWidget::mqttConnectTimeout() {
	m_client->disconnectFromHost();
	m_connectTimeoutTimer->stop();
	Q_EMIT error(i18n("Connecting to '%1:%2' timed out.", m_client->hostname(), m_client->port()));
	RESET_CURSOR;
}

/*!
	Shows the MQTT connection manager where the connections are created and edited.
	The selected connection is selected in the connection combo box in this widget.
*/
void ImportFileWidget::showMQTTConnectionManager() {
	bool previousConnectionChanged = false;
	auto* dlg = new MQTTConnectionManagerDialog(this, ui.cbConnection->currentText(), previousConnectionChanged);

	if (dlg->exec() == QDialog::Accepted) {
		// re-read the available connections to be in sync with the changes in MQTTConnectionManager
		m_initialisingMQTT = true;
		const QString& prevConn = ui.cbConnection->currentText();
		ui.cbConnection->clear();
		readMQTTConnections();
		m_initialisingMQTT = false;

		// select the connection the user has selected in MQTTConnectionManager
		const QString& conn = dlg->connection();

		int index = ui.cbConnection->findText(conn);
		if (conn != prevConn) { // Current connection isn't the previous one
			if (ui.cbConnection->currentIndex() != index)
				ui.cbConnection->setCurrentIndex(index);
			else
				mqttConnectionChanged();
		} else if (dlg->initialConnectionChanged()) { // Current connection is the same with previous one but it changed
			if (ui.cbConnection->currentIndex() == index)
				mqttConnectionChanged();
			else
				ui.cbConnection->setCurrentIndex(index);
		} else { // Previous connection wasn't changed
			m_initialisingMQTT = true;
			ui.cbConnection->setCurrentIndex(index);
			m_initialisingMQTT = false;
		}
	}
	delete dlg;
}

/*!
	loads all available saved MQTT nconnections
*/
void ImportFileWidget::readMQTTConnections() {
	DEBUG("ImportFileWidget: reading available MQTT connections");
	KConfig config(m_configPath, KConfig::SimpleConfig);
	for (const auto& name : config.groupList())
		ui.cbConnection->addItem(name);
}

/*!
 * \brief Shows the mqtt will settings widget, which allows the user to modify the will settings
 */
void ImportFileWidget::showWillSettings() {
	QMenu menu;

	QVector<QTreeWidgetItem*> children;
	for (int i = 0; i < m_subscriptionWidget->subscriptionCount(); ++i)
		MQTTSubscriptionWidget::findSubscriptionLeafChildren(children, m_subscriptionWidget->topLevelSubscription(i));

	QVector<QString> topics;
	for (const auto& child : children)
		topics.append(child->text(0));

	MQTTWillSettingsWidget willSettingsWidget(&menu, m_willSettings, topics);

	connect(&willSettingsWidget, &MQTTWillSettingsWidget::applyClicked, [this, &menu, &willSettingsWidget]() {
		m_willSettings = willSettingsWidget.will();
		menu.close();
	});
	auto* widgetAction = new QWidgetAction(this);
	widgetAction->setDefaultWidget(&willSettingsWidget);
	menu.addAction(widgetAction);

	const QPoint pos(ui.bLWT->sizeHint().width(), ui.bLWT->sizeHint().height());
	menu.exec(ui.bLWT->mapToGlobal(pos));
}

void ImportFileWidget::enableWill(bool enable) {
	if (enable) {
		if (!ui.bLWT->isEnabled())
			ui.bLWT->setEnabled(enable);
	} else
		ui.bLWT->setEnabled(enable);
}

/*!
	saves the settings to the MQTTClient \c client.
*/
void ImportFileWidget::saveMQTTSettings(MQTTClient* client) const {
	DEBUG(Q_FUNC_INFO);
	auto updateType = static_cast<MQTTClient::UpdateType>(ui.cbUpdateType->currentIndex());
	auto readingType = static_cast<MQTTClient::ReadingType>(ui.cbReadingType->currentIndex());

	currentFileFilter();
	client->setFilter(static_cast<AsciiFilter*>(m_currentFilter.release())); // pass ownership of the filter to MQTTClient

	client->setReadingType(readingType);

	if (updateType == MQTTClient::UpdateType::TimeInterval)
		client->setUpdateInterval(ui.sbUpdateInterval->value());

	client->setKeepNValues(ui.sbKeepNValues->value());
	client->setUpdateType(updateType);

	if (readingType != MQTTClient::ReadingType::TillEnd)
		client->setSampleSize(ui.sbSampleSize->value());

	client->setMQTTClientHostPort(m_client->hostname(), m_client->port());

	KConfig config(m_configPath, KConfig::SimpleConfig);
	KConfigGroup group = config.group(ui.cbConnection->currentText());

	bool useID = group.readEntry("UseID").toUInt();
	bool useAuthentication = group.readEntry("UseAuthentication").toUInt();

	client->setMQTTUseAuthentication(useAuthentication);
	if (useAuthentication)
		client->setMQTTClientAuthentication(m_client->username(), m_client->password());

	client->setMQTTUseID(useID);
	if (useID)
		client->setMQTTClientId(m_client->clientId());

	for (int i = 0; i < m_mqttSubscriptions.count(); ++i)
		client->addInitialMQTTSubscriptions(m_mqttSubscriptions[i]->topic(), m_mqttSubscriptions[i]->qos());

	const bool retain = group.readEntry("Retain").toUInt();
	client->setMQTTRetain(retain);

	if (m_willSettings.enabled)
		client->setWillSettings(m_willSettings);
}
#endif<|MERGE_RESOLUTION|>--- conflicted
+++ resolved
@@ -13,11 +13,8 @@
 #include "ImportFileWidget.h"
 #include "AsciiOptionsWidget.h"
 #include "BinaryOptionsWidget.h"
-<<<<<<< HEAD
 #include "ExcelOptionsWidget.h"
-=======
 #include "FITSOptionsWidget.h"
->>>>>>> d689f00d
 #include "HDF5OptionsWidget.h"
 #include "ImageOptionsWidget.h"
 #include "JsonOptionsWidget.h"
@@ -1559,13 +1556,8 @@
 		}
 
 		bool readFitsTableToMatrix;
-<<<<<<< HEAD
-        importedStrings = filter->readChdu(file, &readFitsTableToMatrix, lines);
-        emit enableImportToMatrix(readFitsTableToMatrix);
-=======
 		importedStrings = filter->readChdu(file, &readFitsTableToMatrix, lines);
-		Q_EMIT checkedFitsTableToMatrix(readFitsTableToMatrix);
->>>>>>> d689f00d
+		Q_EMIT enableImportToMatrix(readFitsTableToMatrix);
 
 		tmpTableWidget = m_fitsOptionsWidget->previewWidget();
 		break;
@@ -1641,14 +1633,10 @@
 	}
 	}
 
-<<<<<<< HEAD
-	if ( !importedStrings.isEmpty() ) {
-=======
 	// fill the table widget
 	tmpTableWidget->setRowCount(0);
 	tmpTableWidget->setColumnCount(0);
 	if (!importedStrings.isEmpty()) {
->>>>>>> d689f00d
 		if (!ok) {
 			// show imported strings as error message
 			tmpTableWidget->setRowCount(1);
@@ -1657,58 +1645,37 @@
 			item->setText(importedStrings[0][0]);
 			tmpTableWidget->setItem(0, 0, item);
 		} else {
-<<<<<<< HEAD
-
-            // Excel has special h/vheader, don't overwrite the preview table
-            if (fileType != AbstractFileFilter::FileType::Excel) {
-                // fill the table widget
-            tmpTableWidget->setRowCount(0);
-            tmpTableWidget->setColumnCount(0);
-            //TODO: maxrows not used
-=======
-			// TODO: maxrows not used
->>>>>>> d689f00d
-			const int rows = qMax(importedStrings.size(), 1);
-			const int maxColumns = 300;
-			tmpTableWidget->setRowCount(rows);
-
-			for (int i = 0; i < rows; ++i) {
-				const int cols = importedStrings[i].size() > maxColumns ? maxColumns : importedStrings[i].size();
-				if (cols > tmpTableWidget->columnCount())
-					tmpTableWidget->setColumnCount(cols);
-
-				for (int j = 0; j < cols; ++j) {
-					auto* item = new QTableWidgetItem(importedStrings[i][j]);
-					tmpTableWidget->setItem(i, j, item);
+			// Excel has special h/vheader, don't overwrite the preview table
+			if (fileType != AbstractFileFilter::FileType::Excel) {
+				const int rows = qMax(importedStrings.size(), 1);
+				const int maxColumns = 300;
+				tmpTableWidget->setRowCount(rows);
+
+				for (int i = 0; i < rows; ++i) {
+					const int cols = importedStrings[i].size() > maxColumns ? maxColumns : importedStrings[i].size();
+					if (cols > tmpTableWidget->columnCount())
+						tmpTableWidget->setColumnCount(cols);
+
+					for (int j = 0; j < cols; ++j) {
+						auto* item = new QTableWidgetItem(importedStrings[i][j]);
+						tmpTableWidget->setItem(i, j, item);
+					}
+				}
+
+				// set header if columnMode available
+				for (int i = 0; i < qMin(tmpTableWidget->columnCount(), columnModes.size()); ++i) {
+					QString columnName = QString::number(i + 1);
+					if (i < vectorNameList.size())
+						columnName = vectorNameList[i];
+
+					auto* item =
+							new QTableWidgetItem(columnName + QLatin1String(" {") + ENUM_TO_STRING(AbstractColumn, ColumnMode, columnModes[i]) + QLatin1String("}"));
+					item->setTextAlignment(Qt::AlignLeft);
+					item->setIcon(AbstractColumn::modeIcon(columnModes[i]));
+
+				tmpTableWidget->setHorizontalHeaderItem(i, item);
 				}
 			}
-
-<<<<<<< HEAD
-                // set header if columnMode available
-                for (int i = 0; i < qMin(tmpTableWidget->columnCount(), columnModes.size()); ++i) {
-                    QString columnName = QString::number(i+1);
-                    if (i < vectorNameList.size())
-                        columnName = vectorNameList[i];
-
-                    auto* item = new QTableWidgetItem(columnName + QLatin1String(" {") + ENUM_TO_STRING(AbstractColumn, ColumnMode, columnModes[i]) + QLatin1String("}"));
-                    item->setTextAlignment(Qt::AlignLeft);
-                    item->setIcon(AbstractColumn::modeIcon(columnModes[i]));
-=======
-			// set header if columnMode available
-			for (int i = 0; i < qMin(tmpTableWidget->columnCount(), columnModes.size()); ++i) {
-				QString columnName = QString::number(i + 1);
-				if (i < vectorNameList.size())
-					columnName = vectorNameList[i];
-
-				auto* item =
-					new QTableWidgetItem(columnName + QLatin1String(" {") + ENUM_TO_STRING(AbstractColumn, ColumnMode, columnModes[i]) + QLatin1String("}"));
-				item->setTextAlignment(Qt::AlignLeft);
-				item->setIcon(AbstractColumn::modeIcon(columnModes[i]));
->>>>>>> d689f00d
-
-                    tmpTableWidget->setHorizontalHeaderItem(i, item);
-                }
-            }
 		}
 
 		tmpTableWidget->horizontalHeader()->resizeSections(QHeaderView::ResizeToContents);
