/***************************************************************************
File                 : ImportFileWidget.cpp
Project              : LabPlot
Description          : import file data widget
--------------------------------------------------------------------
Copyright            : (C) 2009-2018 Stefan Gerlach (stefan.gerlach@uni.kn)
Copyright            : (C) 2009-2017 Alexander Semke (alexander.semke@web.de)
Copyright            : (C) 2017-2018 Fabian Kristof (fkristofszabolcs@gmail.com)
Copyright            : (C) 2018 Kovacs Ferencz (kferike98@gmail.com)

***************************************************************************/

/***************************************************************************
 *                                                                         *
 *  This program is free software; you can redistribute it and/or modify   *
 *  it under the terms of the GNU General Public License as published by   *
 *  the Free Software Foundation; either version 2 of the License, or      *
 *  (at your option) any later version.                                    *
 *                                                                         *
 *  This program is distributed in the hope that it will be useful,        *
 *  but WITHOUT ANY WARRANTY; without even the implied warranty of         *
 *  MERCHANTABILITY or FITNESS FOR A PARTICULAR PURPOSE.  See the          *
 *  GNU General Public License for more details.                           *
 *                                                                         *
 *   You should have received a copy of the GNU General Public License     *
 *   along with this program; if not, write to the Free Software           *
 *   Foundation, Inc., 51 Franklin Street, Fifth Floor,                    *
 *   Boston, MA  02110-1301  USA                                           *
 *                                                                         *
 ***************************************************************************/

#include "ImportFileWidget.h"
#include "FileInfoDialog.h"
#include "backend/datasources/filters/AsciiFilter.h"
#include "backend/datasources/filters/BinaryFilter.h"
#include "backend/datasources/filters/HDF5Filter.h"
#include "backend/datasources/filters/NetCDFFilter.h"
#include "backend/datasources/filters/ImageFilter.h"
#include "backend/datasources/filters/FITSFilter.h"
#include "backend/datasources/filters/JsonFilter.h"
#include "backend/datasources/filters/QJsonModel.h"
#include "backend/datasources/filters/NgspiceRawAsciiFilter.h"
#include "backend/datasources/filters/NgspiceRawBinaryFilter.h"
#include "backend/datasources/filters/ROOTFilter.h"
#include "AsciiOptionsWidget.h"
#include "BinaryOptionsWidget.h"
#include "HDF5OptionsWidget.h"
#include "ImageOptionsWidget.h"
#include "NetCDFOptionsWidget.h"
#include "FITSOptionsWidget.h"
#include "JsonOptionsWidget.h"
#include "ROOTOptionsWidget.h"

#include <QCompleter>
#include <QDir>
#include <QDirModel>
#include <QFileDialog>
#include <QImageReader>
#include <QInputDialog>
#include <QIntValidator>
#include <QLocalSocket>
#include <QProcess>
#include <QStandardItemModel>
#include <QTableWidget>
#include <QTcpSocket>
#include <QTimer>
#include <QUdpSocket>
#include <QCheckBox>
#include <QTreeWidgetItem>
#include <QStringList>
#include <QBuffer>


#include <KConfigGroup>
#include <KLocalizedString>
#include <KSharedConfig>
<<<<<<< HEAD
#include <QtCore/QJsonDocument>
#include <QTreeWidgetItem>
#include <QTimer>
#include <QCompleter>

#ifdef HAVE_MQTT
#include "backend/core/Project.h"
#include <QtMqtt/QMqttClient>
#include <QtMqtt/QMqttSubscription>
#include <QtMqtt/QMqttTopicFilter>
#include <QtMqtt/QMqttMessage>
#include <QMessageBox>
#endif

=======
>>>>>>> 93d89982

/*!
   \class ImportFileWidget
   \brief Widget for importing data from a file.

   \ingroup kdefrontend
*/
ImportFileWidget::ImportFileWidget(QWidget* parent, bool liveDataSource, const QString& fileName) : QWidget(parent),
	m_fileName(fileName),
	m_fileEmpty(false),
<<<<<<< HEAD
	m_liveDataSource(true),
	m_suppressRefresh(false)
  #ifdef HAVE_MQTT
  ,
	m_client(new QMqttClient(this)),
	m_searching(false),
	m_searchTimer(new QTimer(this)),
	m_connectTimeoutTimer(new QTimer(this)),
	m_mqttReadyForPreview (false)
  #endif
{
=======
	m_liveDataSource(liveDataSource),
	m_suppressRefresh(false) {
>>>>>>> 93d89982
	ui.setupUi(this);

#ifdef HAVE_MQTT
	m_searchTimer->setInterval(10000);
	m_connectTimeoutTimer->setInterval(5000);
#endif

	QCompleter* completer = new QCompleter(this);
	completer->setModel(new QDirModel);
	ui.leFileName->setCompleter(completer);

	ui.cbFileType->addItems(AbstractFileFilter::fileTypes());

	QStringList filterItems {i18n("Automatic"), i18n("Custom")};
	ui.cbFilter->addItems(filterItems);

	// file type specific option widgets
	QWidget* asciiw = new QWidget();
	m_asciiOptionsWidget = std::unique_ptr<AsciiOptionsWidget>(new AsciiOptionsWidget(asciiw));
	ui.swOptions->insertWidget(AbstractFileFilter::Ascii, asciiw);

	QWidget* binaryw = new QWidget();
	m_binaryOptionsWidget = std::unique_ptr<BinaryOptionsWidget>(new BinaryOptionsWidget(binaryw));
	ui.swOptions->insertWidget(AbstractFileFilter::Binary, binaryw);

	QWidget* imagew = new QWidget();
	m_imageOptionsWidget = std::unique_ptr<ImageOptionsWidget>(new ImageOptionsWidget(imagew));
	ui.swOptions->insertWidget(AbstractFileFilter::Image, imagew);

	QWidget* hdf5w = new QWidget();
	m_hdf5OptionsWidget = std::unique_ptr<HDF5OptionsWidget>(new HDF5OptionsWidget(hdf5w, this));
	ui.swOptions->insertWidget(AbstractFileFilter::HDF5, hdf5w);

	QWidget* netcdfw = new QWidget();
	m_netcdfOptionsWidget = std::unique_ptr<NetCDFOptionsWidget>(new NetCDFOptionsWidget(netcdfw, this));
	ui.swOptions->insertWidget(AbstractFileFilter::NETCDF, netcdfw);

	QWidget* fitsw = new QWidget();
	m_fitsOptionsWidget = std::unique_ptr<FITSOptionsWidget>(new FITSOptionsWidget(fitsw, this));
	ui.swOptions->insertWidget(AbstractFileFilter::FITS, fitsw);

	QWidget* jsonw = new QWidget();
	m_jsonOptionsWidget = std::unique_ptr<JsonOptionsWidget>(new JsonOptionsWidget(jsonw, this));
	ui.swOptions->insertWidget(AbstractFileFilter::Json, jsonw);

	QWidget* rootw = new QWidget();
	m_rootOptionsWidget = std::unique_ptr<ROOTOptionsWidget>(new ROOTOptionsWidget(rootw, this));
	ui.swOptions->insertWidget(AbstractFileFilter::ROOT, rootw);

	ui.tvJson->header()->setSectionResizeMode(QHeaderView::ResizeToContents);
	ui.tvJson->setAlternatingRowColors(true);
	ui.tvJson->setModel(m_jsonOptionsWidget->model());
	showJsonModel(false);

	// the table widget for preview
	m_twPreview = new QTableWidget(ui.tePreview);
	m_twPreview->verticalHeader()->hide();
	m_twPreview->setEditTriggers(QTableWidget::NoEditTriggers);
	QHBoxLayout* layout = new QHBoxLayout;
	layout->addWidget(m_twPreview);
	ui.tePreview->setLayout(layout);
	m_twPreview->hide();

	// default filter
	ui.swOptions->setCurrentIndex(AbstractFileFilter::Ascii);
#if !defined(HAVE_HDF5) || !defined(HAVE_NETCDF) || !defined(HAVE_FITS) || !defined(HAVE_ZIP)
	const QStandardItemModel* model = qobject_cast<const QStandardItemModel*>(ui.cbFileType->model());
#endif
#ifndef HAVE_HDF5
	// disable HDF5 item
	QStandardItem* item = model->item(AbstractFileFilter::HDF5);
	item->setFlags(item->flags() & ~(Qt::ItemIsSelectable | Qt::ItemIsEnabled));
#endif
#ifndef HAVE_NETCDF
	// disable NETCDF item
	QStandardItem* item2 = model->item(AbstractFileFilter::NETCDF);
	item2->setFlags(item2->flags() & ~(Qt::ItemIsSelectable | Qt::ItemIsEnabled));
#endif
#ifndef HAVE_FITS
	// disable FITS item
	QStandardItem* item3 = model->item(AbstractFileFilter::FITS);
	item3->setFlags(item3->flags() & ~(Qt::ItemIsSelectable | Qt::ItemIsEnabled));
#endif
#ifndef HAVE_ZIP
	// disable ROOT item
	QStandardItem* item4 = model->item(AbstractFileFilter::ROOT);
	item4->setFlags(item4->flags() & ~(Qt::ItemIsSelectable | Qt::ItemIsEnabled));
#endif
#ifndef HAVE_MQTT
	// disable MQTT item
	QStandardItem* item5 = model->item(LiveDataSource::MQTT);
	item5->setFlags(item5->flags() & ~(Qt::ItemIsSelectable | Qt::ItemIsEnabled));
#endif

	ui.cbReadingType->addItem(i18n("Whole file"), LiveDataSource::WholeFile);

	ui.lePort->setValidator( new QIntValidator(ui.lePort) );
	ui.gbOptions->hide();
	ui.gbUpdateOptions->hide();

	ui.bOpen->setIcon( QIcon::fromTheme("document-open") );
	ui.bFileInfo->setIcon( QIcon::fromTheme("help-about") );
	ui.bManageFilters->setIcon( QIcon::fromTheme("configure") );
	ui.bSaveFilter->setIcon( QIcon::fromTheme("document-save") );
	ui.bRefreshPreview->setIcon( QIcon::fromTheme("view-refresh") );

	if (!liveDataSource) {
		ui.gbUpdateOptions->hide();

		ui.chbLinkFile->hide();

		ui.cbBaudRate->hide();
		ui.lBaudRate->hide();

		ui.lHost->hide();
		ui.leHost->hide();

		ui.lPort->hide();
		ui.lePort->hide();

		ui.cbSerialPort->hide();
		ui.lSerialPort->hide();

		ui.lSourceType->hide();
		ui.cbSourceType->hide();

		ui.cbUpdateType->hide();
		ui.lUpdateType->hide();

		ui.sbUpdateInterval->hide();
		ui.lUpdateInterval->hide();
	} else {
		for (int i = 2; i < ui.swOptions->count(); ++i)
			ui.swOptions->removeWidget(ui.swOptions->widget(i));

		const int size = ui.cbFileType->count();
		for (int i = 2; i < size; ++i)
			ui.cbFileType->removeItem(2);

		ui.cbBaudRate->hide();
		ui.lBaudRate->hide();

		ui.lHost->hide();
		ui.leHost->hide();

		ui.lPort->hide();
		ui.lePort->hide();

		ui.cbSerialPort->hide();
		ui.lSerialPort->hide();

		ui.cbBaudRate->addItems(LiveDataSource::supportedBaudRates());
		ui.cbSerialPort->addItems(LiveDataSource::availablePorts());

		ui.tabWidget->removeTab(2);
	}

	connect( ui.leFileName, SIGNAL(textChanged(QString)), SLOT(fileNameChanged(QString)) );
	connect( ui.bOpen, SIGNAL(clicked()), this, SLOT (selectFile()) );
	connect( ui.bFileInfo, SIGNAL(clicked()), this, SLOT (fileInfoDialog()) );
	connect( ui.bSaveFilter, SIGNAL(clicked()), this, SLOT (saveFilter()) );
	connect( ui.bManageFilters, SIGNAL(clicked()), this, SLOT (manageFilters()) );
	connect( ui.cbFileType, SIGNAL(currentIndexChanged(int)), SLOT(fileTypeChanged(int)) );
	connect( ui.cbUpdateType, SIGNAL(currentIndexChanged(int)), this, SLOT(updateTypeChanged(int)));
	connect( ui.cbReadingType, SIGNAL(currentIndexChanged(int)), this, SLOT(readingTypeChanged(int)));
	connect( ui.cbFilter, SIGNAL(activated(int)), SLOT(filterChanged(int)) );
	connect( ui.bRefreshPreview, SIGNAL(clicked()), SLOT(refreshPreview()) );

#ifdef HAVE_MQTT
	connect(ui.chbID, &QCheckBox::stateChanged, this, &ImportFileWidget::idChecked);
	connect(ui.chbAuthentication, &QCheckBox::stateChanged, this, &ImportFileWidget::authenticationChecked);
	connect(ui.bConnect, &QPushButton::clicked, this, &ImportFileWidget::mqttConnection);
	connect(m_client, &QMqttClient::connected, this, &ImportFileWidget::onMqttConnect);
	connect(m_client, &QMqttClient::disconnected, this, &ImportFileWidget::onMqttDisconnect);
	connect(ui.bSubscribe,  &QPushButton::clicked, this, &ImportFileWidget::mqttSubscribe);
	connect(ui.bUnsubscribe, &QPushButton::clicked, this,&ImportFileWidget::mqttUnsubscribe);
	connect(m_client, &QMqttClient::messageReceived, this, &ImportFileWidget::mqttMessageReceived);
	connect(this, &ImportFileWidget::newTopic, this, &ImportFileWidget::setTopicCompleter);
	connect(m_searchTimer, &QTimer::timeout, this, &ImportFileWidget::topicTimeout);
	connect(m_connectTimeoutTimer, &QTimer::timeout, this, &ImportFileWidget::mqttConnectTimeout);
	connect(ui.chbWill, &QCheckBox::stateChanged, this, &ImportFileWidget::useWillMessage);
	connect(ui.cbWillMessageType, static_cast<void (QComboBox::*) (int)>(&QComboBox::currentIndexChanged), this, &ImportFileWidget::willMessageTypeChanged);
	connect(ui.cbWillUpdate, static_cast<void (QComboBox::*) (int)>(&QComboBox::currentIndexChanged), this, &ImportFileWidget::willUpdateTypeChanged);
	connect(m_client, &QMqttClient::errorChanged, this, &ImportFileWidget::mqttErrorChanged);
	connect(ui.cbFileType, static_cast<void (QComboBox::*) (int)>(&QComboBox::currentIndexChanged), [this]() {emit checkFileType();});
	connect(ui.leTopics, &QLineEdit::textChanged, this, &ImportFileWidget::scrollToTopicTreeItem);
	connect(ui.leSubscriptions, &QLineEdit::textChanged, this, &ImportFileWidget::scrollToSubsriptionTreeItem);
	connect(ui.chbAuthentication, &QCheckBox::stateChanged, this, &ImportFileWidget::checkConnectEnable);
	connect(ui.chbID, &QCheckBox::stateChanged, this, &ImportFileWidget::checkConnectEnable);
	connect(ui.leHost, &QLineEdit::textChanged, this, &ImportFileWidget::checkConnectEnable);
	connect(ui.lePort, &QLineEdit::textChanged, this, &ImportFileWidget::checkConnectEnable);
	connect(ui.lePassword, &QLineEdit::textChanged, this, &ImportFileWidget::checkConnectEnable);
	connect(ui.leUsername, &QLineEdit::textChanged, this, &ImportFileWidget::checkConnectEnable);
	connect(ui.leID, &QLineEdit::textChanged, this, &ImportFileWidget::checkConnectEnable);

	ui.bSubscribe->setIcon(ui.bSubscribe->style()->standardIcon(QStyle::SP_ArrowRight));
	ui.bUnsubscribe->setIcon(ui.bUnsubscribe->style()->standardIcon(QStyle::SP_BrowserStop));
#endif

	connect(ui.leHost, SIGNAL(textChanged(QString)), this, SIGNAL(hostChanged()));
	connect(ui.lePort, SIGNAL(textChanged(QString)), this, SIGNAL(portChanged()));

	connect( ui.cbSourceType, SIGNAL(currentIndexChanged(int)), this, SLOT(sourceTypeChanged(int)));

	connect( ui.tvJson, SIGNAL(clicked(const QModelIndex&)), this, SLOT(refreshPreview()));

	//TODO: implement save/load of user-defined settings later and activate these buttons again
	ui.bSaveFilter->hide();
	ui.bManageFilters->hide();

	//defer the loading of settings a bit in order to show the dialog prior to blocking the GUI in refreshPreview()
	QTimer::singleShot( 100, this, SLOT(loadSettings()) );
	hideMQTT();
}

void ImportFileWidget::loadSettings() {
	m_suppressRefresh = true;

	//load last used settings
	QString confName;
	if (m_liveDataSource)
		confName = QLatin1String("LiveDataImport");
	else
		confName = QLatin1String("FileImport");
	KConfigGroup conf(KSharedConfig::openConfig(), confName);

	//settings for data type specific widgets
	m_asciiOptionsWidget->loadSettings();
	m_binaryOptionsWidget->loadSettings();
	m_imageOptionsWidget->loadSettings();
	m_jsonOptionsWidget->loadSettings();

	//read the source type first since settings in fileNameChanged() depend on this
	ui.cbSourceType->setCurrentIndex(conf.readEntry("SourceType").toInt());

	//general settings
	ui.cbFileType->setCurrentIndex(conf.readEntry("Type", 0));
	ui.cbFilter->setCurrentIndex(conf.readEntry("Filter", 0));
	filterChanged(ui.cbFilter->currentIndex());	// needed if filter is not changed
	if (m_fileName.isEmpty())
		ui.leFileName->setText(conf.readEntry("LastImportedFile", ""));
	else
		ui.leFileName->setText(m_fileName);

	//live data related settings
	ui.cbBaudRate->setCurrentIndex(conf.readEntry("BaudRate").toInt());
	ui.cbReadingType->setCurrentIndex(conf.readEntry("ReadingType").toInt());
	ui.cbSerialPort->setCurrentIndex(conf.readEntry("SerialPort").toInt());
	ui.cbUpdateType->setCurrentIndex(conf.readEntry("UpdateType").toInt());
	ui.leHost->setText(conf.readEntry("Host",""));
	ui.sbKeepNValues->setValue(conf.readEntry("KeepNValues").toInt());
	ui.lePort->setText(conf.readEntry("Port",""));
	ui.sbSampleSize->setValue(conf.readEntry("SampleSize").toInt());
	ui.sbUpdateInterval->setValue(conf.readEntry("UpdateInterval").toInt());

#ifdef HAVE_MQTT
	//MQTT related settings
	ui.chbID->setChecked(conf.readEntry("mqttUseId").toInt());
	ui.chbAuthentication->setChecked(conf.readEntry("mqttUseAuthentication").toInt());
	ui.chbRetain->setChecked(conf.readEntry("mqttUseRetain").toInt());
	ui.leUsername->setText(conf.readEntry("mqttUsername",""));
	ui.lePassword->setText(conf.readEntry("mqttPassword",""));
	ui.leID->setText(conf.readEntry("mqttId",""));
	ui.chbWillRetain->setChecked(conf.readEntry("mqttWillRetain").toInt());
	ui.cbWillUpdate->setCurrentIndex(conf.readEntry("mqttWillUpdateType").toInt());
	ui.cbWillQoS->setCurrentIndex(conf.readEntry("mqttWillQoS").toInt());
	ui.leWillOwnMessage->setText(conf.readEntry("mqttWillOwnMessage",""));
	ui.leWillUpdateInterval->setText(conf.readEntry("mqttWillUpdateInterval",""));
	QString willStatistics = conf.readEntry("mqttWillStatistics","");
	QStringList statisticsList = willStatistics.split('|', QString::SplitBehavior::SkipEmptyParts);
	for(auto value : statisticsList) {
		QListWidgetItem* item = ui.lwWillStatistics->item(value.toInt());
		item->setCheckState(Qt::Checked);
	}
	ui.cbWillMessageType->setCurrentIndex(conf.readEntry("mqttWillMessageType").toInt());
	ui.chbWill->setChecked(conf.readEntry("mqttWillUse").toInt());

	//chbWill is unchecked by deafult, so if false is loaded it doesn't emit state changed signal, we have to force it
	if(!ui.chbWill->isChecked()) {
		ui.chbWill->setChecked(true);
		ui.chbWill->setChecked(false);
	}
#endif

	m_suppressRefresh = false;
	refreshPreview();
}

ImportFileWidget::~ImportFileWidget() {
	// save current settings
	QString confName;
	if (m_liveDataSource)
		confName = QLatin1String("LiveDataImport");
	else
		confName = QLatin1String("FileImport");
	KConfigGroup conf(KSharedConfig::openConfig(), confName);

	// general settings
	conf.writeEntry("Type", ui.cbFileType->currentIndex());
	conf.writeEntry("Filter", ui.cbFilter->currentIndex());
	conf.writeEntry("LastImportedFile", ui.leFileName->text());

	//live data related settings
	conf.writeEntry("SourceType", ui.cbSourceType->currentIndex());
	conf.writeEntry("UpdateType", ui.cbUpdateType->currentIndex());
	conf.writeEntry("ReadingType", ui.cbReadingType->currentIndex());
	conf.writeEntry("SampleSize", ui.sbSampleSize->value());
	conf.writeEntry("KeepNValues", ui.sbKeepNValues->value());
	conf.writeEntry("BaudRate", ui.cbBaudRate->currentIndex());
	conf.writeEntry("SerialPort", ui.cbSerialPort->currentIndex());
	conf.writeEntry("Host", ui.leHost->text());
	conf.writeEntry("Port", ui.lePort->text());
	conf.writeEntry("UpdateInterval", ui.sbUpdateInterval->value());

#ifdef HAVE_MQTT
	//MQTT related settings
	conf.writeEntry("mqttUsername", ui.leUsername->text());
	conf.writeEntry("mqttPassword", ui.lePassword->text());
	conf.writeEntry("mqttId", ui.leID->text());
	conf.writeEntry("mqttWillMessageType", ui.cbWillMessageType->currentIndex());
	conf.writeEntry("mqttWillUpdateType", ui.cbWillUpdate->currentIndex());
	conf.writeEntry("mqttWillQoS", ui.cbWillQoS->currentIndex());
	conf.writeEntry("mqttWillOwnMessage", ui.leWillOwnMessage->text());
	conf.writeEntry("mqttWillUpdateInterval", ui.leWillUpdateInterval->text());
	QString willStatistics;
	for(int i = 0; i < ui.lwWillStatistics->count(); ++i) {
		QListWidgetItem* item = ui.lwWillStatistics->item(i);
		if (item->checkState() == Qt::Checked)
			willStatistics += QString::number(i)+"|";
	}
	conf.writeEntry("mqttWillStatistics", willStatistics);
	conf.writeEntry("mqttWillRetain", static_cast<int>(ui.chbWillRetain->isChecked()));
	conf.writeEntry("mqttWillUse", static_cast<int>(ui.chbWill->isChecked()));
	conf.writeEntry("mqttUseId", static_cast<int>(ui.chbID->isChecked()));
	conf.writeEntry("mqttUseAuthentication", static_cast<int>(ui.chbAuthentication->isChecked()));
	conf.writeEntry("mqttUseRetain", static_cast<int>(ui.chbRetain->isChecked()));
#endif

	// data type specific settings
	m_asciiOptionsWidget->saveSettings();
	m_binaryOptionsWidget->saveSettings();
	m_imageOptionsWidget->saveSettings();
	m_jsonOptionsWidget->saveSettings();
}

<<<<<<< HEAD
void ImportFileWidget::hideDataSource() {
	m_liveDataSource = false;
	ui.gbUpdateOptions->hide();

	ui.chbLinkFile->hide();

	ui.cbBaudRate->hide();
	ui.lBaudRate->hide();

	ui.lHost->hide();
	ui.leHost->hide();

	ui.lPort->hide();
	ui.lePort->hide();

	ui.cbSerialPort->hide();
	ui.lSerialPort->hide();

	ui.lSourceType->hide();
	ui.cbSourceType->hide();

	ui.cbUpdateType->hide();
	ui.lUpdateType->hide();

	ui.sbUpdateInterval->hide();
	ui.lUpdateInterval->hide();

#ifdef HAVE_MQTT
	hideMQTT();
#endif
}

=======
>>>>>>> 93d89982
void ImportFileWidget::showAsciiHeaderOptions(bool b) {
	m_asciiOptionsWidget->showAsciiHeaderOptions(b);
}

void ImportFileWidget::showJsonModel(bool b) {
	ui.tvJson->setVisible(b);
	ui.lField->setVisible(b);
}

void ImportFileWidget::showOptions(bool b) {
	ui.gbOptions->setVisible(b);

	if (m_liveDataSource)
		ui.gbUpdateOptions->setVisible(b);

	resize(layout()->minimumSize());
}

QString ImportFileWidget::fileName() const {
	return ui.leFileName->text();
}

QString ImportFileWidget::selectedObject() const {
	const QString& path = ui.leFileName->text();

	//determine the file name only
	QString name = path.right(path.length() - path.lastIndexOf(QDir::separator()) - 1);

	//strip away the extension if available
	if (name.indexOf('.') != -1)
		name = name.left(name.lastIndexOf('.'));

	//for multi-dimensinal formats like HDF, netCDF and FITS add the currently selected object
	const auto format = currentFileType();
	if (format == AbstractFileFilter::HDF5) {
		const QStringList& hdf5Names = m_hdf5OptionsWidget->selectedHDF5Names();
		if (hdf5Names.size())
			name += hdf5Names.first(); //the names of the selected HDF5 objects already have '/'
	} else if (format == AbstractFileFilter::NETCDF) {
		const QStringList& names = m_netcdfOptionsWidget->selectedNetCDFNames();
		if (names.size())
			name += QLatin1Char('/') + names.first();
	} else if (format == AbstractFileFilter::FITS) {
		const QString& extensionName = m_fitsOptionsWidget->currentExtensionName();
		if (!extensionName.isEmpty())
			name += QLatin1Char('/') + extensionName;
	} else if (format == AbstractFileFilter::ROOT) {
		const QStringList& names = m_rootOptionsWidget->selectedROOTNames();
		if (names.size())
			name += QLatin1Char('/') + names.first();
	}

	return name;
}

/*!
 * returns \c true if the number of lines to be imported from the currently selected file is zero ("file is empty"),
 * returns \c false otherwise.
 */
bool ImportFileWidget::isFileEmpty() const {
	return m_fileEmpty;
}

QString ImportFileWidget::host() const {
	return ui.leHost->text();
}

QString ImportFileWidget::port() const {
	return ui.lePort->text();
}

QString ImportFileWidget::serialPort() const {
	return ui.cbSerialPort->currentText();
}

int ImportFileWidget::baudRate() const {
	return ui.cbBaudRate->currentText().toInt();
}

/*!
	saves the settings to the data source \c source.
*/
void ImportFileWidget::saveSettings(LiveDataSource* source) const {
	AbstractFileFilter::FileType fileType = static_cast<AbstractFileFilter::FileType>(ui.cbFileType->currentIndex());
	LiveDataSource::UpdateType updateType = static_cast<LiveDataSource::UpdateType>(ui.cbUpdateType->currentIndex());
	LiveDataSource::SourceType sourceType = static_cast<LiveDataSource::SourceType>(ui.cbSourceType->currentIndex());
	LiveDataSource::ReadingType readingType = static_cast<LiveDataSource::ReadingType>(ui.cbReadingType->currentIndex());

	source->setComment( ui.leFileName->text() );
	source->setFileType(fileType);
	source->setFilter(this->currentFileFilter());

	source->setSourceType(sourceType);
	source->setReadingType(readingType);

	if (updateType == LiveDataSource::UpdateType::TimeInterval)
		source->setUpdateInterval(ui.sbUpdateInterval->value());
	else
		source->setFileWatched(true);

	source->setKeepNValues(ui.sbKeepNValues->value());

	source->setUpdateType(updateType);

	if (readingType != LiveDataSource::ReadingType::TillEnd)
		source->setSampleSize(ui.sbSampleSize->value());

	switch (sourceType) {
	case LiveDataSource::SourceType::FileOrPipe:
		source->setFileName(ui.leFileName->text());
		source->setFileLinked(ui.chbLinkFile->isChecked());
		break;
	case LiveDataSource::SourceType::LocalSocket:
		source->setFileName(ui.leFileName->text());
		source->setLocalSocketName(ui.leFileName->text());
		break;
	case LiveDataSource::SourceType::NetworkTcpSocket:
	case LiveDataSource::SourceType::NetworkUdpSocket:
		source->setHost(ui.leHost->text());
		source->setPort((quint16)ui.lePort->text().toInt());
		break;
	case LiveDataSource::SourceType::SerialPort:
		source->setBaudRate(ui.cbBaudRate->currentText().toInt());
		source->setSerialPort(ui.cbSerialPort->currentText());
		break;
	case LiveDataSource::SourceType::MQTT:
		break;
	default:
		break;
	}
}

#ifdef HAVE_MQTT
/*!
	saves the settings to the MQTTClient \c client.
*/
void ImportFileWidget::saveMQTTSettings(MQTTClient* client) const {
	MQTTClient::UpdateType updateType = static_cast<MQTTClient::UpdateType>(ui.cbUpdateType->currentIndex());
	MQTTClient::ReadingType readingType = static_cast<MQTTClient::ReadingType>(ui.cbReadingType->currentIndex());

	client->setComment( ui.leFileName->text() );
	client->setFilter(this->currentFileFilter());

	client->setReadingType(readingType);

	if (updateType == MQTTClient::UpdateType::TimeInterval)
		client->setUpdateInterval(ui.sbUpdateInterval->value());

	client->setKeepNValues(ui.sbKeepNValues->value());

	client->setUpdateType(updateType);

	if (readingType != MQTTClient::ReadingType::TillEnd)
		client->setSampleSize(ui.sbSampleSize->value());

	client->setMQTTClientHostPort(m_client->hostname(), m_client->port());

	client->setMQTTUseAuthentication(ui.chbAuthentication->isChecked());
	if(ui.chbAuthentication->isChecked())
		client->setMQTTClientAuthentication(m_client->username(), m_client->password());

	client->setMQTTUseID(ui.chbID->isChecked());
	if(ui.chbID->isChecked())
		client->setMQTTClientId(m_client->clientId());

	for(int i=0; i<m_mqttSubscriptions.count(); ++i) {
		client->addInitialMQTTSubscriptions(m_mqttSubscriptions[i]->topic(), m_mqttSubscriptions[i]->qos());
	}

	client->setMQTTRetain(ui.chbRetain->isChecked());
	client->setWillMessageType(static_cast<MQTTClient::WillMessageType>(ui.cbWillMessageType->currentIndex()) );
	client->setWillOwnMessage(ui.leWillOwnMessage->text());
	client->setWillQoS(ui.cbWillQoS->currentIndex() );
	client->setWillRetain(ui.chbWillRetain->isChecked());
	client->setWillTimeInterval(ui.leWillUpdateInterval->text().toInt());
	client->setWillTopic(ui.cbWillTopic->currentText());
	client->setWillUpdateType(static_cast<MQTTClient::WillUpdateType>(ui.cbWillUpdate->currentIndex()) );
	client->setMQTTWillUse(ui.chbWill->isChecked());

	for(int i = 0; i < ui.lwWillStatistics->count(); ++i) {
		QListWidgetItem* item = ui.lwWillStatistics->item(i);
		if (item->checkState() == Qt::Checked)
			client->addWillStatistics(static_cast<MQTTClient::WillStatistics> (i));
	}
}
#endif

/*!
	returns the currently used file type.
*/
AbstractFileFilter::FileType ImportFileWidget::currentFileType() const {
	return static_cast<AbstractFileFilter::FileType>(ui.cbFileType->currentIndex());
}

LiveDataSource::SourceType ImportFileWidget::currentSourceType() const {
	return static_cast<LiveDataSource::SourceType>(ui.cbSourceType->currentIndex());
}

/*!
	returns the currently used filter.
*/
AbstractFileFilter* ImportFileWidget::currentFileFilter() const {
	DEBUG("ImportFileWidget::currentFileFilter()");
	AbstractFileFilter::FileType fileType = static_cast<AbstractFileFilter::FileType>(ui.cbFileType->currentIndex());

	switch (fileType) {
	case AbstractFileFilter::Ascii: {
		DEBUG("	ASCII");
		//TODO			std::unique_ptr<AsciiFilter> filter(new AsciiFilter());
		AsciiFilter* filter = new AsciiFilter();

		if (ui.cbFilter->currentIndex() == 0)     //"automatic"
			filter->setAutoModeEnabled(true);
		else if (ui.cbFilter->currentIndex() == 1) { //"custom"
			filter->setAutoModeEnabled(false);
			m_asciiOptionsWidget->applyFilterSettings(filter);
		} else
			filter->loadFilterSettings( ui.cbFilter->currentText() );

		//save the data portion to import
		filter->setStartRow( ui.sbStartRow->value());
		filter->setEndRow( ui.sbEndRow->value() );
		filter->setStartColumn( ui.sbStartColumn->value());
		filter->setEndColumn( ui.sbEndColumn->value());

		return filter;
	}
	case AbstractFileFilter::Binary: {
		BinaryFilter* filter = new BinaryFilter();
		if ( ui.cbFilter->currentIndex() == 0 ) 	//"automatic"
			filter->setAutoModeEnabled(true);
		else if ( ui.cbFilter->currentIndex() == 1 ) {	//"custom"
			filter->setAutoModeEnabled(false);
			m_binaryOptionsWidget->applyFilterSettings(filter);
		} else {
			//TODO: load filter settings
			// 			filter->setFilterName( ui.cbFilter->currentText() );
		}

		filter->setStartRow( ui.sbStartRow->value() );
		filter->setEndRow( ui.sbEndRow->value() );

		return filter;
	}
	case AbstractFileFilter::Image: {
		ImageFilter* filter = new ImageFilter();

		filter->setImportFormat(m_imageOptionsWidget->currentFormat());
		filter->setStartRow( ui.sbStartRow->value() );
		filter->setEndRow( ui.sbEndRow->value() );
		filter->setStartColumn( ui.sbStartColumn->value() );
		filter->setEndColumn( ui.sbEndColumn->value() );

		return filter;
	}
	case AbstractFileFilter::HDF5: {
		HDF5Filter* filter = new HDF5Filter();
		QStringList names = selectedHDF5Names();
		if (!names.isEmpty())
			filter->setCurrentDataSetName(names[0]);
		filter->setStartRow( ui.sbStartRow->value() );
		filter->setEndRow( ui.sbEndRow->value() );
		filter->setStartColumn( ui.sbStartColumn->value() );
		filter->setEndColumn( ui.sbEndColumn->value() );

		return filter;
	}
	case AbstractFileFilter::NETCDF: {
		NetCDFFilter* filter = new NetCDFFilter();

		if (!selectedNetCDFNames().isEmpty())
			filter->setCurrentVarName(selectedNetCDFNames()[0]);
		filter->setStartRow( ui.sbStartRow->value() );
		filter->setEndRow( ui.sbEndRow->value() );
		filter->setStartColumn( ui.sbStartColumn->value() );
		filter->setEndColumn( ui.sbEndColumn->value() );

		return filter;
	}
	case AbstractFileFilter::FITS: {
		FITSFilter* filter = new FITSFilter();
		filter->setStartRow( ui.sbStartRow->value());
		filter->setEndRow( ui.sbEndRow->value() );
		filter->setStartColumn( ui.sbStartColumn->value());
		filter->setEndColumn( ui.sbEndColumn->value());
		return filter;
	}
	case AbstractFileFilter::Json: {
		JsonFilter* filter = new JsonFilter();
		m_jsonOptionsWidget->applyFilterSettings(filter, ui.tvJson->currentIndex());

		filter->setStartRow( ui.sbStartRow->value() );
		filter->setEndRow( ui.sbEndRow->value() );
		filter->setStartColumn( ui.sbStartColumn->value());
		filter->setEndColumn( ui.sbEndColumn->value());
		return filter;
	}
	case AbstractFileFilter::ROOT: {
		ROOTFilter* filter = new ROOTFilter();
		QStringList names = selectedROOTNames();
		if (!names.isEmpty())
			filter->setCurrentHistogram(names.first());

		filter->setStartBin( m_rootOptionsWidget->startBin() );
		filter->setEndBin( m_rootOptionsWidget->endBin() );
		filter->setColumns( m_rootOptionsWidget->columns() );

		return filter;
	}
	case AbstractFileFilter::NgspiceRawAscii: {
			NgspiceRawAsciiFilter* filter = new NgspiceRawAsciiFilter();
			filter->setStartRow( ui.sbStartRow->value() );
			filter->setEndRow( ui.sbEndRow->value() );
			return filter;
		}
	case AbstractFileFilter::NgspiceRawBinary: {
			NgspiceRawBinaryFilter* filter = new NgspiceRawBinaryFilter();
			filter->setStartRow( ui.sbStartRow->value() );
			filter->setEndRow( ui.sbEndRow->value() );
			return filter;
		}
	}

	return 0;
}

/*!
	opens a file dialog and lets the user select the file data source.
*/
void ImportFileWidget::selectFile() {
	KConfigGroup conf(KSharedConfig::openConfig(), "ImportFileWidget");
	QString dir = conf.readEntry("LastDir", "");
	QString path = QFileDialog::getOpenFileName(this, i18n("Select the File Data Source"), dir);
	if (path.isEmpty())	//cancel was clicked in the file-dialog
		return;

	int pos = path.lastIndexOf(QDir::separator());
	if (pos != -1) {
		QString newDir = path.left(pos);
		if (newDir != dir)
			conf.writeEntry("LastDir", newDir);
	}

	ui.leFileName->setText(path);

	//TODO: decide whether the selection of several files should be possible
	// 	QStringList filelist = QFileDialog::getOpenFileNames(this,i18n("Select one or more files to open"));
	// 	if (! filelist.isEmpty() )
	// 		ui.leFileName->setText(filelist.join(";"));
}

/*!
	hides the MQTT related items of the widget
*/
void ImportFileWidget::hideMQTT() {
	ui.leID->hide();
	ui.lMqttID->hide();
	ui.lePassword->hide();
	ui.lPassword->hide();
	ui.leUsername->hide();
	ui.lUsername->hide();
	ui.cbQos->hide();
	ui.lQos->hide();
	ui.twTopics->hide();
	ui.lTopicSearch->hide();
	ui.leTopics->hide();
	ui.twSubscriptions->hide();
	ui.chbAuthentication->hide();
	ui.chbID->hide();
	ui.bSubscribe->hide();
	ui.bUnsubscribe->hide();
	ui.bConnect->hide();
	ui.gbMqttWill->hide();
	ui.chbWill->hide();
	ui.chbWillRetain->hide();
	ui.cbWillQoS->hide();
	ui.cbWillMessageType->hide();
	ui.cbWillTopic->hide();
	ui.cbWillUpdate->hide();
	ui.leWillOwnMessage->hide();
	ui.leWillUpdateInterval->setValidator(new QIntValidator(2, 1000000) );
	ui.leWillUpdateInterval->hide();
	ui.lWillMessageType->hide();
	ui.lWillOwnMessage->hide();
	ui.lWillQos->hide();
	ui.lWillTopic->hide();
	ui.lWillUpdate->hide();
	ui.lWillUpdateInterval->hide();
	ui.lwWillStatistics->hide();
	ui.lWillStatistics->hide();
	ui.gbManageSubscriptions->hide();
}

#ifdef HAVE_MQTT
/*!
 * returns \c true if there is a valid connection to an MQTT broker and the user has subscribed to at least 1 topic,
 * returns \c false otherwise.
 */
bool ImportFileWidget::isMqttValid(){
	bool connected = (m_client->state() == QMqttClient::ClientState::Connected);
	bool subscribed = (ui.twSubscriptions->topLevelItemCount() > 0);
	bool fileTypeOk = false;
	if(this->currentFileType() == AbstractFileFilter::FileType::Ascii)
		fileTypeOk = true;
	return connected && subscribed && fileTypeOk;
}

/*!
 *\brief Checks if a topic contains another one
 *
 * \param superior the name of a topic
 * \param inferior the name of a topic
 * \return	true if superior is equal to or contains(if superior contains wildcards) inferior,
 *			false otherwise
 */
bool ImportFileWidget::checkTopicContains(const QString& superior, const QString& inferior) {
	if (superior == inferior)
		return true;
	else {
		if(superior.contains("/")) {
			QStringList superiorList = superior.split('/', QString::SkipEmptyParts);
			QStringList inferiorList = inferior.split('/', QString::SkipEmptyParts);

			//a longer topic can't contain a shorter one
			if(superiorList.size() > inferiorList.size())
				return false;

			bool ok = true;
			for(int i = 0; i < superiorList.size(); ++i) {
				if(superiorList.at(i) != inferiorList.at(i)) {
					if((superiorList.at(i) != "+") &&
							!(superiorList.at(i) == "#" && i == superiorList.size() - 1)) {
						//if the two topics differ, and the superior's current level isn't + or #(which can be only in the last position)
						//then superior can't contain inferior
						ok = false;
						break;
					} else if(i == superiorList.size() - 1 && (superiorList.at(i) == "+" && inferiorList.at(i) == "#") ) {
						//if the two topics differ at the last level
						//and the superior's current level is + while the inferior's is #(which can be only in the last position)
						//then superior can't contain inferior
						ok = false;
						break;
					}
				}
			}
			return ok;
		}
		return false;
	}
}

/*!
 *\brief Returns the "+" wildcard containing topic name, which includes the given topic names
 *
 * \param first the name of a topic
 * \param second the name of a topic
 * \return The name of the common topic, if it exists, otherwise ""
 */
QString ImportFileWidget::checkCommonLevel(const QString& first, const QString& second) {	
	QStringList firstList = first.split('/', QString::SkipEmptyParts);
	QStringList secondtList = second.split('/', QString::SkipEmptyParts);
	QString commonTopic = "";

	if(!firstList.isEmpty()) {
		//the two topics have to be the same size and can't be identic
		if(firstList.size() == secondtList.size() && (first != second))	{

			//the index where they differ
			int differIndex = -1;
			for(int i = 0; i < firstList.size(); ++i) {
				if(firstList.at(i) != secondtList.at(i)) {
					differIndex = i;
					break;
				}
			}

			//they can differ at only one level
			bool differ = false;
			if(differIndex > 0) {
				for(int j = differIndex + 1; j < firstList.size(); ++j) {
					if(firstList.at(j) != secondtList.at(j)) {
						differ = true;
						break;
					}
				}
			} else
				differ = true;

			if(!differ)	{
				for(int i = 0; i < firstList.size(); ++i) {
					if(i != differIndex) {
						commonTopic.append(firstList.at(i));
					} else {
						//we put "+" wildcard at the level where they differ
						commonTopic.append("+");
					}

					if(i != firstList.size() - 1)
						commonTopic.append("/");
				}
			}
		}
	}

	qDebug() << "Common topic for " << first << " and " << second << " is: " << commonTopic;
	return commonTopic;
}

/*!
 *\brief Returns the index of level where the two topic names differ, if there is a common topic for them
 *
 * \param first the name of a topic
 * \param second the name of a topic
 * \return The index of the unequal level, if there is a common topic, otherwise -1
 */
int ImportFileWidget::commonLevelIndex(const QString& first, const QString& second) {
	QStringList firstList = first.split('/', QString::SkipEmptyParts);
	QStringList secondtList = second.split('/', QString::SkipEmptyParts);
	QString commonTopic = "";
	int differIndex = -1;

	if(!firstList.isEmpty()) {
		//the two topics have to be the same size and can't be identic
		if(firstList.size() == secondtList.size() && (first != second))	{

			//the index where they differ
			for(int i = 0; i < firstList.size(); ++i) {
				if(firstList.at(i) != secondtList.at(i)) {
					differIndex = i;
					break;
				}
			}

			//they can differ at only one level
			bool differ = false;
			if(differIndex > 0) {
				for(int j = differIndex + 1; j < firstList.size(); ++j) {
					if(firstList.at(j) != secondtList.at(j)) {
						differ = true;
						break;
					}
				}
			}
			else
				differ = true;

			if(!differ)
			{
				for(int i = 0; i < firstList.size(); ++i) {
					if(i != differIndex)
						commonTopic.append(firstList.at(i));
					else
						commonTopic.append("+");

					if(i != firstList.size() - 1)
						commonTopic.append("/");
				}
			}
		}
	}

	//if there is a common topic we return the differIndex
	if(!commonTopic.isEmpty())
		return differIndex;
	else
		return -1;
}

/*!
 *\brief Unsubscribes from the given topic, and removes any data connected to it
 *
 * \param topicName the name of a topic we want to unsubscribe from
 */
void ImportFileWidget::unsubscribeFromTopic(const QString& topicName) {
	if(!topicName.isEmpty()) {
		QMqttTopicFilter filter{topicName};
		m_client->unsubscribe(filter);

		for(int i = 0; i< m_mqttSubscriptions.count(); ++i)
			if(m_mqttSubscriptions[i]->topic().filter() == topicName) {
				m_mqttSubscriptions.remove(i);
				break;
			}

		m_mqttReadyForPreview = false;

		QMapIterator<QMqttTopicName, bool> i(m_messageArrived);
		while(i.hasNext()) {
			i.next();
			if(checkTopicContains(topicName, i.key().name())) {
				m_messageArrived.remove(i.key());
			}
		}

		QMapIterator<QMqttTopicName, QMqttMessage> j(m_lastMessage);
		while(j.hasNext()) {
			j.next();
			if(checkTopicContains(topicName, j.key().name())) {
				m_lastMessage.remove(j.key());
			}
		}

		for(int row = 0; row<ui.twSubscriptions->topLevelItemCount(); row++)  {
			if(ui.twSubscriptions->topLevelItem(row)->text(0) == topicName) {
				ui.twSubscriptions->topLevelItem(row)->takeChildren();
				ui.twSubscriptions->takeTopLevelItem(row);
			}
		}

		for(int i = 0; i < m_subscribedTopicNames.size(); ++i) {
			if(checkTopicContains(topicName, m_subscribedTopicNames[i])) {
				m_subscribedTopicNames.remove(i);
				i--;
			}
		}

		for(int item = 0; item < ui.cbWillTopic->count(); ++item) {
			if(checkTopicContains(topicName, ui.cbWillTopic->itemText(item))) {
				ui.cbWillTopic->removeItem(item);
				item--;
			}
		}

		//signals that there was a change among the subscribed topics
		emit subscriptionsChanged();
		refreshPreview();
	}
}

/*!
 *\brief Adds to a # wildcard containing topic, every topic present in twTopics that the former topic contains
 *
 * \param topic pointer to the TreeWidgetItem which was selected before subscribing
 * \param subscription pointer to the TreeWidgetItem which represents the new subscirption,
 *		  we add all of the children to this item
 */
void ImportFileWidget::addSubscriptionChildren(QTreeWidgetItem * topic, QTreeWidgetItem * subscription) {
	//if the topic doesn't have any children we don't do anything
	if(topic->childCount() > 0) {
		for(int i = 0; i < topic->childCount(); ++i) {
			QTreeWidgetItem* temp = topic->child(i);
			QString name;
			//if it has children, then we add it as a # wildcrad containing topic
			if(topic->child(i)->childCount() > 0) {
				name.append(temp->text(0) + "/#");
				while(temp->parent() != nullptr) {
					temp = temp->parent();
					name.prepend(temp->text(0) + "/");
				}
			}

			//if not then we simply add the topic itself
			else {
				name.append(temp->text(0));
				while(temp->parent() != nullptr) {
					temp = temp->parent();
					name.prepend(temp->text(0) + "/");
				}
			}

			QStringList nameList;
			nameList.append(name);
			QTreeWidgetItem* childItem = new QTreeWidgetItem(nameList);
			subscription->addChild(childItem);
			//we use the function recursively on the given item
			addSubscriptionChildren(topic->child(i), childItem);
		}
	}
}

/*!
 *\brief Fills the children vector, with the root item's (twSubscriptions) leaf children (meaning no wildcard containing topics)
 *
 * \param children vector of TreeWidgetItem pointers
 * \param root pointer to a TreeWidgetItem of twSubscriptions
 */
void ImportFileWidget::findSubscriptionLeafChildren(QVector<QTreeWidgetItem *>& children, QTreeWidgetItem* root) {
	if(root->childCount() == 0) {
		children.push_back(root);
	} else {
		for(int i = 0; i < root->childCount(); ++i) {
			findSubscriptionLeafChildren(children, root->child(i));
		}
	}
}

/*!
 *\brief Returns the amount of topics that the "+" wildcard will replace in the level position
 *
 * \param levelIdx the level currently being investigated
 * \param level the level where the new + wildcard will be placed
 * \param commonList the topic name split into levels
 * \param currentItem pointer to a TreeWidgetItem which represents the parent of the level
 *		  represented by levelIdx
 * \return returns the childCount, or -1 if some topics already represented by + wildcard have different
 *		   amount of children
 */
int ImportFileWidget::checkCommonChildCount(int levelIdx, int level, QStringList& commonList, QTreeWidgetItem* currentItem) {
	//we recursively check the number of children, until we get to level-1
	if(levelIdx < level - 1) {
		if(commonList[levelIdx] != "+") {
			for(int j = 0; j < currentItem->childCount(); ++j) {
				if(currentItem->child(j)->text(0) == commonList[levelIdx]) {
					//if the level isn't represented by + wildcard we simply return the amount of children of the corresponding item, recursively
					return checkCommonChildCount(levelIdx + 1, level, commonList, currentItem->child(j));
				}
			}
		} else {
			int childCount = -1;
			bool ok = true;

			//otherwise we check if every + wildcard represented topic has the same number of children, recursively
			for(int j = 0; j < currentItem->childCount(); ++j) {
				int temp = checkCommonChildCount(levelIdx + 1, level, commonList, currentItem->child(j));
				if((j > 0) && (temp != childCount)) {
					ok = false;
					break;
				}
				childCount = temp;
			}

			//if yes we return this number, otherwise -1
			if(ok)
				return childCount;
			else
				return -1;
		}
	} else if (levelIdx == level - 1) {
		if(commonList[levelIdx] != "+") {
			for(int j = 0; j < currentItem->childCount(); ++j) {
				if(currentItem->child(j)->text(0) == commonList[levelIdx]) {
					//if the level isn't represented by + wildcard we simply return the amount of children of the corresponding item
					return currentItem->child(j)->childCount();
				}
			}
		} else {
			int childCount = -1;
			bool ok = true;

			//otherwise we check if every + wildcard represented topic has the same number of children
			for(int j = 0; j < currentItem->childCount(); ++j) {
				if((j > 0) && (currentItem->child(j)->childCount() != childCount)) {
					ok = false;
					break;
				}
				childCount = currentItem->child(j)->childCount();
			}

			//if yes we return this number, otherwise -1
			if(ok)
				return childCount;
			else
				return -1;
		}

	} else if (level == 1 && levelIdx == 1) {
		return currentItem->childCount();
	}

	return -1;
}

/*!
 *\brief We search in twSubscriptions for topics that can be represented using + wildcards, then merge them.
 *		 We do this until there are no topics to merge
 */
void ImportFileWidget::manageCommonLevelSubscriptions() {
	bool foundEqual = false;

	do{
		foundEqual = false;
		QMap<QString, QVector<QString>> equalTopicsMap;
		QVector<QString> equalTopics;

		//compare the subscriptions present in the TreeWidget
		for(int i = 0; i < ui.twSubscriptions->topLevelItemCount() - 1; ++i) {
			for(int j = i + 1; j < ui.twSubscriptions->topLevelItemCount(); ++j) {
				QString commonTopic = checkCommonLevel(ui.twSubscriptions->topLevelItem(i)->text(0), ui.twSubscriptions->topLevelItem(j)->text(0));

				//if there is a common topic for the 2 compared topics, we add them to the map (using the common topic as key)
				if(!commonTopic.isEmpty()) {
					if(!equalTopicsMap[commonTopic].contains(ui.twSubscriptions->topLevelItem(i)->text(0))) {
						equalTopicsMap[commonTopic].push_back(ui.twSubscriptions->topLevelItem(i)->text(0));
					}

					if(!equalTopicsMap[commonTopic].contains(ui.twSubscriptions->topLevelItem(j)->text(0))) {
						equalTopicsMap[commonTopic].push_back(ui.twSubscriptions->topLevelItem(j)->text(0));
					}
				}
			}
		}

		if(!equalTopicsMap.isEmpty()) {
			qDebug()<<"Manage common topics";

			QVector<QString> commonTopics;
			QMapIterator<QString, QVector<QString>> topics(equalTopicsMap);

			//check for every map entry, if the found topics can be merged or not
			while(topics.hasNext()) {
				topics.next();

				int level = commonLevelIndex(topics.value().last(), topics.value().first());
				QStringList commonList = topics.value().first().split('/', QString::SkipEmptyParts);
				QTreeWidgetItem* currentItem = nullptr;
				//search the corresponding item to the common topics first level(root)
				for(int i = 0; i < ui.twTopics->topLevelItemCount(); ++i) {
					if(ui.twTopics->topLevelItem(i)->text(0) == commonList.first()) {
						currentItem = ui.twTopics->topLevelItem(i);
						break;
					}
				}

				//calculate the number of topics the new + wildcard could replace
				int childCount = checkCommonChildCount(1, level, commonList, currentItem);
				if(childCount > 0) {
					//if the number of topics found and the calculated number of topics is equal, the topics can be merged
					if(topics.value().size() == childCount) {
						qDebug() << "Found common topic to manage: " << topics.key();
						foundEqual = true;
						commonTopics.push_back(topics.key());
					}
				}
			}

			if(foundEqual) {
				//if there are more common topics, the topics of which can be merged, we choose the one which has the lowest level new "+" wildcard
				int lowestLevel = INT_MAX;
				int topicIdx = -1;
				for(int i = 0; i < commonTopics.size(); ++i) {
					int level = commonLevelIndex(equalTopicsMap[commonTopics[i]].first(), commonTopics[i]);
					if(level < lowestLevel) {
						topicIdx = i;
						lowestLevel = level;
					}
				}
				qDebug() << "Manage: " << commonTopics[topicIdx];
				equalTopics.append(equalTopicsMap[commonTopics[topicIdx]]);

				//Add the common topic ("merging")
				QString commonTopic;
				commonTopic = checkCommonLevel(equalTopics.first(), equalTopics.last());
				QStringList nameList;
				nameList.append(commonTopic);
				QTreeWidgetItem* newTopic = new QTreeWidgetItem(nameList);
				ui.twSubscriptions->addTopLevelItem(newTopic);
				QMqttTopicFilter filter {commonTopic};
				QMqttSubscription *temp_subscription = m_client->subscribe(filter, static_cast<quint8> (ui.cbQos->currentText().toUInt()) );

				if(temp_subscription) {
					m_mqttSubscriptions.push_back(temp_subscription);
					connect(temp_subscription, &QMqttSubscription::messageReceived, this, &ImportFileWidget::mqttSubscriptionMessageReceived);
					emit subscriptionsChanged();
				}

				//remove the "merged" topics
				for(int i = 0; i < equalTopics.size(); ++i) {
					for(int j = 0; j < ui.twSubscriptions->topLevelItemCount(); ++j){
						if(ui.twSubscriptions->topLevelItem(j)->text(0) == equalTopics[i]) {
							newTopic->addChild(ui.twSubscriptions->takeTopLevelItem(j));
							unsubscribeFromTopic(equalTopics[i]);
							break;
						}
					}
				}

				//remove any subscription that the new subscription contains
				for(int i = 0; i < ui.twSubscriptions->topLevelItemCount(); ++i) {
					if(checkTopicContains(commonTopic, ui.twSubscriptions->topLevelItem(i)->text(0)) &&
							commonTopic != ui.twSubscriptions->topLevelItem(i)->text(0) ) {
						unsubscribeFromTopic(ui.twSubscriptions->topLevelItem(i)->text(0));
						i--;
					}
				}
			}
		}
	} while(foundEqual);
}

/*!
 *\brief Fills twSubscriptions with the subscriptions made by the client
 */
void ImportFileWidget::updateSubscriptionTree() {
	ui.twSubscriptions->clear();

	for (int i = 0; i < m_mqttSubscriptions.size(); ++i) {
		QStringList name;
		name.append(m_mqttSubscriptions[i]->topic().filter());

		bool found = false;
		for(int j = 0; j < ui.twSubscriptions->topLevelItemCount(); ++j) {
			if(ui.twSubscriptions->topLevelItem(j)->text(0) == m_mqttSubscriptions[i]->topic().filter()) {
				found = true;
				break;
			}
		}

		if(!found) {
			//Add the subscription to the tree widget
			QTreeWidgetItem* newItem = new QTreeWidgetItem(name);
			ui.twSubscriptions->addTopLevelItem(newItem);
			name.clear();
			name = m_mqttSubscriptions[i]->topic().filter().split('/', QString::SkipEmptyParts);

			//find the corresponding "root" item in twTopics
			QTreeWidgetItem* topic = nullptr;
			for(int j = 0; j < ui.twTopics->topLevelItemCount(); ++j) {
				if(ui.twTopics->topLevelItem(j)->text(0) == name[0]) {
					topic = ui.twTopics->topLevelItem(j);
					break;
				}
			}

			//restore the children of the subscription
			if(topic != nullptr && topic->childCount() > 0) {
				restoreSubscriptionChildren(topic, newItem, name, 1);
			}
		}
	}
	m_searching = false;

	updateWillTopics();
}

/*!
 *\brief Restores the children of a top level item in twSubscriptions if it contains wildcards
 *
 * \param topic pointer to a top level item in twTopics wich represents the root of the subscription topic
 * \param subscription pointer to a top level item in twSubscriptions, this is the item whose children will be restored
 * \param list QStringList containing the levels of the subscription topic
 * \param level the level's number which is being investigated
 */
void ImportFileWidget::restoreSubscriptionChildren(QTreeWidgetItem * topic, QTreeWidgetItem * subscription, const QStringList& list, int level) {
	if(list[level] != "+" && list[level] != "#" && level < list.size() - 1) {
		for(int i = 0; i < topic->childCount(); ++i) {
			//if the current level isn't + or # wildcard we recursively continue with the next level
			if(topic->child(i)->text(0) == list[level]) {
				restoreSubscriptionChildren(topic->child(i), subscription, list, level + 1);
				break;
			}
		}
	} else if (list[level] == "+") {
		for(int i = 0; i < topic->childCount(); ++i) {
			//determine the name of the topic, contained by the subscription
			QString name;
			name.append(topic->child(i)->text(0));
			for(int j = level + 1; j < list.size(); ++j) {
				name.append("/" + list[j]);
			}
			QTreeWidgetItem* temp = topic->child(i);
			while(temp->parent() != nullptr) {
				temp = temp->parent();
				name.prepend(temp->text(0) + "/");
			}

			//Add the topic as child of the subscription
			QStringList nameList;
			nameList.append(name);
			QTreeWidgetItem* newItem = new QTreeWidgetItem(nameList);
			subscription->addChild(newItem);
			//Continue adding children recursively to the new item
			restoreSubscriptionChildren(topic->child(i), newItem, list, level + 1);
		}
	} else if (list[level] == "#") {
		//add the children of the # wildcard containing subscription
		addSubscriptionChildren(topic, subscription);
	}
}

/*!
 *\brief Updates the completer for leSubscriptions
 */
void ImportFileWidget::updateSubscriptionCompleter() {
	QStringList subscriptionList;
	for(int i = 0; i < ui.twSubscriptions->topLevelItemCount(); ++i) {
		subscriptionList.append(ui.twSubscriptions->topLevelItem(i)->text(0));
	}

	if(!subscriptionList.isEmpty()) {
		m_subscriptionCompleter = new QCompleter(subscriptionList, this);
		m_subscriptionCompleter->setCompletionMode(QCompleter::PopupCompletion);
		m_subscriptionCompleter->setCaseSensitivity(Qt::CaseSensitive);
		ui.leSubscriptions->setCompleter(m_subscriptionCompleter);
	} else {
		ui.leSubscriptions->setCompleter(0);
	}
}
#endif

/************** SLOTS **************************************************************/

QString absolutePath(const QString& fileName)
{
#ifndef HAVE_WINDOWS
	// make absolute path // FIXME
	if (!fileName.isEmpty() && fileName.at(0) != QDir::separator())
		return QDir::homePath() + QDir::separator() + fileName;
#endif
	return fileName;
}

/*!
	called on file name changes.
	Determines the file format (ASCII, binary etc.), if the file exists,
	and activates the corresponding options.
*/
void ImportFileWidget::fileNameChanged(const QString& name) {
	const QString fileName = absolutePath(name);

	bool fileExists = QFile::exists(fileName);
	if (fileExists)
		ui.leFileName->setStyleSheet("");
	else
		ui.leFileName->setStyleSheet("QLineEdit{background:red;}");

	ui.gbOptions->setEnabled(fileExists);
	ui.bManageFilters->setEnabled(fileExists);
	ui.cbFilter->setEnabled(fileExists);
	ui.cbFileType->setEnabled(fileExists);
	ui.bFileInfo->setEnabled(fileExists);
	ui.gbUpdateOptions->setEnabled(fileExists);
	if (!fileExists) {
		//file doesn't exist -> delete the content preview that is still potentially
		//available from the previously selected file
		ui.tePreview->clear();
		m_twPreview->clear();
		m_hdf5OptionsWidget->clear();
		m_netcdfOptionsWidget->clear();
		m_fitsOptionsWidget->clear();
		m_jsonOptionsWidget->clearModel();
		m_rootOptionsWidget->clear();

		emit fileNameChanged();
		return;
	}


	if (currentSourceType() == LiveDataSource::FileOrPipe) {
		const AbstractFileFilter::FileType fileType = AbstractFileFilter::fileType(fileName);
		ui.cbFileType->setCurrentIndex(fileType);
		updateContent(fileName, fileType);
	}

	refreshPreview();
	emit fileNameChanged();
}

/*!
  saves the current filter settings
*/
void ImportFileWidget::saveFilter() {
	bool ok;
	QString text = QInputDialog::getText(this, i18n("Save Filter Settings as"),
										 i18n("Filter name:"), QLineEdit::Normal, i18n("new filter"), &ok);
	if (ok && !text.isEmpty()) {
		//TODO
		//AsciiFilter::saveFilter()
	}
}

/*!
  opens a dialog for managing all available predefined filters.
*/
void ImportFileWidget::manageFilters() {
	//TODO
}

/*!
	Depending on the selected file type, activates the corresponding options in the data portion tab
	and populates the combobox with the available pre-defined fllter settings for the selected type.
*/
void ImportFileWidget::fileTypeChanged(int fileType) {
	ui.swOptions->setCurrentIndex(fileType);

	//default
	ui.lFilter->show();
	ui.cbFilter->show();

	//different file types show different number of tabs in ui.tabWidget.
	//when switching from the previous file type we re-set the tab widget to its original state
	//and remove/add the required tabs further below
	for (int i = 0; i<ui.tabWidget->count(); ++i)
		ui.tabWidget->count();

	ui.tabWidget->addTab(ui.tabDataFormat, i18n("Data format"));
	ui.tabWidget->addTab(ui.tabDataPreview, i18n("Preview"));
	ui.tabWidget->addTab(ui.tabDataPortion, i18n("Data portion to read"));

	ui.lPreviewLines->show();
	ui.sbPreviewLines->show();
	ui.lStartColumn->show();
	ui.sbStartColumn->show();
	ui.lEndColumn->show();
	ui.sbEndColumn->show();

	showJsonModel(false);

	switch (fileType) {
	case AbstractFileFilter::Ascii:
		break;
	case AbstractFileFilter::Binary:
		ui.lStartColumn->hide();
		ui.sbStartColumn->hide();
		ui.lEndColumn->hide();
		ui.sbEndColumn->hide();
		break;
	case AbstractFileFilter::ROOT:
		ui.tabWidget->removeTab(1);
		// falls through
	case AbstractFileFilter::HDF5:
	case AbstractFileFilter::NETCDF:
	case AbstractFileFilter::FITS:
		ui.lFilter->hide();
		ui.cbFilter->hide();
		// hide global preview tab. we have our own
		ui.tabWidget->setTabText(0, i18n("Data format && preview"));
		ui.tabWidget->removeTab(1);
		ui.tabWidget->setCurrentIndex(0);
		break;
	case AbstractFileFilter::Image:
		ui.lFilter->hide();
		ui.cbFilter->hide();
		ui.lPreviewLines->hide();
		ui.sbPreviewLines->hide();
		break;
	case AbstractFileFilter::NgspiceRawAscii:
	case AbstractFileFilter::NgspiceRawBinary:
		ui.lFilter->hide();
		ui.cbFilter->hide();
		ui.lStartColumn->hide();
		ui.sbStartColumn->hide();
		ui.lEndColumn->hide();
		ui.sbEndColumn->hide();
		ui.tabWidget->removeTab(0);
		ui.tabWidget->setCurrentIndex(0);
		break;
	case AbstractFileFilter::Json:
		ui.lFilter->hide();
		ui.cbFilter->hide();
		showJsonModel(true);
		break;
	default:
		DEBUG("unknown file type");
	}

	m_hdf5OptionsWidget->clear();
	m_netcdfOptionsWidget->clear();
	m_rootOptionsWidget->clear();

	int lastUsedFilterIndex = ui.cbFilter->currentIndex();
	ui.cbFilter->clear();
	ui.cbFilter->addItem( i18n("Automatic") );
	ui.cbFilter->addItem( i18n("Custom") );

	//TODO: populate the combobox with the available pre-defined filter settings for the selected type
	ui.cbFilter->setCurrentIndex(lastUsedFilterIndex);
	filterChanged(lastUsedFilterIndex);

	if (currentSourceType() == LiveDataSource::FileOrPipe) {
		const QString fileName = absolutePath(ui.leFileName->text());

		if (QFile::exists(fileName))
			updateContent(fileName, static_cast<AbstractFileFilter::FileType>(fileType));
	}

	refreshPreview();
}


const QStringList ImportFileWidget::selectedHDF5Names() const {
	return m_hdf5OptionsWidget->selectedHDF5Names();
}

const QStringList ImportFileWidget::selectedNetCDFNames() const {
	return m_netcdfOptionsWidget->selectedNetCDFNames();
}

const QStringList ImportFileWidget::selectedFITSExtensions() const {
	return m_fitsOptionsWidget->selectedFITSExtensions();
}

const QStringList ImportFileWidget::selectedROOTNames() const {
	return m_rootOptionsWidget->selectedROOTNames();
}

/*!
	shows the dialog with the information about the file(s) to be imported.
*/
void ImportFileWidget::fileInfoDialog() {
	QStringList files = ui.leFileName->text().split(';');
	FileInfoDialog* dlg = new FileInfoDialog(this);
	dlg->setFiles(files);
	dlg->exec();
}

/*!
	enables the options if the filter "custom" was chosen. Disables the options otherwise.
*/
void ImportFileWidget::filterChanged(int index) {
	// ignore filter for these formats
	if (ui.cbFileType->currentIndex() == AbstractFileFilter::HDF5 ||
			ui.cbFileType->currentIndex() == AbstractFileFilter::NETCDF ||
			ui.cbFileType->currentIndex() == AbstractFileFilter::Image ||
			ui.cbFileType->currentIndex() == AbstractFileFilter::FITS ||
			ui.cbFileType->currentIndex() == AbstractFileFilter::Json ||
			ui.cbFileType->currentIndex() == AbstractFileFilter::ROOT) {
		ui.swOptions->setEnabled(true);
		return;
	}

	if (index == 0) { // "automatic"
		ui.swOptions->setEnabled(false);
		ui.bSaveFilter->setEnabled(false);
	} else if (index == 1) { //custom
		ui.swOptions->setEnabled(true);
		ui.bSaveFilter->setEnabled(true);
	} else {
		// predefined filter settings were selected.
		//load and show them in the GUI.
		//TODO
	}
}

void ImportFileWidget::refreshPreview() {
	if (m_suppressRefresh)
		return;

	WAIT_CURSOR;

	QString fileName = absolutePath(ui.leFileName->text());
	DEBUG("refreshPreview(): file name = " << fileName.toStdString());

	QVector<QStringList> importedStrings;
	AbstractFileFilter::FileType fileType = (AbstractFileFilter::FileType)ui.cbFileType->currentIndex();

	// generic table widget
	if (fileType == AbstractFileFilter::Ascii || fileType == AbstractFileFilter::Binary
		|| fileType == AbstractFileFilter::Json || fileType == AbstractFileFilter::NgspiceRawAscii
		|| fileType == AbstractFileFilter::NgspiceRawBinary)
		m_twPreview->show();
	else
		m_twPreview->hide();

	int lines = ui.sbPreviewLines->value();

	bool ok = true;
	QTableWidget* tmpTableWidget = m_twPreview;
	QStringList vectorNameList;
	QVector<AbstractColumn::ColumnMode> columnModes;
	DEBUG("Data File Type: " << ENUM_TO_STRING(AbstractFileFilter, FileType, fileType));
	switch (fileType) {
	case AbstractFileFilter::Ascii: {
		ui.tePreview->clear();

		AsciiFilter* filter = static_cast<AsciiFilter*>(this->currentFileFilter());

		DEBUG("Data Source Type: " << ENUM_TO_STRING(LiveDataSource, SourceType, currentSourceType()));
		switch (currentSourceType()) {
		case LiveDataSource::SourceType::FileOrPipe: {
			importedStrings = filter->preview(fileName, lines);
			break;
		}
		case LiveDataSource::SourceType::LocalSocket: {
			QLocalSocket lsocket{this};
			DEBUG("Local socket: CONNECT PREVIEW");
			lsocket.connectToServer(fileName, QLocalSocket::ReadOnly);
			if (lsocket.waitForConnected()) {
				DEBUG("connected to local socket " << fileName.toStdString());
				if (lsocket.waitForReadyRead())
					importedStrings = filter->preview(lsocket);
				DEBUG("Local socket: DISCONNECT PREVIEW");
				lsocket.disconnectFromServer();
				// read-only socket is disconnected immediately (no waitForDisconnected())
			} else {
				DEBUG("failed connect to local socket " << fileName.toStdString() << " - " << lsocket.errorString().toStdString());
			}

			break;
		}
		case LiveDataSource::SourceType::NetworkTcpSocket: {
			QTcpSocket tcpSocket{this};
			tcpSocket.connectToHost(host(), port().toInt(), QTcpSocket::ReadOnly);
			if (tcpSocket.waitForConnected()) {
				DEBUG("connected to TCP socket");
				if ( tcpSocket.waitForReadyRead() )
					importedStrings = filter->preview(tcpSocket);

				tcpSocket.disconnectFromHost();
			} else {
				DEBUG("failed to connect to TCP socket " << " - " << tcpSocket.errorString().toStdString());
			}

			break;
		}
		case LiveDataSource::SourceType::NetworkUdpSocket: {
			QUdpSocket udpSocket{this};
			DEBUG("UDP Socket: CONNECT PREVIEW, state = " << udpSocket.state());
			udpSocket.bind(QHostAddress(host()), port().toInt());
			udpSocket.connectToHost(host(), 0, QUdpSocket::ReadOnly);
			if (udpSocket.waitForConnected()) {
				DEBUG("	connected to UDP socket " << host().toStdString() << ':' << port().toInt());
				if (!udpSocket.waitForReadyRead(2000) )
					DEBUG("	ERROR: not ready for read after 2 sec");
				if (udpSocket.hasPendingDatagrams()) {
					DEBUG("	has pending data");
				} else {
					DEBUG("	has no pending data");
				}
				importedStrings = filter->preview(udpSocket);

				DEBUG("UDP Socket: DISCONNECT PREVIEW, state = " << udpSocket.state());
				udpSocket.disconnectFromHost();
			} else {
				DEBUG("failed to connect to UDP socket " << " - " << udpSocket.errorString().toStdString());
			}

			break;
		}
		case LiveDataSource::SourceType::SerialPort: {
			QSerialPort sPort{this};
			DEBUG("	Port: " << serialPort().toStdString() << ", Settings: " << baudRate() << ',' << sPort.dataBits()
					<< ',' << sPort.parity() << ',' << sPort.stopBits());
			sPort.setPortName(serialPort());
			sPort.setBaudRate(baudRate());

			if (sPort.open(QIODevice::ReadOnly)) {
				if (sPort.waitForReadyRead(2000))
					importedStrings = filter->preview(sPort);
				else {
					DEBUG("	ERROR: not ready for read after 2 sec");
				}

				sPort.close();
			} else {
				DEBUG("	ERROR: failed to open serial port. error: " << sPort.error());
			}
			break;
		}
		case LiveDataSource::SourceType::MQTT: {
#ifdef HAVE_MQTT
			qDebug()<<"Start MQTT preview, is it ready:"<<m_mqttReadyForPreview;
			if(m_mqttReadyForPreview)
			{
				filter->vectorNames().clear();
				QMapIterator<QMqttTopicName, QMqttMessage> i(m_lastMessage);
				while(i.hasNext()) {
					i.next();
					filter->MQTTPreview(importedStrings, QString(i.value().payload().data()), i.key().name() );
					if(importedStrings.isEmpty())
						break;
				}

				QMapIterator<QMqttTopicName, bool> j(m_messageArrived);
				while(j.hasNext()) {
					j.next();
					m_messageArrived[j.key()] = false;
				}
				m_mqttReadyForPreview = false;
			}
#endif
			break;
		}
		}

		vectorNameList = filter->vectorNames();
		columnModes = filter->columnModes();
		break;
	}
	case AbstractFileFilter::Binary: {
		ui.tePreview->clear();
		BinaryFilter *filter = (BinaryFilter *)this->currentFileFilter();
		importedStrings = filter->preview(fileName, lines);
		break;
	}
	case AbstractFileFilter::Image: {
		ui.tePreview->clear();

		QImage image(fileName);
		QTextCursor cursor = ui.tePreview->textCursor();
		cursor.insertImage(image);
		RESET_CURSOR;
		return;
	}
	case AbstractFileFilter::HDF5: {
		HDF5Filter *filter = (HDF5Filter *)this->currentFileFilter();
		lines = m_hdf5OptionsWidget->lines();
		importedStrings = filter->readCurrentDataSet(fileName, NULL, ok, AbstractFileFilter::Replace, lines);
		tmpTableWidget = m_hdf5OptionsWidget->previewWidget();
		break;
	}
	case AbstractFileFilter::NETCDF: {
		NetCDFFilter *filter = (NetCDFFilter *)this->currentFileFilter();
		lines = m_netcdfOptionsWidget->lines();
		importedStrings = filter->readCurrentVar(fileName, NULL, AbstractFileFilter::Replace, lines);
		tmpTableWidget = m_netcdfOptionsWidget->previewWidget();
		break;
	}
	case AbstractFileFilter::FITS: {
		FITSFilter* filter = (FITSFilter*)this->currentFileFilter();
		lines = m_fitsOptionsWidget->lines();

		// update file name (may be any file type)
		m_fitsOptionsWidget->updateContent(filter, fileName);
		QString extensionName = m_fitsOptionsWidget->extensionName(&ok);
		if (!extensionName.isEmpty()) {
			DEBUG("	extension name = " << extensionName.toStdString());
			fileName = extensionName;
		}
		DEBUG("	file name = " << fileName.toStdString());

		bool readFitsTableToMatrix;
		importedStrings = filter->readChdu(fileName, &readFitsTableToMatrix, lines);
		emit checkedFitsTableToMatrix(readFitsTableToMatrix);

		tmpTableWidget = m_fitsOptionsWidget->previewWidget();
		break;
	}
	case AbstractFileFilter::Json: {
		ui.tePreview->clear();
		m_jsonOptionsWidget->loadDocument(fileName);
		JsonFilter *filter = (JsonFilter*)this->currentFileFilter();
		m_jsonOptionsWidget->applyFilterSettings(filter, ui.tvJson->currentIndex());
		importedStrings = filter->preview(fileName);
		columnModes = filter->columnModes();
		break;
	}
	case AbstractFileFilter::ROOT: {
		ROOTFilter *filter = (ROOTFilter *)this->currentFileFilter();
		lines = m_rootOptionsWidget->lines();
		m_rootOptionsWidget->setNBins(filter->binsInCurrentHistogram(fileName));
		importedStrings = filter->previewCurrentHistogram(
					fileName,
					m_rootOptionsWidget->startBin(),
					qMin(m_rootOptionsWidget->startBin() + m_rootOptionsWidget->lines() - 1,
						 m_rootOptionsWidget->endBin())
					);
		tmpTableWidget = m_rootOptionsWidget->previewWidget();
		// the last vector element contains the column names
		vectorNameList = importedStrings.last();
		importedStrings.removeLast();
		columnModes = QVector<AbstractColumn::ColumnMode>(vectorNameList.size(), AbstractColumn::Numeric);
		break;
	}
	case AbstractFileFilter::NgspiceRawAscii: {
		ui.tePreview->clear();
		NgspiceRawAsciiFilter* filter = (NgspiceRawAsciiFilter*)this->currentFileFilter();
		importedStrings = filter->preview(fileName, lines);
		vectorNameList = filter->vectorNames();
		columnModes = filter->columnModes();
		break;
	}
	case AbstractFileFilter::NgspiceRawBinary: {
		ui.tePreview->clear();
		NgspiceRawBinaryFilter* filter = (NgspiceRawBinaryFilter*)this->currentFileFilter();
		importedStrings = filter->preview(fileName, lines);
		vectorNameList = filter->vectorNames();
		columnModes = filter->columnModes();
		break;
	}
	}

	// fill the table widget
	tmpTableWidget->setRowCount(0);
	tmpTableWidget->setColumnCount(0);
	if( !importedStrings.isEmpty() ) {
		//QDEBUG("importedStrings =" << importedStrings);
		if (!ok) {
			// show imported strings as error message
			tmpTableWidget->setRowCount(1);
			tmpTableWidget->setColumnCount(1);
			QTableWidgetItem* item = new QTableWidgetItem();
			item->setText(importedStrings[0][0]);
			tmpTableWidget->setItem(0, 0, item);
		} else {
			//TODO: maxrows not used
			const int rows = qMax(importedStrings.size(), 1);
			const int maxColumns = 300;
			tmpTableWidget->setRowCount(rows);

			for (int i = 0; i < rows; ++i) {
				// 				QDEBUG("imported string " << importedStrings[i]);

				int cols = importedStrings[i].size() > maxColumns ? maxColumns : importedStrings[i].size();	// new
				if (cols > tmpTableWidget->columnCount())
					tmpTableWidget->setColumnCount(cols);

				for (int j = 0; j < cols; ++j) {
					QTableWidgetItem* item = new QTableWidgetItem(importedStrings[i][j]);
					tmpTableWidget->setItem(i, j, item);
				}
			}

			// set header if columnMode available
			for (int i = 0; i < qMin(tmpTableWidget->columnCount(), columnModes.size()); ++i) {
				QString columnName = QString::number(i+1);
				if (i < vectorNameList.size())
					columnName = vectorNameList[i];
				auto* item = new QTableWidgetItem(columnName + QLatin1String(" {") + ENUM_TO_STRING(AbstractColumn, ColumnMode, columnModes[i]) + QLatin1String("}"));
				item->setTextAlignment(Qt::AlignLeft);
				item->setIcon(AbstractColumn::iconForMode(columnModes[i]));

				tmpTableWidget->setHorizontalHeaderItem(i, item);
			}
		}

		tmpTableWidget->horizontalHeader()->resizeSections(QHeaderView::ResizeToContents);
		m_fileEmpty = false;
	} else {
		m_fileEmpty = true;
	}

	emit previewRefreshed();

	RESET_CURSOR;
}

void ImportFileWidget::updateContent(const QString& fileName, AbstractFileFilter::FileType fileType)
{
	if (auto filter = currentFileFilter()) {
		switch(fileType) {
		case AbstractFileFilter::HDF5:
			m_hdf5OptionsWidget->updateContent((HDF5Filter*)filter, fileName);
			break;
		case AbstractFileFilter::NETCDF:
			m_netcdfOptionsWidget->updateContent((NetCDFFilter*)filter, fileName);
			break;
		case AbstractFileFilter::FITS:
#ifdef HAVE_FITS
			m_fitsOptionsWidget->updateContent((FITSFilter*)filter, fileName);
#endif
			break;
		case AbstractFileFilter::ROOT:
			m_rootOptionsWidget->updateContent((ROOTFilter*)filter, fileName);
			break;
		case AbstractFileFilter::Ascii:
		case AbstractFileFilter::Binary:
		case AbstractFileFilter::Image:
		case AbstractFileFilter::Json:
		case AbstractFileFilter::NgspiceRawAscii:
		case AbstractFileFilter::NgspiceRawBinary:
			break;
		}
	}
}


void ImportFileWidget::updateTypeChanged(int idx) {
	const LiveDataSource::UpdateType UpdateType = static_cast<LiveDataSource::UpdateType>(idx);

	switch (UpdateType) {
	case LiveDataSource::UpdateType::TimeInterval:
		ui.lUpdateInterval->show();
		ui.sbUpdateInterval->show();
		break;
	case LiveDataSource::UpdateType::NewData:
		ui.lUpdateInterval->hide();
		ui.sbUpdateInterval->hide();
	}
}

void ImportFileWidget::readingTypeChanged(int idx) {
	const LiveDataSource::ReadingType readingType = static_cast<LiveDataSource::ReadingType>(idx);
	const LiveDataSource::SourceType sourceType = static_cast<LiveDataSource::SourceType>(ui.cbSourceType->currentIndex());

	if (sourceType == LiveDataSource::SourceType::NetworkTcpSocket || sourceType == LiveDataSource::SourceType::LocalSocket
			|| sourceType == LiveDataSource::SourceType::SerialPort
			|| readingType == LiveDataSource::ReadingType::TillEnd || readingType == LiveDataSource::ReadingType::WholeFile) {
		ui.lSampleSize->hide();
		ui.sbSampleSize->hide();
	} else {
		ui.lSampleSize->show();
		ui.sbSampleSize->show();
	}

	if (readingType == LiveDataSource::ReadingType::WholeFile) {
		ui.lKeepLastValues->hide();
		ui.sbKeepNValues->hide();
	} else {
		ui.lKeepLastValues->show();
		ui.sbKeepNValues->show();
	}
}

void ImportFileWidget::sourceTypeChanged(int idx) {
	const LiveDataSource::SourceType sourceType = static_cast<LiveDataSource::SourceType>(idx);

	// enable/disable "on new data"-option
	const QStandardItemModel* model = qobject_cast<const QStandardItemModel*>(ui.cbUpdateType->model());
        QStandardItem* item = model->item(LiveDataSource::UpdateType::NewData);

	switch (sourceType) {
	case LiveDataSource::SourceType::FileOrPipe:
		ui.lFileName->show();
		ui.leFileName->show();
		ui.bFileInfo->show();
		ui.bOpen->show();
		ui.chbLinkFile->show();
		ui.lSampleSize->show();
		ui.sbSampleSize->show();

		ui.cbBaudRate->hide();
		ui.lBaudRate->hide();
		ui.lHost->hide();
		ui.leHost->hide();
		ui.lPort->hide();
		ui.lePort->hide();
		ui.cbSerialPort->hide();
		ui.lSerialPort->hide();

		item->setFlags(Qt::ItemIsSelectable | Qt::ItemIsEnabled);

		fileNameChanged(ui.leFileName->text());
		hideMQTT();
		break;
	case LiveDataSource::SourceType::NetworkTcpSocket:
	case LiveDataSource::SourceType::NetworkUdpSocket:
		ui.lHost->show();
		ui.leHost->show();
		ui.lePort->show();
		ui.lPort->show();
		if (sourceType == LiveDataSource::SourceType::NetworkTcpSocket) {
			ui.lSampleSize->hide();
			ui.sbSampleSize->hide();
		} else {
			ui.lSampleSize->show();
			ui.sbSampleSize->show();
		}

		ui.lBaudRate->hide();
		ui.cbBaudRate->hide();
		ui.lSerialPort->hide();
		ui.cbSerialPort->hide();

		ui.lFileName->hide();
		ui.leFileName->hide();
		ui.bFileInfo->hide();
		ui.bOpen->hide();
		ui.chbLinkFile->hide();

		item->setFlags(item->flags() & ~(Qt::ItemIsSelectable | Qt::ItemIsEnabled));

		ui.gbOptions->setEnabled(true);
		ui.bManageFilters->setEnabled(true);
		ui.cbFilter->setEnabled(true);
		ui.cbFileType->setEnabled(true);
		hideMQTT();
		break;
	case LiveDataSource::SourceType::LocalSocket:
		ui.lFileName->show();
		ui.leFileName->show();
		ui.bOpen->show();
		ui.lSampleSize->hide();
		ui.sbSampleSize->hide();

		ui.bFileInfo->hide();
		ui.cbBaudRate->hide();
		ui.lBaudRate->hide();
		ui.lHost->hide();
		ui.leHost->hide();
		ui.lPort->hide();
		ui.lePort->hide();
		ui.cbSerialPort->hide();
		ui.lSerialPort->hide();
		ui.chbLinkFile->hide();

		item->setFlags(Qt::ItemIsSelectable | Qt::ItemIsEnabled);

		ui.gbOptions->setEnabled(true);
		ui.bManageFilters->setEnabled(true);
		ui.cbFilter->setEnabled(true);
		ui.cbFileType->setEnabled(true);
		hideMQTT();
		break;
	case LiveDataSource::SourceType::SerialPort:
		ui.lBaudRate->show();
		ui.cbBaudRate->show();
		ui.lSerialPort->show();
		ui.cbSerialPort->show();
		ui.lSampleSize->show();
		ui.sbSampleSize->show();

		ui.lHost->hide();
		ui.leHost->hide();
		ui.lePort->hide();
		ui.lPort->hide();
		ui.lFileName->hide();
		ui.leFileName->hide();
		ui.bFileInfo->hide();
		ui.bOpen->hide();
		ui.chbLinkFile->hide();

		item->setFlags(item->flags() & ~(Qt::ItemIsSelectable | Qt::ItemIsEnabled));

		ui.cbFileType->setEnabled(true);
		ui.gbOptions->setEnabled(true);
		ui.bManageFilters->setEnabled(true);
		ui.cbFilter->setEnabled(true);
		hideMQTT();
		break;
	case LiveDataSource::SourceType::MQTT:
#ifdef HAVE_MQTT
		item->setFlags(Qt::ItemIsSelectable | Qt::ItemIsEnabled);

		ui.lBaudRate->hide();
		ui.cbBaudRate->hide();
		ui.lSerialPort->hide();
		ui.cbSerialPort->hide();
		ui.gbManageSubscriptions->show();

		ui.lHost->show();
		ui.leHost->show();
		ui.lePort->show();
		ui.lPort->show();
		ui.lFileName->hide();
		ui.leFileName->hide();
		ui.bFileInfo->hide();
		ui.bOpen->hide();
		ui.chbLinkFile->hide();
		ui.cbFileType->setEnabled(true);

		ui.leID->hide();
		ui.lMqttID->hide();
		ui.lePassword->hide();
		ui.lPassword->hide();
		ui.leUsername->hide();
		ui.lUsername->hide();
		ui.cbQos->show();
		ui.lQos->show();
		ui.twTopics->show();
		ui.lTopicSearch->show();
		ui.leTopics->show();
		ui.twSubscriptions->show();
		ui.chbAuthentication->show();
		ui.chbID->show();
		ui.bSubscribe->show();
		ui.bUnsubscribe->show();
		ui.bConnect->show();

		ui.gbOptions->setEnabled(true);
		ui.bManageFilters->setEnabled(true);
		ui.cbFilter->setEnabled(true);

		ui.gbMqttWill->show();
		ui.chbWill->show();
		ui.chbWillRetain->hide();
		ui.cbWillQoS->hide();
		ui.cbWillMessageType->hide();
		ui.cbWillTopic->hide();
		ui.cbWillUpdate->hide();
		ui.leWillOwnMessage->hide();
		ui.leWillUpdateInterval->setValidator(new QIntValidator(2, 1000000) );
		ui.leWillUpdateInterval->hide();
		ui.lWillMessageType->hide();
		ui.lWillOwnMessage->hide();
		ui.lWillQos->hide();
		ui.lWillTopic->hide();
		ui.lWillUpdate->hide();
		ui.lWillUpdateInterval->hide();
		ui.lwWillStatistics->hide();
		ui.lWillStatistics->hide();
		ui.gbManageSubscriptions->setEnabled(false);

		checkConnectEnable();

		if(ui.chbWill->isChecked()) {
			ui.chbWillRetain->show();
			ui.cbWillQoS->show();
			ui.cbWillMessageType->show();
			ui.cbWillTopic->show();
			ui.cbWillUpdate->show();
			ui.lWillMessageType->show();
			ui.lWillQos->show();
			ui.lWillTopic->show();
			ui.lWillUpdate->show();

			if (ui.cbWillMessageType->currentIndex() == static_cast<int>(MQTTClient::WillMessageType::OwnMessage) ) {
				ui.leWillOwnMessage->show();
				ui.lWillOwnMessage->show();
			}
			else if(ui.cbWillMessageType->currentIndex() == static_cast<int>(MQTTClient::WillMessageType::Statistics) ){
				ui.lWillStatistics->show();
				ui.lwWillStatistics->show();
			}

			if(ui.cbWillUpdate->currentIndex() == 0) {
				ui.leWillUpdateInterval->show();
				ui.lWillUpdateInterval->show();
			}
			else if (ui.cbWillUpdate->currentIndex() == 1)
			{
				ui.leWillUpdateInterval->hide();
				ui.lWillUpdateInterval->hide();
			}
		}
#endif
		break;
	}

	// "whole file" item
	model = qobject_cast<const QStandardItemModel*>(ui.cbReadingType->model());
	item = model->item(LiveDataSource::ReadingType::WholeFile);
	if (sourceType == LiveDataSource::SourceType::FileOrPipe)
		item->setFlags(Qt::ItemIsSelectable | Qt::ItemIsEnabled);
	else
		item->setFlags(item->flags() & ~(Qt::ItemIsSelectable | Qt::ItemIsEnabled));

	//"update options" groupbox can be deactived for "file and pipe" if the file is invalid.
	//Activate the groupbox when switching from "file and pipe" to a different source type.
	if (sourceType != LiveDataSource::SourceType::FileOrPipe)
		ui.gbUpdateOptions->setEnabled(true);

	emit sourceTypeChanged();
	refreshPreview();
<<<<<<< HEAD
}

void ImportFileWidget::initializeAndFillPortsAndBaudRates() {
	for (int i = 2; i < ui.swOptions->count(); ++i)
		ui.swOptions->removeWidget(ui.swOptions->widget(i));

	const int size = ui.cbFileType->count();
	for (int i = 2; i < size; ++i)
		ui.cbFileType->removeItem(2);

	ui.cbBaudRate->hide();
	ui.lBaudRate->hide();

	ui.lHost->hide();
	ui.leHost->hide();

	ui.lPort->hide();
	ui.lePort->hide();

	ui.cbSerialPort->hide();
	ui.lSerialPort->hide();

	ui.cbBaudRate->addItems(LiveDataSource::supportedBaudRates());
	ui.cbSerialPort->addItems(LiveDataSource::availablePorts());

	ui.tabWidget->removeTab(2);
}

#ifdef HAVE_MQTT

/*!
 *\brief called when ID checkbox's state is changed, if checked a lineEdit is shown so the user can set the ID
 * \param state the state of the checbox
 */
void ImportFileWidget::idChecked(int state) {
	if (state == 2)	{
		ui.leID->show();
		ui.lMqttID->show();
	} else if (state == 0) {
		ui.leID->hide();
		ui.lMqttID->hide();
	}
}

/*!
 *\brief called when authentication checkbox's state is changed,
 *       if checked two lineEdits are shown so the user can set the username and password
 *
 * \param state the state of the checbox
 */
void ImportFileWidget::authenticationChecked(int state) {
	if(state == 2) {
		ui.leUsername->show();
		ui.lePassword->show();
		ui.lPassword->show();
		ui.lUsername->show();
	} else if (state == 0) {
		ui.leUsername->hide();
		ui.lePassword->hide();
		ui.lUsername->hide();
		ui.lPassword->hide();
	}
}

/*!
 *\brief called when the connect/disconnect button is pressed
 * makes the connection to the given MQTT broker, with the given options
 * or disconnects from the broker
 */
void ImportFileWidget::mqttConnection() {
	if(m_client->state() == QMqttClient::ClientState::Disconnected)	{
		//Check whether the set options are valid and a connection can be made, or not
		const bool hostSet = !ui.leHost->text().isEmpty();
		const bool portSet = !ui.lePort->text().isEmpty();
		const bool idUsed = ui.chbID->isChecked();
		const bool idSet = !ui.leID->text().isEmpty();
		const bool idValid = !(idUsed && !idSet);
		const bool authenticationUsed = ui.chbAuthentication->isChecked();
		const bool usernameSet = !ui.leUsername->text().isEmpty();
		const bool passwordSet = !ui.lePassword->text().isEmpty();
		const bool authenticationValid = ! (authenticationUsed && ( !usernameSet || !passwordSet) );
		const bool valid =hostSet && portSet && idValid && authenticationValid;
		if (valid) {
			m_client->setHostname(ui.leHost->text().simplified());
			m_client->setPort(ui.lePort->text().simplified().toUInt());

			if(ui.chbID->isChecked())
				m_client->setClientId(ui.leID->text().simplified());

			if(ui.chbAuthentication->isChecked()) {
				m_client->setUsername(ui.leUsername->text().simplified());
				m_client->setPassword(ui.lePassword->text().simplified());
			}

			qDebug()<< ui.leHost->text() << " " << m_client->hostname() << "   " << m_client->port();
			qDebug()<<"Trying to connect";
			m_client->connectToHost();
			m_connectTimeoutTimer->start();
		}
	}
	else if (m_client->state() == QMqttClient::ClientState::Connected) {
		qDebug()<<"Disconnecting from mqtt broker"	;
		m_client->disconnectFromHost();
	}
}

/*!
 *\brief called when the client connects to the broker succesfully, it subscribes to every topic (# wildcard)
 * in order to later list every available topic
 */
void ImportFileWidget::onMqttConnect() {
	if(m_client->error() == QMqttClient::NoError) {
		m_connectTimeoutTimer->stop();
		ui.gbManageSubscriptions->setEnabled(true);
		ui.bConnect->setText("Disconnect");
		ui.leHost->setEnabled(false);
		ui.lePort->setEnabled(false);
		ui.lePassword->setEnabled(false);
		ui.leUsername->setEnabled(false);
		ui.leID->setEnabled(false);
		ui.cbSourceType->setEnabled(false);
		ui.chbAuthentication->setEnabled(false);
		ui.chbID->setEnabled(false);
		ui.chbRetain->setEnabled(false);
		QMessageBox::information(this, "Connection successful", "Connection established");

		//subscribing to every topic (# wildcard) in order to later list every available topic
		QMqttTopicFilter globalFilter{"#"};
		m_mainSubscription = m_client->subscribe(globalFilter, 1);
		if(!m_mainSubscription)
			QMessageBox::information(this, "Couldn't subscribe", "Something went wrong");
	}
}

/*!
 *\brief called when the client disconnects from the broker succesfully
 * removes every information about the former connection
 */
void ImportFileWidget::onMqttDisconnect() {
	ui.gbManageSubscriptions->setEnabled(false);
	ui.bConnect->setText("Connect");

	ui.leHost->setEnabled(true);
	ui.leHost->clear();

	ui.lePort->setEnabled(true);
	ui.lePort->clear();

	ui.lePassword->setEnabled(true);
	ui.lePassword->clear();

	ui.leUsername->setEnabled(true);
	ui.leUsername->clear();

	ui.leID->setEnabled(true);
	ui.leID->clear();

	ui.twSubscriptions->clear();
	ui.twTopics->clear();

	ui.chbRetain->setEnabled(true);
	ui.cbSourceType->setEnabled(true);
	ui.chbAuthentication->setEnabled(true);
	ui.chbID->setEnabled(true);

	m_mqttReadyForPreview = false;
	m_mqttSubscriptions.clear();

	m_topicCompleter = new QCompleter;
	m_subscriptionCompleter = new QCompleter;

	m_topicList.clear();
	m_searching = false;
	m_searchTimer->stop();
	m_messageArrived.clear();
	m_lastMessage.clear();
}

/*!
 *\brief called when the subscribe button is pressed
 * subscribes to the topic represented by the current item of twTopics
 */
void ImportFileWidget::mqttSubscribe() {	
	QString name;
	QTreeWidgetItem *item = ui.twTopics->currentItem();
	if(item != nullptr) {
		QTreeWidgetItem *tempItem = item;

		//determine the topic name that the current item represents
		name.prepend(item->text(0));
		if(item->childCount() != 0)
			name.append("/#");
		while(tempItem->parent() != nullptr) {
			tempItem = tempItem->parent();
			name.prepend(tempItem->text(0) + "/");
		}

		QList<QTreeWidgetItem *> topLevelList = ui.twSubscriptions->findItems(name, Qt::MatchExactly);

		//check if the subscription already exists
		if(topLevelList.isEmpty() || topLevelList.first()->parent() != nullptr) {
			qDebug() << "Subscribe to: " << name;
			bool foundSuperior = false;

			for(int i = 0; i < ui.twSubscriptions->topLevelItemCount(); ++i) {
				//if the new subscirptions contains an already existing one, we remove the inferior one
				if(checkTopicContains(name, ui.twSubscriptions->topLevelItem(i)->text(0))
						&& name != ui.twSubscriptions->topLevelItem(i)->text(0)) {
					unsubscribeFromTopic(ui.twSubscriptions->topLevelItem(i)->text(0));
					i--;
					continue;
				}

				//if there is a subscription containing the new one we set foundSuperior true
				if(checkTopicContains(ui.twSubscriptions->topLevelItem(i)->text(0), name)
						&& name != ui.twSubscriptions->topLevelItem(i)->text(0)) {
					foundSuperior = true;
					qDebug()<<"Can't continue subscribe. Found superior for " << name <<" : "<< ui.twSubscriptions->topLevelItem(i)->text(0);
					break;
				}
			}

			//if there wasn't a superior subscription we can subscribe to the new topic
			if(!foundSuperior) {
				QStringList toplevelName;
				toplevelName.push_back(name);
				QTreeWidgetItem* newTopLevelItem = new QTreeWidgetItem(toplevelName);
				ui.twSubscriptions->addTopLevelItem(newTopLevelItem);

				QMqttTopicFilter filter {name};
				QMqttSubscription *temp_subscription = m_client->subscribe(filter, static_cast<quint8> (ui.cbQos->currentText().toUInt()) );

				if(temp_subscription) {
					m_mqttSubscriptions.push_back(temp_subscription);
					connect(temp_subscription, &QMqttSubscription::messageReceived, this, &ImportFileWidget::mqttSubscriptionMessageReceived);
					emit subscriptionsChanged();
				}

				if(name.endsWith("#")) {
					//adding every topic that the subscription contains to twSubscriptions
					addSubscriptionChildren(item, newTopLevelItem);

					//if an already existing subscription contains a topic that the new subscription also contains
					//we decompose the already existing subscription
					//by unsubscribing from its topics, that are present in the new subscription as well
					QStringList nameList = name.split('/', QString::SkipEmptyParts);
					QString root = nameList.first();
					QVector<QTreeWidgetItem*> children;
					for(int i = 0; i < ui.twSubscriptions->topLevelItemCount(); ++i) {
						if(ui.twSubscriptions->topLevelItem(i)->text(0).startsWith(root)
								&& name != ui.twSubscriptions->topLevelItem(i)->text(0)) {
							children.clear();
							//get the "leaf" children of the inspected subscription
							findSubscriptionLeafChildren(children, ui.twSubscriptions->topLevelItem(i));
							for(int j = 0; j < children.size(); ++j) {
								if(checkTopicContains(name, children[j]->text(0))) {
									//if the new subscription contains a topic, we unsubscribe from it
									ui.twSubscriptions->setCurrentItem(children[j]);
									mqttUnsubscribe();
								}
							}
						}
					}
				}

				manageCommonLevelSubscriptions();
				updateWillTopics();
				updateSubscriptionCompleter();
			} else
				QMessageBox::warning(this, "Warning", "You already subscribed to a topic containing this one");
		} else
			QMessageBox::warning(this, "Warning", "You already subscribed to this topic");
	} else
		QMessageBox::warning(this, "Warning", "You didn't select any item from the Tree Widget");
}

/*!
 *\brief called when the unsubscribe button is pressed
 * unsubscribes from the topic represented by the current item of twSubscription
 */
void ImportFileWidget::mqttUnsubscribe() {
	QTreeWidgetItem* unsubscribeItem = ui.twSubscriptions->currentItem();

	if(unsubscribeItem != nullptr) {
		qDebug() << "Unsubscribe from: " << unsubscribeItem->text(0);
		//if it is a top level item, meaning a topic that we really subscribed to(not one that belongs to a subscription)
		//we can simply unsubscribe from it
		if(unsubscribeItem->parent() == nullptr)
			unsubscribeFromTopic(unsubscribeItem->text(0));
		//otherwise we remove the selected item, but subscribe to every other topic, that was contained by
		//the selected item's parent subscription(top level item of twSubscripitons)
		else{
			while(unsubscribeItem->parent() != nullptr) {
				for(int i = 0; i < unsubscribeItem->parent()->childCount(); ++i) {
					if(unsubscribeItem->text(0) != unsubscribeItem->parent()->child(i)->text(0)) {
						QMqttTopicFilter filter {unsubscribeItem->parent()->child(i)->text(0)};
						QMqttSubscription *temp_subscription = m_client->subscribe(filter, static_cast<quint8> (ui.cbQos->currentText().toUInt()) );

						ui.twSubscriptions->addTopLevelItem(unsubscribeItem->parent()->takeChild(i));

						if(temp_subscription) {
							m_mqttSubscriptions.push_back(temp_subscription);
							connect(temp_subscription, &QMqttSubscription::messageReceived, this, &ImportFileWidget::mqttSubscriptionMessageReceived);
							emit subscriptionsChanged();
						}
						i--;
					}
				}
				unsubscribeItem = unsubscribeItem->parent();
			}
			unsubscribeFromTopic(unsubscribeItem->text(0));

			//check if any common topics were subscribed, if possible merge them
			manageCommonLevelSubscriptions();
		}
		updateWillTopics();
		updateSubscriptionCompleter();
	} else
		QMessageBox::warning(this, "Warning", "You didn't select any item from the Tree Widget");
}

/*!
 *\brief called when the client receives a message
 * if the message arrived from a new topic, the topic is put in twTopics
 */
void ImportFileWidget::mqttMessageReceived(const QByteArray &message , const QMqttTopicName &topic) {
	Q_UNUSED(message);
	if(!m_addedTopics.contains(topic.name())) {
		m_addedTopics.push_back(topic.name());
		QStringList name;
		QChar sep = '/';
		QString rootName;
		if(topic.name().contains(sep)) {
			QStringList list = topic.name().split(sep, QString::SkipEmptyParts);

			if(!list.isEmpty()) {
				rootName = list.at(0);
				name.append(list.at(0));
				QTreeWidgetItem* currentItem;
				int topItemIdx = -1;
				//check whether the first level of the topic can be found in twTopics
				for(int i = 0; i < ui.twTopics->topLevelItemCount(); ++i) {
					if(ui.twTopics->topLevelItem(i)->text(0) == list.at(0)) {
						topItemIdx = i;
						break;
					}
				}
				//if not we simply add every level of the topic to the tree
				if( topItemIdx < 0) {
					currentItem = new QTreeWidgetItem(name);
					ui.twTopics->addTopLevelItem(currentItem);
					for(int i = 1; i < list.size(); ++i) {
						name.clear();
						name.append(list.at(i));
						currentItem->addChild(new QTreeWidgetItem(name));
						currentItem = currentItem->child(0);
					}
				}
				//otherwise we search for the first level that isn't part of the tree,
				//then add every level of the topic to the tree from that certain level
				else {
					currentItem = ui.twTopics->topLevelItem(topItemIdx);
					int listIdx = 1;
					for(; listIdx < list.size(); ++listIdx) {
						QTreeWidgetItem* childItem = nullptr;
						bool found = false;
						for(int j = 0; j < currentItem->childCount(); ++j) {
							childItem = currentItem->child(j);
							if(childItem->text(0) == list.at(listIdx)) {
								found = true;
								currentItem = childItem;
								break;
							}
						}
						if(!found) {
							//this is the level that isn't present in the tree
							break;
						}
					}

					//add every level to the tree starting with the first level that isn't part of the tree
					for(; listIdx < list.size(); ++listIdx) {
						name.clear();
						name.append(list.at(listIdx));
						currentItem->addChild(new QTreeWidgetItem(name));
						currentItem = currentItem->child(currentItem->childCount() - 1);
					}
				}
			}
		} else {
			rootName = topic.name();
			name.append(topic.name());
			ui.twTopics->addTopLevelItem(new QTreeWidgetItem(name));
		}

		//if a subscribed topic contains the new topic, we have to update twSubscriptions
		for(int i = 0; i < ui.twSubscriptions->topLevelItemCount(); ++i) {
			QStringList subscriptionName = ui.twSubscriptions->topLevelItem(i)->text(0).split('/', QString::SkipEmptyParts);
			if(!subscriptionName.isEmpty()) {
				if (rootName == subscriptionName.first()) {
					updateSubscriptionTree();
					break;
				}
			}
		}

		//signals that a newTopic was added, in order to fill the completer of leTopics
		emit newTopic(rootName);
	}
}

/*!
 *\brief called when a new topic is added to the tree(twTopics)
 * appends the topic's root to the topicList if it isn't in the list already
 * then sets the completer for leTopics
 */
void ImportFileWidget::setTopicCompleter(const QString& topic) {
	if(!m_topicList.contains(topic)) {
		m_topicList.append(topic);
		if(!m_searching) {
			m_topicCompleter = new QCompleter(m_topicList, this);
			m_topicCompleter->setCompletionMode(QCompleter::PopupCompletion);
			m_topicCompleter->setCaseSensitivity(Qt::CaseSensitive);
			ui.leTopics->setCompleter(m_topicCompleter);
		}
	}
}

/*!
 *\brief called when 10 seconds passed since the last time the user searched for a certain root in twTopics
 * enables updating the completer for le
 */
void ImportFileWidget::topicTimeout() {
	m_searching = false;
	m_searchTimer->stop();
}

/*!
 *\brief called when the client receives a message from a subscribed topic (that isn't the "#" wildcard)
 */
void ImportFileWidget::mqttSubscriptionMessageReceived(const QMqttMessage &msg) {
	qDebug()<<"message received from: "<<msg.topic().name();
	if(!m_subscribedTopicNames.contains(msg.topic().name())) {
		m_messageArrived[msg.topic()] = true;
		m_subscribedTopicNames.push_back(msg.topic().name());
	}

	if(m_messageArrived[msg.topic()] == false) {
		m_messageArrived[msg.topic()] = true;
	}

	//updates the last message of the topic
	m_lastMessage[msg.topic()]= msg;

	//check if the client received a message from every subscribed topic, since the last time the preview was refreshed
	bool check = true;
	QMapIterator<QMqttTopicName, bool> i(m_messageArrived);
	while(i.hasNext()) {
		i.next();
		if(i.value() == false ) {
			check = false;
			break;
		}
	}

	//if there is a message from every subscribed topic, we refresh the preview
	if (check == true) {
		m_mqttReadyForPreview = true;
		refreshPreview();
	}
}

/*!
 *\brief called when use will message checkbox's state is changed,
 *       if state is checked it shows the options regarding the will message
 *
 * \param state the state of the checbox
 */
void ImportFileWidget::useWillMessage(int state) {
	if(state == Qt::Checked) {
		ui.chbWillRetain->show();
		ui.cbWillQoS->show();
		ui.cbWillMessageType->show();
		ui.cbWillTopic->show();
		ui.cbWillUpdate->show();
		ui.lWillMessageType->show();
		ui.lWillQos->show();
		ui.lWillTopic->show();
		ui.lWillUpdate->show();

		if (ui.cbWillMessageType->currentIndex() == static_cast<int>(MQTTClient::WillMessageType::OwnMessage) ) {
			ui.leWillOwnMessage->show();
			ui.lWillOwnMessage->show();
		} else if(ui.cbWillMessageType->currentIndex() == static_cast<int>(MQTTClient::WillMessageType::Statistics) ) {
			ui.lWillStatistics->show();
			ui.lwWillStatistics->show();
		}

		if(ui.cbWillUpdate->currentIndex() == 0) {
			ui.leWillUpdateInterval->show();
			ui.lWillUpdateInterval->show();
		}
	} else if (state == Qt::Unchecked) {
		ui.chbWillRetain->hide();
		ui.cbWillQoS->hide();
		ui.cbWillMessageType->hide();
		ui.cbWillTopic->hide();
		ui.cbWillUpdate->hide();
		ui.leWillOwnMessage->hide();
		ui.leWillUpdateInterval->hide();
		ui.lWillMessageType->hide();
		ui.lWillOwnMessage->hide();
		ui.lWillQos->hide();
		ui.lWillTopic->hide();
		ui.lWillUpdate->hide();
		ui.lWillUpdateInterval->hide();
		ui.lWillStatistics->hide();
		ui.lwWillStatistics->hide();
	}
}


/*!
 *\brief called when the selected will message type is changed,
 *       shows the options for the selected message type, hides the irrelevant ones
 *
 * \param type the selected will message type
 */
void ImportFileWidget::willMessageTypeChanged(int type) {
	if(static_cast<MQTTClient::WillMessageType> (type) == MQTTClient::WillMessageType::OwnMessage) {
		ui.leWillOwnMessage->show();
		ui.lWillOwnMessage->show();
		ui.lWillStatistics->hide();
		ui.lwWillStatistics->hide();
	} else if(static_cast<MQTTClient::WillMessageType> (type) == MQTTClient::WillMessageType::LastMessage) {
		ui.leWillOwnMessage->hide();
		ui.lWillOwnMessage->hide();
		ui.lWillStatistics->hide();
		ui.lwWillStatistics->hide();
	} else if(static_cast<MQTTClient::WillMessageType> (type) == MQTTClient::WillMessageType::Statistics) {
		ui.lWillStatistics->show();
		ui.lwWillStatistics->show();
		ui.leWillOwnMessage->hide();
		ui.lWillOwnMessage->hide();
	}
}

/*!
 *\brief called when newTopicForWill signal is emitted,
 *       updates the topics that can be selected as the will message's topic
 */
void ImportFileWidget::updateWillTopics() {
	QString current = ui.cbWillTopic->currentText();
	ui.cbWillTopic->clear();

	//Get every leaf subscribed topic
	QVector<QTreeWidgetItem*> children;
	for(int i = 0; i < ui.twSubscriptions->topLevelItemCount(); ++i) {
		findSubscriptionLeafChildren(children, ui.twSubscriptions->topLevelItem(i));
	}

	for(int i = 0; i < children.size(); ++i) {
		ui.cbWillTopic->addItem(children[i]->text(0));
	}

	//Set back the previous value
	if(!current.isEmpty())
		ui.cbWillTopic->setCurrentText(current);
}

/*!
 *\brief called when the selected update type for the will message is changed,
 *       shows the options for the selected update type, hides the irrelevant ones
 *
 * \param type the selected will update type
 */
void ImportFileWidget::willUpdateTypeChanged(int updateType) {
	if(static_cast<MQTTClient::WillUpdateType>(updateType) == MQTTClient::WillUpdateType::TimePeriod) {
		ui.leWillUpdateInterval->show();
		ui.lWillUpdateInterval->show();
	} else if (static_cast<MQTTClient::WillUpdateType>(updateType) == MQTTClient::WillUpdateType::OnClick) {
		ui.leWillUpdateInterval->hide();
		ui.lWillUpdateInterval->hide();
	}
}

/*!
 *\brief called when the clientError of the MQTT client changes
 *
 * \param clientError the current error of the client
 */
void ImportFileWidget::mqttErrorChanged(QMqttClient::ClientError clientError) {
	switch (clientError) {
	case QMqttClient::BadUsernameOrPassword:
		QMessageBox::warning(this, "Couldn't connect", "Bad username or password");
		break;
	case QMqttClient::IdRejected:
		QMessageBox::warning(this, "Couldn't connect", "The client ID wasn't accepted");
		break;
	case QMqttClient::ServerUnavailable:
		QMessageBox::warning(this, "Server unavailable", "The network connection has been established, but the service is unavailable on the broker side.");
		break;
	case QMqttClient::NotAuthorized:
		QMessageBox::warning(this, "Couldn't connect", "The client is not authorized to connect.");
		break;
	case QMqttClient::UnknownError:
		QMessageBox::warning(this, "Unknown MQTT error", "An unknown error occurred.");
		break;
	case QMqttClient::NoError:
	case QMqttClient::InvalidProtocolVersion:
	case QMqttClient::TransportInvalid:
	case QMqttClient::ProtocolViolation:		
		break;
	default:
		break;
	}
}

/*!
 *\brief called when leTopics' text is changed
 *		 if the rootName can be found in twTopics, then we scroll it to the top of the tree widget
 *
 * \param rootName the current text of leTopics
 */
void ImportFileWidget::scrollToTopicTreeItem(const QString& rootName) {
	m_searching = true;
	m_searchTimer->start();

	int topItemIdx = -1;
	for(int i = 0; i < ui.twTopics->topLevelItemCount(); ++i)
		if(ui.twTopics->topLevelItem(i)->text(0) == rootName) {
			topItemIdx = i;
			break;
		}

	if(topItemIdx >= 0) {
		ui.twTopics->scrollToItem(ui.twTopics->topLevelItem(topItemIdx), QAbstractItemView::ScrollHint::PositionAtTop);
	}
}

/*!
 *\brief called when leSubscriptions' text is changed
 *		 if the rootName can be found in twSubscriptions, then we scroll it to the top of the tree widget
 *
 * \param rootName the current text of leSubscriptions
 */
void ImportFileWidget::scrollToSubsriptionTreeItem(const QString& rootName) {
	m_searching = true;
	m_searchTimer->start();

	int topItemIdx = -1;
	for(int i = 0; i < ui.twSubscriptions->topLevelItemCount(); ++i)
		if(ui.twSubscriptions->topLevelItem(i)->text(0) == rootName) {
			topItemIdx = i;
			break;
		}

	if(topItemIdx >= 0) {
		ui.twSubscriptions->scrollToItem(ui.twSubscriptions->topLevelItem(topItemIdx), QAbstractItemView::ScrollHint::PositionAtTop);
	}
}

/*!
 *\brief called when any option of the client (host, port, id, etc.) is changed before connecting to the broker,
 *		 checks if every option needed for the connection is set, if it is, then enables the connect button
 */
void ImportFileWidget::checkConnectEnable() {
	bool authenticationUsed = ui.chbAuthentication->isChecked();
	bool idUsed = ui.chbID->isChecked();
	bool authenticationFilled = !ui.leUsername->text().isEmpty() && !ui.lePassword->text().isEmpty();
	bool idFilled = !ui.leID->text().isEmpty();
	bool authenticationOK = !authenticationUsed || (authenticationUsed && authenticationFilled);
	bool idOK = !idUsed || (idUsed && idFilled);
	bool hostOK = !ui.leHost->text().isEmpty();
	bool portOK = !ui.lePort->text().isEmpty();
	bool enable = authenticationOK && idOK && hostOK && portOK;
	ui.bConnect->setEnabled(enable);
}

/*!
 *\brief called when m_connectTimeoutTimer ticks,
 *		 meaning that the client couldn't connect to the broker in 5 seconds
 *		 disconnects the client, stops the timer, and warns the user
 */
void ImportFileWidget::mqttConnectTimeout() {
	m_client->disconnectFromHost();
	m_connectTimeoutTimer->stop();
	QMessageBox::warning(this, "Warning", "Connecting to the given broker timed out!");
}
#endif
=======
}
>>>>>>> 93d89982
<|MERGE_RESOLUTION|>--- conflicted
+++ resolved
@@ -74,8 +74,6 @@
 #include <KConfigGroup>
 #include <KLocalizedString>
 #include <KSharedConfig>
-<<<<<<< HEAD
-#include <QtCore/QJsonDocument>
 #include <QTreeWidgetItem>
 #include <QTimer>
 #include <QCompleter>
@@ -89,8 +87,6 @@
 #include <QMessageBox>
 #endif
 
-=======
->>>>>>> 93d89982
 
 /*!
    \class ImportFileWidget
@@ -101,8 +97,7 @@
 ImportFileWidget::ImportFileWidget(QWidget* parent, bool liveDataSource, const QString& fileName) : QWidget(parent),
 	m_fileName(fileName),
 	m_fileEmpty(false),
-<<<<<<< HEAD
-	m_liveDataSource(true),
+	m_liveDataSource(liveDataSource),
 	m_suppressRefresh(false)
   #ifdef HAVE_MQTT
   ,
@@ -113,10 +108,6 @@
 	m_mqttReadyForPreview (false)
   #endif
 {
-=======
-	m_liveDataSource(liveDataSource),
-	m_suppressRefresh(false) {
->>>>>>> 93d89982
 	ui.setupUi(this);
 
 #ifdef HAVE_MQTT
@@ -248,6 +239,8 @@
 
 		ui.sbUpdateInterval->hide();
 		ui.lUpdateInterval->hide();
+
+		hideMQTT();
 	} else {
 		for (int i = 2; i < ui.swOptions->count(); ++i)
 			ui.swOptions->removeWidget(ui.swOptions->widget(i));
@@ -462,41 +455,6 @@
 	m_jsonOptionsWidget->saveSettings();
 }
 
-<<<<<<< HEAD
-void ImportFileWidget::hideDataSource() {
-	m_liveDataSource = false;
-	ui.gbUpdateOptions->hide();
-
-	ui.chbLinkFile->hide();
-
-	ui.cbBaudRate->hide();
-	ui.lBaudRate->hide();
-
-	ui.lHost->hide();
-	ui.leHost->hide();
-
-	ui.lPort->hide();
-	ui.lePort->hide();
-
-	ui.cbSerialPort->hide();
-	ui.lSerialPort->hide();
-
-	ui.lSourceType->hide();
-	ui.cbSourceType->hide();
-
-	ui.cbUpdateType->hide();
-	ui.lUpdateType->hide();
-
-	ui.sbUpdateInterval->hide();
-	ui.lUpdateInterval->hide();
-
-#ifdef HAVE_MQTT
-	hideMQTT();
-#endif
-}
-
-=======
->>>>>>> 93d89982
 void ImportFileWidget::showAsciiHeaderOptions(bool b) {
 	m_asciiOptionsWidget->showAsciiHeaderOptions(b);
 }
@@ -2310,33 +2268,6 @@
 
 	emit sourceTypeChanged();
 	refreshPreview();
-<<<<<<< HEAD
-}
-
-void ImportFileWidget::initializeAndFillPortsAndBaudRates() {
-	for (int i = 2; i < ui.swOptions->count(); ++i)
-		ui.swOptions->removeWidget(ui.swOptions->widget(i));
-
-	const int size = ui.cbFileType->count();
-	for (int i = 2; i < size; ++i)
-		ui.cbFileType->removeItem(2);
-
-	ui.cbBaudRate->hide();
-	ui.lBaudRate->hide();
-
-	ui.lHost->hide();
-	ui.leHost->hide();
-
-	ui.lPort->hide();
-	ui.lePort->hide();
-
-	ui.cbSerialPort->hide();
-	ui.lSerialPort->hide();
-
-	ui.cbBaudRate->addItems(LiveDataSource::supportedBaudRates());
-	ui.cbSerialPort->addItems(LiveDataSource::availablePorts());
-
-	ui.tabWidget->removeTab(2);
 }
 
 #ifdef HAVE_MQTT
@@ -3001,6 +2932,4 @@
 	QMessageBox::warning(this, "Warning", "Connecting to the given broker timed out!");
 }
 #endif
-=======
-}
->>>>>>> 93d89982
+
