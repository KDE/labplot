/***************************************************************************
File                 : ImportFileWidget.cpp
Project              : LabPlot
Description          : import file data widget
--------------------------------------------------------------------
Copyright            : (C) 2009-2017 Stefan Gerlach (stefan.gerlach@uni.kn)
Copyright            : (C) 2009-2017 Alexander Semke (alexander.semke@web.de)

***************************************************************************/

/***************************************************************************
 *                                                                         *
 *  This program is free software; you can redistribute it and/or modify   *
 *  it under the terms of the GNU General Public License as published by   *
 *  the Free Software Foundation; either version 2 of the License, or      *
 *  (at your option) any later version.                                    *
 *                                                                         *
 *  This program is distributed in the hope that it will be useful,        *
 *  but WITHOUT ANY WARRANTY; without even the implied warranty of         *
 *  MERCHANTABILITY or FITNESS FOR A PARTICULAR PURPOSE.  See the          *
 *  GNU General Public License for more details.                           *
 *                                                                         *
 *   You should have received a copy of the GNU General Public License     *
 *   along with this program; if not, write to the Free Software           *
 *   Foundation, Inc., 51 Franklin Street, Fifth Floor,                    *
 *   Boston, MA  02110-1301  USA                                           *
 *                                                                         *
 ***************************************************************************/

#include "ImportFileWidget.h"
#include "FileInfoDialog.h"
#include "backend/datasources/filters/AsciiFilter.h"
#include "backend/datasources/filters/BinaryFilter.h"
#include "backend/datasources/filters/HDFFilter.h"
#include "backend/datasources/filters/NetCDFFilter.h"
#include "backend/datasources/filters/ImageFilter.h"
#include "backend/datasources/filters/FITSFilter.h"
#include "AsciiOptionsWidget.h"
#include "BinaryOptionsWidget.h"
#include "HDFOptionsWidget.h"
#include "ImageOptionsWidget.h"
#include "NetCDFOptionsWidget.h"
#include "FITSOptionsWidget.h"

#include <QTableWidget>
#include <QInputDialog>
#include <QDir>
#include <QFileDialog>
#include <QProcess>
#include <KUrlCompletion>
#include <KLocalizedString>
#include <KSharedConfig>
#include <KConfigGroup>
#include <QTimer>
#include <QStandardItemModel>
#include <QImageReader>
#include <KUrlCompletion>

/*!
   \class ImportFileWidget
   \brief Widget for importing data from a file.

   \ingroup kdefrontend
*/
ImportFileWidget::ImportFileWidget(QWidget* parent, const QString& fileName) : QWidget(parent), m_fileName(fileName),
	m_fileDataSource(true) {
	ui.setupUi(this);

	KUrlCompletion *comp = new KUrlCompletion();
	ui.kleFileName->setCompletionObject(comp);

	ui.cbFileType->addItems(FileDataSource::fileTypes());
	QStringList filterItems;
	filterItems << i18n("Automatic") << i18n("Custom");
	ui.cbFilter->addItems(filterItems);

	// file type specific option widgets
	QWidget* asciiw = new QWidget();
	m_asciiOptionsWidget = std::unique_ptr<AsciiOptionsWidget>(new AsciiOptionsWidget(asciiw));
	ui.swOptions->insertWidget(FileDataSource::Ascii, asciiw);

	QWidget* binaryw = new QWidget();
	m_binaryOptionsWidget = std::unique_ptr<BinaryOptionsWidget>(new BinaryOptionsWidget(binaryw));
	ui.swOptions->insertWidget(FileDataSource::Binary, binaryw);

	QWidget* imagew = new QWidget();
	m_imageOptionsWidget = std::unique_ptr<ImageOptionsWidget>(new ImageOptionsWidget(imagew));
	ui.swOptions->insertWidget(FileDataSource::Image, imagew);

	QWidget* hdfw = new QWidget();
	m_hdfOptionsWidget = std::unique_ptr<HDFOptionsWidget>(new HDFOptionsWidget(hdfw, this));
	ui.swOptions->insertWidget(FileDataSource::HDF, hdfw);

	QWidget* netcdfw = new QWidget();
	m_netcdfOptionsWidget = std::unique_ptr<NetCDFOptionsWidget>(new NetCDFOptionsWidget(netcdfw, this));
	ui.swOptions->insertWidget(FileDataSource::NETCDF, netcdfw);

	QWidget* fitsw = new QWidget();
	m_fitsOptionsWidget = std::unique_ptr<FITSOptionsWidget>(new FITSOptionsWidget(fitsw, this));
	ui.swOptions->insertWidget(FileDataSource::FITS, fitsw);

	// the table widget for preview
	m_twPreview = new QTableWidget(ui.tePreview);
	m_twPreview->verticalHeader()->hide();
	m_twPreview->setEditTriggers(QTableWidget::NoEditTriggers);
	QHBoxLayout* layout = new QHBoxLayout;
	layout->addWidget(m_twPreview);
	ui.tePreview->setLayout(layout);
	m_twPreview->hide();

	// default filter
	ui.swOptions->setCurrentIndex(FileDataSource::Ascii);
#if !defined(HAVE_HDF5) || !defined(HAVE_NETCDF) || !defined(HAVE_FITS)
	const QStandardItemModel* model = qobject_cast<const QStandardItemModel*>(ui.cbFileType->model());
#endif
#ifndef HAVE_HDF5
	// disable HDF5 item
	QStandardItem* item = model->item(FileDataSource::HDF);
	item->setFlags(item->flags() & ~(Qt::ItemIsSelectable | Qt::ItemIsEnabled));
#endif
#ifndef HAVE_NETCDF
	// disable NETCDF item
	QStandardItem* item2 = model->item(FileDataSource::NETCDF);
	item2->setFlags(item2->flags() & ~(Qt::ItemIsSelectable | Qt::ItemIsEnabled));
#endif
#ifndef HAVE_FITS
	// disable FITS item
	QStandardItem* item3 = model->item(FileDataSource::FITS);
	item3->setFlags(item3->flags() & ~(Qt::ItemIsSelectable | Qt::ItemIsEnabled));
#endif

	ui.gbOptions->hide();
	ui.gbUpdateOptions->hide();

	ui.bOpen->setIcon( QIcon::fromTheme("document-open") );
	ui.bFileInfo->setIcon( QIcon::fromTheme("help-about") );
	ui.bManageFilters->setIcon( QIcon::fromTheme("configure") );
	ui.bSaveFilter->setIcon( QIcon::fromTheme("document-save") );
	ui.bRefreshPreview->setIcon( QIcon::fromTheme("view-refresh") );

	connect( ui.kleFileName, SIGNAL(textChanged(QString)), SLOT(fileNameChanged(QString)) );
	connect( ui.bOpen, SIGNAL(clicked()), this, SLOT (selectFile()) );
	connect( ui.bFileInfo, SIGNAL(clicked()), this, SLOT (fileInfoDialog()) );
	connect( ui.bSaveFilter, SIGNAL(clicked()), this, SLOT (saveFilter()) );
	connect( ui.bManageFilters, SIGNAL(clicked()), this, SLOT (manageFilters()) );
	connect( ui.cbFileType, SIGNAL(currentIndexChanged(int)), SLOT(fileTypeChanged(int)) );
    connect( ui.cbUpdateOn, SIGNAL(currentIndexChanged(int)), this, SLOT(updateTypeChanged(int)));
    connect( ui.cbReadType, SIGNAL(currentIndexChanged(int)), this, SLOT(readingTypeChanged(int)));
    connect( ui.cbFilter, SIGNAL(activated(int)), SLOT(filterChanged(int)) );
	connect( ui.bRefreshPreview, SIGNAL(clicked()), SLOT(refreshPreview()) );

	connect( ui.cbSourceType, SIGNAL(currentIndexChanged(int)), this, SLOT(sourceTypeChanged(int)));

	//TODO: implement save/load of user-defined settings later and activate these buttons again
	ui.bSaveFilter->hide();
	ui.bManageFilters->hide();

	//defer the loading of settings a bit in order to show the dialog prior to blocking the GUI in refreshPreview()
	QTimer::singleShot( 100, this, SLOT(loadSettings()) );
}

void ImportFileWidget::loadSettings() {
	//load last used settings
	KConfigGroup conf(KSharedConfig::openConfig(), "Import");

	//settings for data type specific widgets
	m_asciiOptionsWidget->loadSettings();
	m_binaryOptionsWidget->loadSettings();
	m_imageOptionsWidget->loadSettings();

	//general settings
	ui.cbFileType->setCurrentIndex(conf.readEntry("Type", 0));
	ui.cbFilter->setCurrentIndex(conf.readEntry("Filter", 0));
	filterChanged(ui.cbFilter->currentIndex());	// needed if filter is not changed
	if (m_fileName.isEmpty())
		ui.kleFileName->setText(conf.readEntry("LastImportedFile", ""));
	else
		ui.kleFileName->setText(m_fileName);
}

ImportFileWidget::~ImportFileWidget() {
	// save current settings
	KConfigGroup conf(KSharedConfig::openConfig(), "Import");

	// general settings
	conf.writeEntry("LastImportedFile", ui.kleFileName->text());
	conf.writeEntry("Type", ui.cbFileType->currentIndex());
	conf.writeEntry("Filter", ui.cbFilter->currentIndex());

	// data type specific settings
	m_asciiOptionsWidget->saveSettings();
	m_binaryOptionsWidget->saveSettings();
	m_imageOptionsWidget->saveSettings();
}

void ImportFileWidget::hideDataSource() {

	m_fileDataSource = false;
	ui.gbUpdateOptions->hide();

	ui.chbWatchFile->hide();
	ui.chbLinkFile->hide();

	ui.cbBaudRate->hide();
	ui.lBaudRate->hide();

	ui.lHost->hide();
	ui.leHost->hide();

	ui.lPort->hide();
	ui.lePort->hide();

	ui.cbSerialPort->hide();
	ui.lSerialPort->hide();

	ui.lSourceType->hide();
	ui.cbSourceType->hide();

	ui.cbUpdateOn->hide();
	ui.lUpdateOn->hide();

	ui.sbUpdateFrequency->hide();
	ui.lUpdateFrequency->hide();
}

void ImportFileWidget::showAsciiHeaderOptions(bool b) {
	m_asciiOptionsWidget->showAsciiHeaderOptions(b);
}

void ImportFileWidget::showOptions(bool b) {
	ui.gbOptions->setVisible(b);

	if (m_fileDataSource)
		ui.gbUpdateOptions->setVisible(b);

	resize(layout()->minimumSize());
}

QString ImportFileWidget::fileName() const {
	if (currentFileType() == FileDataSource::FITS) {
		QString extensionName = m_fitsOptionsWidget->currentExtensionName();
		if (!extensionName.isEmpty())
			return ui.kleFileName->text() + QLatin1String("[") + extensionName + QLatin1String("]");
	}

	return ui.kleFileName->text();
}

/*!
	saves the settings to the data source \c source.
*/
void ImportFileWidget::saveSettings(FileDataSource* source) const {
	//save the data source information
	FileDataSource::FileType fileType = static_cast<FileDataSource::FileType>(ui.cbFileType->currentIndex());
	FileDataSource::UpdateType updateType = static_cast<FileDataSource::UpdateType>(ui.cbUpdateOn->currentIndex());
	FileDataSource::SourceType sourceType = static_cast<FileDataSource::SourceType>(ui.cbSourceType->currentIndex());

	source->setComment( ui.kleFileName->text() );
	source->setFileType(fileType);
	source->setFilter(this->currentFileFilter());

	source->setUpdateType(updateType);
	source->setUpdateFrequency(ui.sbUpdateFrequency->value());
	source->setSourceType(sourceType);
	source->setSampleRate(ui.sbSampleRate->value());
	source->setKeepNvalues(ui.sbKeepValues->value());

	if ((sourceType == FileDataSource::SourceType::FileOrPipe) || (sourceType == FileDataSource::SourceType::LocalSocket)) {
		source->setFileName( ui.kleFileName->text() );
		source->setFileWatched( ui.chbWatchFile->isChecked() );
		source->setFileLinked( ui.chbLinkFile->isChecked() );
	} else if (sourceType == FileDataSource::SourceType::NetworkSocket) {
		source->setHost(ui.leHost->text());
		source->setPort(ui.lePort->text().toInt());
	} else if (sourceType == FileDataSource::SourceType::SerialPort) {
		source->setBaudRate(ui.cbBaudRate->currentText().toInt());
		source->setSerialPort(ui.cbSerialPort->currentText());
	}
}

/*!
	returns the currently used file type.
*/
FileDataSource::FileType ImportFileWidget::currentFileType() const {
	return static_cast<FileDataSource::FileType>(ui.cbFileType->currentIndex());
}

/*!
	returns the currently used filter.
*/
AbstractFileFilter* ImportFileWidget::currentFileFilter() const {
	DEBUG("currentFileFilter()");
	FileDataSource::FileType fileType = static_cast<FileDataSource::FileType>(ui.cbFileType->currentIndex());

	switch (fileType) {
	case FileDataSource::Ascii: {
//TODO			std::unique_ptr<AsciiFilter> filter(new AsciiFilter());
			AsciiFilter* filter = new AsciiFilter();

			if (ui.cbFilter->currentIndex() == 0)     //"automatic"
				filter->setAutoModeEnabled(true);
			else if (ui.cbFilter->currentIndex() == 1) { //"custom"
				filter->setAutoModeEnabled(false);
				m_asciiOptionsWidget->applyFilterSettings(filter);
			} else
				filter->loadFilterSettings( ui.cbFilter->currentText() );

			//save the data portion to import
			filter->setStartRow( ui.sbStartRow->value());
			filter->setEndRow( ui.sbEndRow->value() );
			filter->setStartColumn( ui.sbStartColumn->value());
			filter->setEndColumn( ui.sbEndColumn->value());

			return filter;
		}
	case FileDataSource::Binary: {
			BinaryFilter* filter = new BinaryFilter();
			if ( ui.cbFilter->currentIndex() == 0 ) 	//"automatic"
				filter->setAutoModeEnabled(true);
			else if ( ui.cbFilter->currentIndex() == 1 ) {	//"custom"
				filter->setAutoModeEnabled(false);
				m_binaryOptionsWidget->applyFilterSettings(filter);
			} else {
				//TODO: load filter settings
// 			filter->setFilterName( ui.cbFilter->currentText() );
			}

			filter->setStartRow( ui.sbStartRow->value() );
			filter->setEndRow( ui.sbEndRow->value() );

			return filter;
		}
	case FileDataSource::Image: {
			ImageFilter* filter = new ImageFilter();

			filter->setImportFormat(m_imageOptionsWidget->currentFormat());
			filter->setStartRow( ui.sbStartRow->value() );
			filter->setEndRow( ui.sbEndRow->value() );
			filter->setStartColumn( ui.sbStartColumn->value() );
			filter->setEndColumn( ui.sbEndColumn->value() );

			return filter;
		}
	case FileDataSource::HDF: {
			HDFFilter* filter = new HDFFilter();
			QStringList names = selectedHDFNames();
			if (!names.isEmpty())
				filter->setCurrentDataSetName(names[0]);
			filter->setStartRow( ui.sbStartRow->value() );
			filter->setEndRow( ui.sbEndRow->value() );
			filter->setStartColumn( ui.sbStartColumn->value() );
			filter->setEndColumn( ui.sbEndColumn->value() );

			return filter;
		}
	case FileDataSource::NETCDF: {
			NetCDFFilter* filter = new NetCDFFilter();

			if (!selectedNetCDFNames().isEmpty())
				filter->setCurrentVarName(selectedNetCDFNames()[0]);
			filter->setStartRow( ui.sbStartRow->value() );
			filter->setEndRow( ui.sbEndRow->value() );
			filter->setStartColumn( ui.sbStartColumn->value() );
			filter->setEndColumn( ui.sbEndColumn->value() );

			return filter;
		}
	case FileDataSource::FITS: {
			FITSFilter* filter = new FITSFilter();
			filter->setStartRow( ui.sbStartRow->value());
			filter->setEndRow( ui.sbEndRow->value() );
			filter->setStartColumn( ui.sbStartColumn->value());
			filter->setEndColumn( ui.sbEndColumn->value());
			return filter;
		}
	}

	return 0;
}

/*!
	opens a file dialog and lets the user select the file data source.
*/
void ImportFileWidget::selectFile() {
	KConfigGroup conf(KSharedConfig::openConfig(), "ImportFileWidget");
	QString dir = conf.readEntry("LastDir", "");
	QString path = QFileDialog::getOpenFileName(this, i18n("Select the File Data Source"), dir);
	if (path.isEmpty())
		return; //cancel was clicked in the file-dialog

	int pos = path.lastIndexOf(QDir::separator());
	if (pos != -1) {
		QString newDir = path.left(pos);
		if (newDir != dir)
			conf.writeEntry("LastDir", newDir);
	}

	ui.kleFileName->setText(path);

	//TODO: decide whether the selection of several files should be possible
// 	QStringList filelist = QFileDialog::getOpenFileNames(this,i18n("Select one or more files to open"));
// 	if (! filelist.isEmpty() )
// 		ui.kleFileName->setText(filelist.join(";"));
}

/************** SLOTS **************************************************************/

/*!
	called on file name changes.
	Determines the file format (ASCII, binary etc.), if the file exists,
	and activates the corresponding options.
*/
void ImportFileWidget::fileNameChanged(const QString& name) {
	QString fileName = name;
#ifndef HAVE_WINDOWS
	// make relative path
	if ( !fileName.isEmpty() && fileName.left(1) != QDir::separator())
		fileName = QDir::homePath() + QDir::separator() + fileName;
#endif

	bool fileExists = QFile::exists(fileName);
	if (fileExists)
		ui.kleFileName->setStyleSheet("");
	else
		ui.kleFileName->setStyleSheet("QLineEdit{background:red;}");

	ui.gbOptions->setEnabled(fileExists);
	ui.bFileInfo->setEnabled(fileExists);
	ui.cbFileType->setEnabled(fileExists);
	ui.cbFilter->setEnabled(fileExists);
	ui.bManageFilters->setEnabled(fileExists);
	ui.chbWatchFile->setEnabled(fileExists);
	ui.chbLinkFile->setEnabled(fileExists);
	if (!fileExists) {
		//file doesn't exist -> delete the content preview that is still potentially
		//available from the previously selected file
		ui.tePreview->clear();
		m_twPreview->clear();
		m_hdfOptionsWidget->clear();
		m_netcdfOptionsWidget->clear();
		m_fitsOptionsWidget->clear();

		emit fileNameChanged();
		return;
	}

	QString fileInfo;
#ifndef HAVE_WINDOWS
	//check, if we can guess the file type by content
	QProcess *proc = new QProcess(this);
	QStringList args;
	args << "-b" << ui.kleFileName->text();
	proc->start("file", args);
	if (proc->waitForReadyRead(1000) == false) {
		QDEBUG("ERROR: reading file type of file" << fileName);
		return;
	}
	fileInfo = proc->readLine();
#endif

	QByteArray imageFormat = QImageReader::imageFormat(fileName);
	if (fileInfo.contains(QLatin1String("compressed data")) || fileInfo.contains(QLatin1String("ASCII")) ||
	        fileName.endsWith(QLatin1String("dat"), Qt::CaseInsensitive) || fileName.endsWith(QLatin1String("txt"), Qt::CaseInsensitive)) {
		//probably ascii data
		ui.cbFileType->setCurrentIndex(FileDataSource::Ascii);
	} else if (fileInfo.contains(QLatin1String("Hierarchical Data Format")) || fileName.endsWith(QLatin1String("h5"), Qt::CaseInsensitive) ||
	           fileName.endsWith(QLatin1String("hdf"), Qt::CaseInsensitive) || fileName.endsWith(QLatin1String("hdf5"), Qt::CaseInsensitive) ) {
		ui.cbFileType->setCurrentIndex(FileDataSource::HDF);

		// update HDF tree widget using current selected file
		m_hdfOptionsWidget->updateContent((HDFFilter*)this->currentFileFilter(), fileName);
	} else if (fileInfo.contains(QLatin1String("NetCDF Data Format")) || fileName.endsWith(QLatin1String("nc"), Qt::CaseInsensitive) ||
	           fileName.endsWith(QLatin1String("netcdf"), Qt::CaseInsensitive) || fileName.endsWith(QLatin1String("cdf"), Qt::CaseInsensitive)) {
		ui.cbFileType->setCurrentIndex(FileDataSource::NETCDF);

		// update NetCDF tree widget using current selected file
		m_netcdfOptionsWidget->updateContent((NetCDFFilter*)this->currentFileFilter(), fileName);
	} else if (fileInfo.contains(QLatin1String("FITS image data")) || fileName.endsWith(QLatin1String("fits"), Qt::CaseInsensitive) ||
	           fileName.endsWith(QLatin1String("fit"), Qt::CaseInsensitive) || fileName.endsWith(QLatin1String("fts"), Qt::CaseInsensitive)) {
#ifdef HAVE_FITS
		ui.cbFileType->setCurrentIndex(FileDataSource::FITS);
#endif

		// update FITS tree widget using current selected file
		m_fitsOptionsWidget->updateContent((FITSFilter*)this->currentFileFilter(), fileName);
	} else if (fileInfo.contains("image") || fileInfo.contains("bitmap") || !imageFormat.isEmpty())
		ui.cbFileType->setCurrentIndex(FileDataSource::Image);
	else
		ui.cbFileType->setCurrentIndex(FileDataSource::Binary);

	refreshPreview();
	emit fileNameChanged();
}

/*!
  saves the current filter settings
*/
void ImportFileWidget::saveFilter() {
	bool ok;
	QString text = QInputDialog::getText(this, i18n("Save Filter Settings as"),
	                                     i18n("Filter name:"), QLineEdit::Normal, i18n("new filter"), &ok);
	if (ok && !text.isEmpty()) {
		//TODO
		//AsciiFilter::saveFilter()
	}
}

/*!
  opens a dialog for managing all available predefined filters.
*/
void ImportFileWidget::manageFilters() {
	//TODO
}

/*!
	Depending on the selected file type, activates the corresponding options in the data portion tab
	and populates the combobox with the available pre-defined fllter settings for the selected type.
*/
void ImportFileWidget::fileTypeChanged(int fileType) {
	ui.swOptions->setCurrentIndex(fileType);

	//default
	ui.lFilter->show();
	ui.cbFilter->show();

	//if we switch from netCDF-format (only two tabs available), add the data preview-tab again
	if (ui.tabWidget->count() == 2) {
		ui.tabWidget->setTabText(0, i18n("Data format"));
		ui.tabWidget->insertTab(1, ui.tabDataPreview, i18n("Preview"));
	}
	ui.lPreviewLines->show();
	ui.sbPreviewLines->show();
	ui.lStartColumn->show();
	ui.sbStartColumn->show();
	ui.lEndColumn->show();
	ui.sbEndColumn->show();

	switch (fileType) {
	case FileDataSource::Ascii:
		break;
	case FileDataSource::Binary:
		ui.lStartColumn->hide();
		ui.sbStartColumn->hide();
		ui.lEndColumn->hide();
		ui.sbEndColumn->hide();
		break;
	case FileDataSource::HDF:
	case FileDataSource::NETCDF:
		ui.lFilter->hide();
		ui.cbFilter->hide();
		// hide global preview tab. we have our own
		ui.tabWidget->setTabText(0, i18n("Data format && preview"));
		ui.tabWidget->removeTab(1);
		ui.tabWidget->setCurrentIndex(0);
		break;
	case FileDataSource::Image:
		ui.lPreviewLines->hide();
		ui.sbPreviewLines->hide();
		ui.lFilter->hide();
		ui.cbFilter->hide();
		break;
	case FileDataSource::FITS:
		ui.lFilter->hide();
		ui.cbFilter->hide();
		ui.tabWidget->setTabText(0, i18n("Data format && preview"));
		ui.tabWidget->removeTab(1);
		ui.tabWidget->setCurrentIndex(0);
		break;
	default:
		DEBUG("unknown file type");
	}

	m_hdfOptionsWidget->clear();
	m_netcdfOptionsWidget->clear();

	int lastUsedFilterIndex = ui.cbFilter->currentIndex();
	ui.cbFilter->clear();
	ui.cbFilter->addItem( i18n("Automatic") );
	ui.cbFilter->addItem( i18n("Custom") );

	//TODO: populate the combobox with the available pre-defined filter settings for the selected type
	ui.cbFilter->setCurrentIndex(lastUsedFilterIndex);
	filterChanged(lastUsedFilterIndex);

	refreshPreview();
}


const QStringList ImportFileWidget::selectedHDFNames() const {
	return m_hdfOptionsWidget->selectedHDFNames();
}

const QStringList ImportFileWidget::selectedNetCDFNames() const {
	return m_netcdfOptionsWidget->selectedNetCDFNames();
}

const QStringList ImportFileWidget::selectedFITSExtensions() const {
	return m_fitsOptionsWidget->selectedFITSExtensions();
}

/*!
	shows the dialog with the information about the file(s) to be imported.
*/
void ImportFileWidget::fileInfoDialog() {
	QStringList files = ui.kleFileName->text().split(';');
	FileInfoDialog* dlg = new FileInfoDialog(this);
	dlg->setFiles(files);
	dlg->exec();
}

/*!
	enables the options if the filter "custom" was chosen. Disables the options otherwise.
*/
void ImportFileWidget::filterChanged(int index) {
	// ignore filter for these formats
	if (ui.cbFileType->currentIndex() == FileDataSource::HDF || ui.cbFileType->currentIndex() == FileDataSource::NETCDF
	        || ui.cbFileType->currentIndex() == FileDataSource::Image || ui.cbFileType->currentIndex() == FileDataSource::FITS) {
		ui.swOptions->setEnabled(true);
		return;
	}

	if (index == 0) { // "automatic"
		ui.swOptions->setEnabled(false);
		ui.bSaveFilter->setEnabled(false);
	} else if (index == 1) { //custom
		ui.swOptions->setEnabled(true);
		ui.bSaveFilter->setEnabled(true);
	} else {
		// predefined filter settings were selected.
		//load and show them in the GUI.
		//TODO
	}
}

void ImportFileWidget::refreshPreview() {
	DEBUG("refreshPreview()");
	WAIT_CURSOR;

	QString fileName = ui.kleFileName->text();
#ifndef HAVE_WINDOWS
	if (fileName.left(1) != QDir::separator())
		fileName = QDir::homePath() + QDir::separator() + fileName;
#endif

	QVector<QStringList> importedStrings;
	FileDataSource::FileType fileType = (FileDataSource::FileType)ui.cbFileType->currentIndex();

	// generic table widget
	if (fileType == FileDataSource::Ascii || fileType == FileDataSource::Binary)
		m_twPreview->show();
	else
		m_twPreview->hide();

	int lines = ui.sbPreviewLines->value();

	bool ok = true;
	QTableWidget *tmpTableWidget = nullptr;
	QStringList vectorNameList;
	QVector<AbstractColumn::ColumnMode> columnModes;
	switch (fileType) {
	case FileDataSource::Ascii: {
			ui.tePreview->clear();

			AsciiFilter *filter = (AsciiFilter *)this->currentFileFilter();
			importedStrings = filter->preview(fileName, lines);
			tmpTableWidget = m_twPreview;
			vectorNameList = filter->vectorNames();
			columnModes = filter->columnModes();
			break;
		}
	case FileDataSource::Binary: {
			ui.tePreview->clear();

<<<<<<< HEAD
			BinaryFilter *filter = (BinaryFilter *)this->currentFileFilter();
			importedStrings = filter->readDataFromFile(fileName, nullptr, AbstractFileFilter::Replace, lines);
			tmpTableWidget = m_twPreview;
			break;
		}
=======
		BinaryFilter *filter = (BinaryFilter *)this->currentFileFilter();
		importedStrings = filter->preview(fileName, lines);
		tmpTableWidget = m_twPreview;
		break;
	}
>>>>>>> 4f5bc2fa
	case FileDataSource::Image: {
			ui.tePreview->clear();

			QImage image(fileName);
			QTextCursor cursor = ui.tePreview->textCursor();
			cursor.insertImage(image);
			RESET_CURSOR;
			return;
		}
	case FileDataSource::HDF: {
			HDFFilter *filter = (HDFFilter *)this->currentFileFilter();
			lines = m_hdfOptionsWidget->lines();
			importedStrings = filter->readCurrentDataSet(fileName, NULL, ok, AbstractFileFilter::Replace, lines);
			tmpTableWidget = m_hdfOptionsWidget->previewWidget();
			break;
		}
	case FileDataSource::NETCDF: {
			NetCDFFilter *filter = (NetCDFFilter *)this->currentFileFilter();
			lines = m_netcdfOptionsWidget->lines();
			importedStrings = filter->readCurrentVar(fileName, NULL, AbstractFileFilter::Replace, lines);
			tmpTableWidget = m_netcdfOptionsWidget->previewWidget();
			break;
		}
	case FileDataSource::FITS: {
			FITSFilter* filter = (FITSFilter*)this->currentFileFilter();
			lines = m_fitsOptionsWidget->lines();

			QString extensionName = m_fitsOptionsWidget->extensionName(&ok);
			if (!extensionName.isEmpty())
				fileName = extensionName;

			bool readFitsTableToMatrix;
			importedStrings = filter->readChdu(fileName, &readFitsTableToMatrix, lines);
			emit checkedFitsTableToMatrix(readFitsTableToMatrix);

			tmpTableWidget = m_fitsOptionsWidget->previewWidget();
			break;
		}
	}

	// fill the table widget
	tmpTableWidget->setRowCount(0);
	tmpTableWidget->setColumnCount(0);
	if( !importedStrings.isEmpty() ) {
		QDEBUG("importedStrings =" << importedStrings);
		if (!ok) {
			// show imported strings as error message
			tmpTableWidget->setRowCount(1);
			tmpTableWidget->setColumnCount(1);
			QTableWidgetItem* item = new QTableWidgetItem();
			item->setText(importedStrings[0][0]);
			tmpTableWidget->setItem(0, 0, item);
		} else {
			//TODO: maxrows not used
			const int rows = qMax(importedStrings.size(), 1);
			const int maxColumns = 300;
			tmpTableWidget->setRowCount(rows);

			for (int i = 0; i < rows; i++) {
				QDEBUG(importedStrings[i]);

				int cols = importedStrings[i].size() > maxColumns ? maxColumns : importedStrings[i].size();	// new
				if (cols > tmpTableWidget->columnCount())
					tmpTableWidget->setColumnCount(cols);

				for (int j = 0; j < cols; j++) {
					QTableWidgetItem* item = new QTableWidgetItem(importedStrings[i][j]);
					tmpTableWidget->setItem(i, j, item);
				}
			}

			// set header if columnMode available
			for (int i = 0; i < qMin(tmpTableWidget->columnCount(), columnModes.size()); i++) {
				QString columnName = QString::number(i+1);
				if (i < vectorNameList.size())
					columnName = vectorNameList[i];
				auto* item = new QTableWidgetItem(columnName + QLatin1String(" {") + ENUM_TO_STRING(AbstractColumn, ColumnMode, columnModes[i]) + QLatin1String("}"));
				item->setTextAlignment(Qt::AlignLeft);
				item->setIcon(AbstractColumn::iconForMode(columnModes[i]));

				tmpTableWidget->setHorizontalHeaderItem(i, item);
			}
		}

		tmpTableWidget->horizontalHeader()->resizeSections(QHeaderView::ResizeToContents);
	}
	RESET_CURSOR;
}

void ImportFileWidget::updateTypeChanged(int idx) {
	FileDataSource::UpdateType type = static_cast<FileDataSource::UpdateType>(idx);

	if (type == FileDataSource::UpdateType::TimeInterval) {
		ui.lUpdateFrequency->show();
		ui.sbUpdateFrequency->show();
	} else if (type == FileDataSource::UpdateType::NewData) {
		ui.lUpdateFrequency->hide();
		ui.sbUpdateFrequency->hide();
	}
}

void ImportFileWidget::readingTypeChanged(int idx) {
    FileDataSource::ReadingType type = static_cast<FileDataSource::ReadingType>(idx);

    if (type == FileDataSource::ReadingType::TillEnd) {
        ui.lSampleRate->hide();
        ui.sbSampleRate->hide();
    } else {
        ui.lSampleRate->show();
        ui.sbSampleRate->show();
    }
}

void ImportFileWidget::sourceTypeChanged(int idx) {
	FileDataSource::SourceType type = static_cast<FileDataSource::SourceType>(idx);

	if ((type == FileDataSource::SourceType::FileOrPipe) || (type == FileDataSource::SourceType::LocalSocket)) {
		ui.lFileName->show();
		ui.kleFileName->show();
		ui.bFileInfo->show();
		ui.bOpen->show();

		ui.cbBaudRate->hide();
		ui.lBaudRate->hide();
		ui.lHost->hide();
		ui.leHost->hide();
		ui.lPort->hide();
		ui.lePort->hide();
		ui.cbSerialPort->hide();
		ui.lSerialPort->hide();
	} else if (type == FileDataSource::SourceType::NetworkSocket) {
		ui.lHost->show();
		ui.leHost->show();
		ui.lePort->show();
		ui.lPort->show();

		ui.lBaudRate->hide();
		ui.cbBaudRate->hide();
		ui.lSerialPort->hide();
		ui.cbSerialPort->hide();

		ui.lFileName->hide();
		ui.kleFileName->hide();
		ui.bFileInfo->hide();
		ui.bOpen->hide();

	} else if (type == FileDataSource::SourceType::SerialPort) {
		ui.lBaudRate->show();
		ui.cbBaudRate->show();
		ui.lSerialPort->show();
		ui.cbSerialPort->show();

		ui.lHost->hide();
		ui.leHost->hide();
		ui.lePort->hide();
		ui.lPort->hide();
		ui.lFileName->hide();
		ui.kleFileName->hide();
		ui.bFileInfo->hide();
		ui.bOpen->hide();
	}
}

void ImportFileWidget::initializeAndFillPortsAndBaudRates() {

	for (int i = 2; i < ui.swOptions->count(); ++i)
		ui.swOptions->removeWidget(ui.swOptions->widget(i));

	const int size = ui.cbFileType->count();
	for (int i = 2; i < size; ++i)
		ui.cbFileType->removeItem(2);

	ui.cbBaudRate->hide();
	ui.lBaudRate->hide();

	ui.lHost->hide();
	ui.leHost->hide();

	ui.lPort->hide();
	ui.lePort->hide();

	ui.cbSerialPort->hide();
	ui.lSerialPort->hide();

	ui.cbBaudRate->addItems(FileDataSource::supportedBaudRates());
	ui.cbSerialPort->addItems(FileDataSource::availablePorts());

	ui.tabDataPortion->hide();
}<|MERGE_RESOLUTION|>--- conflicted
+++ resolved
@@ -670,20 +670,11 @@
 		}
 	case FileDataSource::Binary: {
 			ui.tePreview->clear();
-
-<<<<<<< HEAD
 			BinaryFilter *filter = (BinaryFilter *)this->currentFileFilter();
 			importedStrings = filter->readDataFromFile(fileName, nullptr, AbstractFileFilter::Replace, lines);
 			tmpTableWidget = m_twPreview;
 			break;
 		}
-=======
-		BinaryFilter *filter = (BinaryFilter *)this->currentFileFilter();
-		importedStrings = filter->preview(fileName, lines);
-		tmpTableWidget = m_twPreview;
-		break;
-	}
->>>>>>> 4f5bc2fa
 	case FileDataSource::Image: {
 			ui.tePreview->clear();
 
