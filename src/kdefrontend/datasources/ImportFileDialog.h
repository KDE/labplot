/***************************************************************************
    File                 : ImportFileDialog.h
    Project              : LabPlot
    Description          : import data dialog
    --------------------------------------------------------------------
    Copyright            : (C) 2008-2015 Alexander Semke (alexander.semke@web.de)
    Copyright            : (C) 2008-2015 by Stefan Gerlach (stefan.gerlach@uni.kn)

 ***************************************************************************/

/***************************************************************************
 *                                                                         *
 *  This program is free software; you can redistribute it and/or modify   *
 *  it under the terms of the GNU General Public License as published by   *
 *  the Free Software Foundation; either version 2 of the License, or      *
 *  (at your option) any later version.                                    *
 *                                                                         *
 *  This program is distributed in the hope that it will be useful,        *
 *  but WITHOUT ANY WARRANTY; without even the implied warranty of         *
 *  MERCHANTABILITY or FITNESS FOR A PARTICULAR PURPOSE.  See the          *
 *  GNU General Public License for more details.                           *
 *                                                                         *
 *   You should have received a copy of the GNU General Public License     *
 *   along with this program; if not, write to the Free Software           *
 *   Foundation, Inc., 51 Franklin Street, Fifth Floor,                    *
 *   Boston, MA  02110-1301  USA                                           *
 *                                                                         *
 ***************************************************************************/

#ifndef IMPORTFILEDIALOG_H
#define IMPORTFILEDIALOG_H

#include "ImportDialog.h"

class AbstractAspect;
class MainWin;
class ImportFileWidget;
class FileDataSource;
class TreeViewComboBox;

class QStatusBar;
class QMenu;

class ImportFileDialog : public ImportDialog {
	Q_OBJECT

public:
	explicit ImportFileDialog(MainWin*, bool fileDataSource = false, const QString& fileName = QString());
	~ImportFileDialog();

	virtual QString selectedObject() const;
	virtual void checkOkButton();

	void importToFileDataSource(FileDataSource*, QStatusBar*) const;
	virtual void importTo(QStatusBar*) const;

private:
<<<<<<< HEAD
    ImportFileWidget* m_importFileWidget;
=======
	ImportFileWidget* m_importFileWidget;
>>>>>>> 89c02864
	bool m_showOptions;
	QMenu* m_newDataContainerMenu;

private slots:
	void toggleOptions();
	void fileNameChanged();
	void checkOnFitsTableToMatrix(const bool enable);
};

#endif //IMPORTFILEDIALOG_H<|MERGE_RESOLUTION|>--- conflicted
+++ resolved
@@ -55,11 +55,8 @@
 	virtual void importTo(QStatusBar*) const;
 
 private:
-<<<<<<< HEAD
-    ImportFileWidget* m_importFileWidget;
-=======
+
 	ImportFileWidget* m_importFileWidget;
->>>>>>> 89c02864
 	bool m_showOptions;
 	QMenu* m_newDataContainerMenu;
 
