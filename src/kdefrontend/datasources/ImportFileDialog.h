/***************************************************************************
    File                 : ImportFileDialog.h
    Project              : LabPlot
    Description          : import data dialog
    --------------------------------------------------------------------
    Copyright            : (C) 2008-2015 Alexander Semke (alexander.semke@web.de)
    Copyright            : (C) 2008-2015 by Stefan Gerlach (stefan.gerlach@uni.kn)

 ***************************************************************************/

/***************************************************************************
 *                                                                         *
 *  This program is free software; you can redistribute it and/or modify   *
 *  it under the terms of the GNU General Public License as published by   *
 *  the Free Software Foundation; either version 2 of the License, or      *
 *  (at your option) any later version.                                    *
 *                                                                         *
 *  This program is distributed in the hope that it will be useful,        *
 *  but WITHOUT ANY WARRANTY; without even the implied warranty of         *
 *  MERCHANTABILITY or FITNESS FOR A PARTICULAR PURPOSE.  See the          *
 *  GNU General Public License for more details.                           *
 *                                                                         *
 *   You should have received a copy of the GNU General Public License     *
 *   along with this program; if not, write to the Free Software           *
 *   Foundation, Inc., 51 Franklin Street, Fifth Floor,                    *
 *   Boston, MA  02110-1301  USA                                           *
 *                                                                         *
 ***************************************************************************/

#ifndef IMPORTFILEDIALOG_H
#define IMPORTFILEDIALOG_H

#include <KDialog>

class MainWin;
class ImportFileWidget;
class FileDataSource;
class TreeViewComboBox;

class QStatusBar;
class QAbstractItemModel;
class QModelIndex;
class QVBoxLayout;
class QLabel;
class QComboBox;
class QGroupBox;
class QToolButton;

class ImportFileDialog: public KDialog {
	Q_OBJECT

public:
	explicit ImportFileDialog(MainWin*, bool fileDataSource = false, const QString& fileName = QString());
	~ImportFileDialog();

	void importToFileDataSource(FileDataSource*, QStatusBar*) const;
	void importTo(QStatusBar*) const;
	void setCurrentIndex(const QModelIndex&);
private:
	void setModel(QAbstractItemModel*);

	MainWin* m_mainWin;
	QVBoxLayout* vLayout;
	ImportFileWidget* importFileWidget;
	QGroupBox* frameAddTo;
	TreeViewComboBox* cbAddTo;
	QLabel* lPosition;
	QComboBox* cbPosition;
	QPushButton* bNewSpreadsheet;
	QPushButton* bNewMatrix;
	QPushButton* bNewWorkbook;
	QToolButton* tbNewDataContainer;
	bool m_showOptions;
	KMenu* m_newDataContainerMenu;

<<<<<<< HEAD
		MainWin* m_mainWin;
		QVBoxLayout* vLayout;
		ImportFileWidget* importFileWidget;
		QGroupBox* frameAddTo;
		TreeViewComboBox* cbAddTo;
		QLabel* lPosition;
		QComboBox* cbPosition;
		QPushButton* bNewSpreadsheet;
		QPushButton* bNewMatrix;
		QPushButton* bNewWorkbook;
		QToolButton* tbNewDataContainer;
		bool m_showOptions;
		QMenu* m_newDataContainerMenu;

	private slots:
		void toggleOptions();
		void newDataContainerMenu();
		void newDataContainer(QAction*);
		void checkOkButton();
=======
private slots:
	void toggleOptions();
	void newDataContainerMenu();
	void newDataContainer(QAction*);
	void checkOkButton();
>>>>>>> e5f75aeb
};

#endif //IMPORTFILEDIALOG_H<|MERGE_RESOLUTION|>--- conflicted
+++ resolved
@@ -71,35 +71,13 @@
 	QPushButton* bNewWorkbook;
 	QToolButton* tbNewDataContainer;
 	bool m_showOptions;
-	KMenu* m_newDataContainerMenu;
+	QMenu* m_newDataContainerMenu;
 
-<<<<<<< HEAD
-		MainWin* m_mainWin;
-		QVBoxLayout* vLayout;
-		ImportFileWidget* importFileWidget;
-		QGroupBox* frameAddTo;
-		TreeViewComboBox* cbAddTo;
-		QLabel* lPosition;
-		QComboBox* cbPosition;
-		QPushButton* bNewSpreadsheet;
-		QPushButton* bNewMatrix;
-		QPushButton* bNewWorkbook;
-		QToolButton* tbNewDataContainer;
-		bool m_showOptions;
-		QMenu* m_newDataContainerMenu;
-
-	private slots:
-		void toggleOptions();
-		void newDataContainerMenu();
-		void newDataContainer(QAction*);
-		void checkOkButton();
-=======
 private slots:
 	void toggleOptions();
 	void newDataContainerMenu();
 	void newDataContainer(QAction*);
 	void checkOkButton();
->>>>>>> e5f75aeb
 };
 
 #endif //IMPORTFILEDIALOG_H