--- conflicted
+++ resolved
@@ -91,17 +91,10 @@
 		resize(QSize(0, 0).expandedTo(minimumSize()));
 
 	m_importFileWidget->showOptions(m_showOptions);
-<<<<<<< HEAD
-	//do the signal-slot connections after all settings were loaded in import file widget and check the OK button after this
-    connect(m_importFileWidget, &ImportFileWidget::enableImportToMatrix, this, &ImportFileDialog::enableImportToMatrix);
-	connect(m_importFileWidget, static_cast<void (ImportFileWidget::*)()>(&ImportFileWidget::fileNameChanged), this, &ImportFileDialog::checkOkButton);
-	connect(m_importFileWidget, static_cast<void (ImportFileWidget::*)()>(&ImportFileWidget::sourceTypeChanged), this, &ImportFileDialog::checkOkButton);
-=======
 	// do the signal-slot connections after all settings were loaded in import file widget and check the OK button after this
-	connect(m_importFileWidget, &ImportFileWidget::checkedFitsTableToMatrix, this, &ImportFileDialog::checkOnFitsTableToMatrix);
+	connect(m_importFileWidget, &ImportFileWidget::enableImportToMatrix, this, &ImportFileDialog::enableImportToMatrix);
 	connect(m_importFileWidget, QOverload<>::of(&ImportFileWidget::fileNameChanged), this, &ImportFileDialog::checkOkButton);
 	connect(m_importFileWidget, QOverload<>::of(&ImportFileWidget::sourceTypeChanged), this, &ImportFileDialog::checkOkButton);
->>>>>>> d689f00d
 	connect(m_importFileWidget, &ImportFileWidget::hostChanged, this, &ImportFileDialog::checkOkButton);
 	connect(m_importFileWidget, &ImportFileWidget::portChanged, this, &ImportFileDialog::checkOkButton);
 	connect(m_importFileWidget, &ImportFileWidget::error, this, &ImportFileDialog::showErrorMessage);
@@ -220,14 +213,8 @@
 
 		AbstractFileFilter::FileType fileType = m_importFileWidget->currentFileType();
 		// multiple data sets/variables for special types
-<<<<<<< HEAD
-		if (fileType == AbstractFileFilter::FileType::HDF5 || fileType == AbstractFileFilter::FileType::NETCDF ||
-            fileType == AbstractFileFilter::FileType::ROOT || fileType == AbstractFileFilter::FileType::MATIO || fileType == AbstractFileFilter::FileType::Excel) {
-
-=======
 		if (fileType == AbstractFileFilter::FileType::HDF5 || fileType == AbstractFileFilter::FileType::NETCDF || fileType == AbstractFileFilter::FileType::ROOT
-			|| fileType == AbstractFileFilter::FileType::MATIO) {
->>>>>>> d689f00d
+			|| fileType == AbstractFileFilter::FileType::MATIO || fileType == AbstractFileFilter::FileType::Excel) {
 			QStringList names;
 			if (fileType == AbstractFileFilter::FileType::HDF5)
 				names = m_importFileWidget->selectedHDF5Names();
@@ -237,13 +224,8 @@
 				names = m_importFileWidget->selectedROOTNames();
 			else if (fileType == AbstractFileFilter::FileType::MATIO)
 				names = m_importFileWidget->selectedMatioNames();
-<<<<<<< HEAD
-            else if (fileType == AbstractFileFilter::FileType::ROOT)
-				names = m_importFileWidget->selectedROOTNames();
-            else if (fileType == AbstractFileFilter::FileType::Excel)
-                names = m_importFileWidget->selectedExcelRegionNames();
-=======
->>>>>>> d689f00d
+			else if (fileType == AbstractFileFilter::FileType::Excel)
+				names = m_importFileWidget->selectedExcelRegionNames();
 
 			int nrNames = names.size(), offset = sheets.size();
 			// QDEBUG(Q_FUNC_INFO << ", selected names: " << names)
