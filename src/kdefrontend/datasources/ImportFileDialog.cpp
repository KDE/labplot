--- conflicted
+++ resolved
@@ -367,35 +367,29 @@
 	}
 
 	QString fileName = importFileWidget->fileName();
-<<<<<<< HEAD
-    if (importFileWidget->currentFileType() != FileDataSource::FITS) {
-        if ( !fileName.isEmpty() && fileName.left(1) != QDir::separator() )
-            fileName = QDir::homePath() + QDir::separator() + fileName;
-    } else {
-        int extensionBraceletPos = -1;
-        if (!fileName.isEmpty()) {
-            if(fileName.right(1) == QLatin1String("]")) {
-                for (int i = fileName.size() - 1; i >= 5; --i) {
-                    if (fileName.at(i) == QLatin1Char('[')) {
-                        extensionBraceletPos = i;
-                        break;
-                    }
-                }
-            }
-        }
-        if ( fileName.left(1) != QDir::separator() ) {
-            fileName = QDir::homePath() + QDir::separator() + fileName.mid(0, extensionBraceletPos);
-        } else {
-            fileName = fileName.mid(0, extensionBraceletPos);
-        }
-    }
-    enableButtonOk( QFile::exists(fileName) ) ;
-=======
+	if (importFileWidget->currentFileType() != FileDataSource::FITS) {
 #ifndef _WIN32
-	if ( !fileName.isEmpty() && fileName.left(1) != QDir::separator() )
-		fileName = QDir::homePath() + QDir::separator() + fileName;
+		if (!fileName.isEmpty() && fileName.left(1) != QDir::separator())
+			fileName = QDir::homePath() + QDir::separator() + fileName;
 #endif
-
-	enableButtonOk( QFile::exists(fileName) ) ;
->>>>>>> 46024855
+	} else {
+		int extensionBraceletPos = -1;
+		if (!fileName.isEmpty()) {
+			if(fileName.right(1) == QLatin1String("]")) {
+				for (int i = fileName.size() - 1; i >= 5; --i) {
+					if (fileName.at(i) == QLatin1Char('[')) {
+						extensionBraceletPos = i;
+						break;
+					}
+				}
+			}
+		}
+
+		if (fileName.left(1) != QDir::separator()) {
+			fileName = QDir::homePath() + QDir::separator() + fileName.mid(0, extensionBraceletPos);
+		} else {
+			fileName = fileName.mid(0, extensionBraceletPos);
+		}
+    	}
+    	enableButtonOk( QFile::exists(fileName) ) ;
 }