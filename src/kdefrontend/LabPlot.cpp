--- conflicted
+++ resolved
@@ -41,7 +41,6 @@
 #include "backend/spreadsheet/Spreadsheet.h"
 
 int main (int argc, char *argv[]) {
-<<<<<<< HEAD
     KAboutData aboutData( QStringLiteral("LabPlot2"), QString("LabPlot2"),
                 LVERSION,
                 i18n("LabPlot2 is a KDE-application for interactive graphing and analysis of scientific data."),
@@ -49,18 +48,6 @@
                 i18n("(c) 2007-2014"),
                 QString(),
                 QStringLiteral("http://www.labplot.sourceforge.net"));
-=======
-	KAboutData aboutData( "LabPlot2", "LabPlot2",
-			ki18n("LabPlot2"), LVERSION,
-			ki18n("LabPlot2 is a KDE-application for interactive graphing and analysis of scientific data."),
-			KAboutData::License_GPL,
-			ki18n("(c) 2007-2015") );
-	aboutData.setHomepage("http://www.labplot.sourceforge.net");
-	aboutData.addAuthor(ki18n("Stefan Gerlach"), ki18n("developer"), "stefan.gerlach@uni-konstanz.de", 0);
-	aboutData.addAuthor(ki18n("Alexander Semke"), ki18n("developer"), "alexander.semke@web.de", 0);
-	aboutData.addAuthor(ki18n("Andreas Kainz"), ki18n("icon designer"), "kainz.a@gmail.com", 0);
-	aboutData.addCredit(ki18n("Yuri Chornoivan"), ki18n("Help on many questions about the KDE-infrastructure and translation related topics"), "yurchor@ukr.net", 0);
->>>>>>> 9fc18fb8
 
     aboutData.addAuthor(i18n("Stefan Gerlach"), i18n("developer"), "stefan.gerlach@uni-konstanz.de", 0);
     aboutData.addAuthor(i18n("Alexander Semke"), i18n("developer"), "alexander.semke@web.de", 0);
@@ -74,6 +61,7 @@
     parser.addOption(nosplashOption);
 
     parser.addPositionalArgument("+[file]", i18n( "open a project file"));
+	aboutData.addCredit(i18n("Yuri Chornoivan"), i18n("Help on many questions about the KDE-infrastructure and translation related topics"), "yurchor@ukr.net", 0);
 
     aboutData.setupCommandLine(&parser);
     parser.process(app);
