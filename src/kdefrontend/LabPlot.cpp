--- conflicted
+++ resolved
@@ -39,26 +39,9 @@
 #include "backend/core/AbstractColumn.h"
 
 int main (int argc, char *argv[]) {
-<<<<<<< HEAD
 	KAboutData aboutData( QStringLiteral("labplot2"), QString("labplot2"),
-				LVERSION,
-				i18n("LabPlot2 is a KDE-application for interactive graphing and analysis of scientific data."),
-				KAboutLicense::GPL,
-				i18n("(c) 2007-2016"),
-				QString(),
-				QStringLiteral("http://www.labplot.sourceforge.net"));
-=======
-	KAboutData aboutData( "labplot2", "labplot2",
-		ki18n("LabPlot2"), LVERSION,
-		ki18n("LabPlot2 is a KDE-application for interactive graphing and analysis of scientific data."),
-		KAboutData::License_GPL,
-		ki18n("(c) 2007-2016") );
-	aboutData.setHomepage("http://www.labplot.sourceforge.net");
-	aboutData.addAuthor(ki18n("Stefan Gerlach"), ki18n("developer"), "stefan.gerlach@uni-konstanz.de", 0);
-	aboutData.addAuthor(ki18n("Alexander Semke"), ki18n("developer"), "alexander.semke@web.de", 0);
-	aboutData.addAuthor(ki18n("Andreas Kainz"), ki18n("icon designer"), "kainz.a@gmail.com", 0);
-	aboutData.addCredit(ki18n("Yuri Chornoivan"), ki18n("Help on many questions about the KDE-infrastructure and translation related topics"), "yurchor@ukr.net", 0);
->>>>>>> 0a355cfc
+		LVERSION, i18n("LabPlot2 is a KDE-application for interactive graphing and analysis of scientific data."),
+		KAboutLicense::GPL,i18n("(c) 2007-2016"), QString(), QStringLiteral("http://www.labplot.sourceforge.net"));
 
 	aboutData.addAuthor(i18n("Stefan Gerlach"), i18n("developer"), "stefan.gerlach@uni-konstanz.de", 0);
 	aboutData.addAuthor(i18n("Alexander Semke"), i18n("developer"), "alexander.semke@web.de", 0);
