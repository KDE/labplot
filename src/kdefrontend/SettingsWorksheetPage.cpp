--- conflicted
+++ resolved
@@ -31,12 +31,9 @@
 #include "tools/TeXRenderer.h"
 
 #include <KLocale>
-<<<<<<< HEAD
 #include <KSharedConfig>
 #include <KConfigGroup>
 #include <kfiledialog.h>
-=======
->>>>>>> 986cf692
 
 /**
  * \brief Page for the 'General' settings of the Labplot settings dialog.
