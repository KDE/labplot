<?xml version="1.0" encoding="UTF-8"?>
<ui version="4.0">
 <class>DatapickerImageWidget</class>
 <widget class="QWidget" name="DatapickerImageWidget">
  <property name="geometry">
   <rect>
    <x>0</x>
    <y>0</y>
    <width>465</width>
    <height>748</height>
   </rect>
  </property>
  <layout class="QVBoxLayout" name="verticalLayout">
   <item>
    <widget class="QTabWidget" name="tabWidget">
     <property name="sizePolicy">
      <sizepolicy hsizetype="Preferred" vsizetype="Expanding">
       <horstretch>0</horstretch>
       <verstretch>0</verstretch>
      </sizepolicy>
     </property>
     <property name="currentIndex">
      <number>0</number>
     </property>
     <widget class="QWidget" name="tGeneral">
      <attribute name="title">
       <string>General</string>
      </attribute>
      <layout class="QGridLayout" name="gridLayout_4">
       <item row="4" column="1" colspan="2">
        <widget class="QLabel" name="lPlot">
         <property name="text">
          <string>Image:</string>
         </property>
        </widget>
       </item>
       <item row="17" column="6">
        <widget class="QSpinBox" name="sbPointSeparation">
         <property name="sizePolicy">
          <sizepolicy hsizetype="Preferred" vsizetype="Fixed">
           <horstretch>0</horstretch>
           <verstretch>0</verstretch>
          </sizepolicy>
         </property>
<<<<<<< HEAD
         <property name="suffix">
          <string> px</string>
=======
         <property name="sizeHint" stdset="0">
          <size>
           <width>10</width>
           <height>23</height>
          </size>
>>>>>>> 2fd9eace
         </property>
         <property name="prefix">
          <string/>
         </property>
        </widget>
       </item>
       <item row="13" column="6">
        <widget class="NumberSpinBox" name="sbTernaryScale">
         <property name="toolTip">
          <string/>
         </property>
         <property name="whatsThis">
          <string>Spinbox for numbers.</string>
         </property>
<<<<<<< HEAD
=======
         <property name="suffix">
          <string>°</string>
         </property>
>>>>>>> 2fd9eace
         <property name="feedback" stdset="0">
          <bool>false</bool>
         </property>
        </widget>
       </item>
       <item row="13" column="1" colspan="2">
        <widget class="QLabel" name="lTernaryScale">
         <property name="text">
          <string>x+y+z=</string>
         </property>
        </widget>
       </item>
       <item row="17" column="5">
        <spacer name="horizontalSpacer_4">
         <property name="orientation">
          <enum>Qt::Horizontal</enum>
         </property>
         <property name="sizeType">
          <enum>QSizePolicy::Fixed</enum>
         </property>
<<<<<<< HEAD
         <property name="sizeHint" stdset="0">
          <size>
           <width>13</width>
           <height>23</height>
          </size>
=======
         <property name="feedback" stdset="0">
          <bool>false</bool>
>>>>>>> 2fd9eace
         </property>
        </spacer>
       </item>
       <item row="7" column="2">
        <spacer name="verticalSpacer_8">
         <property name="orientation">
          <enum>Qt::Vertical</enum>
         </property>
         <property name="sizeType">
          <enum>QSizePolicy::Fixed</enum>
         </property>
         <property name="sizeHint" stdset="0">
          <size>
           <width>20</width>
           <height>18</height>
          </size>
         </property>
        </spacer>
       </item>
       <item row="16" column="1" colspan="2">
        <widget class="QLabel" name="lMinSegmentLength">
         <property name="text">
          <string>Length:</string>
         </property>
        </widget>
       </item>
       <item row="15" column="1" colspan="3">
        <widget class="QLabel" name="lSegments">
         <property name="font">
          <font>
           <bold>true</bold>
          </font>
         </property>
         <property name="text">
          <string>Segments</string>
         </property>
        </widget>
       </item>
       <item row="0" column="6">
        <widget class="QLineEdit" name="leName">
         <property name="sizePolicy">
          <sizepolicy hsizetype="Expanding" vsizetype="Preferred">
           <horstretch>0</horstretch>
           <verstretch>0</verstretch>
          </sizepolicy>
         </property>
         <property name="clearButtonEnabled">
          <bool>true</bool>
         </property>
        </widget>
       </item>
       <item row="3" column="1" colspan="2">
        <widget class="QLabel" name="label">
         <property name="font">
          <font>
           <bold>true</bold>
          </font>
         </property>
         <property name="text">
          <string>Plot</string>
         </property>
        </widget>
       </item>
       <item row="4" column="6">
        <layout class="QHBoxLayout" name="horizontalLayout">
         <item>
          <widget class="QLineEdit" name="leFileName">
           <property name="toolTip">
            <string>Specify the name of the image file.</string>
           </property>
           <property name="clearButtonEnabled">
            <bool>true</bool>
           </property>
          </widget>
         </item>
         <item>
          <widget class="QPushButton" name="bOpen">
           <property name="sizePolicy">
            <sizepolicy hsizetype="Fixed" vsizetype="Minimum">
             <horstretch>0</horstretch>
             <verstretch>0</verstretch>
            </sizepolicy>
           </property>
           <property name="toolTip">
            <string> Select the image file</string>
           </property>
           <property name="text">
            <string/>
           </property>
          </widget>
         </item>
        </layout>
       </item>
       <item row="0" column="1" colspan="2">
        <widget class="QLabel" name="lName">
         <property name="text">
          <string>Name:</string>
         </property>
        </widget>
       </item>
       <item row="5" column="6">
        <widget class="QComboBox" name="cbGraphType">
         <property name="toolTip">
          <string/>
         </property>
        </widget>
       </item>
       <item row="12" column="1">
        <spacer name="verticalSpacer_9">
         <property name="orientation">
          <enum>Qt::Vertical</enum>
         </property>
         <property name="sizeType">
          <enum>QSizePolicy::Fixed</enum>
         </property>
         <property name="sizeHint" stdset="0">
          <size>
           <width>20</width>
           <height>18</height>
          </size>
         </property>
        </spacer>
       </item>
       <item row="6" column="6">
        <widget class="NumberSpinBox" name="sbRotation">
         <property name="toolTip">
          <string/>
         </property>
         <property name="whatsThis">
          <string>Spinbox for numbers.</string>
         </property>
         <property name="suffix">
          <string>°</string>
         </property>
         <property name="feedback" stdset="0">
          <bool>false</bool>
         </property>
        </widget>
       </item>
       <item row="16" column="6">
        <widget class="QSpinBox" name="sbMinSegmentLength">
         <property name="sizePolicy">
          <sizepolicy hsizetype="Preferred" vsizetype="Fixed">
           <horstretch>0</horstretch>
           <verstretch>0</verstretch>
          </sizepolicy>
         </property>
         <property name="suffix">
          <string> px</string>
         </property>
        </widget>
       </item>
       <item row="1" column="6">
        <widget class="ResizableTextEdit" name="teComment">
         <property name="sizePolicy">
          <sizepolicy hsizetype="Expanding" vsizetype="Preferred">
           <horstretch>0</horstretch>
           <verstretch>0</verstretch>
          </sizepolicy>
         </property>
        </widget>
       </item>
       <item row="17" column="1" colspan="4">
        <widget class="QLabel" name="lPointSeparation">
         <property name="text">
          <string>Point separation:</string>
         </property>
        </widget>
       </item>
       <item row="1" column="1" colspan="3">
        <widget class="QLabel" name="lComment">
         <property name="text">
          <string>Comment:</string>
         </property>
         <property name="alignment">
          <set>Qt::AlignLeading|Qt::AlignLeft|Qt::AlignVCenter</set>
         </property>
        </widget>
       </item>
       <item row="18" column="4">
        <spacer name="verticalSpacer">
         <property name="orientation">
          <enum>Qt::Vertical</enum>
         </property>
         <property name="sizeHint" stdset="0">
          <size>
           <width>20</width>
           <height>231</height>
          </size>
         </property>
        </spacer>
       </item>
       <item row="2" column="2">
        <spacer name="verticalSpacer_7">
         <property name="orientation">
          <enum>Qt::Vertical</enum>
         </property>
         <property name="sizeType">
          <enum>QSizePolicy::Fixed</enum>
         </property>
         <property name="sizeHint" stdset="0">
          <size>
           <width>20</width>
           <height>18</height>
          </size>
         </property>
        </spacer>
       </item>
       <item row="6" column="1" colspan="3">
        <widget class="QLabel" name="lRotation">
         <property name="text">
          <string>Rotation:</string>
         </property>
        </widget>
       </item>
       <item row="9" column="6" rowspan="3">
        <layout class="QGridLayout" name="gridLayout">
         <item row="0" column="5">
          <spacer name="horizontalSpacer_6">
           <property name="orientation">
            <enum>Qt::Horizontal</enum>
           </property>
           <property name="sizeHint" stdset="0">
            <size>
             <width>40</width>
             <height>20</height>
            </size>
           </property>
          </spacer>
         </item>
         <item row="0" column="8">
          <spacer name="horizontalSpacer_2">
           <property name="orientation">
            <enum>Qt::Horizontal</enum>
           </property>
           <property name="sizeHint" stdset="0">
            <size>
             <width>40</width>
             <height>20</height>
            </size>
           </property>
          </spacer>
         </item>
         <item row="2" column="4">
          <widget class="NumberSpinBox" name="sbPositionY3">
           <property name="toolTip">
            <string/>
           </property>
           <property name="whatsThis">
            <string>Spinbox for numbers.</string>
           </property>
           <property name="feedback" stdset="0">
            <bool>false</bool>
           </property>
          </widget>
         </item>
         <item row="1" column="3">
          <widget class="QLabel" name="lPositionY2">
           <property name="text">
            <string>y=</string>
           </property>
           <property name="alignment">
            <set>Qt::AlignCenter</set>
           </property>
          </widget>
         </item>
         <item row="0" column="4">
          <widget class="NumberSpinBox" name="sbPositionY1">
           <property name="toolTip">
            <string/>
           </property>
           <property name="whatsThis">
            <string>Spinbox for numbers.</string>
           </property>
           <property name="feedback" stdset="0">
            <bool>false</bool>
           </property>
          </widget>
         </item>
         <item row="0" column="7">
          <widget class="NumberSpinBox" name="sbPositionZ1">
           <property name="toolTip">
            <string/>
           </property>
           <property name="whatsThis">
            <string>Spinbox for numbers.</string>
           </property>
           <property name="feedback" stdset="0">
            <bool>false</bool>
           </property>
          </widget>
         </item>
         <item row="1" column="4">
          <widget class="NumberSpinBox" name="sbPositionY2">
           <property name="toolTip">
            <string/>
           </property>
           <property name="whatsThis">
            <string>Spinbox for numbers.</string>
           </property>
           <property name="feedback" stdset="0">
            <bool>false</bool>
           </property>
          </widget>
         </item>
         <item row="1" column="7">
          <widget class="NumberSpinBox" name="sbPositionZ2">
           <property name="toolTip">
            <string/>
           </property>
           <property name="whatsThis">
            <string>Spinbox for numbers.</string>
           </property>
           <property name="feedback" stdset="0">
            <bool>false</bool>
           </property>
          </widget>
         </item>
         <item row="0" column="3">
          <widget class="QLabel" name="lPositionY1">
           <property name="text">
            <string>y=</string>
           </property>
           <property name="alignment">
            <set>Qt::AlignCenter</set>
           </property>
          </widget>
         </item>
         <item row="0" column="1">
          <widget class="NumberSpinBox" name="sbPositionX1">
           <property name="toolTip">
            <string/>
           </property>
           <property name="whatsThis">
            <string>Spinbox for numbers.</string>
           </property>
           <property name="feedback" stdset="0">
            <bool>false</bool>
           </property>
          </widget>
         </item>
         <item row="2" column="6">
          <widget class="QLabel" name="lPositionZ3">
           <property name="text">
            <string>z=</string>
           </property>
           <property name="alignment">
            <set>Qt::AlignCenter</set>
           </property>
          </widget>
         </item>
         <item row="0" column="2">
          <spacer name="horizontalSpacer_5">
           <property name="orientation">
            <enum>Qt::Horizontal</enum>
           </property>
           <property name="sizeHint" stdset="0">
            <size>
             <width>40</width>
             <height>20</height>
            </size>
           </property>
          </spacer>
         </item>
         <item row="1" column="0">
          <widget class="QLabel" name="lPositionX2">
           <property name="text">
            <string>x=</string>
           </property>
           <property name="alignment">
            <set>Qt::AlignCenter</set>
           </property>
          </widget>
         </item>
         <item row="2" column="1">
          <widget class="NumberSpinBox" name="sbPositionX3">
           <property name="toolTip">
            <string/>
           </property>
           <property name="whatsThis">
            <string>Spinbox for numbers.</string>
           </property>
           <property name="feedback" stdset="0">
            <bool>false</bool>
           </property>
          </widget>
         </item>
         <item row="2" column="0">
          <widget class="QLabel" name="lPositionX3">
           <property name="text">
            <string>x=</string>
           </property>
           <property name="alignment">
            <set>Qt::AlignCenter</set>
           </property>
          </widget>
         </item>
         <item row="2" column="3">
          <widget class="QLabel" name="lPositionY3">
           <property name="text">
            <string>y=</string>
           </property>
           <property name="alignment">
            <set>Qt::AlignCenter</set>
           </property>
          </widget>
         </item>
         <item row="2" column="7">
          <widget class="NumberSpinBox" name="sbPositionZ3">
           <property name="toolTip">
            <string/>
           </property>
           <property name="whatsThis">
            <string>Spinbox for numbers.</string>
           </property>
           <property name="feedback" stdset="0">
            <bool>false</bool>
           </property>
          </widget>
         </item>
         <item row="1" column="6">
          <widget class="QLabel" name="lPositionZ2">
           <property name="text">
            <string>z=</string>
           </property>
           <property name="alignment">
            <set>Qt::AlignCenter</set>
           </property>
          </widget>
         </item>
         <item row="1" column="1">
          <widget class="NumberSpinBox" name="sbPositionX2">
           <property name="toolTip">
            <string/>
           </property>
           <property name="whatsThis">
            <string>Spinbox for numbers.</string>
           </property>
           <property name="feedback" stdset="0">
            <bool>false</bool>
           </property>
          </widget>
         </item>
         <item row="0" column="0">
          <widget class="QLabel" name="lPositionX1">
           <property name="text">
            <string>x=</string>
           </property>
           <property name="alignment">
            <set>Qt::AlignCenter</set>
           </property>
          </widget>
         </item>
         <item row="0" column="6">
          <widget class="QLabel" name="lPositionZ1">
           <property name="text">
            <string>z=</string>
           </property>
           <property name="alignment">
            <set>Qt::AlignCenter</set>
           </property>
          </widget>
         </item>
        </layout>
       </item>
       <item row="5" column="1" colspan="2">
        <widget class="QLabel" name="lPlotType">
         <property name="text">
          <string>Type:</string>
         </property>
        </widget>
       </item>
       <item row="14" column="1">
        <spacer name="verticalSpacer_4">
         <property name="orientation">
          <enum>Qt::Vertical</enum>
         </property>
         <property name="sizeType">
          <enum>QSizePolicy::Fixed</enum>
         </property>
         <property name="sizeHint" stdset="0">
          <size>
           <width>20</width>
           <height>18</height>
          </size>
         </property>
        </spacer>
       </item>
       <item row="8" column="1" colspan="4">
        <widget class="QLabel" name="lRefPoint">
         <property name="font">
          <font>
           <bold>true</bold>
          </font>
         </property>
         <property name="text">
          <string>Reference Points</string>
         </property>
        </widget>
       </item>
       <item row="9" column="2">
        <widget class="QLabel" name="lRefPoint1">
         <property name="text">
          <string>1.</string>
         </property>
        </widget>
       </item>
       <item row="10" column="2">
        <widget class="QLabel" name="lRefPoint2">
         <property name="text">
          <string>2.</string>
         </property>
        </widget>
       </item>
       <item row="9" column="1">
        <widget class="QRadioButton" name="rbRefPoint1">
         <property name="enabled">
          <bool>false</bool>
         </property>
         <property name="text">
          <string/>
         </property>
        </widget>
       </item>
       <item row="10" column="1">
        <widget class="QRadioButton" name="rbRefPoint2">
         <property name="enabled">
          <bool>false</bool>
         </property>
         <property name="text">
          <string/>
         </property>
        </widget>
       </item>
       <item row="11" column="2">
        <widget class="QLabel" name="lRefPoint3">
         <property name="text">
          <string>3.</string>
         </property>
        </widget>
       </item>
       <item row="11" column="1">
        <widget class="QRadioButton" name="rbRefPoint3">
         <property name="enabled">
          <bool>false</bool>
         </property>
         <property name="text">
          <string/>
         </property>
        </widget>
       </item>
      </layout>
     </widget>
     <widget class="QWidget" name="tSymbol">
      <attribute name="title">
       <string>Ref. Points Symbol</string>
      </attribute>
      <layout class="QGridLayout" name="gridLayout_5">
       <item row="1" column="0">
        <widget class="QCheckBox" name="chbSymbolVisible">
         <property name="text">
          <string>Visible</string>
         </property>
        </widget>
       </item>
       <item row="0" column="0">
        <spacer name="verticalSpacer_3">
         <property name="orientation">
          <enum>Qt::Vertical</enum>
         </property>
         <property name="sizeHint" stdset="0">
          <size>
           <width>20</width>
           <height>40</height>
          </size>
         </property>
        </spacer>
       </item>
      </layout>
     </widget>
     <widget class="QWidget" name="tEdit">
      <attribute name="title">
       <string>Edit Image</string>
      </attribute>
      <layout class="QGridLayout" name="gridLayout_2">
       <item row="11" column="2">
        <widget class="QWidget" name="wForegroud" native="true"/>
       </item>
       <item row="2" column="2">
        <widget class="QWidget" name="whHue" native="true"/>
       </item>
       <item row="5" column="2">
        <widget class="QWidget" name="wSaturation" native="true"/>
       </item>
       <item row="9" column="0">
        <widget class="QLabel" name="lIntensity">
         <property name="text">
          <string>Intensity:</string>
         </property>
        </widget>
       </item>
       <item row="6" column="2">
        <widget class="QWidget" name="whValue" native="true"/>
       </item>
       <item row="10" column="2">
        <widget class="QWidget" name="whForeground" native="true"/>
       </item>
       <item row="8" column="2">
        <widget class="QWidget" name="whIntensity" native="true"/>
       </item>
       <item row="0" column="2">
        <widget class="QComboBox" name="cbPlotImageType">
         <property name="sizePolicy">
          <sizepolicy hsizetype="Expanding" vsizetype="Fixed">
           <horstretch>0</horstretch>
           <verstretch>0</verstretch>
          </sizepolicy>
         </property>
         <property name="toolTip">
          <string>Vertical position relative to label's parent</string>
         </property>
        </widget>
       </item>
       <item row="9" column="2">
        <widget class="QWidget" name="wIntensity" native="true"/>
       </item>
       <item row="1" column="0">
        <spacer name="verticalSpacer_6">
         <property name="orientation">
          <enum>Qt::Vertical</enum>
         </property>
         <property name="sizeType">
          <enum>QSizePolicy::Fixed</enum>
         </property>
         <property name="sizeHint" stdset="0">
          <size>
           <width>20</width>
           <height>18</height>
          </size>
         </property>
        </spacer>
       </item>
       <item row="7" column="0">
        <widget class="QLabel" name="lValue">
         <property name="text">
          <string>Value:</string>
         </property>
        </widget>
       </item>
       <item row="3" column="0">
        <widget class="QLabel" name="lHue">
         <property name="text">
          <string>Hue:</string>
         </property>
        </widget>
       </item>
       <item row="12" column="0">
        <spacer name="verticalSpacer_2">
         <property name="orientation">
          <enum>Qt::Vertical</enum>
         </property>
         <property name="sizeHint" stdset="0">
          <size>
           <width>20</width>
           <height>40</height>
          </size>
         </property>
        </spacer>
       </item>
       <item row="0" column="0">
        <widget class="QLabel" name="lPlotImageType">
         <property name="text">
          <string>Current image:</string>
         </property>
        </widget>
       </item>
       <item row="4" column="2">
        <widget class="QWidget" name="whSaturation" native="true"/>
       </item>
       <item row="3" column="2">
        <widget class="QWidget" name="wHue" native="true"/>
       </item>
       <item row="5" column="0">
        <widget class="QLabel" name="lSaturation">
         <property name="text">
          <string>Saturation:</string>
         </property>
        </widget>
       </item>
       <item row="11" column="0">
        <widget class="QLabel" name="lForeground">
         <property name="text">
          <string>Foreground:</string>
         </property>
        </widget>
       </item>
       <item row="7" column="2">
        <widget class="QWidget" name="wValue" native="true"/>
       </item>
       <item row="0" column="1">
        <spacer name="horizontalSpacer_7">
         <property name="orientation">
          <enum>Qt::Horizontal</enum>
         </property>
         <property name="sizeType">
          <enum>QSizePolicy::Fixed</enum>
         </property>
         <property name="sizeHint" stdset="0">
          <size>
           <width>10</width>
           <height>23</height>
          </size>
         </property>
        </spacer>
       </item>
      </layout>
     </widget>
    </widget>
   </item>
  </layout>
 </widget>
 <customwidgets>
  <customwidget>
   <class>NumberSpinBox</class>
   <extends>QDoubleSpinBox</extends>
   <header>NumberSpinBox.h</header>
  </customwidget>
  <customwidget>
   <class>ResizableTextEdit</class>
   <extends>QTextEdit</extends>
   <header>src/kdefrontend/widgets/ResizableTextEdit.h</header>
  </customwidget>
 </customwidgets>
 <tabstops>
  <tabstop>leName</tabstop>
  <tabstop>teComment</tabstop>
  <tabstop>cbGraphType</tabstop>
  <tabstop>sbMinSegmentLength</tabstop>
  <tabstop>sbPointSeparation</tabstop>
  <tabstop>chbSymbolVisible</tabstop>
  <tabstop>cbPlotImageType</tabstop>
  <tabstop>tabWidget</tabstop>
 </tabstops>
 <resources/>
 <connections/>
</ui><|MERGE_RESOLUTION|>--- conflicted
+++ resolved
@@ -42,16 +42,8 @@
            <verstretch>0</verstretch>
           </sizepolicy>
          </property>
-<<<<<<< HEAD
          <property name="suffix">
           <string> px</string>
-=======
-         <property name="sizeHint" stdset="0">
-          <size>
-           <width>10</width>
-           <height>23</height>
-          </size>
->>>>>>> 2fd9eace
          </property>
          <property name="prefix">
           <string/>
@@ -66,12 +58,6 @@
          <property name="whatsThis">
           <string>Spinbox for numbers.</string>
          </property>
-<<<<<<< HEAD
-=======
-         <property name="suffix">
-          <string>°</string>
-         </property>
->>>>>>> 2fd9eace
          <property name="feedback" stdset="0">
           <bool>false</bool>
          </property>
@@ -92,16 +78,11 @@
          <property name="sizeType">
           <enum>QSizePolicy::Fixed</enum>
          </property>
-<<<<<<< HEAD
-         <property name="sizeHint" stdset="0">
-          <size>
-           <width>13</width>
+         <property name="sizeHint" stdset="0">
+          <size>
+           <width>10</width>
            <height>23</height>
           </size>
-=======
-         <property name="feedback" stdset="0">
-          <bool>false</bool>
->>>>>>> 2fd9eace
          </property>
         </spacer>
        </item>
