<?xml version="1.0" encoding="UTF-8"?>
<ui version="4.0">
 <class>CartesianPlotDock</class>
 <widget class="QWidget" name="CartesianPlotDock">
  <property name="geometry">
   <rect>
    <x>0</x>
    <y>0</y>
    <width>573</width>
    <height>1160</height>
   </rect>
  </property>
  <layout class="QVBoxLayout" name="verticalLayout">
   <property name="spacing">
    <number>0</number>
   </property>
   <item>
    <widget class="QTabWidget" name="tabWidget">
     <property name="currentIndex">
      <number>0</number>
     </property>
     <widget class="QWidget" name="tabGeneral">
      <attribute name="title">
       <string>General</string>
      </attribute>
      <layout class="QGridLayout" name="gridLayout">
       <item row="0" column="0">
        <widget class="QLabel" name="lName">
         <property name="text">
          <string>Name</string>
         </property>
        </widget>
       </item>
       <item row="0" column="1">
        <spacer name="horizontalSpacer_4">
         <property name="orientation">
          <enum>Qt::Horizontal</enum>
         </property>
         <property name="sizeType">
          <enum>QSizePolicy::Fixed</enum>
         </property>
         <property name="sizeHint" stdset="0">
          <size>
           <width>10</width>
           <height>23</height>
          </size>
         </property>
        </spacer>
       </item>
       <item row="0" column="2">
        <widget class="KLineEdit" name="leName">
         <property name="showClearButton" stdset="0">
          <bool>true</bool>
         </property>
        </widget>
       </item>
       <item row="1" column="0">
        <widget class="QLabel" name="lComment">
         <property name="text">
          <string>Comment</string>
         </property>
        </widget>
       </item>
       <item row="1" column="2">
        <widget class="KLineEdit" name="leComment">
         <property name="showClearButton" stdset="0">
          <bool>true</bool>
         </property>
        </widget>
       </item>
       <item row="3" column="0">
        <spacer name="verticalSpacer_4">
         <property name="orientation">
          <enum>Qt::Vertical</enum>
         </property>
         <property name="sizeType">
          <enum>QSizePolicy::Fixed</enum>
         </property>
         <property name="sizeHint" stdset="0">
          <size>
           <width>28</width>
           <height>18</height>
          </size>
         </property>
        </spacer>
       </item>
       <item row="4" column="0" colspan="2">
        <widget class="QLabel" name="lGeometry">
         <property name="font">
          <font>
           <weight>75</weight>
           <bold>true</bold>
          </font>
         </property>
         <property name="text">
          <string>Geometry:</string>
         </property>
        </widget>
       </item>
       <item row="5" column="0">
        <widget class="QLabel" name="lTopMargin">
         <property name="text">
          <string>Left</string>
         </property>
        </widget>
       </item>
       <item row="5" column="2">
        <widget class="QDoubleSpinBox" name="sbLeft">
         <property name="prefix">
          <string/>
         </property>
         <property name="suffix">
          <string> cm</string>
         </property>
         <property name="maximum">
          <double>1000.000000000000000</double>
         </property>
         <property name="singleStep">
          <double>0.100000000000000</double>
         </property>
        </widget>
       </item>
       <item row="6" column="0">
        <widget class="QLabel" name="lLeftMargin">
         <property name="text">
          <string>Top</string>
         </property>
        </widget>
       </item>
       <item row="6" column="2">
        <widget class="QDoubleSpinBox" name="sbTop">
         <property name="suffix">
          <string> cm</string>
         </property>
         <property name="maximum">
          <double>1000.000000000000000</double>
         </property>
         <property name="singleStep">
          <double>0.100000000000000</double>
         </property>
        </widget>
       </item>
       <item row="7" column="0">
        <widget class="QLabel" name="lBottomMargin">
         <property name="text">
          <string>Width</string>
         </property>
        </widget>
       </item>
       <item row="7" column="2">
        <widget class="QDoubleSpinBox" name="sbWidth">
         <property name="suffix">
          <string> cm</string>
         </property>
         <property name="maximum">
          <double>1000.000000000000000</double>
         </property>
         <property name="singleStep">
          <double>0.100000000000000</double>
         </property>
        </widget>
       </item>
       <item row="8" column="0">
        <widget class="QLabel" name="lRightMargin">
         <property name="text">
          <string>Height</string>
         </property>
        </widget>
       </item>
       <item row="8" column="2">
        <widget class="QDoubleSpinBox" name="sbHeight">
         <property name="suffix">
          <string> cm</string>
         </property>
         <property name="maximum">
          <double>1000.000000000000000</double>
         </property>
         <property name="singleStep">
          <double>0.100000000000000</double>
         </property>
        </widget>
       </item>
       <item row="9" column="0">
        <spacer name="verticalSpacer_10">
         <property name="orientation">
          <enum>Qt::Vertical</enum>
         </property>
         <property name="sizeType">
          <enum>QSizePolicy::Fixed</enum>
         </property>
         <property name="sizeHint" stdset="0">
          <size>
           <width>28</width>
           <height>18</height>
          </size>
         </property>
        </spacer>
       </item>
       <item row="10" column="0">
        <widget class="QLabel" name="lXscale">
         <property name="font">
          <font>
           <weight>75</weight>
           <bold>true</bold>
          </font>
         </property>
         <property name="text">
          <string>x-Range:</string>
         </property>
        </widget>
       </item>
       <item row="10" column="2">
        <widget class="QCheckBox" name="chkAutoScaleX">
         <property name="text">
          <string>Auto</string>
         </property>
        </widget>
       </item>
       <item row="11" column="0">
        <widget class="QLabel" name="lXMin">
         <property name="text">
          <string>Min</string>
         </property>
        </widget>
       </item>
       <item row="11" column="1">
        <spacer name="horizontalSpacer_6">
         <property name="orientation">
          <enum>Qt::Horizontal</enum>
         </property>
         <property name="sizeType">
          <enum>QSizePolicy::Fixed</enum>
         </property>
         <property name="sizeHint" stdset="0">
          <size>
           <width>13</width>
           <height>23</height>
          </size>
         </property>
        </spacer>
       </item>
       <item row="11" column="2">
        <widget class="KLineEdit" name="kleXMin">
         <property name="placeholderText">
          <string>Auto</string>
         </property>
         <property name="showClearButton" stdset="0">
          <bool>true</bool>
         </property>
        </widget>
       </item>
       <item row="12" column="0">
        <widget class="QLabel" name="lXMax">
         <property name="text">
          <string>Max</string>
         </property>
        </widget>
       </item>
       <item row="12" column="2">
        <widget class="KLineEdit" name="kleXMax">
         <property name="placeholderText">
          <string>Auto</string>
         </property>
         <property name="showClearButton" stdset="0">
          <bool>true</bool>
         </property>
        </widget>
       </item>
       <item row="13" column="0">
        <widget class="QLabel" name="lXScaling">
         <property name="text">
          <string>Scaling</string>
         </property>
        </widget>
       </item>
       <item row="13" column="2">
        <widget class="QComboBox" name="cbXScaling"/>
       </item>
       <item row="14" column="0">
        <spacer name="verticalSpacer_6">
         <property name="orientation">
          <enum>Qt::Vertical</enum>
         </property>
         <property name="sizeType">
          <enum>QSizePolicy::Fixed</enum>
         </property>
         <property name="sizeHint" stdset="0">
          <size>
           <width>28</width>
           <height>18</height>
          </size>
         </property>
        </spacer>
       </item>
       <item row="15" column="0">
        <widget class="QLabel" name="lYscale">
         <property name="font">
          <font>
           <weight>75</weight>
           <bold>true</bold>
          </font>
         </property>
         <property name="text">
          <string>y-Range:</string>
         </property>
        </widget>
       </item>
       <item row="17" column="0">
        <widget class="QLabel" name="lYMin">
         <property name="text">
          <string>Min</string>
         </property>
        </widget>
       </item>
       <item row="17" column="2">
        <widget class="KLineEdit" name="kleYMin">
         <property name="placeholderText">
          <string>Auto</string>
         </property>
         <property name="showClearButton" stdset="0">
          <bool>true</bool>
         </property>
        </widget>
       </item>
       <item row="18" column="0">
        <widget class="QLabel" name="lYMax">
         <property name="text">
          <string>Max</string>
         </property>
        </widget>
       </item>
       <item row="20" column="0">
        <spacer name="verticalSpacer_2">
         <property name="orientation">
          <enum>Qt::Vertical</enum>
         </property>
         <property name="sizeHint" stdset="0">
          <size>
           <width>20</width>
           <height>178</height>
          </size>
         </property>
        </spacer>
       </item>
       <item row="18" column="2">
        <widget class="KLineEdit" name="kleYMax">
         <property name="placeholderText">
          <string>Auto</string>
         </property>
         <property name="showClearButton" stdset="0">
          <bool>true</bool>
         </property>
        </widget>
       </item>
       <item row="19" column="0">
        <widget class="QLabel" name="lXScaling_2">
         <property name="text">
          <string>Scaling</string>
         </property>
        </widget>
       </item>
       <item row="15" column="2">
        <widget class="QCheckBox" name="chkAutoScaleY">
         <property name="text">
          <string>Auto</string>
         </property>
        </widget>
       </item>
       <item row="19" column="2">
        <widget class="QComboBox" name="cbYScaling"/>
       </item>
       <item row="21" column="0">
        <widget class="QCheckBox" name="chkVisible">
         <property name="text">
          <string>visible</string>
         </property>
        </widget>
       </item>
      </layout>
     </widget>
     <widget class="QWidget" name="tabTitle">
      <attribute name="title">
       <string>Title</string>
      </attribute>
     </widget>
     <widget class="QWidget" name="tabScales">
      <attribute name="title">
       <string>Range Breaks</string>
      </attribute>
      <layout class="QGridLayout" name="gridLayout_3">
       <item row="0" column="0" colspan="2">
        <widget class="QLabel" name="label">
         <property name="font">
          <font>
           <weight>75</weight>
           <bold>true</bold>
          </font>
         </property>
         <property name="text">
          <string>x-Range:</string>
         </property>
        </widget>
       </item>
       <item row="1" column="0" colspan="2">
        <widget class="QLabel" name="label_2">
         <property name="text">
          <string>Enabled</string>
         </property>
        </widget>
       </item>
       <item row="1" column="2">
        <spacer name="horizontalSpacer_5">
         <property name="orientation">
          <enum>Qt::Horizontal</enum>
         </property>
         <property name="sizeType">
          <enum>QSizePolicy::Fixed</enum>
         </property>
         <property name="sizeHint" stdset="0">
          <size>
           <width>13</width>
           <height>23</height>
          </size>
         </property>
        </spacer>
       </item>
       <item row="1" column="3">
        <widget class="QCheckBox" name="chkXBreak">
         <property name="text">
          <string/>
         </property>
        </widget>
       </item>
       <item row="1" column="4">
        <spacer name="horizontalSpacer">
         <property name="orientation">
          <enum>Qt::Horizontal</enum>
         </property>
         <property name="sizeHint" stdset="0">
          <size>
           <width>25</width>
           <height>20</height>
          </size>
         </property>
        </spacer>
       </item>
       <item row="1" column="5">
        <widget class="QFrame" name="frameXBreakEdit">
         <property name="sizePolicy">
          <sizepolicy hsizetype="Minimum" vsizetype="Minimum">
           <horstretch>0</horstretch>
           <verstretch>0</verstretch>
          </sizepolicy>
         </property>
         <property name="frameShape">
          <enum>QFrame::NoFrame</enum>
         </property>
         <property name="frameShadow">
          <enum>QFrame::Raised</enum>
         </property>
         <layout class="QHBoxLayout" name="horizontalLayout">
          <property name="spacing">
           <number>0</number>
          </property>
          <item>
           <widget class="QPushButton" name="bAddXBreak">
            <property name="toolTip">
             <string>Add new scale breaking</string>
            </property>
            <property name="text">
             <string/>
            </property>
           </widget>
          </item>
          <item>
           <widget class="QPushButton" name="bRemoveXBreak">
            <property name="toolTip">
             <string>Remove scale breaking</string>
            </property>
            <property name="text">
             <string/>
            </property>
           </widget>
          </item>
          <item>
<<<<<<< HEAD
           <widget class="QComboBox" name="cbXBreak">
            <property name="maximumSize">
             <size>
              <width>40</width>
              <height>16777215</height>
             </size>
            </property>
=======
           <widget class="KComboBox" name="cbXBreak">
>>>>>>> 5cec0cb8
            <property name="toolTip">
             <string>Current scale breaking</string>
            </property>
           </widget>
          </item>
         </layout>
        </widget>
       </item>
       <item row="2" column="0">
        <widget class="QLabel" name="lXBreakStart">
         <property name="text">
          <string>From</string>
         </property>
        </widget>
       </item>
       <item row="2" column="3" colspan="3">
        <widget class="KLineEdit" name="leXBreakStart"/>
       </item>
       <item row="3" column="0">
        <widget class="QLabel" name="lXBreakEnd">
         <property name="text">
          <string>To</string>
         </property>
        </widget>
       </item>
       <item row="3" column="3" colspan="3">
        <widget class="KLineEdit" name="leXBreakEnd"/>
       </item>
       <item row="4" column="0" colspan="2">
        <widget class="QLabel" name="lXBreakPosition">
         <property name="text">
          <string>Position</string>
         </property>
        </widget>
       </item>
       <item row="5" column="0">
        <widget class="QLabel" name="lXBreakStyle">
         <property name="text">
          <string>Style</string>
         </property>
        </widget>
       </item>
       <item row="6" column="0">
        <spacer name="verticalSpacer_8">
         <property name="orientation">
          <enum>Qt::Vertical</enum>
         </property>
         <property name="sizeType">
          <enum>QSizePolicy::Fixed</enum>
         </property>
         <property name="sizeHint" stdset="0">
          <size>
           <width>28</width>
           <height>18</height>
          </size>
         </property>
        </spacer>
       </item>
       <item row="7" column="0" colspan="2">
        <widget class="QLabel" name="label_3">
         <property name="font">
          <font>
           <weight>75</weight>
           <bold>true</bold>
          </font>
         </property>
         <property name="text">
          <string>y-Range:</string>
         </property>
        </widget>
       </item>
       <item row="8" column="0" colspan="2">
        <widget class="QLabel" name="label_4">
         <property name="text">
          <string>Enabled</string>
         </property>
        </widget>
       </item>
       <item row="8" column="3">
        <widget class="QCheckBox" name="chkYBreak">
         <property name="text">
          <string/>
         </property>
        </widget>
       </item>
       <item row="8" column="4">
        <spacer name="horizontalSpacer_2">
         <property name="orientation">
          <enum>Qt::Horizontal</enum>
         </property>
         <property name="sizeHint" stdset="0">
          <size>
           <width>31</width>
           <height>20</height>
          </size>
         </property>
        </spacer>
       </item>
       <item row="8" column="5">
        <widget class="QFrame" name="frameYBreakEdit">
         <property name="sizePolicy">
          <sizepolicy hsizetype="Minimum" vsizetype="Minimum">
           <horstretch>0</horstretch>
           <verstretch>0</verstretch>
          </sizepolicy>
         </property>
         <property name="frameShape">
          <enum>QFrame::NoFrame</enum>
         </property>
         <property name="frameShadow">
          <enum>QFrame::Raised</enum>
         </property>
         <layout class="QHBoxLayout" name="horizontalLayout_2">
          <property name="spacing">
           <number>0</number>
          </property>
          <property name="margin">
           <number>0</number>
          </property>
          <item>
           <widget class="QPushButton" name="bAddYBreak">
            <property name="toolTip">
             <string>Add new scale breaking</string>
            </property>
            <property name="text">
             <string/>
            </property>
           </widget>
          </item>
          <item>
           <widget class="QPushButton" name="bRemoveYBreak">
            <property name="toolTip">
             <string>Remove scale breaking</string>
            </property>
            <property name="text">
             <string/>
            </property>
           </widget>
          </item>
          <item>
<<<<<<< HEAD
           <widget class="QComboBox" name="cbYBreak">
            <property name="maximumSize">
             <size>
              <width>40</width>
              <height>16777215</height>
             </size>
            </property>
=======
           <widget class="KComboBox" name="cbYBreak">
>>>>>>> 5cec0cb8
            <property name="toolTip">
             <string>Current scale breaking</string>
            </property>
           </widget>
          </item>
         </layout>
        </widget>
       </item>
       <item row="9" column="0">
        <widget class="QLabel" name="lYBreakStart">
         <property name="text">
          <string>From</string>
         </property>
        </widget>
       </item>
       <item row="9" column="3" colspan="3">
        <widget class="KLineEdit" name="leYBreakStart"/>
       </item>
       <item row="10" column="0">
        <widget class="QLabel" name="lYBreakEnd">
         <property name="text">
          <string>To</string>
         </property>
        </widget>
       </item>
       <item row="10" column="3" colspan="3">
        <widget class="KLineEdit" name="leYBreakEnd"/>
       </item>
       <item row="11" column="0" colspan="2">
        <widget class="QLabel" name="lYBreakPosition">
         <property name="text">
          <string>Position</string>
         </property>
        </widget>
       </item>
       <item row="12" column="0">
        <widget class="QLabel" name="lYBreakStyle">
         <property name="text">
          <string>Style</string>
         </property>
        </widget>
       </item>
       <item row="13" column="1">
        <spacer name="verticalSpacer_7">
         <property name="orientation">
          <enum>Qt::Vertical</enum>
         </property>
         <property name="sizeHint" stdset="0">
          <size>
           <width>20</width>
           <height>13</height>
          </size>
         </property>
        </spacer>
       </item>
       <item row="4" column="3" colspan="3">
        <widget class="QSpinBox" name="sbXBreakPosition">
         <property name="suffix">
          <string> %</string>
         </property>
         <property name="singleStep">
          <number>10</number>
         </property>
        </widget>
       </item>
       <item row="5" column="3" colspan="3">
        <widget class="QComboBox" name="cbXBreakStyle"/>
       </item>
       <item row="11" column="3" colspan="3">
        <widget class="QSpinBox" name="sbYBreakPosition">
         <property name="suffix">
          <string> %</string>
         </property>
         <property name="singleStep">
          <number>10</number>
         </property>
        </widget>
       </item>
       <item row="12" column="3" colspan="3">
        <widget class="QComboBox" name="cbYBreakStyle"/>
       </item>
      </layout>
     </widget>
     <widget class="QWidget" name="tabPlotArea">
      <attribute name="title">
       <string>Plot Area</string>
      </attribute>
      <layout class="QGridLayout" name="gridLayout_2">
       <item row="0" column="0">
        <widget class="QLabel" name="lBackground">
         <property name="font">
          <font>
           <weight>75</weight>
           <bold>true</bold>
          </font>
         </property>
         <property name="text">
          <string>Background:</string>
         </property>
        </widget>
       </item>
       <item row="1" column="0">
        <widget class="QLabel" name="lBackgroundType">
         <property name="text">
          <string>Type</string>
         </property>
        </widget>
       </item>
       <item row="1" column="1">
        <spacer name="horizontalSpacer_3">
         <property name="orientation">
          <enum>Qt::Horizontal</enum>
         </property>
         <property name="sizeType">
          <enum>QSizePolicy::Fixed</enum>
         </property>
         <property name="sizeHint" stdset="0">
          <size>
           <width>10</width>
           <height>23</height>
          </size>
         </property>
        </spacer>
       </item>
       <item row="1" column="2">
        <widget class="QComboBox" name="cbBackgroundType">
         <property name="sizePolicy">
          <sizepolicy hsizetype="Expanding" vsizetype="Fixed">
           <horstretch>0</horstretch>
           <verstretch>0</verstretch>
          </sizepolicy>
         </property>
        </widget>
       </item>
       <item row="2" column="0">
        <widget class="QLabel" name="lBackgroundFileName">
         <property name="text">
          <string>File name</string>
         </property>
        </widget>
       </item>
       <item row="2" column="2">
        <widget class="KLineEdit" name="kleBackgroundFileName">
         <property name="toolTip">
          <string>Specify the name of the image file.</string>
         </property>
         <property name="showClearButton" stdset="0">
          <bool>true</bool>
         </property>
        </widget>
       </item>
       <item row="2" column="3">
        <widget class="QPushButton" name="bOpen">
         <property name="sizePolicy">
          <sizepolicy hsizetype="Minimum" vsizetype="Minimum">
           <horstretch>0</horstretch>
           <verstretch>0</verstretch>
          </sizepolicy>
         </property>
         <property name="toolTip">
          <string> Select the file to import</string>
         </property>
         <property name="text">
          <string/>
         </property>
        </widget>
       </item>
       <item row="3" column="0">
        <widget class="QLabel" name="lBackgroundColorStyle">
         <property name="text">
          <string>Style</string>
         </property>
        </widget>
       </item>
       <item row="3" column="2">
        <widget class="QComboBox" name="cbBackgroundColorStyle"/>
       </item>
       <item row="4" column="0">
        <widget class="QLabel" name="lBackgroundImageStyle">
         <property name="text">
          <string>Style</string>
         </property>
        </widget>
       </item>
       <item row="4" column="2">
        <widget class="QComboBox" name="cbBackgroundImageStyle"/>
       </item>
       <item row="5" column="0">
        <widget class="QLabel" name="lBackgroundBrushStyle">
         <property name="text">
          <string>Style</string>
         </property>
        </widget>
       </item>
       <item row="5" column="2">
        <widget class="QComboBox" name="cbBackgroundBrushStyle"/>
       </item>
       <item row="6" column="0">
        <widget class="QLabel" name="lBackgroundFirstColor">
         <property name="text">
          <string>First color</string>
         </property>
        </widget>
       </item>
       <item row="6" column="2">
        <widget class="KColorButton" name="kcbBackgroundFirstColor"/>
       </item>
       <item row="7" column="0">
        <widget class="QLabel" name="lBackgroundSecondColor">
         <property name="text">
          <string>Second color</string>
         </property>
        </widget>
       </item>
       <item row="7" column="2">
        <widget class="KColorButton" name="kcbBackgroundSecondColor"/>
       </item>
       <item row="8" column="0">
        <widget class="QLabel" name="lBackgroundOpacity">
         <property name="text">
          <string>Opacity</string>
         </property>
        </widget>
       </item>
       <item row="8" column="2">
        <widget class="QSpinBox" name="sbBackgroundOpacity">
         <property name="sizePolicy">
          <sizepolicy hsizetype="Preferred" vsizetype="Fixed">
           <horstretch>0</horstretch>
           <verstretch>0</verstretch>
          </sizepolicy>
         </property>
         <property name="toolTip">
          <string>The opacity ranges from 0 to 100, where 0 is fully transparent and 100 is fully opaque.</string>
         </property>
         <property name="suffix">
          <string> %</string>
         </property>
         <property name="prefix">
          <string/>
         </property>
         <property name="minimum">
          <number>0</number>
         </property>
         <property name="maximum">
          <number>100</number>
         </property>
         <property name="singleStep">
          <number>10</number>
         </property>
         <property name="value">
          <number>100</number>
         </property>
        </widget>
       </item>
       <item row="9" column="0">
        <spacer name="verticalSpacer_3">
         <property name="orientation">
          <enum>Qt::Vertical</enum>
         </property>
         <property name="sizeType">
          <enum>QSizePolicy::Fixed</enum>
         </property>
         <property name="sizeHint" stdset="0">
          <size>
           <width>72</width>
           <height>18</height>
          </size>
         </property>
        </spacer>
       </item>
       <item row="10" column="0">
        <widget class="QLabel" name="lBorder">
         <property name="font">
          <font>
           <weight>75</weight>
           <bold>true</bold>
          </font>
         </property>
         <property name="text">
          <string>Border:</string>
         </property>
        </widget>
       </item>
       <item row="11" column="0">
        <widget class="QLabel" name="lBorderStyle">
         <property name="text">
          <string>Style</string>
         </property>
        </widget>
       </item>
       <item row="11" column="2">
        <widget class="QComboBox" name="cbBorderStyle">
         <property name="sizePolicy">
          <sizepolicy hsizetype="Expanding" vsizetype="Fixed">
           <horstretch>0</horstretch>
           <verstretch>0</verstretch>
          </sizepolicy>
         </property>
        </widget>
       </item>
       <item row="12" column="0">
        <widget class="QLabel" name="lBorderColor">
         <property name="text">
          <string>Color</string>
         </property>
        </widget>
       </item>
       <item row="12" column="2">
        <widget class="KColorButton" name="kcbBorderColor">
         <property name="sizePolicy">
          <sizepolicy hsizetype="Preferred" vsizetype="Fixed">
           <horstretch>0</horstretch>
           <verstretch>0</verstretch>
          </sizepolicy>
         </property>
        </widget>
       </item>
       <item row="13" column="0">
        <widget class="QLabel" name="lBorderWidth">
         <property name="text">
          <string>Width</string>
         </property>
        </widget>
       </item>
       <item row="13" column="2">
        <widget class="QDoubleSpinBox" name="sbBorderWidth">
         <property name="suffix">
          <string> pt</string>
         </property>
         <property name="singleStep">
          <double>0.500000000000000</double>
         </property>
        </widget>
       </item>
       <item row="14" column="0">
        <widget class="QLabel" name="lBorderCornerRadius">
         <property name="text">
          <string>Corner radius</string>
         </property>
        </widget>
       </item>
       <item row="14" column="2">
        <widget class="QDoubleSpinBox" name="sbBorderCornerRadius">
         <property name="suffix">
          <string>cm</string>
         </property>
         <property name="singleStep">
          <double>0.500000000000000</double>
         </property>
        </widget>
       </item>
       <item row="15" column="0">
        <widget class="QLabel" name="lBorderOpacity">
         <property name="text">
          <string>Opacity</string>
         </property>
        </widget>
       </item>
       <item row="15" column="2">
        <widget class="QSpinBox" name="sbBorderOpacity">
         <property name="sizePolicy">
          <sizepolicy hsizetype="Preferred" vsizetype="Fixed">
           <horstretch>0</horstretch>
           <verstretch>0</verstretch>
          </sizepolicy>
         </property>
         <property name="toolTip">
          <string>The opacity ranges from 0 to 100, where 0 is fully transparent and 100 is fully opaque.</string>
         </property>
         <property name="suffix">
          <string> %</string>
         </property>
         <property name="prefix">
          <string/>
         </property>
         <property name="minimum">
          <number>0</number>
         </property>
         <property name="maximum">
          <number>100</number>
         </property>
         <property name="singleStep">
          <number>10</number>
         </property>
         <property name="value">
          <number>100</number>
         </property>
        </widget>
       </item>
       <item row="16" column="0">
        <spacer name="verticalSpacer_5">
         <property name="orientation">
          <enum>Qt::Vertical</enum>
         </property>
         <property name="sizeType">
          <enum>QSizePolicy::Fixed</enum>
         </property>
         <property name="sizeHint" stdset="0">
          <size>
           <width>72</width>
           <height>18</height>
          </size>
         </property>
        </spacer>
       </item>
       <item row="17" column="0">
        <widget class="QLabel" name="lPadding">
         <property name="font">
          <font>
           <weight>75</weight>
           <bold>true</bold>
          </font>
         </property>
         <property name="text">
          <string>Padding:</string>
         </property>
        </widget>
       </item>
       <item row="18" column="0">
        <widget class="QLabel" name="lPaddingHorizontal">
         <property name="text">
          <string>Horizontal</string>
         </property>
        </widget>
       </item>
       <item row="18" column="2">
        <widget class="QDoubleSpinBox" name="sbPaddingHorizontal">
         <property name="prefix">
          <string/>
         </property>
         <property name="suffix">
          <string> cm</string>
         </property>
         <property name="maximum">
          <double>1000.000000000000000</double>
         </property>
         <property name="singleStep">
          <double>0.100000000000000</double>
         </property>
        </widget>
       </item>
       <item row="19" column="0">
        <widget class="QLabel" name="lPaddingVertical">
         <property name="text">
          <string>Vertical</string>
         </property>
        </widget>
       </item>
       <item row="19" column="2">
        <widget class="QDoubleSpinBox" name="sbPaddingVertical">
         <property name="prefix">
          <string/>
         </property>
         <property name="suffix">
          <string> cm</string>
         </property>
         <property name="maximum">
          <double>1000.000000000000000</double>
         </property>
         <property name="singleStep">
          <double>0.100000000000000</double>
         </property>
        </widget>
       </item>
       <item row="20" column="0">
        <spacer name="verticalSpacer">
         <property name="orientation">
          <enum>Qt::Vertical</enum>
         </property>
         <property name="sizeHint" stdset="0">
          <size>
           <width>20</width>
           <height>79</height>
          </size>
         </property>
        </spacer>
       </item>
      </layout>
     </widget>
    </widget>
   </item>
  </layout>
 </widget>
 <customwidgets>
  <customwidget>
   <class>KColorButton</class>
   <extends>QPushButton</extends>
   <header>kcolorbutton.h</header>
  </customwidget>
 </customwidgets>
 <resources/>
 <connections/>
</ui><|MERGE_RESOLUTION|>--- conflicted
+++ resolved
@@ -483,17 +483,7 @@
            </widget>
           </item>
           <item>
-<<<<<<< HEAD
            <widget class="QComboBox" name="cbXBreak">
-            <property name="maximumSize">
-             <size>
-              <width>40</width>
-              <height>16777215</height>
-             </size>
-            </property>
-=======
-           <widget class="KComboBox" name="cbXBreak">
->>>>>>> 5cec0cb8
             <property name="toolTip">
              <string>Current scale breaking</string>
             </property>
@@ -634,17 +624,7 @@
            </widget>
           </item>
           <item>
-<<<<<<< HEAD
            <widget class="QComboBox" name="cbYBreak">
-            <property name="maximumSize">
-             <size>
-              <width>40</width>
-              <height>16777215</height>
-             </size>
-            </property>
-=======
-           <widget class="KComboBox" name="cbYBreak">
->>>>>>> 5cec0cb8
             <property name="toolTip">
              <string>Current scale breaking</string>
             </property>
