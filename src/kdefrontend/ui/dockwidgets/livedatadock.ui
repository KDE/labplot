--- conflicted
+++ resolved
@@ -6,20 +6,14 @@
    <rect>
     <x>0</x>
     <y>0</y>
-<<<<<<< HEAD
     <width>423</width>
     <height>771</height>
-=======
-    <width>301</width>
-    <height>288</height>
->>>>>>> fc2e723f
    </rect>
   </property>
   <property name="windowTitle">
    <string>Form</string>
   </property>
   <layout class="QGridLayout" name="gridLayout">
-<<<<<<< HEAD
    <item row="19" column="1" colspan="2">
     <widget class="QComboBox" name="cbWillQoS">
      <property name="sizePolicy">
@@ -66,32 +60,6 @@
     <widget class="QPushButton" name="bUpdateNow">
      <property name="text">
       <string>Update now</string>
-=======
-   <item row="4" column="1" colspan="2">
-    <widget class="QSpinBox" name="sbUpdateInterval">
-     <property name="minimum">
-      <number>20</number>
->>>>>>> fc2e723f
-     </property>
-     <property name="maximum">
-      <number>3600000</number>
-     </property>
-     <property name="value">
-      <number>1000</number>
-     </property>
-    </widget>
-   </item>
-   <item row="0" column="0">
-    <widget class="QLabel" name="lReadingType">
-     <property name="text">
-      <string>Read</string>
-     </property>
-    </widget>
-   </item>
-   <item row="1" column="0">
-    <widget class="QLabel" name="lSampleRate">
-     <property name="text">
-      <string>Sample rate</string>
      </property>
     </widget>
    </item>
@@ -99,6 +67,27 @@
     <widget class="QLabel" name="lUpdateInterval">
      <property name="text">
       <string>Update interval</string>
+     </property>
+    </widget>
+   </item>
+   <item row="2" column="0">
+    <widget class="QLabel" name="lKeepNvalues">
+     <property name="text">
+      <string>Keep last N values</string>
+     </property>
+    </widget>
+   </item>
+   <item row="3" column="0">
+    <widget class="QLabel" name="lUpdateType">
+     <property name="text">
+      <string>Update</string>
+     </property>
+    </widget>
+   </item>
+   <item row="9" column="0" colspan="3">
+    <widget class="QPushButton" name="bPausePlayReading">
+     <property name="text">
+      <string>Pause reading</string>
      </property>
     </widget>
    </item>
@@ -115,86 +104,24 @@
      </property>
     </spacer>
    </item>
-   <item row="3" column="0">
-    <widget class="QLabel" name="lUpdateType">
-     <property name="text">
-      <string>Update</string>
-     </property>
-    </widget>
-   </item>
-   <item row="2" column="0">
-    <widget class="QLabel" name="lKeepNvalues">
-     <property name="text">
-      <string>Keep last N values</string>
-     </property>
-    </widget>
-   </item>
-   <item row="4" column="3">
-    <widget class="QLabel" name="lUnit">
-     <property name="sizePolicy">
-      <sizepolicy hsizetype="Fixed" vsizetype="Preferred">
-       <horstretch>0</horstretch>
-       <verstretch>0</verstretch>
-      </sizepolicy>
-     </property>
-     <property name="text">
-      <string>ms</string>
-     </property>
-    </widget>
-   </item>
-   <item row="5" column="0" colspan="4">
-    <widget class="QPushButton" name="bUpdateNow">
-     <property name="text">
-      <string>Update now</string>
-     </property>
-    </widget>
-   </item>
-   <item row="9" column="0" colspan="4">
-    <widget class="QPushButton" name="bPausePlayReading">
-     <property name="text">
-      <string>Pause reading</string>
-     </property>
-    </widget>
-   </item>
-   <item row="3" column="1" colspan="3">
-    <widget class="QComboBox" name="cbUpdateType">
-     <item>
-      <property name="text">
-       <string>Periodically</string>
-      </property>
-     </item>
-     <item>
-      <property name="text">
-       <string>On new data</string>
-      </property>
-     </item>
-    </widget>
-   </item>
-   <item row="0" column="1" colspan="3">
-    <widget class="QComboBox" name="cbReadingType">
-     <item>
-      <property name="text">
-       <string>Continuously fixed</string>
-      </property>
-     </item>
-     <item>
-      <property name="text">
-       <string>From end</string>
-      </property>
-     </item>
-     <item>
-      <property name="text">
-       <string>Till the end</string>
-      </property>
-     </item>
-     <item>
-      <property name="text">
-       <string>Read whole file</string>
-      </property>
-     </item>
-    </widget>
-   </item>
-   <item row="1" column="1" colspan="3">
+   <item row="2" column="1" colspan="2">
+    <widget class="QLineEdit" name="leKeepNValues"/>
+   </item>
+   <item row="1" column="0">
+    <widget class="QLabel" name="lSampleRate">
+     <property name="text">
+      <string>Sample rate</string>
+     </property>
+    </widget>
+   </item>
+   <item row="0" column="0">
+    <widget class="QLabel" name="lReadingType">
+     <property name="text">
+      <string>Read</string>
+     </property>
+    </widget>
+   </item>
+   <item row="1" column="1" colspan="2">
     <widget class="QSpinBox" name="sbSampleRate">
      <property name="minimum">
       <number>1</number>
@@ -207,7 +134,44 @@
      </property>
     </widget>
    </item>
-<<<<<<< HEAD
+   <item row="0" column="1" colspan="2">
+    <widget class="QComboBox" name="cbReadingType">
+     <item>
+      <property name="text">
+       <string>Continuously fixed</string>
+      </property>
+     </item>
+     <item>
+      <property name="text">
+       <string>From end</string>
+      </property>
+     </item>
+     <item>
+      <property name="text">
+       <string>Till the end</string>
+      </property>
+     </item>
+     <item>
+      <property name="text">
+       <string>Read whole file</string>
+      </property>
+     </item>
+    </widget>
+   </item>
+   <item row="3" column="1" colspan="2">
+    <widget class="QComboBox" name="cbUpdateType">
+     <item>
+      <property name="text">
+       <string>Periodically</string>
+      </property>
+     </item>
+     <item>
+      <property name="text">
+       <string>On new data</string>
+      </property>
+     </item>
+    </widget>
+   </item>
    <item row="22" column="1">
     <widget class="QLineEdit" name="leWillUpdateInterval">
      <property name="text">
@@ -567,10 +531,32 @@
       </property>
      </item>
     </widget>
-=======
-   <item row="2" column="1" colspan="3">
-    <widget class="QLineEdit" name="leKeepNValues"/>
->>>>>>> fc2e723f
+   </item>
+   <item row="4" column="1">
+    <widget class="QSpinBox" name="sbUpdateInterval">
+     <property name="minimum">
+      <number>20</number>
+     </property>
+     <property name="maximum">
+      <number>3600000</number>
+     </property>
+     <property name="value">
+      <number>1000</number>
+     </property>
+    </widget>
+   </item>
+   <item row="4" column="2">
+    <widget class="QLabel" name="lUnit">
+     <property name="sizePolicy">
+      <sizepolicy hsizetype="Fixed" vsizetype="Preferred">
+       <horstretch>0</horstretch>
+       <verstretch>0</verstretch>
+      </sizepolicy>
+     </property>
+     <property name="text">
+      <string>ms</string>
+     </property>
+    </widget>
    </item>
   </layout>
  </widget>
