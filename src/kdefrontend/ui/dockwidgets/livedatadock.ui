--- conflicted
+++ resolved
@@ -53,17 +53,10 @@
      </property>
     </widget>
    </item>
-<<<<<<< HEAD
    <item row="5" column="0" colspan="3">
     <widget class="QPushButton" name="bUpdateNow">
      <property name="text">
       <string>Update Now</string>
-=======
-   <item row="1" column="0">
-    <widget class="QLabel" name="lSampleSize">
-     <property name="text">
-      <string>Sample size:</string>
->>>>>>> b1c24322
      </property>
     </widget>
    </item>
@@ -112,9 +105,9 @@
     <widget class="QLineEdit" name="leKeepNValues"/>
    </item>
    <item row="1" column="0">
-    <widget class="QLabel" name="lSampleRate">
-     <property name="text">
-      <string>Sample rate:</string>
+    <widget class="QLabel" name="lSampleSize">
+     <property name="text">
+      <string>Sample size:</string>
      </property>
     </widget>
    </item>
@@ -126,7 +119,7 @@
     </widget>
    </item>
    <item row="1" column="1" colspan="2">
-    <widget class="QSpinBox" name="sbSampleRate">
+    <widget class="QSpinBox" name="sbSampleSize">
      <property name="minimum">
       <number>1</number>
      </property>
@@ -134,7 +127,7 @@
       <number>1000000</number>
      </property>
      <property name="value">
-      <number>200</number>
+      <number>1</number>
      </property>
     </widget>
    </item>
@@ -304,7 +297,6 @@
      </item>
     </widget>
    </item>
-<<<<<<< HEAD
    <item row="17" column="1">
     <widget class="QListWidget" name="lwWillStatistics">
      <item>
@@ -481,12 +473,6 @@
        <horstretch>0</horstretch>
        <verstretch>0</verstretch>
       </sizepolicy>
-=======
-   <item row="1" column="1" colspan="3">
-    <widget class="QSpinBox" name="sbSampleSize">
-     <property name="minimum">
-      <number>1</number>
->>>>>>> b1c24322
      </property>
      <property name="maximumSize">
       <size>
@@ -494,17 +480,12 @@
        <height>150</height>
       </size>
      </property>
-<<<<<<< HEAD
     </widget>
    </item>
    <item row="13" column="0">
     <widget class="QLabel" name="lSubscriptions">
      <property name="text">
       <string>Subscribed Topics</string>
-=======
-     <property name="value">
-      <number>1</number>
->>>>>>> b1c24322
      </property>
     </widget>
    </item>
@@ -568,4 +549,4 @@
  </widget>
  <resources/>
  <connections/>
-</ui>+</ui>
