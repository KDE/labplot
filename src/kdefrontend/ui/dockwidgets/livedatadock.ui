--- conflicted
+++ resolved
@@ -11,7 +11,6 @@
    </rect>
   </property>
   <layout class="QGridLayout" name="gridLayout">
-<<<<<<< HEAD
    <item row="19" column="1" colspan="2">
     <widget class="QComboBox" name="cbWillQoS">
      <property name="sizePolicy">
@@ -51,23 +50,13 @@
     <widget class="QCheckBox" name="chbWill">
      <property name="text">
       <string>Set will message for the client</string>
-=======
-   <item row="0" column="0">
-    <widget class="QLabel" name="lReadingType">
-     <property name="text">
-      <string>Read:</string>
->>>>>>> 7f8de90e
      </property>
     </widget>
    </item>
    <item row="5" column="0" colspan="3">
     <widget class="QPushButton" name="bUpdateNow">
      <property name="text">
-<<<<<<< HEAD
-      <string>Update now</string>
-=======
-      <string>Sample rate:</string>
->>>>>>> 7f8de90e
+      <string>Update Now</string>
      </property>
     </widget>
    </item>
@@ -81,21 +70,21 @@
    <item row="2" column="0">
     <widget class="QLabel" name="lKeepNvalues">
      <property name="text">
-      <string>Keep last N values</string>
+      <string>Keep last N values:</string>
      </property>
     </widget>
    </item>
    <item row="3" column="0">
     <widget class="QLabel" name="lUpdateType">
      <property name="text">
-      <string>Update</string>
+      <string>Update:</string>
      </property>
     </widget>
    </item>
    <item row="9" column="0" colspan="3">
     <widget class="QPushButton" name="bPausePlayReading">
      <property name="text">
-      <string>Pause reading</string>
+      <string>Pause Reading</string>
      </property>
     </widget>
    </item>
@@ -118,19 +107,14 @@
    <item row="1" column="0">
     <widget class="QLabel" name="lSampleRate">
      <property name="text">
-<<<<<<< HEAD
-      <string>Sample rate</string>
-=======
-      <string>Update:</string>
->>>>>>> 7f8de90e
+      <string>Sample rate:</string>
      </property>
     </widget>
    </item>
    <item row="0" column="0">
     <widget class="QLabel" name="lReadingType">
      <property name="text">
-<<<<<<< HEAD
-      <string>Read</string>
+      <string>Read:</string>
      </property>
     </widget>
    </item>
@@ -151,22 +135,22 @@
     <widget class="QComboBox" name="cbReadingType">
      <item>
       <property name="text">
-       <string>Continuously fixed</string>
-      </property>
-     </item>
-     <item>
-      <property name="text">
-       <string>From end</string>
-      </property>
-     </item>
-     <item>
-      <property name="text">
-       <string>Till the end</string>
-      </property>
-     </item>
-     <item>
-      <property name="text">
-       <string>Read whole file</string>
+       <string>Continuously Fixed</string>
+      </property>
+     </item>
+     <item>
+      <property name="text">
+       <string>From End</string>
+      </property>
+     </item>
+     <item>
+      <property name="text">
+       <string>Till the End</string>
+      </property>
+     </item>
+     <item>
+      <property name="text">
+       <string>Read Whole File</string>
       </property>
      </item>
     </widget>
@@ -180,7 +164,7 @@
      </item>
      <item>
       <property name="text">
-       <string>On new data</string>
+       <string>On New Data</string>
       </property>
      </item>
     </widget>
@@ -189,9 +173,6 @@
     <widget class="QLineEdit" name="leWillUpdateInterval">
      <property name="text">
       <string>10000</string>
-=======
-      <string>Keep last N values:</string>
->>>>>>> 7f8de90e
      </property>
     </widget>
    </item>
@@ -214,22 +195,14 @@
    <item row="16" column="0">
     <widget class="QLabel" name="lWillOwnMessage">
      <property name="text">
-<<<<<<< HEAD
       <string>Own message</string>
-=======
-      <string>Update Now</string>
->>>>>>> 7f8de90e
      </property>
     </widget>
    </item>
    <item row="18" column="0">
     <widget class="QLabel" name="lWillTopic">
      <property name="text">
-<<<<<<< HEAD
       <string>Will topic</string>
-=======
-      <string>Pause Reading</string>
->>>>>>> 7f8de90e
      </property>
     </widget>
    </item>
@@ -256,11 +229,7 @@
      </item>
      <item>
       <property name="text">
-<<<<<<< HEAD
        <string>On click</string>
-=======
-       <string>On New Data</string>
->>>>>>> 7f8de90e
       </property>
      </item>
     </widget>
@@ -313,29 +282,17 @@
      </property>
      <item>
       <property name="text">
-<<<<<<< HEAD
        <string>Own message</string>
-=======
-       <string>Continuously Fixed</string>
->>>>>>> 7f8de90e
-      </property>
-     </item>
-     <item>
-      <property name="text">
-<<<<<<< HEAD
+      </property>
+     </item>
+     <item>
+      <property name="text">
        <string>Statistics</string>
-=======
-       <string>From End</string>
->>>>>>> 7f8de90e
-      </property>
-     </item>
-     <item>
-      <property name="text">
-<<<<<<< HEAD
+      </property>
+     </item>
+     <item>
+      <property name="text">
        <string>Last message received</string>
-=======
-       <string>Till the End</string>
->>>>>>> 7f8de90e
       </property>
      </item>
     </widget>
@@ -344,7 +301,6 @@
     <widget class="QListWidget" name="lwWillStatistics">
      <item>
       <property name="text">
-<<<<<<< HEAD
        <string>Minimum</string>
       </property>
       <property name="checkState">
@@ -506,9 +462,6 @@
       </property>
       <property name="flags">
        <set>ItemIsUserCheckable|ItemIsEnabled</set>
-=======
-       <string>Read Whole File</string>
->>>>>>> 7f8de90e
       </property>
      </item>
     </widget>
@@ -576,33 +529,7 @@
      </item>
     </widget>
    </item>
-   <item row="4" column="1">
-    <widget class="QSpinBox" name="sbUpdateInterval">
-     <property name="minimum">
-      <number>20</number>
-     </property>
-     <property name="maximum">
-      <number>3600000</number>
-     </property>
-     <property name="value">
-      <number>1000</number>
-     </property>
-    </widget>
-   </item>
-   <item row="4" column="2">
-    <widget class="QLabel" name="lUnit">
-     <property name="sizePolicy">
-      <sizepolicy hsizetype="Fixed" vsizetype="Preferred">
-       <horstretch>0</horstretch>
-       <verstretch>0</verstretch>
-      </sizepolicy>
-     </property>
-     <property name="text">
-      <string>ms</string>
-     </property>
-    </widget>
-   </item>
-   <item row="4" column="1" colspan="3">
+   <item row="4" column="1" colspan="2">
     <widget class="QSpinBox" name="sbUpdateInterval">
      <property name="suffix">
       <string> ms</string>
@@ -616,7 +543,7 @@
      <property name="value">
       <number>1000</number>
      </property>
-    </widget>
+</widget>
    </item>
   </layout>
  </widget>
