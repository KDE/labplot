<?xml version="1.0" encoding="UTF-8"?>
<ui version="4.0">
 <class>ImportFileWidget</class>
 <widget class="QWidget" name="ImportFileWidget">
  <property name="geometry">
   <rect>
    <x>0</x>
    <y>0</y>
    <width>609</width>
    <height>939</height>
   </rect>
  </property>
  <property name="sizePolicy">
   <sizepolicy hsizetype="Preferred" vsizetype="Preferred">
    <horstretch>0</horstretch>
    <verstretch>0</verstretch>
   </sizepolicy>
  </property>
  <layout class="QVBoxLayout" name="verticalLayout_2">
   <property name="margin">
    <number>0</number>
   </property>   
   <item>
    <widget class="QScrollArea" name="scrollArea">
     <property name="widgetResizable">
      <bool>true</bool>
     </property>
     <widget class="QWidget" name="scrollAreaWidgetContents">
      <property name="geometry">
       <rect>
        <x>0</x>
        <y>-767</y>
        <width>593</width>
        <height>1704</height>
       </rect>
      </property>
      <layout class="QVBoxLayout" name="verticalLayout_4">
       <item>
        <widget class="QGroupBox" name="gbDataSource">
         <property name="sizePolicy">
          <sizepolicy hsizetype="Preferred" vsizetype="Minimum">
           <horstretch>0</horstretch>
           <verstretch>0</verstretch>
          </sizepolicy>
         </property>
         <property name="title">
          <string>Data Source</string>
         </property>
         <layout class="QGridLayout" name="gridLayout">
          <item row="1" column="3">
           <widget class="QPushButton" name="bOpen">
            <property name="sizePolicy">
             <sizepolicy hsizetype="Minimum" vsizetype="Minimum">
              <horstretch>0</horstretch>
              <verstretch>0</verstretch>
             </sizepolicy>
            </property>
            <property name="toolTip">
             <string> Select the file to import</string>
            </property>
            <property name="text">
             <string/>
            </property>
           </widget>
          </item>
          <item row="3" column="0">
           <widget class="QLabel" name="lPort">
            <property name="text">
             <string>Port:</string>
            </property>
           </widget>
          </item>
          <item row="1" column="2">
           <widget class="QLineEdit" name="leFileName">
            <property name="toolTip">
             <string>Specify the name of the file to import.</string>
            </property>
            <property name="clearButtonEnabled" stdset="0">
             <bool>true</bool>
            </property>
           </widget>
          </item>
          <item row="0" column="2">
           <widget class="QComboBox" name="cbSourceType">
            <item>
             <property name="text">
              <string>File or Named Pipe</string>
             </property>
            </item>
            <item>
             <property name="text">
              <string>Network TCP Socket</string>
             </property>
            </item>
            <item>
             <property name="text">
              <string>Network UDP Socket</string>
             </property>
            </item>
            <item>
             <property name="text">
              <string>Local Socket</string>
             </property>
            </item>
            <item>
             <property name="text">
              <string>Serial Port</string>
             </property>
            </item>
            <item>
             <property name="text">
              <string>MQTT</string>
             </property>
            </item>
           </widget>
          </item>
          <item row="0" column="0" colspan="2">
           <widget class="QLabel" name="lSourceType">
            <property name="text">
             <string>Source:</string>
            </property>
           </widget>
          </item>
          <item row="13" column="0">
           <widget class="QLabel" name="lUsername">
            <property name="text">
             <string>Username</string>
            </property>
           </widget>
          </item>
          <item row="23" column="0">
           <widget class="QLabel" name="lFilter">
            <property name="text">
             <string>Filter:</string>
            </property>
           </widget>
          </item>
          <item row="13" column="2">
           <widget class="QLineEdit" name="leUsername"/>
          </item>
          <item row="17" column="2">
           <widget class="QLineEdit" name="leTopics"/>
          </item>
          <item row="22" column="0">
           <widget class="QLabel" name="lFileType">
            <property name="text">
             <string>Type:</string>
            </property>
           </widget>
          </item>
          <item row="22" column="2">
           <widget class="KComboBox" name="cbFileType">
            <property name="enabled">
             <bool>false</bool>
            </property>
           </widget>
          </item>
          <item row="23" column="2">
           <widget class="KComboBox" name="cbFilter">
            <property name="enabled">
             <bool>false</bool>
            </property>
            <property name="sizePolicy">
             <sizepolicy hsizetype="MinimumExpanding" vsizetype="Fixed">
              <horstretch>0</horstretch>
              <verstretch>0</verstretch>
             </sizepolicy>
            </property>
           </widget>
          </item>
          <item row="14" column="2">
           <widget class="QLineEdit" name="lePassword">
            <property name="echoMode">
             <enum>QLineEdit::Password</enum>
            </property>
           </widget>
          </item>
          <item row="12" column="2">
           <widget class="QCheckBox" name="chbAuthentication">
            <property name="text">
             <string>The MQTT broker requires authentication</string>
            </property>
           </widget>
          </item>
          <item row="14" column="0">
           <widget class="QLabel" name="lPassword">
            <property name="text">
             <string>Password</string>
            </property>
           </widget>
          </item>
          <item row="19" column="0">
           <widget class="QLabel" name="lSubscriptions">
            <property name="text">
             <string>Subscripitons</string>
            </property>
           </widget>
          </item>
          <item row="18" column="0">
           <widget class="QLabel" name="lQos">
            <property name="text">
             <string>QOS level</string>
            </property>
           </widget>
          </item>
          <item row="18" column="2">
           <widget class="QComboBox" name="cbQos">
            <item>
             <property name="text">
              <string>0</string>
             </property>
            </item>
            <item>
             <property name="text">
              <string>1</string>
             </property>
            </item>
            <item>
             <property name="text">
              <string>2</string>
             </property>
            </item>
           </widget>
          </item>
          <item row="2" column="3">
           <widget class="QPushButton" name="bConnect">
            <property name="text">
             <string>Connect</string>
            </property>
           </widget>
          </item>
          <item row="23" column="4">
           <widget class="QPushButton" name="bManageFilters">
            <property name="enabled">
             <bool>false</bool>
            </property>
            <property name="sizePolicy">
             <sizepolicy hsizetype="Minimum" vsizetype="Minimum">
              <horstretch>0</horstretch>
              <verstretch>0</verstretch>
             </sizepolicy>
            </property>
            <property name="toolTip">
             <string>Manage filters</string>
            </property>
            <property name="text">
             <string/>
            </property>
           </widget>
          </item>
          <item row="11" column="2">
           <widget class="QLineEdit" name="leID"/>
          </item>
          <item row="5" column="0" colspan="2">
           <widget class="QLabel" name="lBaudRate">
            <property name="text">
             <string>Baud rate:</string>
            </property>
           </widget>
          </item>
          <item row="5" column="2">
           <widget class="QComboBox" name="cbBaudRate"/>
          </item>
          <item row="4" column="2">
           <widget class="QComboBox" name="cbSerialPort"/>
          </item>
          <item row="4" column="0">
           <widget class="QLabel" name="lSerialPort">
            <property name="text">
             <string>Port:</string>
            </property>
           </widget>
          </item>
          <item row="3" column="2">
           <widget class="QLineEdit" name="lePort"/>
          </item>
          <item row="19" column="2">
           <widget class="QListWidget" name="lwSubscriptions">
            <property name="sizePolicy">
             <sizepolicy hsizetype="MinimumExpanding" vsizetype="MinimumExpanding">
              <horstretch>0</horstretch>
              <verstretch>0</verstretch>
             </sizepolicy>
            </property>
            <property name="maximumSize">
             <size>
              <width>16777215</width>
              <height>140</height>
             </size>
            </property>
           </widget>
          </item>
          <item row="2" column="2">
           <widget class="QLineEdit" name="leHost"/>
          </item>
          <item row="1" column="4">
           <widget class="QPushButton" name="bFileInfo">
            <property name="enabled">
             <bool>false</bool>
            </property>
            <property name="sizePolicy">
             <sizepolicy hsizetype="Minimum" vsizetype="Minimum">
              <horstretch>0</horstretch>
              <verstretch>0</verstretch>
             </sizepolicy>
            </property>
            <property name="toolTip">
             <string>Show file info</string>
            </property>
            <property name="text">
             <string/>
            </property>
           </widget>
          </item>
          <item row="2" column="0">
           <widget class="QLabel" name="lHost">
            <property name="text">
             <string>Host:</string>
            </property>
           </widget>
          </item>
          <item row="1" column="0" colspan="2">
           <widget class="QLabel" name="lFileName">
            <property name="text">
             <string>Name:</string>
            </property>
           </widget>
          </item>
          <item row="10" column="2">
           <widget class="QCheckBox" name="chbID">
            <property name="text">
             <string>Set ID</string>
            </property>
           </widget>
          </item>
          <item row="23" column="3">
           <widget class="QPushButton" name="bSaveFilter">
            <property name="enabled">
             <bool>false</bool>
            </property>
            <property name="toolTip">
             <string>Save the current filter settings</string>
            </property>
           </widget>
          </item>
          <item row="6" column="0">
           <spacer name="verticalSpacer_2">
            <property name="orientation">
             <enum>Qt::Vertical</enum>
            </property>
            <property name="sizeType">
             <enum>QSizePolicy::Fixed</enum>
            </property>
            <property name="sizeHint" stdset="0">
             <size>
              <width>20</width>
              <height>10</height>
             </size>
            </property>
           </spacer>
          </item>
          <item row="11" column="0">
           <widget class="QLabel" name="lMqttID">
            <property name="text">
             <string>ID</string>
            </property>
           </widget>
          </item>
          <item row="21" column="0">
           <spacer name="verticalSpacer_3">
            <property name="orientation">
             <enum>Qt::Vertical</enum>
            </property>
            <property name="sizeType">
             <enum>QSizePolicy::Fixed</enum>
            </property>
            <property name="sizeHint" stdset="0">
             <size>
              <width>20</width>
              <height>13</height>
             </size>
            </property>
           </spacer>
          </item>
          <item row="15" column="2">
           <widget class="QCheckBox" name="chbRetain">
            <property name="text">
             <string>Interpret retain messages</string>
            </property>
           </widget>
          </item>
          <item row="16" column="3">
           <widget class="QPushButton" name="bSubscribe">
            <property name="text">
             <string>Subscribe</string>
            </property>
           </widget>
          </item>
          <item row="16" column="2">
           <widget class="QTreeWidget" name="twTopics">
            <column>
             <property name="text">
              <string>Name</string>
             </property>
            </column>
           </widget>
          </item>
          <item row="16" column="0">
           <widget class="QLabel" name="lTopicTree">
            <property name="text">
             <string>Topics</string>
            </property>
           </widget>
          </item>
          <item row="17" column="0">
           <widget class="QLabel" name="lTopicSearch">
            <property name="text">
             <string>Search root</string>
            </property>
           </widget>
          </item>
         </layout>
        </widget>
       </item>
       <item>
        <widget class="QGroupBox" name="gbOptions">
         <property name="enabled">
          <bool>false</bool>
         </property>
         <property name="sizePolicy">
          <sizepolicy hsizetype="Preferred" vsizetype="Expanding">
           <horstretch>0</horstretch>
           <verstretch>0</verstretch>
          </sizepolicy>
         </property>
         <property name="title">
          <string>Format Options</string>
         </property>
         <layout class="QVBoxLayout" name="verticalLayout_3">
          <property name="margin">
           <number>0</number>
          </property>          
          <item>
           <widget class="QTabWidget" name="tabWidget">
            <property name="currentIndex">
             <number>0</number>
            </property>
            <widget class="QWidget" name="tabDataFormat">
             <property name="sizePolicy">
              <sizepolicy hsizetype="Preferred" vsizetype="Expanding">
               <horstretch>0</horstretch>
               <verstretch>0</verstretch>
              </sizepolicy>
             </property>
             <attribute name="title">
              <string>Data format</string>
             </attribute>
             <layout class="QVBoxLayout" name="verticalLayout">
              <item>
               <widget class="QStackedWidget" name="swOptions">
                <property name="sizePolicy">
                 <sizepolicy hsizetype="Preferred" vsizetype="Expanding">
                  <horstretch>0</horstretch>
                  <verstretch>0</verstretch>
                 </sizepolicy>
                </property>
                <widget class="QWidget" name="page">
                 <property name="sizePolicy">
                  <sizepolicy hsizetype="Preferred" vsizetype="Expanding">
                   <horstretch>0</horstretch>
                   <verstretch>0</verstretch>
                  </sizepolicy>
                 </property>
                </widget>
                <widget class="QWidget" name="page_2">
                 <property name="sizePolicy">
                  <sizepolicy hsizetype="Preferred" vsizetype="Expanding">
                   <horstretch>0</horstretch>
                   <verstretch>0</verstretch>
                  </sizepolicy>
                 </property>
                </widget>
               </widget>
              </item>
             </layout>
            </widget>
            <widget class="QWidget" name="tabDataPreview">
             <property name="sizePolicy">
              <sizepolicy hsizetype="Preferred" vsizetype="Expanding">
               <horstretch>0</horstretch>
               <verstretch>0</verstretch>
              </sizepolicy>
             </property>
             <attribute name="title">
              <string>Preview</string>
             </attribute>
             <layout class="QGridLayout" name="gridLayout_3">
              <item row="0" column="0">
               <widget class="QLabel" name="lPreviewLines">
                <property name="sizePolicy">
                 <sizepolicy hsizetype="Preferred" vsizetype="Preferred">
                  <horstretch>0</horstretch>
                  <verstretch>0</verstretch>
                 </sizepolicy>
                </property>
                <property name="text">
                 <string>Number of rows to preview:</string>
                </property>
               </widget>
              </item>
              <item row="0" column="1">
               <widget class="QSpinBox" name="sbPreviewLines">
                <property name="minimum">
                 <number>1</number>
                </property>
                <property name="maximum">
                 <number>10000</number>
                </property>
                <property name="value">
                 <number>100</number>
                </property>
               </widget>
              </item>
              <item row="0" column="2">
               <spacer name="horizontalSpacer">
                <property name="orientation">
                 <enum>Qt::Horizontal</enum>
                </property>
                <property name="sizeHint" stdset="0">
                 <size>
                  <width>23</width>
                  <height>20</height>
                 </size>
                </property>
               </spacer>
              </item>
              <item row="0" column="3">
               <widget class="QPushButton" name="bRefreshPreview">
                <property name="text">
                 <string>Refresh</string>
                </property>
               </widget>
              </item>
              <item row="1" column="0" colspan="4">
               <widget class="QTextEdit" name="tePreview">
                <property name="undoRedoEnabled">
                 <bool>true</bool>
                </property>
                <property name="lineWrapMode">
                 <enum>QTextEdit::NoWrap</enum>
                </property>
                <property name="readOnly">
                 <bool>true</bool>
                </property>
               </widget>
              </item>
             </layout>
            </widget>
            <widget class="QWidget" name="tabDataPortion">
             <property name="sizePolicy">
              <sizepolicy hsizetype="Preferred" vsizetype="Minimum">
               <horstretch>0</horstretch>
               <verstretch>0</verstretch>
              </sizepolicy>
             </property>
             <attribute name="title">
              <string>Data portion to read</string>
             </attribute>
             <layout class="QGridLayout" name="gridLayout_2">
              <item row="0" column="0">
               <widget class="QLabel" name="lStartRow">
                <property name="text">
                 <string>Start row:</string>
                </property>
               </widget>
              </item>
              <item row="0" column="4">
               <widget class="QSpinBox" name="sbEndRow">
                <property name="toolTip">
                 <string>Specify the end row to import; -1 stands for the last row</string>
                </property>
                <property name="minimum">
                 <number>-1</number>
                </property>
                <property name="maximum">
                 <number>2147483647</number>
                </property>
                <property name="value">
                 <number>-1</number>
                </property>
               </widget>
              </item>
              <item row="1" column="0">
               <widget class="QLabel" name="lStartColumn">
                <property name="text">
                 <string>Start column:</string>
                </property>
               </widget>
              </item>
              <item row="1" column="1">
               <widget class="QSpinBox" name="sbStartColumn">
                <property name="toolTip">
                 <string>Specify the start column for import</string>
                </property>
                <property name="minimum">
                 <number>1</number>
                </property>
                <property name="maximum">
                 <number>2147483647</number>
                </property>
               </widget>
              </item>
              <item row="1" column="2">
               <spacer name="horizontalSpacer_5">
                <property name="orientation">
                 <enum>Qt::Horizontal</enum>
                </property>
                <property name="sizeType">
                 <enum>QSizePolicy::Fixed</enum>
                </property>
                <property name="sizeHint" stdset="0">
                 <size>
                  <width>40</width>
                  <height>20</height>
                 </size>
                </property>
               </spacer>
              </item>
              <item row="0" column="1">
               <widget class="QSpinBox" name="sbStartRow">
                <property name="toolTip">
                 <string>Specify the start row for import</string>
                </property>
                <property name="minimum">
                 <number>1</number>
                </property>
                <property name="maximum">
                 <number>2147483647</number>
                </property>
                <property name="value">
                 <number>1</number>
                </property>
               </widget>
              </item>
              <item row="0" column="5">
               <spacer name="horizontalSpacer_4">
                <property name="orientation">
                 <enum>Qt::Horizontal</enum>
                </property>
                <property name="sizeHint" stdset="0">
                 <size>
                  <width>108</width>
                  <height>20</height>
                 </size>
                </property>
               </spacer>
              </item>
              <item row="0" column="2">
               <spacer name="horizontalSpacer_3">
                <property name="orientation">
                 <enum>Qt::Horizontal</enum>
                </property>
                <property name="sizeType">
                 <enum>QSizePolicy::Fixed</enum>
                </property>
                <property name="sizeHint" stdset="0">
                 <size>
                  <width>40</width>
                  <height>20</height>
                 </size>
                </property>
               </spacer>
              </item>
              <item row="1" column="3">
               <widget class="QLabel" name="lEndColumn">
                <property name="text">
                 <string>End column:</string>
                </property>
               </widget>
              </item>
              <item row="1" column="4">
               <widget class="QSpinBox" name="sbEndColumn">
                <property name="toolTip">
                 <string>Specify the end column to import; -1 stands for the last column</string>
                </property>
                <property name="minimum">
                 <number>-1</number>
                </property>
                <property name="maximum">
                 <number>2147483647</number>
                </property>
                <property name="value">
                 <number>-1</number>
                </property>
               </widget>
              </item>
              <item row="1" column="5">
               <spacer name="horizontalSpacer_6">
                <property name="orientation">
                 <enum>Qt::Horizontal</enum>
                </property>
                <property name="sizeHint" stdset="0">
                 <size>
                  <width>108</width>
                  <height>20</height>
                 </size>
                </property>
               </spacer>
              </item>
              <item row="0" column="3">
               <widget class="QLabel" name="lEndRow">
                <property name="text">
                 <string>End row:</string>
                </property>
               </widget>
              </item>
              <item row="3" column="0">
               <spacer name="verticalSpacer">
                <property name="orientation">
                 <enum>Qt::Vertical</enum>
                </property>
                <property name="sizeHint" stdset="0">
                 <size>
                  <width>20</width>
                  <height>10</height>
                 </size>
                </property>
               </spacer>
              </item>
             </layout>
            </widget>
           </widget>
          </item>
         </layout>
        </widget>
       </item>
       <item>
        <widget class="QGroupBox" name="gbUpdateOptions">
         <property name="title">
          <string>Update Options</string>
         </property>
         <layout class="QGridLayout" name="gridLayout_4">
          <item row="8" column="0">
           <widget class="QLabel" name="lKeepLastValues">
            <property name="text">
             <string>Keep last N values:</string>
            </property>
           </widget>
          </item>
          <item row="0" column="0">
           <widget class="QLabel" name="lReadingType">
            <property name="text">
             <string>Read:</string>
            </property>
           </widget>
          </item>
          <item row="2" column="1">
           <widget class="QComboBox" name="cbUpdateType">
            <property name="sizePolicy">
             <sizepolicy hsizetype="Expanding" vsizetype="Fixed">
              <horstretch>0</horstretch>
              <verstretch>0</verstretch>
             </sizepolicy>
            </property>
            <item>
             <property name="text">
              <string>Periodically</string>
             </property>
            </item>
            <item>
             <property name="text">
              <string>On New Data</string>
             </property>
            </item>
           </widget>
          </item>
          <item row="10" column="0" colspan="2">
           <widget class="QCheckBox" name="chbLinkFile">
            <property name="toolTip">
             <string>If this option is checked, only the link to the file is stored in the project file but not it's content.</string>
            </property>
            <property name="text">
             <string>Link the file</string>
            </property>
            <property name="checked">
             <bool>true</bool>
            </property>
           </widget>
          </item>
          <item row="2" column="0">
           <widget class="QLabel" name="lUpdateType">
            <property name="text">
             <string>Update:</string>
            </property>
           </widget>
          </item>
          <item row="3" column="0">
           <widget class="QLabel" name="lUpdateInterval">
            <property name="text">
             <string>Update interval:</string>
            </property>
           </widget>
          </item>
          <item row="8" column="1">
           <widget class="QLineEdit" name="leKeepLastValues"/>
          </item>
          <item row="3" column="1">
           <widget class="QSpinBox" name="sbUpdateInterval">
            <property name="sizePolicy">
             <sizepolicy hsizetype="Preferred" vsizetype="Fixed">
              <horstretch>0</horstretch>
              <verstretch>0</verstretch>
             </sizepolicy>
            </property>
            <property name="suffix">
             <string> ms</string>
            </property>
            <property name="minimum">
             <number>5</number>
            </property>
            <property name="maximum">
             <number>60000</number>
            </property>
            <property name="value">
             <number>1000</number>
            </property>
           </widget>
          </item>
          <item row="0" column="1">
           <widget class="QComboBox" name="cbReadingType">
            <item>
             <property name="text">
              <string>Continuously Fixed</string>
             </property>
            </item>
            <item>
             <property name="text">
              <string>From End</string>
             </property>
            </item>
            <item>
             <property name="text">
              <string>Till the End</string>
             </property>
            </item>
           </widget>
          </item>
          <item row="1" column="0">
           <widget class="QLabel" name="lSampleSize">
            <property name="text">
             <string>Sample rate:</string>
            </property>
           </widget>
          </item>
          <item row="1" column="1">
           <widget class="QSpinBox" name="sbSampleSize">
            <property name="minimum">
             <number>1</number>
            </property>
            <property name="maximum">
             <number>10000</number>
            </property>
            <property name="value">
             <number>1</number>
            </property>
           </widget>
          </item>
         </layout>
        </widget>
       </item>
       <item>
        <widget class="QGroupBox" name="gbMqttWill">
         <property name="title">
          <string>MQTT Will Message</string>
         </property>
         <layout class="QGridLayout" name="gridLayout_5">
          <item row="9" column="0">
           <widget class="QLabel" name="lWillTopic">
            <property name="text">
             <string>Will topic</string>
            </property>
           </widget>
          </item>
          <item row="6" column="1">
           <widget class="QListWidget" name="lwWillStatistics">
            <item>
             <property name="text">
              <string>Minimum</string>
             </property>
             <property name="checkState">
              <enum>Unchecked</enum>
             </property>
             <property name="flags">
              <set>ItemIsUserCheckable|ItemIsEnabled</set>
             </property>
            </item>
            <item>
             <property name="text">
              <string>Maximum</string>
             </property>
             <property name="checkState">
              <enum>Unchecked</enum>
             </property>
             <property name="flags">
              <set>ItemIsUserCheckable|ItemIsEnabled</set>
             </property>
            </item>
            <item>
             <property name="text">
              <string>Arithmetic mean</string>
             </property>
             <property name="checkState">
              <enum>Unchecked</enum>
             </property>
             <property name="flags">
              <set>ItemIsUserCheckable|ItemIsEnabled</set>
             </property>
            </item>
            <item>
             <property name="text">
              <string>Geometric mean</string>
             </property>
             <property name="checkState">
              <enum>Unchecked</enum>
             </property>
             <property name="flags">
              <set>ItemIsUserCheckable|ItemIsEnabled</set>
             </property>
            </item>
            <item>
             <property name="text">
              <string>Harmonic mean</string>
             </property>
             <property name="checkState">
              <enum>Unchecked</enum>
             </property>
             <property name="flags">
              <set>ItemIsUserCheckable|ItemIsEnabled</set>
             </property>
            </item>
            <item>
             <property name="text">
              <string>Contraharmonic mean</string>
             </property>
             <property name="checkState">
              <enum>Unchecked</enum>
             </property>
             <property name="flags">
              <set>ItemIsUserCheckable|ItemIsEnabled</set>
             </property>
            </item>
            <item>
             <property name="text">
              <string>Median</string>
             </property>
             <property name="checkState">
              <enum>Unchecked</enum>
             </property>
             <property name="flags">
              <set>ItemIsUserCheckable|ItemIsEnabled</set>
             </property>
            </item>
            <item>
             <property name="text">
              <string>Variance</string>
             </property>
             <property name="checkState">
              <enum>Unchecked</enum>
             </property>
             <property name="flags">
              <set>ItemIsUserCheckable|ItemIsEnabled</set>
             </property>
            </item>
            <item>
             <property name="text">
              <string>Standard deviation</string>
             </property>
             <property name="checkState">
              <enum>Unchecked</enum>
             </property>
             <property name="flags">
              <set>ItemIsUserCheckable|ItemIsEnabled</set>
             </property>
            </item>
            <item>
             <property name="text">
              <string>Mean deviation</string>
             </property>
             <property name="checkState">
              <enum>Unchecked</enum>
             </property>
             <property name="flags">
              <set>ItemIsUserCheckable|ItemIsEnabled</set>
             </property>
            </item>
            <item>
             <property name="text">
              <string>Mean deviation around median</string>
             </property>
             <property name="checkState">
              <enum>Unchecked</enum>
             </property>
             <property name="flags">
              <set>ItemIsUserCheckable|ItemIsEnabled</set>
             </property>
            </item>
            <item>
             <property name="text">
              <string>Median deviation</string>
             </property>
             <property name="checkState">
              <enum>Unchecked</enum>
             </property>
             <property name="flags">
              <set>ItemIsUserCheckable|ItemIsEnabled</set>
             </property>
            </item>
            <item>
             <property name="text">
              <string>Skewness</string>
             </property>
             <property name="checkState">
              <enum>Unchecked</enum>
             </property>
             <property name="flags">
              <set>ItemIsUserCheckable|ItemIsEnabled</set>
             </property>
            </item>
            <item>
             <property name="text">
              <string>Kurtosis</string>
             </property>
             <property name="checkState">
              <enum>Unchecked</enum>
             </property>
             <property name="flags">
              <set>ItemIsUserCheckable|ItemIsEnabled</set>
             </property>
            </item>
            <item>
             <property name="text">
              <string>Entropy</string>
             </property>
             <property name="checkState">
              <enum>Unchecked</enum>
             </property>
             <property name="flags">
              <set>ItemIsUserCheckable|ItemIsEnabled</set>
             </property>
            </item>
           </widget>
          </item>
          <item row="5" column="0">
           <widget class="QLabel" name="lWillOwnMessage">
            <property name="text">
             <string>Own message</string>
            </property>
           </widget>
          </item>
          <item row="13" column="1">
           <widget class="QComboBox" name="cbWillUpdate">
            <item>
             <property name="text">
              <string>Time interval</string>
             </property>
            </item>
            <item>
             <property name="text">
              <string>On click</string>
             </property>
            </item>
           </widget>
          </item>
          <item row="2" column="1">
           <widget class="QComboBox" name="cbWillMessageType">
            <property name="sizePolicy">
             <sizepolicy hsizetype="Expanding" vsizetype="Fixed">
              <horstretch>0</horstretch>
              <verstretch>0</verstretch>
             </sizepolicy>
            </property>
            <item>
             <property name="text">
              <string>Own message</string>
             </property>
            </item>
            <item>
             <property name="text">
              <string>Statistics</string>
             </property>
            </item>
            <item>
             <property name="text">
              <string>Last message received</string>
             </property>
            </item>
           </widget>
          </item>
          <item row="11" column="1">
           <widget class="QComboBox" name="cbWillQoS">
            <property name="sizePolicy">
             <sizepolicy hsizetype="Expanding" vsizetype="Fixed">
              <horstretch>0</horstretch>
              <verstretch>0</verstretch>
             </sizepolicy>
            </property>
            <item>
             <property name="text">
              <string>0</string>
             </property>
            </item>
            <item>
             <property name="text">
              <string>1</string>
             </property>
            </item>
            <item>
             <property name="text">
              <string>2</string>
             </property>
            </item>
           </widget>
          </item>
          <item row="12" column="0" colspan="2">
           <widget class="QCheckBox" name="chbWillRetain">
            <property name="text">
             <string>Set will message as retain</string>
            </property>
           </widget>
          </item>
          <item row="15" column="1">
           <widget class="QLineEdit" name="leWillUpdateInterval">
            <property name="text">
             <string>10000</string>
            </property>
           </widget>
          </item>
          <item row="15" column="0">
           <widget class="QLabel" name="lWillUpdateInterval">
            <property name="text">
             <string>Time interval</string>
            </property>
           </widget>
          </item>
          <item row="11" column="0">
           <widget class="QLabel" name="lWillQos">
            <property name="text">
             <string>Will QoS</string>
            </property>
           </widget>
          </item>
          <item row="13" column="0">
           <widget class="QLabel" name="lWillUpdate">
            <property name="text">
             <string>Will Update Type</string>
            </property>
           </widget>
          </item>
          <item row="2" column="0">
           <widget class="QLabel" name="lWillMessageType">
            <property name="text">
             <string>Message type</string>
            </property>
           </widget>
          </item>
          <item row="6" column="0">
           <widget class="QLabel" name="lWillStatistics">
            <property name="text">
             <string>Will Statistics</string>
            </property>
           </widget>
          </item>
          <item row="5" column="1">
           <widget class="QLineEdit" name="leWillOwnMessage"/>
          </item>
          <item row="9" column="1">
           <widget class="QComboBox" name="cbWillTopic">
            <property name="sizePolicy">
             <sizepolicy hsizetype="Expanding" vsizetype="Fixed">
              <horstretch>0</horstretch>
              <verstretch>0</verstretch>
             </sizepolicy>
            </property>
           </widget>
          </item>
          <item row="0" column="0" colspan="2">
           <widget class="QCheckBox" name="chbWill">
            <property name="text">
             <string>Set will message for the client</string>
            </property>
           </widget>
          </item>
         </layout>
        </widget>
<<<<<<< HEAD
       </item>
      </layout>
     </widget>
=======
       </widget>
      </item>
     </layout>
    </widget>
   </item>
   <item>
    <widget class="QGroupBox" name="gbUpdateOptions">
     <property name="title">
      <string>Update Options</string>
     </property>
     <layout class="QGridLayout" name="gridLayout_4">
      <item row="3" column="0">
       <widget class="QLabel" name="lUpdateInterval">
        <property name="text">
         <string>Update interval:</string>
        </property>
       </widget>
      </item>
      <item row="3" column="1">
       <widget class="QSpinBox" name="sbUpdateInterval">
        <property name="sizePolicy">
         <sizepolicy hsizetype="Preferred" vsizetype="Fixed">
          <horstretch>0</horstretch>
          <verstretch>0</verstretch>
         </sizepolicy>
        </property>
        <property name="suffix">
         <string> ms</string>
        </property>
        <property name="minimum">
         <number>5</number>
        </property>
        <property name="maximum">
         <number>60000</number>
        </property>
        <property name="value">
         <number>1000</number>
        </property>
       </widget>
      </item>
      <item row="1" column="1">
       <widget class="QSpinBox" name="sbSampleSize">
        <property name="minimum">
         <number>1</number>
        </property>
        <property name="maximum">
         <number>10000</number>
        </property>
        <property name="value">
         <number>1</number>
        </property>
       </widget>
      </item>
      <item row="1" column="0">
       <widget class="QLabel" name="lSampleSize">
        <property name="text">
         <string>Sample rate:</string>
        </property>
       </widget>
      </item>
      <item row="0" column="0">
       <widget class="QLabel" name="lReadingType">
        <property name="text">
         <string>Read:</string>
        </property>
       </widget>
      </item>
      <item row="2" column="1">
       <widget class="QComboBox" name="cbUpdateType">
        <property name="sizePolicy">
         <sizepolicy hsizetype="Expanding" vsizetype="Fixed">
          <horstretch>0</horstretch>
          <verstretch>0</verstretch>
         </sizepolicy>
        </property>
        <item>
         <property name="text">
          <string>Periodically</string>
         </property>
        </item>
        <item>
         <property name="text">
          <string>On New Data</string>
         </property>
        </item>
       </widget>
      </item>
      <item row="10" column="0" colspan="2">
       <widget class="QCheckBox" name="chbLinkFile">
        <property name="toolTip">
         <string>If this option is checked, only the link to the file is stored in the project file but not it's content.</string>
        </property>
        <property name="text">
         <string>Link the file</string>
        </property>
        <property name="checked">
         <bool>true</bool>
        </property>
       </widget>
      </item>
      <item row="8" column="0">
       <widget class="QLabel" name="lKeepLastValues">
        <property name="text">
         <string>Keep last values:</string>
        </property>
       </widget>
      </item>
      <item row="2" column="0">
       <widget class="QLabel" name="lUpdateType">
        <property name="text">
         <string>Update:</string>
        </property>
       </widget>
      </item>
      <item row="0" column="1">
       <widget class="QComboBox" name="cbReadingType">
        <item>
         <property name="text">
          <string>Continuously Fixed</string>
         </property>
        </item>
        <item>
         <property name="text">
          <string>From End</string>
         </property>
        </item>
        <item>
         <property name="text">
          <string>Till the End</string>
         </property>
        </item>
       </widget>
      </item>
      <item row="8" column="1">
       <widget class="QSpinBox" name="sbKeepNValues">
        <property name="specialValueText">
         <string>All</string>
        </property>
        <property name="maximum">
         <number>999999</number>
        </property>
       </widget>
      </item>
     </layout>
>>>>>>> acd0a6de
    </widget>
   </item>
  </layout>
 </widget>
 <customwidgets>
  <customwidget>
   <class>KComboBox</class>
   <extends>QComboBox</extends>
   <header>kcombobox.h</header>
  </customwidget>
 </customwidgets>
 <resources/>
 <connections/>
</ui><|MERGE_RESOLUTION|>--- conflicted
+++ resolved
@@ -743,7 +743,7 @@
           <item row="8" column="0">
            <widget class="QLabel" name="lKeepLastValues">
             <property name="text">
-             <string>Keep last N values:</string>
+             <string>Keep last values:</string>
             </property>
            </widget>
           </item>
@@ -802,7 +802,14 @@
            </widget>
           </item>
           <item row="8" column="1">
-           <widget class="QLineEdit" name="leKeepLastValues"/>
+           <widget class="QSpinBox" name="sbKeepNValues">
+            <property name="specialValueText">
+             <string>All</string>
+            </property>
+            <property name="maximum">
+             <number>999999</number>
+            </property>
+           </widget>
           </item>
           <item row="3" column="1">
            <widget class="QSpinBox" name="sbUpdateInterval">
@@ -1192,156 +1199,9 @@
           </item>
          </layout>
         </widget>
-<<<<<<< HEAD
        </item>
       </layout>
      </widget>
-=======
-       </widget>
-      </item>
-     </layout>
-    </widget>
-   </item>
-   <item>
-    <widget class="QGroupBox" name="gbUpdateOptions">
-     <property name="title">
-      <string>Update Options</string>
-     </property>
-     <layout class="QGridLayout" name="gridLayout_4">
-      <item row="3" column="0">
-       <widget class="QLabel" name="lUpdateInterval">
-        <property name="text">
-         <string>Update interval:</string>
-        </property>
-       </widget>
-      </item>
-      <item row="3" column="1">
-       <widget class="QSpinBox" name="sbUpdateInterval">
-        <property name="sizePolicy">
-         <sizepolicy hsizetype="Preferred" vsizetype="Fixed">
-          <horstretch>0</horstretch>
-          <verstretch>0</verstretch>
-         </sizepolicy>
-        </property>
-        <property name="suffix">
-         <string> ms</string>
-        </property>
-        <property name="minimum">
-         <number>5</number>
-        </property>
-        <property name="maximum">
-         <number>60000</number>
-        </property>
-        <property name="value">
-         <number>1000</number>
-        </property>
-       </widget>
-      </item>
-      <item row="1" column="1">
-       <widget class="QSpinBox" name="sbSampleSize">
-        <property name="minimum">
-         <number>1</number>
-        </property>
-        <property name="maximum">
-         <number>10000</number>
-        </property>
-        <property name="value">
-         <number>1</number>
-        </property>
-       </widget>
-      </item>
-      <item row="1" column="0">
-       <widget class="QLabel" name="lSampleSize">
-        <property name="text">
-         <string>Sample rate:</string>
-        </property>
-       </widget>
-      </item>
-      <item row="0" column="0">
-       <widget class="QLabel" name="lReadingType">
-        <property name="text">
-         <string>Read:</string>
-        </property>
-       </widget>
-      </item>
-      <item row="2" column="1">
-       <widget class="QComboBox" name="cbUpdateType">
-        <property name="sizePolicy">
-         <sizepolicy hsizetype="Expanding" vsizetype="Fixed">
-          <horstretch>0</horstretch>
-          <verstretch>0</verstretch>
-         </sizepolicy>
-        </property>
-        <item>
-         <property name="text">
-          <string>Periodically</string>
-         </property>
-        </item>
-        <item>
-         <property name="text">
-          <string>On New Data</string>
-         </property>
-        </item>
-       </widget>
-      </item>
-      <item row="10" column="0" colspan="2">
-       <widget class="QCheckBox" name="chbLinkFile">
-        <property name="toolTip">
-         <string>If this option is checked, only the link to the file is stored in the project file but not it's content.</string>
-        </property>
-        <property name="text">
-         <string>Link the file</string>
-        </property>
-        <property name="checked">
-         <bool>true</bool>
-        </property>
-       </widget>
-      </item>
-      <item row="8" column="0">
-       <widget class="QLabel" name="lKeepLastValues">
-        <property name="text">
-         <string>Keep last values:</string>
-        </property>
-       </widget>
-      </item>
-      <item row="2" column="0">
-       <widget class="QLabel" name="lUpdateType">
-        <property name="text">
-         <string>Update:</string>
-        </property>
-       </widget>
-      </item>
-      <item row="0" column="1">
-       <widget class="QComboBox" name="cbReadingType">
-        <item>
-         <property name="text">
-          <string>Continuously Fixed</string>
-         </property>
-        </item>
-        <item>
-         <property name="text">
-          <string>From End</string>
-         </property>
-        </item>
-        <item>
-         <property name="text">
-          <string>Till the End</string>
-         </property>
-        </item>
-       </widget>
-      </item>
-      <item row="8" column="1">
-       <widget class="QSpinBox" name="sbKeepNValues">
-        <property name="specialValueText">
-         <string>All</string>
-        </property>
-        <property name="maximum">
-         <number>999999</number>
-        </property>
-       </widget>
-      </item>
-     </layout>
->>>>>>> acd0a6de
     </widget>
    </item>
   </layout>
@@ -1355,4 +1215,4 @@
  </customwidgets>
  <resources/>
  <connections/>
-</ui>+</ui>
