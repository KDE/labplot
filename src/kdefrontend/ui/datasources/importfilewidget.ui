<?xml version="1.0" encoding="UTF-8"?>
<ui version="4.0">
 <class>ImportFileWidget</class>
 <widget class="QWidget" name="ImportFileWidget">
  <property name="geometry">
   <rect>
    <x>0</x>
    <y>0</y>
    <width>679</width>
    <height>837</height>
   </rect>
  </property>
  <property name="sizePolicy">
   <sizepolicy hsizetype="Preferred" vsizetype="Preferred">
    <horstretch>0</horstretch>
    <verstretch>0</verstretch>
   </sizepolicy>
  </property>
  <layout class="QVBoxLayout" name="verticalLayout_2">
   <property name="margin">
    <number>0</number>
   </property>
   <item>
    <widget class="QGroupBox" name="gbDataSource">
     <property name="sizePolicy">
      <sizepolicy hsizetype="Preferred" vsizetype="Minimum">
       <horstretch>0</horstretch>
       <verstretch>0</verstretch>
      </sizepolicy>
     </property>
     <property name="title">
      <string>Data source</string>
     </property>
     <layout class="QGridLayout" name="gridLayout">
<<<<<<< HEAD
      <item row="8" column="3">
       <widget class="QPushButton" name="bSaveFilter">
        <property name="enabled">
         <bool>false</bool>
        </property>
        <property name="toolTip">
         <string>Save the current filter settings</string>
        </property>
       </widget>
      </item>
      <item row="1" column="0" colspan="2">
       <widget class="QLabel" name="lFileName">
        <property name="text">
         <string>Name</string>
        </property>
       </widget>
      </item>
      <item row="4" column="2">
       <widget class="QComboBox" name="cbSerialPort"/>
      </item>
      <item row="8" column="2">
       <widget class="KComboBox" name="cbFilter">
        <property name="enabled">
         <bool>false</bool>
        </property>
        <property name="sizePolicy">
         <sizepolicy hsizetype="MinimumExpanding" vsizetype="Fixed">
          <horstretch>0</horstretch>
          <verstretch>0</verstretch>
         </sizepolicy>
        </property>
       </widget>
      </item>
      <item row="7" column="0">
       <widget class="QLabel" name="lFileType">
        <property name="text">
         <string>Type</string>
        </property>
       </widget>
      </item>
      <item row="2" column="0">
       <widget class="QLabel" name="lHost">
        <property name="text">
         <string>Host</string>
        </property>
       </widget>
      </item>
      <item row="3" column="0">
       <widget class="QLabel" name="lPort">
        <property name="text">
         <string>Port</string>
        </property>
       </widget>
      </item>
      <item row="0" column="2">
       <widget class="QComboBox" name="cbSourceType">
        <item>
         <property name="text">
          <string>File or named pipe</string>
         </property>
        </item>
        <item>
         <property name="text">
          <string>Network TCP socket</string>
         </property>
        </item>
        <item>
         <property name="text">
          <string>Network UDP socket</string>
         </property>
        </item>
        <item>
         <property name="text">
          <string>Local socket</string>
         </property>
        </item>
        <item>
         <property name="text">
          <string>Serial port</string>
         </property>
        </item>
       </widget>
      </item>
      <item row="5" column="2">
       <widget class="QComboBox" name="cbBaudRate"/>
      </item>
      <item row="8" column="4">
       <widget class="QPushButton" name="bManageFilters">
        <property name="enabled">
         <bool>false</bool>
        </property>
        <property name="sizePolicy">
         <sizepolicy hsizetype="Minimum" vsizetype="Minimum">
          <horstretch>0</horstretch>
          <verstretch>0</verstretch>
         </sizepolicy>
        </property>
        <property name="toolTip">
         <string>Manage filters</string>
        </property>
        <property name="text">
         <string/>
        </property>
       </widget>
      </item>
      <item row="1" column="2">
       <widget class="QLineEdit" name="leFileName">
        <property name="toolTip">
         <string>Specify the name of the file to import.</string>
        </property>
        <property name="clearButtonEnabled">
         <bool>true</bool>
        </property>
       </widget>
      </item>
      <item row="1" column="3">
       <widget class="QPushButton" name="bOpen">
        <property name="sizePolicy">
         <sizepolicy hsizetype="Minimum" vsizetype="Minimum">
          <horstretch>0</horstretch>
          <verstretch>0</verstretch>
         </sizepolicy>
        </property>
        <property name="toolTip">
         <string> Select the file to import</string>
        </property>
        <property name="text">
         <string/>
        </property>
       </widget>
      </item>
      <item row="4" column="0">
       <widget class="QLabel" name="lSerialPort">
        <property name="text">
         <string>Port</string>
        </property>
       </widget>
      </item>
      <item row="7" column="2">
       <widget class="KComboBox" name="cbFileType">
        <property name="enabled">
         <bool>false</bool>
        </property>
       </widget>
      </item>
      <item row="0" column="0" colspan="2">
       <widget class="QLabel" name="lSourceType">
        <property name="text">
         <string>Source</string>
=======
      <item row="7" column="2">
       <widget class="KComboBox" name="cbFileType">
        <property name="enabled">
         <bool>false</bool>
        </property>
       </widget>
      </item>
      <item row="8" column="0">
       <widget class="QLabel" name="lFilter">
        <property name="text">
         <string>Filter</string>
        </property>
       </widget>
      </item>
      <item row="7" column="0">
       <widget class="QLabel" name="lFileType">
        <property name="text">
         <string>Type</string>
>>>>>>> b8621dff
        </property>
       </widget>
      </item>
      <item row="10" column="1">
       <spacer name="verticalSpacer_2">
        <property name="orientation">
         <enum>Qt::Vertical</enum>
        </property>
        <property name="sizeType">
         <enum>QSizePolicy::Fixed</enum>
        </property>
        <property name="sizeHint" stdset="0">
         <size>
          <width>20</width>
          <height>10</height>
         </size>
        </property>
       </spacer>
      </item>
<<<<<<< HEAD
      <item row="8" column="0">
       <widget class="QLabel" name="lFilter">
=======
      <item row="5" column="0" colspan="2">
       <widget class="QLabel" name="lBaudRate">
        <property name="text">
         <string>Baud rate</string>
        </property>
       </widget>
      </item>
      <item row="5" column="2">
       <widget class="QComboBox" name="cbBaudRate"/>
      </item>
      <item row="4" column="2">
       <widget class="QComboBox" name="cbSerialPort"/>
      </item>
      <item row="4" column="0">
       <widget class="QLabel" name="lSerialPort">
>>>>>>> b8621dff
        <property name="text">
         <string>Port</string>
        </property>
       </widget>
      </item>
      <item row="6" column="1">
       <spacer name="verticalSpacer_3">
        <property name="orientation">
         <enum>Qt::Vertical</enum>
        </property>
        <property name="sizeType">
         <enum>QSizePolicy::Fixed</enum>
        </property>
<<<<<<< HEAD
        <property name="sizeHint" stdset="0">
         <size>
          <width>20</width>
          <height>13</height>
         </size>
        </property>
       </spacer>
      </item>
      <item row="5" column="0" colspan="2">
       <widget class="QLabel" name="lBaudRate">
        <property name="text">
         <string>Baud rate</string>
        </property>
       </widget>
      </item>
=======
       </widget>
      </item>
      <item row="3" column="2">
       <widget class="QLineEdit" name="lePort"/>
      </item>
      <item row="2" column="2">
       <widget class="QLineEdit" name="leHost"/>
      </item>
      <item row="2" column="0">
       <widget class="QLabel" name="lHost">
        <property name="text">
         <string>Host</string>
        </property>
       </widget>
      </item>
      <item row="9" column="1">
       <spacer name="verticalSpacer_2">
        <property name="orientation">
         <enum>Qt::Vertical</enum>
        </property>
        <property name="sizeType">
         <enum>QSizePolicy::Fixed</enum>
        </property>
        <property name="sizeHint" stdset="0">
         <size>
          <width>20</width>
          <height>10</height>
         </size>
        </property>
       </spacer>
      </item>
>>>>>>> b8621dff
      <item row="1" column="4">
       <widget class="QPushButton" name="bFileInfo">
        <property name="enabled">
         <bool>false</bool>
        </property>
        <property name="sizePolicy">
         <sizepolicy hsizetype="Minimum" vsizetype="Minimum">
          <horstretch>0</horstretch>
          <verstretch>0</verstretch>
         </sizepolicy>
        </property>
        <property name="toolTip">
         <string>Show file info</string>
        </property>
        <property name="text">
         <string/>
        </property>
       </widget>
      </item>
<<<<<<< HEAD
      <item row="2" column="2">
       <widget class="QLineEdit" name="leHost"/>
      </item>
      <item row="3" column="2">
       <widget class="QLineEdit" name="lePort"/>
      </item>
      <item row="9" column="2">
       <widget class="QTreeView" name="tvJson">
        <property name="sizePolicy">
         <sizepolicy hsizetype="Expanding" vsizetype="Fixed">
          <horstretch>0</horstretch>
          <verstretch>0</verstretch>
         </sizepolicy>
        </property>
        <property name="editTriggers">
         <set>QAbstractItemView::NoEditTriggers</set>
        </property>
        <property name="showDropIndicator" stdset="0">
         <bool>false</bool>
        </property>
        <attribute name="headerDefaultSectionSize">
         <number>150</number>
        </attribute>
       </widget>
      </item>
      <item row="9" column="0">
       <widget class="QLabel" name="lField">
        <property name="text">
         <string>Field</string>
=======
      <item row="1" column="3">
       <widget class="QPushButton" name="bOpen">
        <property name="sizePolicy">
         <sizepolicy hsizetype="Minimum" vsizetype="Minimum">
          <horstretch>0</horstretch>
          <verstretch>0</verstretch>
         </sizepolicy>
        </property>
        <property name="toolTip">
         <string> Select the file to import</string>
        </property>
        <property name="text">
         <string/>
        </property>
       </widget>
      </item>
      <item row="1" column="2">
       <widget class="QLineEdit" name="leFileName">
        <property name="toolTip">
         <string>Specify the name of the file to import.</string>
        </property>
        <property name="clearButtonEnabled" stdset="0">
         <bool>true</bool>
        </property>
       </widget>
      </item>
      <item row="1" column="0" colspan="2">
       <widget class="QLabel" name="lFileName">
        <property name="text">
         <string>Name</string>
        </property>
       </widget>
      </item>
      <item row="0" column="2">
       <widget class="QComboBox" name="cbSourceType">
        <item>
         <property name="text">
          <string>File or named pipe</string>
         </property>
        </item>
        <item>
         <property name="text">
          <string>Network TCP socket</string>
         </property>
        </item>
        <item>
         <property name="text">
          <string>Network UDP socket</string>
         </property>
        </item>
        <item>
         <property name="text">
          <string>Local socket</string>
         </property>
        </item>
        <item>
         <property name="text">
          <string>Serial port</string>
         </property>
        </item>
       </widget>
      </item>
      <item row="3" column="0">
       <widget class="QLabel" name="lPort">
        <property name="text">
         <string>Port</string>
        </property>
       </widget>
      </item>
      <item row="8" column="3">
       <widget class="QPushButton" name="bSaveFilter">
        <property name="enabled">
         <bool>false</bool>
        </property>
        <property name="toolTip">
         <string>Save the current filter settings</string>
        </property>
       </widget>
      </item>
      <item row="8" column="4">
       <widget class="QPushButton" name="bManageFilters">
        <property name="enabled">
         <bool>false</bool>
>>>>>>> b8621dff
        </property>
        <property name="sizePolicy">
         <sizepolicy hsizetype="Minimum" vsizetype="Minimum">
          <horstretch>0</horstretch>
          <verstretch>0</verstretch>
         </sizepolicy>
        </property>
        <property name="toolTip">
         <string>Manage filters</string>
        </property>
        <property name="text">
         <string/>
        </property>
       </widget>
      </item>
      <item row="0" column="0" colspan="2">
       <widget class="QLabel" name="lSourceType">
        <property name="text">
         <string>Source</string>
        </property>
       </widget>
      </item>
     </layout>
    </widget>
   </item>
   <item>
    <widget class="QGroupBox" name="gbOptions">
     <property name="enabled">
      <bool>false</bool>
     </property>
     <property name="sizePolicy">
      <sizepolicy hsizetype="Preferred" vsizetype="Expanding">
       <horstretch>0</horstretch>
       <verstretch>0</verstretch>
      </sizepolicy>
     </property>
     <property name="title">
      <string>Format Options</string>
     </property>
     <layout class="QVBoxLayout" name="verticalLayout_3">
      <property name="margin">
       <number>0</number>
      </property>
      <item>
       <widget class="QTabWidget" name="tabWidget">
        <property name="currentIndex">
         <number>0</number>
        </property>
        <widget class="QWidget" name="tabDataFormat">
         <property name="sizePolicy">
          <sizepolicy hsizetype="Preferred" vsizetype="Expanding">
           <horstretch>0</horstretch>
           <verstretch>0</verstretch>
          </sizepolicy>
         </property>
         <attribute name="title">
          <string>Data format</string>
         </attribute>
         <layout class="QVBoxLayout" name="verticalLayout">
          <item>
           <widget class="QStackedWidget" name="swOptions">
            <property name="sizePolicy">
             <sizepolicy hsizetype="Preferred" vsizetype="Expanding">
              <horstretch>0</horstretch>
              <verstretch>0</verstretch>
             </sizepolicy>
            </property>
            <widget class="QWidget" name="page">
             <property name="sizePolicy">
              <sizepolicy hsizetype="Preferred" vsizetype="Expanding">
               <horstretch>0</horstretch>
               <verstretch>0</verstretch>
              </sizepolicy>
             </property>
            </widget>
            <widget class="QWidget" name="page_2">
             <property name="sizePolicy">
              <sizepolicy hsizetype="Preferred" vsizetype="Expanding">
               <horstretch>0</horstretch>
               <verstretch>0</verstretch>
              </sizepolicy>
             </property>
            </widget>
           </widget>
          </item>
         </layout>
        </widget>
        <widget class="QWidget" name="tabDataPreview">
         <property name="sizePolicy">
          <sizepolicy hsizetype="Preferred" vsizetype="Expanding">
           <horstretch>0</horstretch>
           <verstretch>0</verstretch>
          </sizepolicy>
         </property>
         <attribute name="title">
          <string>Preview</string>
         </attribute>
         <layout class="QGridLayout" name="gridLayout_3">
          <item row="0" column="0">
           <widget class="QLabel" name="lPreviewLines">
            <property name="sizePolicy">
             <sizepolicy hsizetype="Preferred" vsizetype="Preferred">
              <horstretch>0</horstretch>
              <verstretch>0</verstretch>
             </sizepolicy>
            </property>
            <property name="text">
             <string>Number of rows to preview:</string>
            </property>
           </widget>
          </item>
          <item row="0" column="1">
           <widget class="QSpinBox" name="sbPreviewLines">
            <property name="minimum">
             <number>1</number>
            </property>
            <property name="maximum">
             <number>10000</number>
            </property>
            <property name="value">
             <number>100</number>
            </property>
           </widget>
          </item>
          <item row="0" column="2">
           <spacer name="horizontalSpacer">
            <property name="orientation">
             <enum>Qt::Horizontal</enum>
            </property>
            <property name="sizeHint" stdset="0">
             <size>
              <width>23</width>
              <height>20</height>
             </size>
            </property>
           </spacer>
          </item>
          <item row="0" column="3">
           <widget class="QPushButton" name="bRefreshPreview">
            <property name="text">
             <string>Refresh</string>
            </property>
           </widget>
          </item>
          <item row="1" column="0" colspan="4">
           <widget class="QTextEdit" name="tePreview">
            <property name="undoRedoEnabled">
             <bool>true</bool>
            </property>
            <property name="lineWrapMode">
             <enum>QTextEdit::NoWrap</enum>
            </property>
            <property name="readOnly">
             <bool>true</bool>
            </property>
           </widget>
          </item>
         </layout>
        </widget>
        <widget class="QWidget" name="tabDataPortion">
         <property name="sizePolicy">
          <sizepolicy hsizetype="Preferred" vsizetype="Minimum">
           <horstretch>0</horstretch>
           <verstretch>0</verstretch>
          </sizepolicy>
         </property>
         <attribute name="title">
          <string>Data portion to read</string>
         </attribute>
         <layout class="QGridLayout" name="gridLayout_2">
          <item row="0" column="0">
           <widget class="QLabel" name="lStartRow">
            <property name="text">
             <string>Start row:</string>
            </property>
           </widget>
          </item>
          <item row="0" column="4">
           <widget class="QSpinBox" name="sbEndRow">
            <property name="toolTip">
             <string>Specify the end row to import; -1 stands for the last row</string>
            </property>
            <property name="minimum">
             <number>-1</number>
            </property>
            <property name="maximum">
             <number>2147483647</number>
            </property>
            <property name="value">
             <number>-1</number>
            </property>
           </widget>
          </item>
          <item row="1" column="0">
           <widget class="QLabel" name="lStartColumn">
            <property name="text">
             <string>Start column:</string>
            </property>
           </widget>
          </item>
          <item row="1" column="1">
           <widget class="QSpinBox" name="sbStartColumn">
            <property name="toolTip">
             <string>Specify the start column for import</string>
            </property>
            <property name="minimum">
             <number>1</number>
            </property>
            <property name="maximum">
             <number>2147483647</number>
            </property>
           </widget>
          </item>
          <item row="1" column="2">
           <spacer name="horizontalSpacer_5">
            <property name="orientation">
             <enum>Qt::Horizontal</enum>
            </property>
            <property name="sizeType">
             <enum>QSizePolicy::Fixed</enum>
            </property>
            <property name="sizeHint" stdset="0">
             <size>
              <width>40</width>
              <height>20</height>
             </size>
            </property>
           </spacer>
          </item>
          <item row="0" column="1">
           <widget class="QSpinBox" name="sbStartRow">
            <property name="toolTip">
             <string>Specify the start row for import</string>
            </property>
            <property name="minimum">
             <number>1</number>
            </property>
            <property name="maximum">
             <number>2147483647</number>
            </property>
            <property name="value">
             <number>1</number>
            </property>
           </widget>
          </item>
          <item row="0" column="5">
           <spacer name="horizontalSpacer_4">
            <property name="orientation">
             <enum>Qt::Horizontal</enum>
            </property>
            <property name="sizeHint" stdset="0">
             <size>
              <width>108</width>
              <height>20</height>
             </size>
            </property>
           </spacer>
          </item>
          <item row="0" column="2">
           <spacer name="horizontalSpacer_3">
            <property name="orientation">
             <enum>Qt::Horizontal</enum>
            </property>
            <property name="sizeType">
             <enum>QSizePolicy::Fixed</enum>
            </property>
            <property name="sizeHint" stdset="0">
             <size>
              <width>40</width>
              <height>20</height>
             </size>
            </property>
           </spacer>
          </item>
          <item row="1" column="3">
           <widget class="QLabel" name="lEndColumn">
            <property name="text">
             <string>End column:</string>
            </property>
           </widget>
          </item>
          <item row="1" column="4">
           <widget class="QSpinBox" name="sbEndColumn">
            <property name="toolTip">
             <string>Specify the end column to import; -1 stands for the last column</string>
            </property>
            <property name="minimum">
             <number>-1</number>
            </property>
            <property name="maximum">
             <number>2147483647</number>
            </property>
            <property name="value">
             <number>-1</number>
            </property>
           </widget>
          </item>
          <item row="1" column="5">
           <spacer name="horizontalSpacer_6">
            <property name="orientation">
             <enum>Qt::Horizontal</enum>
            </property>
            <property name="sizeHint" stdset="0">
             <size>
              <width>108</width>
              <height>20</height>
             </size>
            </property>
           </spacer>
          </item>
          <item row="0" column="3">
           <widget class="QLabel" name="lEndRow">
            <property name="text">
             <string>End row:</string>
            </property>
           </widget>
          </item>
          <item row="3" column="0">
           <spacer name="verticalSpacer">
            <property name="orientation">
             <enum>Qt::Vertical</enum>
            </property>
            <property name="sizeHint" stdset="0">
             <size>
              <width>20</width>
              <height>10</height>
             </size>
            </property>
           </spacer>
          </item>
         </layout>
        </widget>
       </widget>
      </item>
     </layout>
    </widget>
   </item>
   <item>
    <widget class="QGroupBox" name="gbUpdateOptions">
     <property name="title">
      <string>Update Options</string>
     </property>
     <layout class="QGridLayout" name="gridLayout_4">
      <item row="0" column="1">
       <widget class="QComboBox" name="cbUpdateType">
        <property name="sizePolicy">
         <sizepolicy hsizetype="Expanding" vsizetype="Fixed">
          <horstretch>0</horstretch>
          <verstretch>0</verstretch>
         </sizepolicy>
        </property>
        <item>
         <property name="text">
          <string>Periodically</string>
         </property>
        </item>
        <item>
         <property name="text">
          <string>On new data</string>
         </property>
        </item>
       </widget>
      </item>
      <item row="8" column="0" colspan="2">
       <widget class="QCheckBox" name="chbLinkFile">
        <property name="toolTip">
         <string>If this option is checked, only the link to the file is stored in the project file but not it's content.</string>
        </property>
        <property name="text">
         <string>Link the file</string>
        </property>
        <property name="checked">
         <bool>true</bool>
        </property>
       </widget>
      </item>
      <item row="2" column="0">
       <widget class="QLabel" name="lReadType">
        <property name="text">
         <string>Read</string>
        </property>
       </widget>
      </item>
      <item row="6" column="0">
       <widget class="QLabel" name="lKeepLastValues">
        <property name="text">
         <string>Keep last N values</string>
        </property>
       </widget>
      </item>
      <item row="0" column="0">
       <widget class="QLabel" name="lUpdateType">
        <property name="text">
         <string>Update</string>
        </property>
       </widget>
      </item>
      <item row="4" column="0">
       <widget class="QLabel" name="lSampleRate">
        <property name="text">
         <string>Sample rate</string>
        </property>
       </widget>
      </item>
      <item row="4" column="1">
       <widget class="QSpinBox" name="sbSampleRate">
        <property name="minimum">
         <number>1</number>
        </property>
        <property name="maximum">
         <number>10000</number>
        </property>
        <property name="value">
         <number>5</number>
        </property>
       </widget>
      </item>
      <item row="2" column="1">
       <widget class="QComboBox" name="cbReadType">
        <item>
         <property name="text">
          <string>Continuously fixed</string>
         </property>
        </item>
        <item>
         <property name="text">
          <string>From end</string>
         </property>
        </item>
        <item>
         <property name="text">
          <string>Till the end</string>
         </property>
        </item>
       </widget>
      </item>
      <item row="1" column="0">
       <widget class="QLabel" name="lUpdateInterval">
        <property name="text">
         <string>Update interval</string>
        </property>
       </widget>
      </item>
      <item row="6" column="1">
       <widget class="QLineEdit" name="leKeepLastValues"/>
      </item>
      <item row="1" column="1">
       <widget class="QSpinBox" name="sbUpdateInterval">
        <property name="sizePolicy">
         <sizepolicy hsizetype="Preferred" vsizetype="Fixed">
          <horstretch>0</horstretch>
          <verstretch>0</verstretch>
         </sizepolicy>
        </property>
        <property name="minimum">
         <number>5</number>
        </property>
        <property name="maximum">
         <number>60000</number>
        </property>
        <property name="value">
         <number>1000</number>
        </property>
       </widget>
      </item>
      <item row="1" column="2">
       <widget class="QLabel" name="lUpdateIntervalUnit">
        <property name="text">
         <string>ms</string>
        </property>
       </widget>
      </item>
     </layout>
    </widget>
   </item>
  </layout>
 </widget>
 <customwidgets>
  <customwidget>
   <class>KComboBox</class>
   <extends>QComboBox</extends>
   <header>kcombobox.h</header>
  </customwidget>
 </customwidgets>
 <resources/>
 <connections/>
</ui><|MERGE_RESOLUTION|>--- conflicted
+++ resolved
@@ -7,7 +7,7 @@
     <x>0</x>
     <y>0</y>
     <width>679</width>
-    <height>837</height>
+    <height>847</height>
    </rect>
   </property>
   <property name="sizePolicy">
@@ -17,7 +17,16 @@
    </sizepolicy>
   </property>
   <layout class="QVBoxLayout" name="verticalLayout_2">
-   <property name="margin">
+   <property name="leftMargin">
+    <number>0</number>
+   </property>
+   <property name="topMargin">
+    <number>0</number>
+   </property>
+   <property name="rightMargin">
+    <number>0</number>
+   </property>
+   <property name="bottomMargin">
     <number>0</number>
    </property>
    <item>
@@ -32,7 +41,42 @@
       <string>Data source</string>
      </property>
      <layout class="QGridLayout" name="gridLayout">
-<<<<<<< HEAD
+      <item row="0" column="2">
+       <widget class="QComboBox" name="cbSourceType">
+        <item>
+         <property name="text">
+          <string>File or named pipe</string>
+         </property>
+        </item>
+        <item>
+         <property name="text">
+          <string>Network TCP socket</string>
+         </property>
+        </item>
+        <item>
+         <property name="text">
+          <string>Network UDP socket</string>
+         </property>
+        </item>
+        <item>
+         <property name="text">
+          <string>Local socket</string>
+         </property>
+        </item>
+        <item>
+         <property name="text">
+          <string>Serial port</string>
+         </property>
+        </item>
+       </widget>
+      </item>
+      <item row="0" column="0" colspan="2">
+       <widget class="QLabel" name="lSourceType">
+        <property name="text">
+         <string>Source</string>
+        </property>
+       </widget>
+      </item>
       <item row="8" column="3">
        <widget class="QPushButton" name="bSaveFilter">
         <property name="enabled">
@@ -42,16 +86,6 @@
          <string>Save the current filter settings</string>
         </property>
        </widget>
-      </item>
-      <item row="1" column="0" colspan="2">
-       <widget class="QLabel" name="lFileName">
-        <property name="text">
-         <string>Name</string>
-        </property>
-       </widget>
-      </item>
-      <item row="4" column="2">
-       <widget class="QComboBox" name="cbSerialPort"/>
       </item>
       <item row="8" column="2">
        <widget class="KComboBox" name="cbFilter">
@@ -66,59 +100,6 @@
         </property>
        </widget>
       </item>
-      <item row="7" column="0">
-       <widget class="QLabel" name="lFileType">
-        <property name="text">
-         <string>Type</string>
-        </property>
-       </widget>
-      </item>
-      <item row="2" column="0">
-       <widget class="QLabel" name="lHost">
-        <property name="text">
-         <string>Host</string>
-        </property>
-       </widget>
-      </item>
-      <item row="3" column="0">
-       <widget class="QLabel" name="lPort">
-        <property name="text">
-         <string>Port</string>
-        </property>
-       </widget>
-      </item>
-      <item row="0" column="2">
-       <widget class="QComboBox" name="cbSourceType">
-        <item>
-         <property name="text">
-          <string>File or named pipe</string>
-         </property>
-        </item>
-        <item>
-         <property name="text">
-          <string>Network TCP socket</string>
-         </property>
-        </item>
-        <item>
-         <property name="text">
-          <string>Network UDP socket</string>
-         </property>
-        </item>
-        <item>
-         <property name="text">
-          <string>Local socket</string>
-         </property>
-        </item>
-        <item>
-         <property name="text">
-          <string>Serial port</string>
-         </property>
-        </item>
-       </widget>
-      </item>
-      <item row="5" column="2">
-       <widget class="QComboBox" name="cbBaudRate"/>
-      </item>
       <item row="8" column="4">
        <widget class="QPushButton" name="bManageFilters">
         <property name="enabled">
@@ -138,13 +119,27 @@
         </property>
        </widget>
       </item>
-      <item row="1" column="2">
-       <widget class="QLineEdit" name="leFileName">
-        <property name="toolTip">
-         <string>Specify the name of the file to import.</string>
-        </property>
-        <property name="clearButtonEnabled">
-         <bool>true</bool>
+      <item row="2" column="0">
+       <widget class="QLabel" name="lHost">
+        <property name="text">
+         <string>Host</string>
+        </property>
+       </widget>
+      </item>
+      <item row="7" column="2">
+       <widget class="KComboBox" name="cbFileType">
+        <property name="enabled">
+         <bool>false</bool>
+        </property>
+       </widget>
+      </item>
+      <item row="3" column="2">
+       <widget class="QLineEdit" name="lePort"/>
+      </item>
+      <item row="7" column="0">
+       <widget class="QLabel" name="lFileType">
+        <property name="text">
+         <string>Type</string>
         </property>
        </widget>
       </item>
@@ -164,29 +159,27 @@
         </property>
        </widget>
       </item>
-      <item row="4" column="0">
-       <widget class="QLabel" name="lSerialPort">
+      <item row="1" column="0" colspan="2">
+       <widget class="QLabel" name="lFileName">
+        <property name="text">
+         <string>Name</string>
+        </property>
+       </widget>
+      </item>
+      <item row="3" column="0">
+       <widget class="QLabel" name="lPort">
         <property name="text">
          <string>Port</string>
         </property>
        </widget>
       </item>
-      <item row="7" column="2">
-       <widget class="KComboBox" name="cbFileType">
-        <property name="enabled">
-         <bool>false</bool>
-        </property>
-       </widget>
-      </item>
-      <item row="0" column="0" colspan="2">
-       <widget class="QLabel" name="lSourceType">
-        <property name="text">
-         <string>Source</string>
-=======
-      <item row="7" column="2">
-       <widget class="KComboBox" name="cbFileType">
-        <property name="enabled">
-         <bool>false</bool>
+      <item row="1" column="2">
+       <widget class="QLineEdit" name="leFileName">
+        <property name="toolTip">
+         <string>Specify the name of the file to import.</string>
+        </property>
+        <property name="clearButtonEnabled">
+         <bool>true</bool>
         </property>
        </widget>
       </item>
@@ -197,15 +190,7 @@
         </property>
        </widget>
       </item>
-      <item row="7" column="0">
-       <widget class="QLabel" name="lFileType">
-        <property name="text">
-         <string>Type</string>
->>>>>>> b8621dff
-        </property>
-       </widget>
-      </item>
-      <item row="10" column="1">
+      <item row="9" column="1">
        <spacer name="verticalSpacer_2">
         <property name="orientation">
          <enum>Qt::Vertical</enum>
@@ -221,28 +206,28 @@
         </property>
        </spacer>
       </item>
-<<<<<<< HEAD
-      <item row="8" column="0">
-       <widget class="QLabel" name="lFilter">
-=======
-      <item row="5" column="0" colspan="2">
-       <widget class="QLabel" name="lBaudRate">
-        <property name="text">
-         <string>Baud rate</string>
-        </property>
-       </widget>
-      </item>
-      <item row="5" column="2">
-       <widget class="QComboBox" name="cbBaudRate"/>
-      </item>
       <item row="4" column="2">
        <widget class="QComboBox" name="cbSerialPort"/>
       </item>
-      <item row="4" column="0">
-       <widget class="QLabel" name="lSerialPort">
->>>>>>> b8621dff
-        <property name="text">
-         <string>Port</string>
+      <item row="2" column="2">
+       <widget class="QLineEdit" name="leHost"/>
+      </item>
+      <item row="1" column="4">
+       <widget class="QPushButton" name="bFileInfo">
+        <property name="enabled">
+         <bool>false</bool>
+        </property>
+        <property name="sizePolicy">
+         <sizepolicy hsizetype="Minimum" vsizetype="Minimum">
+          <horstretch>0</horstretch>
+          <verstretch>0</verstretch>
+         </sizepolicy>
+        </property>
+        <property name="toolTip">
+         <string>Show file info</string>
+        </property>
+        <property name="text">
+         <string/>
         </property>
        </widget>
       </item>
@@ -254,7 +239,6 @@
         <property name="sizeType">
          <enum>QSizePolicy::Fixed</enum>
         </property>
-<<<<<<< HEAD
         <property name="sizeHint" stdset="0">
          <size>
           <width>20</width>
@@ -263,6 +247,16 @@
         </property>
        </spacer>
       </item>
+      <item row="5" column="2">
+       <widget class="QComboBox" name="cbBaudRate"/>
+      </item>
+      <item row="4" column="0">
+       <widget class="QLabel" name="lSerialPort">
+        <property name="text">
+         <string>Port</string>
+        </property>
+       </widget>
+      </item>
       <item row="5" column="0" colspan="2">
        <widget class="QLabel" name="lBaudRate">
         <property name="text">
@@ -270,192 +264,20 @@
         </property>
        </widget>
       </item>
-=======
-       </widget>
-      </item>
-      <item row="3" column="2">
-       <widget class="QLineEdit" name="lePort"/>
-      </item>
-      <item row="2" column="2">
-       <widget class="QLineEdit" name="leHost"/>
-      </item>
-      <item row="2" column="0">
-       <widget class="QLabel" name="lHost">
-        <property name="text">
-         <string>Host</string>
-        </property>
-       </widget>
-      </item>
-      <item row="9" column="1">
-       <spacer name="verticalSpacer_2">
-        <property name="orientation">
-         <enum>Qt::Vertical</enum>
-        </property>
-        <property name="sizeType">
-         <enum>QSizePolicy::Fixed</enum>
-        </property>
-        <property name="sizeHint" stdset="0">
-         <size>
-          <width>20</width>
-          <height>10</height>
-         </size>
-        </property>
-       </spacer>
-      </item>
->>>>>>> b8621dff
-      <item row="1" column="4">
-       <widget class="QPushButton" name="bFileInfo">
-        <property name="enabled">
-         <bool>false</bool>
-        </property>
-        <property name="sizePolicy">
-         <sizepolicy hsizetype="Minimum" vsizetype="Minimum">
-          <horstretch>0</horstretch>
-          <verstretch>0</verstretch>
-         </sizepolicy>
-        </property>
-        <property name="toolTip">
-         <string>Show file info</string>
-        </property>
-        <property name="text">
-         <string/>
-        </property>
-       </widget>
-      </item>
-<<<<<<< HEAD
-      <item row="2" column="2">
-       <widget class="QLineEdit" name="leHost"/>
-      </item>
-      <item row="3" column="2">
-       <widget class="QLineEdit" name="lePort"/>
-      </item>
-      <item row="9" column="2">
+      <item row="10" column="2">
        <widget class="QTreeView" name="tvJson">
-        <property name="sizePolicy">
-         <sizepolicy hsizetype="Expanding" vsizetype="Fixed">
-          <horstretch>0</horstretch>
-          <verstretch>0</verstretch>
-         </sizepolicy>
-        </property>
         <property name="editTriggers">
          <set>QAbstractItemView::NoEditTriggers</set>
         </property>
         <property name="showDropIndicator" stdset="0">
          <bool>false</bool>
         </property>
-        <attribute name="headerDefaultSectionSize">
-         <number>150</number>
-        </attribute>
-       </widget>
-      </item>
-      <item row="9" column="0">
+       </widget>
+      </item>
+      <item row="10" column="0">
        <widget class="QLabel" name="lField">
         <property name="text">
          <string>Field</string>
-=======
-      <item row="1" column="3">
-       <widget class="QPushButton" name="bOpen">
-        <property name="sizePolicy">
-         <sizepolicy hsizetype="Minimum" vsizetype="Minimum">
-          <horstretch>0</horstretch>
-          <verstretch>0</verstretch>
-         </sizepolicy>
-        </property>
-        <property name="toolTip">
-         <string> Select the file to import</string>
-        </property>
-        <property name="text">
-         <string/>
-        </property>
-       </widget>
-      </item>
-      <item row="1" column="2">
-       <widget class="QLineEdit" name="leFileName">
-        <property name="toolTip">
-         <string>Specify the name of the file to import.</string>
-        </property>
-        <property name="clearButtonEnabled" stdset="0">
-         <bool>true</bool>
-        </property>
-       </widget>
-      </item>
-      <item row="1" column="0" colspan="2">
-       <widget class="QLabel" name="lFileName">
-        <property name="text">
-         <string>Name</string>
-        </property>
-       </widget>
-      </item>
-      <item row="0" column="2">
-       <widget class="QComboBox" name="cbSourceType">
-        <item>
-         <property name="text">
-          <string>File or named pipe</string>
-         </property>
-        </item>
-        <item>
-         <property name="text">
-          <string>Network TCP socket</string>
-         </property>
-        </item>
-        <item>
-         <property name="text">
-          <string>Network UDP socket</string>
-         </property>
-        </item>
-        <item>
-         <property name="text">
-          <string>Local socket</string>
-         </property>
-        </item>
-        <item>
-         <property name="text">
-          <string>Serial port</string>
-         </property>
-        </item>
-       </widget>
-      </item>
-      <item row="3" column="0">
-       <widget class="QLabel" name="lPort">
-        <property name="text">
-         <string>Port</string>
-        </property>
-       </widget>
-      </item>
-      <item row="8" column="3">
-       <widget class="QPushButton" name="bSaveFilter">
-        <property name="enabled">
-         <bool>false</bool>
-        </property>
-        <property name="toolTip">
-         <string>Save the current filter settings</string>
-        </property>
-       </widget>
-      </item>
-      <item row="8" column="4">
-       <widget class="QPushButton" name="bManageFilters">
-        <property name="enabled">
-         <bool>false</bool>
->>>>>>> b8621dff
-        </property>
-        <property name="sizePolicy">
-         <sizepolicy hsizetype="Minimum" vsizetype="Minimum">
-          <horstretch>0</horstretch>
-          <verstretch>0</verstretch>
-         </sizepolicy>
-        </property>
-        <property name="toolTip">
-         <string>Manage filters</string>
-        </property>
-        <property name="text">
-         <string/>
-        </property>
-       </widget>
-      </item>
-      <item row="0" column="0" colspan="2">
-       <widget class="QLabel" name="lSourceType">
-        <property name="text">
-         <string>Source</string>
         </property>
        </widget>
       </item>
@@ -477,7 +299,16 @@
       <string>Format Options</string>
      </property>
      <layout class="QVBoxLayout" name="verticalLayout_3">
-      <property name="margin">
+      <property name="leftMargin">
+       <number>0</number>
+      </property>
+      <property name="topMargin">
+       <number>0</number>
+      </property>
+      <property name="rightMargin">
+       <number>0</number>
+      </property>
+      <property name="bottomMargin">
        <number>0</number>
       </property>
       <item>
