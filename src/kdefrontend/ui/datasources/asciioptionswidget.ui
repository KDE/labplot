<?xml version="1.0" encoding="UTF-8"?>
<ui version="4.0">
 <class>AsciiOptionsWidget</class>
 <widget class="QWidget" name="AsciiOptionsWidget">
  <property name="geometry">
   <rect>
    <x>0</x>
    <y>0</y>
<<<<<<< HEAD
    <width>333</width>
    <height>300</height>
=======
    <width>487</width>
    <height>558</height>
>>>>>>> 80d6cacc
   </rect>
  </property>
  <layout class="QGridLayout" name="gridLayout">
   <item row="9" column="0">
    <widget class="QCheckBox" name="chbTranspose">
     <property name="toolTip">
      <string>Interchanges the role of the rows and the columns. Treats the rows as data vectors, if selected.</string>
     </property>
     <property name="text">
      <string>Transpose</string>
     </property>
    </widget>
   </item>
   <item row="5" column="0">
    <widget class="QLabel" name="lDatesFormat">
     <property name="text">
      <string>Dates</string>
     </property>
    </widget>
   </item>
   <item row="1" column="0" colspan="2">
    <widget class="QLabel" name="lSeparatingCharacter">
     <property name="text">
      <string>Separating character</string>
     </property>
    </widget>
   </item>
   <item row="7" column="0" colspan="2">
    <widget class="QCheckBox" name="chbSimplifyWhitespaces">
     <property name="toolTip">
      <string>Removes the whitespaces from the start and the end, and replaces each sequence of internal whitespaces with a single space.</string>
     </property>
     <property name="text">
      <string>Simplify whitespaces</string>
     </property>
     <property name="checked">
      <bool>true</bool>
     </property>
    </widget>
   </item>
   <item row="2" column="0">
    <widget class="QLabel" name="lDataType">
     <property name="text">
      <string>Data type</string>
     </property>
    </widget>
   </item>
   <item row="6" column="0">
    <spacer name="verticalSpacer_3">
     <property name="orientation">
      <enum>Qt::Vertical</enum>
     </property>
     <property name="sizeType">
      <enum>QSizePolicy::Fixed</enum>
     </property>
     <property name="sizeHint" stdset="0">
      <size>
       <width>20</width>
       <height>18</height>
      </size>
     </property>
    </spacer>
   </item>
   <item row="4" column="0">
    <widget class="QLabel" name="lNumbersFormat">
     <property name="text">
      <string>Numbers</string>
     </property>
    </widget>
   </item>
<<<<<<< HEAD
   <item row="1" column="4">
    <widget class="KComboBox" name="cbSeparatingCharacter">
     <property name="sizePolicy">
      <sizepolicy hsizetype="Preferred" vsizetype="Preferred">
       <horstretch>0</horstretch>
       <verstretch>0</verstretch>
      </sizepolicy>
     </property>
     <property name="editable">
      <bool>true</bool>
     </property>
    </widget>
   </item>
   <item row="3" column="2">
=======
   <item row="3" column="1">
>>>>>>> 80d6cacc
    <spacer name="verticalSpacer">
     <property name="orientation">
      <enum>Qt::Vertical</enum>
     </property>
     <property name="sizeType">
      <enum>QSizePolicy::Fixed</enum>
     </property>
     <property name="sizeHint" stdset="0">
      <size>
       <width>20</width>
       <height>18</height>
      </size>
     </property>
    </spacer>
   </item>
   <item row="10" column="0" colspan="4">
    <widget class="QCheckBox" name="chbHeader">
     <property name="text">
      <string>Use the first row to name the vectors</string>
     </property>
     <property name="checked">
      <bool>false</bool>
     </property>
    </widget>
   </item>
   <item row="11" column="1" colspan="3">
    <widget class="QLineEdit" name="kleVectorNames">
     <property name="enabled">
      <bool>false</bool>
     </property>
     <property name="toolTip">
      <string>Vector names, space separated. E.g. &quot;x y&quot;</string>
     </property>
     <property name="showClearButton" stdset="0">
      <bool>true</bool>
     </property>
    </widget>
   </item>
   <item row="12" column="2">
    <spacer name="verticalSpacer_2">
     <property name="orientation">
      <enum>Qt::Vertical</enum>
     </property>
     <property name="sizeHint" stdset="0">
      <size>
       <width>20</width>
       <height>45</height>
      </size>
     </property>
    </spacer>
   </item>
   <item row="8" column="0" colspan="2">
    <widget class="QCheckBox" name="chbSkipEmptyParts">
     <property name="text">
      <string>Skip empty parts</string>
     </property>
    </widget>
   </item>
   <item row="5" column="3">
    <widget class="QComboBox" name="cbDatesFormat">
     <property name="editable">
      <bool>true</bool>
     </property>
    </widget>
   </item>
   <item row="0" column="3">
    <widget class="KComboBox" name="cbCommentCharacter">
     <property name="sizePolicy">
      <sizepolicy hsizetype="Preferred" vsizetype="Preferred">
       <horstretch>0</horstretch>
       <verstretch>0</verstretch>
      </sizepolicy>
     </property>
     <property name="editable">
      <bool>true</bool>
     </property>
    </widget>
   </item>
   <item row="0" column="5">
    <spacer name="horizontalSpacer">
     <property name="orientation">
      <enum>Qt::Horizontal</enum>
     </property>
     <property name="sizeHint" stdset="0">
      <size>
       <width>91</width>
       <height>20</height>
      </size>
     </property>
    </spacer>
   </item>
   <item row="0" column="0" colspan="2">
    <widget class="QLabel" name="label_7">
     <property name="text">
      <string>Comment character</string>
     </property>
    </widget>
   </item>
<<<<<<< HEAD
   <item row="2" column="0">
    <widget class="QLabel" name="lDateTimeFormat">
     <property name="text">
      <string>DateTime format</string>
     </property>
    </widget>
   </item>
   <item row="2" column="4">
    <widget class="KComboBox" name="cbDateTimeFormat">
     <property name="sizePolicy">
      <sizepolicy hsizetype="Preferred" vsizetype="Preferred">
       <horstretch>0</horstretch>
       <verstretch>0</verstretch>
      </sizepolicy>
     </property>
     <property name="editable">
      <bool>true</bool>
     </property>
    </widget>
=======
   <item row="11" column="0">
    <widget class="QLabel" name="lVectorNames">
     <property name="enabled">
      <bool>false</bool>
     </property>
     <property name="text">
      <string>Vector names:</string>
     </property>
    </widget>
   </item>
   <item row="2" column="3">
    <widget class="KComboBox" name="cbDataType"/>
>>>>>>> 80d6cacc
   </item>
   <item row="4" column="3">
    <widget class="QComboBox" name="cbNumbersFormat"/>
   </item>
   <item row="1" column="3">
    <widget class="KComboBox" name="cbSeparatingCharacter">
     <property name="editable">
      <bool>true</bool>
     </property>
    </widget>
   </item>
   <item row="4" column="5">
    <widget class="QLabel" name="lNumbersFormatExampe">
     <property name="text">
      <string/>
     </property>
    </widget>
   </item>
   <item row="5" column="5">
    <widget class="QLabel" name="lDatesFormatExample">
     <property name="text">
      <string/>
     </property>
    </widget>
   </item>
  </layout>
 </widget>
 <customwidgets>
  <customwidget>
   <class>KComboBox</class>
   <extends>QComboBox</extends>
   <header>kcombobox.h</header>
  </customwidget>
 </customwidgets>
 <resources/>
 <connections/>
</ui><|MERGE_RESOLUTION|>--- conflicted
+++ resolved
@@ -6,13 +6,8 @@
    <rect>
     <x>0</x>
     <y>0</y>
-<<<<<<< HEAD
-    <width>333</width>
-    <height>300</height>
-=======
     <width>487</width>
     <height>558</height>
->>>>>>> 80d6cacc
    </rect>
   </property>
   <layout class="QGridLayout" name="gridLayout">
@@ -83,24 +78,7 @@
      </property>
     </widget>
    </item>
-<<<<<<< HEAD
-   <item row="1" column="4">
-    <widget class="KComboBox" name="cbSeparatingCharacter">
-     <property name="sizePolicy">
-      <sizepolicy hsizetype="Preferred" vsizetype="Preferred">
-       <horstretch>0</horstretch>
-       <verstretch>0</verstretch>
-      </sizepolicy>
-     </property>
-     <property name="editable">
-      <bool>true</bool>
-     </property>
-    </widget>
-   </item>
-   <item row="3" column="2">
-=======
    <item row="3" column="1">
->>>>>>> 80d6cacc
     <spacer name="verticalSpacer">
      <property name="orientation">
       <enum>Qt::Vertical</enum>
@@ -199,7 +177,6 @@
      </property>
     </widget>
    </item>
-<<<<<<< HEAD
    <item row="2" column="0">
     <widget class="QLabel" name="lDateTimeFormat">
      <property name="text">
@@ -219,8 +196,8 @@
       <bool>true</bool>
      </property>
     </widget>
-=======
-   <item row="11" column="0">
+   </item>
+<item row="11" column="0">
     <widget class="QLabel" name="lVectorNames">
      <property name="enabled">
       <bool>false</bool>
@@ -229,10 +206,9 @@
       <string>Vector names:</string>
      </property>
     </widget>
-   </item>
+</item>
    <item row="2" column="3">
     <widget class="KComboBox" name="cbDataType"/>
->>>>>>> 80d6cacc
    </item>
    <item row="4" column="3">
     <widget class="QComboBox" name="cbNumbersFormat"/>
