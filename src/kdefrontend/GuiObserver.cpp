--- conflicted
+++ resolved
@@ -56,11 +56,8 @@
 #include <QDockWidget>
 #include <QStackedWidget>
 #include <QToolBar>
-<<<<<<< HEAD
 #include <QDebug>
 #include <KLocalizedString>
-=======
->>>>>>> 881323be
 
 /*!
   \class GuiObserver
@@ -325,4 +322,4 @@
 		}
 		mainWindow->cartesianPlotLegendDock->activateTitleTab();
 	}
-}+}
