/***************************************************************************
	File                 : GuiObserver.cpp
	Project              : LabPlot
	Description 		 : GUI observer
--------------------------------------------------------------------
	Copyright            : (C) 2010-2015 Alexander Semke (alexander.semke@web.de)

***************************************************************************/

/***************************************************************************
*                                                                         *
*  This program is free software; you can redistribute it and/or modify   *
*  it under the terms of the GNU General Public License as published by   *
*  the Free Software Foundation; either version 2 of the License, or      *
*  (at your option) any later version.                                    *
*                                                                         *
*  This program is distributed in the hope that it will be useful,        *
*  but WITHOUT ANY WARRANTY; without even the implied warranty of         *
*  MERCHANTABILITY or FITNESS FOR A PARTICULAR PURPOSE.  See the          *
*  GNU General Public License for more details.                           *
*                                                                         *
*   You should have received a copy of the GNU General Public License     *
*   along with this program; if not, write to the Free Software           *
*   Foundation, Inc., 51 Franklin Street, Fifth Floor,                    *
*   Boston, MA  02110-1301  USA                                           *
*                                                                         *
***************************************************************************/

#include "kdefrontend/GuiObserver.h"
#include "backend/core/AspectTreeModel.h"
#include "backend/core/AbstractAspect.h"
#include "backend/spreadsheet/Spreadsheet.h"
#include "backend/worksheet/Worksheet.h"
#include "backend/worksheet/plots/cartesian/CartesianPlot.h"
#include "backend/worksheet/plots/cartesian/CartesianPlotLegend.h"
#include "backend/worksheet/plots/cartesian/XYCurve.h"
#include "backend/worksheet/plots/cartesian/Axis.h"
#include "backend/worksheet/TextLabel.h"
#include "backend/cantorWorksheet/CantorWorksheet.h"
#include "backend/core/Project.h"
#include "commonfrontend/ProjectExplorer.h"
#include "kdefrontend/MainWin.h"
#include "kdefrontend/dockwidgets/AxisDock.h"
#include "kdefrontend/dockwidgets/CartesianPlotDock.h"
#include "kdefrontend/dockwidgets/CartesianPlotLegendDock.h"
#include "kdefrontend/dockwidgets/ColumnDock.h"
#include "kdefrontend/dockwidgets/ProjectDock.h"
#include "kdefrontend/dockwidgets/SpreadsheetDock.h"
#include "kdefrontend/dockwidgets/XYCurveDock.h"
#include "kdefrontend/dockwidgets/XYEquationCurveDock.h"
#include "kdefrontend/dockwidgets/XYFitCurveDock.h"
#include "kdefrontend/dockwidgets/WorksheetDock.h"
#include "kdefrontend/dockwidgets/CantorWorksheetDock.h"
#include "kdefrontend/widgets/LabelWidget.h"

#include <kstatusbar.h>

#include <QDockWidget>
#include <QStackedWidget>
#include <QToolBar>
#include <QDebug>
#include <KLocalizedString>

/*!
  \class GuiObserver
  \brief The GUI observer looks for the selection changes in the main window
  and shows/hides the correspondings dock widgets, toolbars etc.
  This class is intended to simplify (or not to overload) the code in MainWin.

  \ingroup kdefrontend
*/

GuiObserver::GuiObserver(MainWin* mainWin) : m_lastCartesianPlot(0){
	connect(mainWin->m_projectExplorer, SIGNAL(selectedAspectsChanged(QList<AbstractAspect*>&)),
					this, SLOT(selectedAspectsChanged(QList<AbstractAspect*>&)) );
	connect(mainWin->m_projectExplorer, SIGNAL(hiddenAspectSelected(const AbstractAspect*)),
					this, SLOT(hiddenAspectSelected(const AbstractAspect*)) );
	mainWindow=mainWin;
}


/*!
  called on selection changes in the project explorer.
  Determines the type of the currently selected objects (aspects)
  and activates the corresponding dockwidgets, toolbars etc.
*/
 void GuiObserver::selectedAspectsChanged(QList<AbstractAspect*>& selectedAspects){
  if (selectedAspects.size()==0){
	if (mainWindow->stackedWidget->currentWidget())
		mainWindow->stackedWidget->currentWidget()->hide();

	mainWindow->m_propertiesDock->setWindowTitle(i18n("Properties"));
	return;
  }

  AbstractAspect* aspect=0;
  QString prevClassName, className;

  //check, whether objects of different types where selected
  //don't show any dock widgets in this case.
  foreach(aspect, selectedAspects){
	  className= aspect->metaObject()->className();
	  if ( className != prevClassName && !prevClassName.isEmpty() ){
		if (mainWindow->stackedWidget->currentWidget())
		  mainWindow->stackedWidget->currentWidget()->hide();

		mainWindow->m_propertiesDock->setWindowTitle(i18n("Properties"));
		return;
	  }
	  prevClassName = className;
  }

  if (mainWindow->stackedWidget->currentWidget())
	mainWindow->stackedWidget->currentWidget()->show();

  if (className=="Spreadsheet"){
	mainWindow->m_propertiesDock->setWindowTitle(i18n("Spreadsheet properties"));

	if (!mainWindow->spreadsheetDock){
	  mainWindow->spreadsheetDock = new SpreadsheetDock(mainWindow->stackedWidget);
	  connect(mainWindow->spreadsheetDock, SIGNAL(info(QString)), mainWindow->statusBar(), SLOT(showMessage(QString)));
	  mainWindow->stackedWidget->addWidget(mainWindow->spreadsheetDock);
	}

	QList<Spreadsheet*> list;
	foreach(aspect, selectedAspects){
	  list<<qobject_cast<Spreadsheet *>(aspect);
	}
	mainWindow->spreadsheetDock->setSpreadsheets(list);

	mainWindow->stackedWidget->setCurrentWidget(mainWindow->spreadsheetDock);
  }else if (className=="Column"){
	mainWindow->m_propertiesDock->setWindowTitle(i18n("Column properties"));

	if (!mainWindow->columnDock){
	  mainWindow->columnDock = new ColumnDock(mainWindow->stackedWidget);
	  connect(mainWindow->columnDock, SIGNAL(info(QString)), mainWindow->statusBar(), SLOT(showMessage(QString)));
	  mainWindow->stackedWidget->addWidget(mainWindow->columnDock);
	}

	QList<Column*> list;
	foreach(aspect, selectedAspects){
	  list<<qobject_cast<Column *>(aspect);
	}
	mainWindow->columnDock->setColumns(list);

	mainWindow->stackedWidget->setCurrentWidget(mainWindow->columnDock);
  }else if (className=="Worksheet"){
	mainWindow->m_propertiesDock->setWindowTitle(i18n("Worksheet properties"));

	if (!mainWindow->worksheetDock){
	  mainWindow->worksheetDock = new WorksheetDock(mainWindow->stackedWidget);
	  connect(mainWindow->worksheetDock, SIGNAL(info(QString)), mainWindow->statusBar(), SLOT(showMessage(QString)));
	  mainWindow->stackedWidget->addWidget(mainWindow->worksheetDock);
	}

	QList<Worksheet*> list;
	foreach(aspect, selectedAspects){
	  list<<qobject_cast<Worksheet *>(aspect);
	}
	mainWindow->worksheetDock->setWorksheets(list);

	mainWindow->stackedWidget->setCurrentWidget(mainWindow->worksheetDock);
  }else if (className=="CartesianPlot"){
	mainWindow->m_propertiesDock->setWindowTitle(i18n("Cartesian plot properties"));

	if (!mainWindow->cartesianPlotDock){
	  mainWindow->cartesianPlotDock = new CartesianPlotDock(mainWindow->stackedWidget);
	  connect(mainWindow->cartesianPlotDock, SIGNAL(info(QString)), mainWindow->statusBar(), SLOT(showMessage(QString)));
	  mainWindow->stackedWidget->addWidget(mainWindow->cartesianPlotDock);
	}

	QList<CartesianPlot*> list;
	foreach(aspect, selectedAspects){
	  list<<qobject_cast<CartesianPlot *>(aspect);
	}
	mainWindow->cartesianPlotDock->setPlots(list);

	mainWindow->stackedWidget->setCurrentWidget(mainWindow->cartesianPlotDock);
  }else if (className=="CartesianPlotLegend"){
	mainWindow->m_propertiesDock->setWindowTitle(i18n("Cartesian plot legend properties"));

	if (!mainWindow->cartesianPlotLegendDock){
	  mainWindow->cartesianPlotLegendDock = new CartesianPlotLegendDock(mainWindow->stackedWidget);
	  connect(mainWindow->cartesianPlotLegendDock, SIGNAL(info(QString)), mainWindow->statusBar(), SLOT(showMessage(QString)));
	  mainWindow->stackedWidget->addWidget(mainWindow->cartesianPlotLegendDock);
	}

	QList<CartesianPlotLegend*> list;
	foreach(aspect, selectedAspects){
	  list<<qobject_cast<CartesianPlotLegend*>(aspect);
	}
	mainWindow->cartesianPlotLegendDock->setLegends(list);

	mainWindow->stackedWidget->setCurrentWidget(mainWindow->cartesianPlotLegendDock);
  }else if (className=="Axis"){
	mainWindow->m_propertiesDock->setWindowTitle(i18n("Axis properties"));

	if (!mainWindow->axisDock){
	  mainWindow->axisDock = new AxisDock(mainWindow->stackedWidget);
	  connect(mainWindow->axisDock, SIGNAL(info(QString)), mainWindow->statusBar(), SLOT(showMessage(QString)));
	  mainWindow->stackedWidget->addWidget(mainWindow->axisDock);
	}

	QList<Axis*> list;
	foreach(aspect, selectedAspects){
	  list<<qobject_cast<Axis *>(aspect);
	}
	mainWindow->axisDock->setAxes(list);

	mainWindow->stackedWidget->setCurrentWidget(mainWindow->axisDock);
  }else if (className=="XYCurve"){
	mainWindow->m_propertiesDock->setWindowTitle(i18n("xy-curve properties"));

	if (!mainWindow->xyCurveDock){
	  mainWindow->xyCurveDock = new XYCurveDock(mainWindow->stackedWidget);
	  mainWindow->xyCurveDock->setupGeneral();
	  connect(mainWindow->xyCurveDock, SIGNAL(info(QString)), mainWindow->statusBar(), SLOT(showMessage(QString)));
	  mainWindow->stackedWidget->addWidget(mainWindow->xyCurveDock);
	}

	QList<XYCurve*> list;
	foreach(aspect, selectedAspects){
	  list<<qobject_cast<XYCurve *>(aspect);
	}
	mainWindow->xyCurveDock->setCurves(list);

	mainWindow->stackedWidget->setCurrentWidget(mainWindow->xyCurveDock);
  }else if (className=="XYEquationCurve"){
	mainWindow->m_propertiesDock->setWindowTitle(i18n("xy-equation-curve properties"));

	if (!mainWindow->xyEquationCurveDock){
	  mainWindow->xyEquationCurveDock = new XYEquationCurveDock(mainWindow->stackedWidget);
	  mainWindow->xyEquationCurveDock->setupGeneral();
	  connect(mainWindow->xyEquationCurveDock, SIGNAL(info(QString)), mainWindow->statusBar(), SLOT(showMessage(QString)));
	  mainWindow->stackedWidget->addWidget(mainWindow->xyEquationCurveDock);
	}

	QList<XYCurve*> list;
	foreach(aspect, selectedAspects){
	  list<<qobject_cast<XYCurve *>(aspect);
	}
	mainWindow->xyEquationCurveDock->setCurves(list);

	mainWindow->stackedWidget->setCurrentWidget(mainWindow->xyEquationCurveDock);
  }else if (className=="XYFitCurve"){
	mainWindow->m_propertiesDock->setWindowTitle(i18n("xy-fit-curve properties"));

	if (!mainWindow->xyFitCurveDock){
	  mainWindow->xyFitCurveDock = new XYFitCurveDock(mainWindow->stackedWidget);
	  mainWindow->xyFitCurveDock->setupGeneral();
	  connect(mainWindow->xyFitCurveDock, SIGNAL(info(QString)), mainWindow->statusBar(), SLOT(showMessage(QString)));
	  mainWindow->stackedWidget->addWidget(mainWindow->xyFitCurveDock);
	}

	QList<XYCurve*> list;
	foreach(aspect, selectedAspects){
	  list<<qobject_cast<XYCurve*>(aspect);
	}
	mainWindow->xyFitCurveDock->setCurves(list);

	mainWindow->stackedWidget->setCurrentWidget(mainWindow->xyFitCurveDock);
  }else if (className=="TextLabel"){
	mainWindow->m_propertiesDock->setWindowTitle(i18n("Text label properties"));

	if (!mainWindow->textLabelDock){
	  mainWindow->textLabelDock = new LabelWidget(mainWindow->stackedWidget);
	  mainWindow->stackedWidget->addWidget(mainWindow->textLabelDock);
	}

	QList<TextLabel*> list;
	foreach(aspect, selectedAspects){
	  list<<qobject_cast<TextLabel*>(aspect);
	}
	mainWindow->textLabelDock->setLabels(list);

	mainWindow->stackedWidget->setCurrentWidget(mainWindow->textLabelDock);
  }else if (className=="Project"){
	mainWindow->m_propertiesDock->setWindowTitle(i18n("Project properties"));

	if (!mainWindow->projectDock){
	  mainWindow->projectDock = new ProjectDock(mainWindow->stackedWidget);
	  mainWindow->stackedWidget->addWidget(mainWindow->projectDock);
	}

	mainWindow->projectDock->setProject(mainWindow->m_project);

	mainWindow->stackedWidget->setCurrentWidget(mainWindow->projectDock);
  }else if (className=="CantorWorksheet"){

	if (!mainWindow->cantorWorksheetDock){
	  mainWindow->cantorWorksheetDock = new CantorWorksheetDock(mainWindow->stackedWidget);
	  connect(mainWindow->cantorWorksheetDock, SIGNAL(info(QString)), mainWindow->statusBar(), SLOT(showMessage(QString)));
	  mainWindow->stackedWidget->addWidget(mainWindow->cantorWorksheetDock);
	}

	QList<CantorWorksheet*> list;
	foreach(aspect, selectedAspects){
	  list<<qobject_cast<CantorWorksheet *>(aspect);
	}
	if (list.size()==1){
<<<<<<< HEAD
	    mainWindow->m_propertiesDock->setWindowTitle(list.first()->getBackendName() + " Properties");
=======
	    mainWindow->m_propertiesDock->setWindowTitle(list.first()->backendName() + " Properties");
>>>>>>> a5836a8e
	} else {
	    mainWindow->m_propertiesDock->setWindowTitle("CAS Properties");
	}
	mainWindow->cantorWorksheetDock->setCantorWorksheets(list);

	mainWindow->stackedWidget->setCurrentWidget(mainWindow->cantorWorksheetDock);

  }else{
    mainWindow->m_propertiesDock->setWindowTitle(i18n("Properties"));
	if (mainWindow->stackedWidget->currentWidget())
	  mainWindow->stackedWidget->currentWidget()->hide();
  }

}

/*!
	handles the selection of a hidden aspect \c aspect in the view (relevant for WorksheetView only at the moment).
	Currently, a hidden aspect can only be a plot title lable or an axis label.
	-> Activate the corresponding DockWidget and make the title tab current.
 */
void GuiObserver::hiddenAspectSelected(const AbstractAspect* aspect){
	const AbstractAspect* parent = aspect->parentAspect();
	if (!parent)
		return;

	QString className = parent->metaObject()->className();
	if (className == "Axis") {
		if (!mainWindow->axisDock) {
			mainWindow->axisDock = new AxisDock(mainWindow->stackedWidget);
			mainWindow->stackedWidget->addWidget(mainWindow->axisDock);
		}
		mainWindow->axisDock->activateTitleTab();
	} else if (className == "CartesianPlot") {
		if (!mainWindow->cartesianPlotDock) {
			mainWindow->cartesianPlotDock = new CartesianPlotDock(mainWindow->stackedWidget);
			mainWindow->stackedWidget->addWidget(mainWindow->cartesianPlotDock);
		}
		mainWindow->cartesianPlotDock->activateTitleTab();
	} else if (className=="CartesianPlotLegend") {
		if (!mainWindow->cartesianPlotLegendDock){
			mainWindow->cartesianPlotLegendDock = new CartesianPlotLegendDock(mainWindow->stackedWidget);
			mainWindow->stackedWidget->addWidget(mainWindow->cartesianPlotLegendDock);
		}
		mainWindow->cartesianPlotLegendDock->activateTitleTab();
	}
}
<|MERGE_RESOLUTION|>--- conflicted
+++ resolved
@@ -299,11 +299,9 @@
 	  list<<qobject_cast<CantorWorksheet *>(aspect);
 	}
 	if (list.size()==1){
-<<<<<<< HEAD
+	    mainWindow->m_propertiesDock->setWindowTitle(list.first()->BackendName() + " Properties");
 	    mainWindow->m_propertiesDock->setWindowTitle(list.first()->getBackendName() + " Properties");
-=======
 	    mainWindow->m_propertiesDock->setWindowTitle(list.first()->backendName() + " Properties");
->>>>>>> a5836a8e
 	} else {
 	    mainWindow->m_propertiesDock->setWindowTitle("CAS Properties");
 	}
