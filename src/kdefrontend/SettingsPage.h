/***************************************************************************
    File                 : SettingsPage.h
    Project              : LabPlot
    --------------------------------------------------------------------
    Copyright            : (C) 2008-2014 by Alexander Semke (alexander.semke@web.de)
    Description          : base class for all pages in the Settings-Dialog
                           
 ***************************************************************************/

/***************************************************************************
 *                                                                         *
 *  This program is free software; you can redistribute it and/or modify   *
 *  it under the terms of the GNU General Public License as published by   *
 *  the Free Software Foundation; either version 2 of the License, or      *
 *  (at your option) any later version.                                    *
 *                                                                         *
 *  This program is distributed in the hope that it will be useful,        *
 *  but WITHOUT ANY WARRANTY; without even the implied warranty of         *
 *  MERCHANTABILITY or FITNESS FOR A PARTICULAR PURPOSE.  See the          *
 *  GNU General Public License for more details.                           *
 *                                                                         *
 *   You should have received a copy of the GNU General Public License     *
 *   along with this program; if not, write to the Free Software           *
 *   Foundation, Inc., 51 Franklin Street, Fifth Floor,                    *
 *   Boston, MA  02110-1301  USA                                           *
 *                                                                         *
 ***************************************************************************/
#ifndef SETTINGSPAGE_H
#define SETTINGSPAGE_H

<<<<<<< HEAD
#include <QtWidgets/QWidget>
=======
#include <QWidget>
>>>>>>> e70021d5

class SettingsPage : public QWidget {
	Q_OBJECT

public:
	explicit SettingsPage(QWidget*) {};
	virtual ~SettingsPage() {};

	virtual void applySettings() = 0;
	virtual void restoreDefaults() = 0;
};

#endif<|MERGE_RESOLUTION|>--- conflicted
+++ resolved
@@ -28,11 +28,7 @@
 #ifndef SETTINGSPAGE_H
 #define SETTINGSPAGE_H
 
-<<<<<<< HEAD
-#include <QtWidgets/QWidget>
-=======
 #include <QWidget>
->>>>>>> e70021d5
 
 class SettingsPage : public QWidget {
 	Q_OBJECT
