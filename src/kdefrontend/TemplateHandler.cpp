--- conflicted
+++ resolved
@@ -35,19 +35,12 @@
 #include <QFileInfo>
 #include <QWidgetAction>
 
-<<<<<<< HEAD
+#include <KIconLoader>
 #include <KLocalizedString>
 #include <KLineEdit>
 #include <QMenu>
-=======
-#include <KLocale>
-#include <KStandardDirs>
-#include <KLineEdit>
-#include <KIcon>
-#include <KIconLoader>
-#include <KMenu>
->>>>>>> c5ee492e
 #include <KConfig>
+
  /*!
   \class TemplateHandler
   \brief Provides a widget with buttons for saving and loading of templates.
