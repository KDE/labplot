/***************************************************************************
    File                 : TemplateHandler.cpp
    Project              : LabPlot
    Description          : Widget for handling saving and loading of templates
    --------------------------------------------------------------------
<<<<<<< HEAD
	Copyright            : (C) 2012 by Stefan Gerlach (stefan.gerlach@uni-konstanz.de)
	Copyright            : (C) 2012-2016 by Alexander Semke (alexander.semke@web.de)
=======
	Copyright            : (C) 2012 by Stefan Gerlach (stefan.gerlach@uni.kn)
	Copyright            : (C) 2012-2014 by Alexander Semke (alexander.semke@web.de)
>>>>>>> f8d702e9

 ***************************************************************************/

/***************************************************************************
 *                                                                         *
 *  This program is free software; you can redistribute it and/or modify   *
 *  it under the terms of the GNU General Public License as published by   *
 *  the Free Software Foundation; either version 2 of the License, or      *
 *  (at your option) any later version.                                    *
 *                                                                         *
 *  This program is distributed in the hope that it will be useful,        *
 *  but WITHOUT ANY WARRANTY; without even the implied warranty of         *
 *  MERCHANTABILITY or FITNESS FOR A PARTICULAR PURPOSE.  See the          *
 *  GNU General Public License for more details.                           *
 *                                                                         *
 *   You should have received a copy of the GNU General Public License     *
 *   along with this program; if not, write to the Free Software           *
 *   Foundation, Inc., 51 Franklin Street, Fifth Floor,                    *
 *   Boston, MA  02110-1301  USA                                           *
 *                                                                         *
 ***************************************************************************/

#include "TemplateHandler.h"
#include <QtGui/QHBoxLayout>
#include <QtGui/QSpacerItem>
#include <QtGui/QToolButton>
#include <QLabel>
#include <QFileInfo>
#include <QWidgetAction>

#include <KLocale>
#include <KStandardDirs>
#include <KLineEdit>
#include <KIcon>
#include <KIconLoader>
#include <KMenu>
#include <KConfig>

 /*!
  \class TemplateHandler
  \brief Provides a widget with buttons for saving and loading of templates.

  Emits \c loadConfig() and \c saveConfig() signals that have to be connected
  to the appropriate slots in the ui (mostly in the dock widgets)

  \ingroup kdefrontend
*/

TemplateHandler::TemplateHandler(QWidget *parent, ClassName name): QWidget(parent){
	QHBoxLayout* horizontalLayout = new QHBoxLayout(this);
	horizontalLayout->setSpacing(0);

	QSpacerItem* horizontalSpacer = new QSpacerItem(40, 20, QSizePolicy::Expanding, QSizePolicy::Minimum);
	horizontalLayout->addItem(horizontalSpacer);

	int size = KIconLoader::global()->currentSize(KIconLoader::MainToolbar);

	tbLoad = new QToolButton(this);
	tbLoad->setIconSize(QSize(size, size));
	horizontalLayout->addWidget(tbLoad);

	tbSave = new QToolButton(this);
	tbSave->setIconSize(QSize(size, size));
	horizontalLayout->addWidget(tbSave);

	tbSaveDefault = new QToolButton(this);
	tbSaveDefault->setIconSize(QSize(size, size));
	horizontalLayout->addWidget(tbSaveDefault);

	QSpacerItem* horizontalSpacer2 = new QSpacerItem(10, 20, QSizePolicy::Fixed, QSizePolicy::Minimum);
	horizontalLayout->addItem(horizontalSpacer2);

	tbCopy = new QToolButton(this);
	tbCopy->setIconSize(QSize(size, size));
	tbCopy->setEnabled(false);
	horizontalLayout->addWidget(tbCopy);

	tbPaste = new QToolButton(this);
	tbPaste->setIconSize(QSize(size, size));
	tbPaste->setEnabled(false);
	horizontalLayout->addWidget(tbPaste);

	tbLoad->setIcon(KIcon("document-open"));
	tbSave->setIcon(KIcon("document-save"));
	tbSaveDefault->setIcon(KIcon("document-save-as"));
	tbCopy->setIcon(KIcon("edit-copy"));
	tbPaste->setIcon(KIcon("edit-paste"));

	connect( tbLoad, SIGNAL(clicked()), this, SLOT(loadMenu()));
	connect( tbSave, SIGNAL(clicked()), this, SLOT(saveMenu()));
	connect( tbSaveDefault, SIGNAL(clicked()), this, SLOT(saveDefaults()));

	className = name;

	//synchronize this with the ordering in TemplateHandler::ClassName
	dirNames<<"spreadsheet"<<"matrix"<<"worksheet"<<"cartesianplot"<<"cartesianplotlegend"<<"xycurve"<<"axis"<<"custompoint";

	this->retranslateUi();

	//disable the load-button if no templates are available yet
	QStringList list = KGlobal::dirs()->findAllResources("appdata", "templates/" + dirNames.at(className) + "/*");
	tbLoad->setEnabled(list.size());

	//TODO: implement copy&paste of properties and activate copy- and paste-buttons again
	tbCopy->hide();
	tbPaste->hide();
}

void TemplateHandler::retranslateUi(){
	tbLoad->setToolTip(i18n("Load properties from a template"));
	tbSave->setToolTip(i18n("Save current properties as a template"));
	tbSaveDefault->setToolTip(i18n("Save current properties as default"));
	tbCopy->setToolTip(i18n("Copy properties"));
	tbPaste->setToolTip(i18n("Paste properties"));
}

//##############################################################################
//##################################  Slots ####################################
//##############################################################################
void TemplateHandler::loadMenu() {
	KMenu menu;
	menu.addTitle(i18n("Load from"));

	QStringList list = KGlobal::dirs()->findAllResources("appdata", "templates/" + dirNames.at(className) + "/*");
	for (int i = 0; i < list.size(); ++i) {
			QFileInfo fileinfo(list.at(i));
			QAction* action = menu.addAction(fileinfo.fileName());
			action->setData(QVariant(list.at(i)));
	}
	connect(&menu, SIGNAL(triggered(QAction*)), this, SLOT(loadMenuSelected(QAction*)));

	QPoint pos(-menu.sizeHint().width()+tbLoad->width(),-menu.sizeHint().height());
	menu.exec(tbLoad->mapToGlobal(pos));
}

void TemplateHandler::loadMenuSelected(QAction* action) {
	KConfig config(action->data().toString(), KConfig::SimpleConfig);
	emit (loadConfigRequested(config));

	emit info( i18n("Template \"%1\" was loaded.", action->text().remove('&')) );
}

void TemplateHandler::saveMenu() {
	KMenu menu;
	menu.addTitle(i18n("Save as"));

	QStringList list = KGlobal::dirs()->findAllResources("appdata", "templates/"+ dirNames.at(className) + "/*");
	for (int i = 0; i < list.size(); ++i) {
			QFileInfo fileinfo(list.at(i));
			QAction* action = menu.addAction(fileinfo.fileName());
			menu.addAction(action);
			action->setShortcut(QKeySequence());
	}
	connect(&menu, SIGNAL(triggered(QAction*)), this, SLOT(saveMenuSelected(QAction*)));

	// add editable action
	QWidgetAction* widgetAction = new QWidgetAction(this);
	QFrame* frame = new QFrame(this);
	QHBoxLayout* layout = new QHBoxLayout(frame);

	QLabel* label = new QLabel(i18n("new:"), frame);
	layout->addWidget(label);

	KLineEdit* leFilename = new KLineEdit("", frame);
	layout->addWidget(leFilename);
	connect(leFilename, SIGNAL(returnPressed(QString)), this, SLOT(saveNewSelected(QString)));
	connect(leFilename, SIGNAL(returnPressed(QString)), &menu, SLOT(close()));

	widgetAction->setDefaultWidget(frame);
	menu.addAction(widgetAction);

	QPoint pos(-menu.sizeHint().width()+tbSave->width(),-menu.sizeHint().height());
	menu.exec(tbSave->mapToGlobal(pos));

	//TODO: focus is not set. why?
	leFilename->setFocus();
}

/*!
 * Is called when the current properties are going to be saved as a new template.
 * Emits \c saveConfigRequested, the receiver of the signal has to config.sync().
 */
void TemplateHandler::saveNewSelected(const QString& filename) {
	KConfig config(KGlobal::dirs()->locateLocal("appdata", "templates") + '/' + dirNames.at(className) + '/' + filename, KConfig::SimpleConfig);
	emit (saveConfigRequested(config));

	//we have at least one saved template now -> enable the load button
	tbLoad->setEnabled(true);

	emit info( i18n("New template \"%1\" was saved.", filename) );
}

/*!
 * Is called when the current properties are going to be saved in an already available template.
 * Emits \c saveConfigRequested, the receiver of the signal has to config.sync().
 */
void TemplateHandler::saveMenuSelected(QAction* action) {
	KConfig config(action->data().toString()+'/'+action->text(), KConfig::SimpleConfig);
	emit (saveConfigRequested(config));

	emit info( i18n("Template \"%1\" was saved.", action->text()) );
}

/*!
 * Is called when the current properties are going to be saved as new default properties.
 * Emits \c saveConfigRequested, the receiver of the signal has to config.sync().
 */
void TemplateHandler::saveDefaults() {
	KConfig config;
	emit (saveConfigRequested(config));

	emit info( i18n("New default template was saved.") );
}<|MERGE_RESOLUTION|>--- conflicted
+++ resolved
@@ -3,13 +3,8 @@
     Project              : LabPlot
     Description          : Widget for handling saving and loading of templates
     --------------------------------------------------------------------
-<<<<<<< HEAD
-	Copyright            : (C) 2012 by Stefan Gerlach (stefan.gerlach@uni-konstanz.de)
+	Copyright            : (C) 2012 by Stefan Gerlach (stefan.gerlach@uni.kn)
 	Copyright            : (C) 2012-2016 by Alexander Semke (alexander.semke@web.de)
-=======
-	Copyright            : (C) 2012 by Stefan Gerlach (stefan.gerlach@uni.kn)
-	Copyright            : (C) 2012-2014 by Alexander Semke (alexander.semke@web.de)
->>>>>>> f8d702e9
 
  ***************************************************************************/
 
