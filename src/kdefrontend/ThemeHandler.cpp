/***************************************************************************
    File                 : ThemeHandler.cpp
    Project              : LabPlot
    Description          : Widget for handling saving and loading of themes
    --------------------------------------------------------------------
    Copyright            : (C) 2016 Prakriti Bhardwaj (p_bhardwaj14@informatik.uni-kl.de)
    Copyright            : (C) 2016 Alexander Semke (alexander.semke@web.de)

 ***************************************************************************/

/***************************************************************************
 *                                                                         *
 *  This program is free software; you can redistribute it and/or modify   *
 *  it under the terms of the GNU General Public License as published by   *
 *  the Free Software Foundation; either version 2 of the License, or      *
 *  (at your option) any later version.                                    *
 *                                                                         *
 *  This program is distributed in the hope that it will be useful,        *
 *  but WITHOUT ANY WARRANTY; without even the implied warranty of         *
 *  MERCHANTABILITY or FITNESS FOR A PARTICULAR PURPOSE.  See the          *
 *  GNU General Public License for more details.                           *
 *                                                                         *
 *   You should have received a copy of the GNU General Public License     *
 *   along with this program; if not, write to the Free Software           *
 *   Foundation, Inc., 51 Franklin Street, Fifth Floor,                    *
 *   Boston, MA  02110-1301  USA                                           *
 *                                                                         *
 ***************************************************************************/

#include "ThemeHandler.h"
#include "widgets/ThemesWidget.h"

#include <QDir>
#include <QHBoxLayout>
#include <QPushButton>
#include <QLabel>
#include <QFileInfo>
#include <QWidgetAction>

#include <KGlobal>
#include <KLocale>
#include <KStandardDirs>
#include <KLineEdit>
#include <KMenu>
#include <KConfig>
#include <KConfigGroup>

#include <KMessageBox>
#include <KNS3/UploadDialog>

#include <unistd.h>

/*!
  \class ThemeHandler
  \brief Provides a widget with buttons for loading of themes.

  Emits \c loadConfig() signal that have to be connected
  to the appropriate slots in the backend (plot widgets)

  \ingroup kdefrontend
*/

ThemeHandler::ThemeHandler(QWidget* parent) : QWidget(parent) {
	QHBoxLayout* horizontalLayout = new QHBoxLayout(this);
	horizontalLayout->setSpacing(0);

	pbLoadTheme = new QPushButton(this);
	horizontalLayout->addWidget(pbLoadTheme);
	pbLoadTheme->setText("Apply theme");

	pbSaveTheme = new QPushButton(this);
	horizontalLayout->addWidget(pbSaveTheme);
	pbSaveTheme->setText("Save theme");

	pbPublishTheme = new QPushButton(this);
	horizontalLayout->addWidget(pbPublishTheme);
	pbPublishTheme->setText("Publish theme");
	pbPublishTheme->setEnabled(false);

	QSpacerItem* horizontalSpacer2 = new QSpacerItem(10, 20, QSizePolicy::Fixed, QSizePolicy::Minimum);
	horizontalLayout->addItem(horizontalSpacer2);

	connect( pbLoadTheme, SIGNAL(clicked()), this, SLOT(showPanel()));
	connect( pbSaveTheme, SIGNAL(clicked()), this, SLOT(saveMenu()));
	connect( pbPublishTheme, SIGNAL(clicked()), this, SLOT(publishThemes()));

	//find all available themes files (system wide and user specific local files)
	//the list m_themeList contains full paths (path + file name)
	m_themeList = KGlobal::dirs()->findAllResources("appdata", "themes/*");
	//TODO (does not work for wildcards): m_themeList = QStandardPaths::locateAll(QStandardPaths::DataLocation, "themes/*");

	pbLoadTheme->setEnabled(!m_themeList.empty());
}

void ThemeHandler::loadSelected(QString name) {
	QString themeFilePath;
	foreach (QString filePath, m_themeList) {
<<<<<<< HEAD
		if (filePath.indexOf(name) != -1) {
=======
		if ( filePath.indexOf(name)!=-1 ) {
>>>>>>> 2cc5eb2f
			themeFilePath = filePath;
			break;
		}
	}
	KConfig config(themeFilePath, KConfig::SimpleConfig);
	emit (loadThemeRequested(config));

	emit info( i18n("Theme \"%1\" was loaded.", name) );

	//in case a local theme file was loaded (we have write access), allow to publish it
	if (KGlobal::dirs()->checkAccess(themeFilePath, W_OK)) {
		pbPublishTheme->setEnabled(true);
		m_currentLocalTheme = themeFilePath.right(themeFilePath.length() - themeFilePath.lastIndexOf(QDir::separator()) - 1);
	} else {
		pbPublishTheme->setEnabled(false);
		m_currentLocalTheme.clear();
	}
}

QStringList ThemeHandler::themes() {
	QStringList pathList = KGlobal::dirs()->findAllResources("data", "labplot2/themes/*");
	pathList.append(KGlobal::dirs()->findAllResources("appdata", "themes/*"));
	QStringList themeList;
	for (int i = 0; i < pathList.size(); ++i) {
		QFileInfo fileinfo(pathList.at(i));
		themeList.append(fileinfo.fileName().split('.').at(0));
	}
	return themeList;
}

const QString ThemeHandler::themeFilePath(const QString& name) {
	QStringList themes = KGlobal::dirs()->findAllResources("data", "labplot2/themes/*");
	themes.append(KGlobal::dirs()->findAllResources("appdata", "themes/*"));
	for (int i = 0; i < themes.size(); ++i) {
<<<<<<< HEAD
		if (themes.at(i).indexOf(name) != -1)
=======
		if ( themes.at(i).indexOf(name) != -1 )
>>>>>>> 2cc5eb2f
			return themes.at(i);
	}

	return QString();
}

void ThemeHandler::showPanel() {
	QMenu menu;
	ThemesWidget themeWidget(&menu);
	connect(&themeWidget, SIGNAL(themeSelected(QString)), this, SLOT(loadSelected(QString)));
	connect(&themeWidget, SIGNAL(themeSelected(QString)), &menu, SLOT(close()));
	connect(&themeWidget, SIGNAL(canceled()), &menu, SLOT(close()));

	QWidgetAction* widgetAction = new QWidgetAction(this);
	widgetAction->setDefaultWidget(&themeWidget);
	menu.addAction(widgetAction);

	QPoint pos(-menu.sizeHint().width()+pbLoadTheme->width(),-menu.sizeHint().height());
	menu.setSizePolicy(QSizePolicy::Minimum, QSizePolicy::Preferred);
	menu.exec(pbLoadTheme->mapToGlobal(pos));
}

void ThemeHandler::saveMenu() {
	KMenu menu;
	menu.addTitle(i18n("Save as"));

	// add editable action
	QWidgetAction* widgetAction = new QWidgetAction(this);
	QFrame* frame = new QFrame(this);
	QHBoxLayout* layout = new QHBoxLayout(frame);

	QLabel* label = new QLabel(i18n("Enter name:"), frame);
	layout->addWidget(label);

	KLineEdit* leFilename = new KLineEdit("", frame);
	layout->addWidget(leFilename);
	connect(leFilename, SIGNAL(returnPressed(QString)), this, SLOT(saveNewSelected(QString)));
	connect(leFilename, SIGNAL(returnPressed(QString)), &menu, SLOT(close()));

	widgetAction->setDefaultWidget(frame);
	menu.addAction(widgetAction);

	QPoint pos(-menu.sizeHint().width() + pbSaveTheme->width(), -menu.sizeHint().height());
	menu.exec(pbSaveTheme->mapToGlobal(pos));
	leFilename->setFocus();
}

void ThemeHandler::saveNewSelected(const QString& filename) {
	KConfig config(KGlobal::dirs()->locateLocal("appdata", "themes") + '/' + filename, KConfig::SimpleConfig);
	emit (saveThemeRequested(config));
	emit info( i18n("New theme \"%1\" was saved.", filename) );

	m_currentLocalTheme = filename;
	m_themeList.append(config.name());

	//enable the publish button so the newly created theme can be published
	pbPublishTheme->setEnabled(true);
}

/*!
	opens the dialog to upload the currently selected local theme.
	The publish button is only enabled if a local theme was loaded or one of the themes was modified and saved localy.
 */
void ThemeHandler::publishThemes() {
	int ret = KMessageBox::questionYesNo(this,
			i18n("Do you want to upload your theme %1 to public web server?").arg(m_currentLocalTheme),
			i18n("Publish Theme"));
	if (ret != KMessageBox::Yes)
		return;

	// creating upload dialog
	KNS3::UploadDialog dialog("labplot2_themes.knsrc", this);
	dialog.setUploadFile(KGlobal::dirs()->locateLocal("appdata", "themes") + '/' + m_currentLocalTheme);
	dialog.setUploadName(m_currentLocalTheme);
	//dialog.setDescription(); TODO: allow the user to provide a short description for the theme to be uploaded
	dialog.exec();
}<|MERGE_RESOLUTION|>--- conflicted
+++ resolved
@@ -95,11 +95,7 @@
 void ThemeHandler::loadSelected(QString name) {
 	QString themeFilePath;
 	foreach (QString filePath, m_themeList) {
-<<<<<<< HEAD
 		if (filePath.indexOf(name) != -1) {
-=======
-		if ( filePath.indexOf(name)!=-1 ) {
->>>>>>> 2cc5eb2f
 			themeFilePath = filePath;
 			break;
 		}
@@ -134,11 +130,7 @@
 	QStringList themes = KGlobal::dirs()->findAllResources("data", "labplot2/themes/*");
 	themes.append(KGlobal::dirs()->findAllResources("appdata", "themes/*"));
 	for (int i = 0; i < themes.size(); ++i) {
-<<<<<<< HEAD
 		if (themes.at(i).indexOf(name) != -1)
-=======
-		if ( themes.at(i).indexOf(name) != -1 )
->>>>>>> 2cc5eb2f
 			return themes.at(i);
 	}
 
