/***************************************************************************
    File                 : ThemeHandler.cpp
    Project              : LabPlot
    Description          : Widget for handling saving and loading of themes
    --------------------------------------------------------------------
    Copyright            : (C) 2016 Prakriti Bhardwaj (p_bhardwaj14@informatik.uni-kl.de)
    Copyright            : (C) 2016 Alexander Semke (alexander.semke@web.de)

 ***************************************************************************/

/***************************************************************************
 *                                                                         *
 *  This program is free software; you can redistribute it and/or modify   *
 *  it under the terms of the GNU General Public License as published by   *
 *  the Free Software Foundation; either version 2 of the License, or      *
 *  (at your option) any later version.                                    *
 *                                                                         *
 *  This program is distributed in the hope that it will be useful,        *
 *  but WITHOUT ANY WARRANTY; without even the implied warranty of         *
 *  MERCHANTABILITY or FITNESS FOR A PARTICULAR PURPOSE.  See the          *
 *  GNU General Public License for more details.                           *
 *                                                                         *
 *   You should have received a copy of the GNU General Public License     *
 *   along with this program; if not, write to the Free Software           *
 *   Foundation, Inc., 51 Franklin Street, Fifth Floor,                    *
 *   Boston, MA  02110-1301  USA                                           *
 *                                                                         *
 ***************************************************************************/

#include "ThemeHandler.h"
#include "widgets/ThemesWidget.h"

#include <QDir>
#include <QHBoxLayout>
#include <QPushButton>
#include <QLabel>
#include <QFileInfo>
#include <QWidgetAction>
#include <QDirIterator>

#include <KGlobal>
#include <KLocale>
#include <KStandardDirs>
#include <KLineEdit>
#include <KMenu>
#include <KConfig>
#include <KConfigGroup>

#include <KMessageBox>
<<<<<<< HEAD
#include <KNS3/UploadDialog>
=======
// #include <knewstuff3/uploaddialog.h>
>>>>>>> b66e5e41

#include <unistd.h>

/*!
  \class ThemeHandler
  \brief Provides a widget with buttons for loading of themes.

  Emits \c loadConfig() signal that have to be connected
  to the appropriate slots in the backend (plot widgets)

  \ingroup kdefrontend
*/

ThemeHandler::ThemeHandler(QWidget* parent) : QWidget(parent) {
	QHBoxLayout* horizontalLayout = new QHBoxLayout(this);
	horizontalLayout->setSpacing(0);

	pbLoadTheme = new QPushButton(this);
	horizontalLayout->addWidget(pbLoadTheme);
	pbLoadTheme->setText("Apply theme");

	pbSaveTheme = new QPushButton(this);
	horizontalLayout->addWidget(pbSaveTheme);
	pbSaveTheme->setText("Save theme");

/*
	pbPublishTheme = new QPushButton(this);
	horizontalLayout->addWidget(pbPublishTheme);
	pbPublishTheme->setText("Publish theme");
	pbPublishTheme->setEnabled(false);
*/
	QSpacerItem* horizontalSpacer2 = new QSpacerItem(10, 20, QSizePolicy::Fixed, QSizePolicy::Minimum);
	horizontalLayout->addItem(horizontalSpacer2);

	connect( pbLoadTheme, SIGNAL(clicked()), this, SLOT(showPanel()));
	connect( pbSaveTheme, SIGNAL(clicked()), this, SLOT(saveMenu()));
// 	connect( pbPublishTheme, SIGNAL(clicked()), this, SLOT(publishThemes()));

	//find all available themes files (system wide and user specific local files)
<<<<<<< HEAD
	//the list m_themeList contains full paths (path + file name)
	QStringList dirs = QStandardPaths::locateAll(QStandardPaths::GenericDataLocation, "labplot2/themes", QStandardPaths::LocateDirectory);
	dirs.append(QStandardPaths::locateAll(QStandardPaths::DataLocation, "themes", QStandardPaths::LocateDirectory));
	foreach (const QString& dir, dirs) {
		QDirIterator it(dir, QStringList() << QStringLiteral("*"), QDir::Files);
		while (it.hasNext())
			m_themeList.append(it.next());
	}

	pbLoadTheme->setEnabled(!m_themeList.empty());
=======
	//the list m_themeList contains full pathes (path + file name)
	m_themeList = KGlobal::dirs()->findAllResources("appdata", "themes/*");
	pbLoadTheme->setEnabled(!m_themeList.isEmpty());
>>>>>>> b66e5e41
}

void ThemeHandler::loadSelected(QString name) {
	QString themeFilePath;
	foreach (const QString& filePath, m_themeList) {
		if (filePath.indexOf(name) != -1) {
			themeFilePath = filePath;
			break;
		}
	}
	KConfig config(themeFilePath, KConfig::SimpleConfig);
	emit (loadThemeRequested(config));

	emit info( i18n("Theme \"%1\" was loaded.", name) );

	//in case a local theme file was loaded (we have write access), allow to publish it
<<<<<<< HEAD
	if (KStandardDirs::checkAccess(themeFilePath, W_OK)) {
		pbPublishTheme->setEnabled(true);
		m_currentLocalTheme = themeFilePath.right(themeFilePath.length() - themeFilePath.lastIndexOf(QDir::separator()) - 1);
	} else {
		pbPublishTheme->setEnabled(false);
		m_currentLocalTheme.clear();
	}
=======
	//TODO: activate this later
// 	if (KGlobal::dirs()->checkAccess(themeFilePath, W_OK)) {
// 		pbPublishTheme->setEnabled(true);
// 		m_currentLocalTheme = themeFilePath.right(themeFilePath.length() - themeFilePath.lastIndexOf(QDir::separator()) - 1);
// 	} else {
// 		pbPublishTheme->setEnabled(false);
// 		m_currentLocalTheme.clear();
// 	}
>>>>>>> b66e5e41
}

QStringList ThemeHandler::themes() {
	QStringList dirs = QStandardPaths::locateAll(QStandardPaths::GenericDataLocation, "labplot2/themes", QStandardPaths::LocateDirectory);
	dirs.append(QStandardPaths::locateAll(QStandardPaths::DataLocation, "themes", QStandardPaths::LocateDirectory));

	QStringList pathList;
	foreach (const QString& dir, dirs) {
		QDirIterator it(dir, QStringList() << QStringLiteral("*"), QDir::Files);
		while (it.hasNext())
			pathList.append(it.next());
	}

	QStringList themeList;
	for (int i = 0; i < pathList.size(); ++i) {
		QFileInfo fileinfo(pathList.at(i));
		themeList.append(fileinfo.fileName().split('.').at(0));
	}
	return themeList;
}

const QString ThemeHandler::themeFilePath(const QString& name) {
	QStringList dirs = QStandardPaths::locateAll(QStandardPaths::GenericDataLocation, "labplot2/themes", QStandardPaths::LocateDirectory);
	dirs.append(QStandardPaths::locateAll(QStandardPaths::DataLocation, "themes", QStandardPaths::LocateDirectory));

	QStringList themes;
	foreach (const QString& dir, dirs) {
		QDirIterator it(dir, QStringList() << QStringLiteral("*"), QDir::Files);
		while (it.hasNext())
			themes.append(it.next());
	}

	for (int i = 0; i < themes.size(); ++i) {
		if (themes.at(i).indexOf(name) != -1)
			return themes.at(i);
	}

	return QString();
}

void ThemeHandler::showPanel() {
	QMenu menu;
	ThemesWidget themeWidget(&menu);
	connect(&themeWidget, SIGNAL(themeSelected(QString)), this, SLOT(loadSelected(QString)));
	connect(&themeWidget, SIGNAL(themeSelected(QString)), &menu, SLOT(close()));
	connect(&themeWidget, SIGNAL(canceled()), &menu, SLOT(close()));

	QWidgetAction* widgetAction = new QWidgetAction(this);
	widgetAction->setDefaultWidget(&themeWidget);
	menu.addAction(widgetAction);

	QPoint pos(-menu.sizeHint().width()+pbLoadTheme->width(),-menu.sizeHint().height());
	menu.setSizePolicy(QSizePolicy::Minimum, QSizePolicy::Preferred);
	menu.exec(pbLoadTheme->mapToGlobal(pos));
}

void ThemeHandler::saveMenu() {
	KMenu menu;
	menu.addTitle(i18n("Save as"));

	// add editable action
	QWidgetAction* widgetAction = new QWidgetAction(this);
	QFrame* frame = new QFrame(this);
	QHBoxLayout* layout = new QHBoxLayout(frame);

	QLabel* label = new QLabel(i18n("Enter name:"), frame);
	layout->addWidget(label);

	KLineEdit* leFilename = new KLineEdit("", frame);
	layout->addWidget(leFilename);
	connect(leFilename, SIGNAL(returnPressed(QString)), this, SLOT(saveNewSelected(QString)));
	connect(leFilename, SIGNAL(returnPressed(QString)), &menu, SLOT(close()));

	widgetAction->setDefaultWidget(frame);
	menu.addAction(widgetAction);

	QPoint pos(-menu.sizeHint().width() + pbSaveTheme->width(), -menu.sizeHint().height());
	menu.exec(pbSaveTheme->mapToGlobal(pos));
	leFilename->setFocus();
}

void ThemeHandler::saveNewSelected(const QString& filename) {
	KConfig config(QStandardPaths::writableLocation(QStandardPaths::DataLocation) + '/' + "themes" + '/' + filename, KConfig::SimpleConfig);
	emit (saveThemeRequested(config));
	emit info( i18n("New theme \"%1\" was saved.", filename) );

	m_currentLocalTheme = filename;
	m_themeList.append(config.name());

	//enable the publish button so the newly created theme can be published
	//TODO: enable this later
// 	pbPublishTheme->setEnabled(true);
}

/*!
	opens the dialog to upload the currently selected local theme.
	The publish button is only enabled if a local theme was loaded or one of the themes was modified and saved localy.
 */
<<<<<<< HEAD
void ThemeHandler::publishThemes() {
	int ret = KMessageBox::questionYesNo(this,
			i18n("Do you want to upload your theme %1 to public web server?").arg(m_currentLocalTheme),
			i18n("Publish Theme"));
	if (ret != KMessageBox::Yes)
		return;

	// creating upload dialog
	KNS3::UploadDialog dialog("labplot2_themes.knsrc", this);
	dialog.setUploadFile(QStandardPaths::writableLocation(QStandardPaths::DataLocation) + '/' + "themes" + '/' + m_currentLocalTheme);
	dialog.setUploadName(m_currentLocalTheme);
	//dialog.setDescription(); TODO: allow the user to provide a short description for the theme to be uploaded
	dialog.exec();
}
=======
// void ThemeHandler::publishThemes() {
// 	int ret = KMessageBox::questionYesNo(this,
// 					     i18n("Do you want to upload your theme %1 to public web server?").arg(m_currentLocalTheme),
// 					     i18n("Publish Theme"));
// 	if (ret != KMessageBox::Yes)
// 		return;
// 
// 	// creating upload dialog
// 	KNS3::UploadDialog dialog("labplot2_themes.knsrc", this);
// 	dialog.setUploadFile(KGlobal::dirs()->locateLocal("appdata", "themes") + '/' + m_currentLocalTheme);
// 	dialog.setUploadName(m_currentLocalTheme);
// 	//dialog.setDescription(); TODO: allow the user to provide a short description for the theme to be uploaded
// 	dialog.exec();
// }
>>>>>>> b66e5e41
<|MERGE_RESOLUTION|>--- conflicted
+++ resolved
@@ -47,11 +47,7 @@
 #include <KConfigGroup>
 
 #include <KMessageBox>
-<<<<<<< HEAD
-#include <KNS3/UploadDialog>
-=======
-// #include <knewstuff3/uploaddialog.h>
->>>>>>> b66e5e41
+// #include <KNS3/UploadDialog>
 
 #include <unistd.h>
 
@@ -91,7 +87,6 @@
 // 	connect( pbPublishTheme, SIGNAL(clicked()), this, SLOT(publishThemes()));
 
 	//find all available themes files (system wide and user specific local files)
-<<<<<<< HEAD
 	//the list m_themeList contains full paths (path + file name)
 	QStringList dirs = QStandardPaths::locateAll(QStandardPaths::GenericDataLocation, "labplot2/themes", QStandardPaths::LocateDirectory);
 	dirs.append(QStandardPaths::locateAll(QStandardPaths::DataLocation, "themes", QStandardPaths::LocateDirectory));
@@ -101,12 +96,7 @@
 			m_themeList.append(it.next());
 	}
 
-	pbLoadTheme->setEnabled(!m_themeList.empty());
-=======
-	//the list m_themeList contains full pathes (path + file name)
-	m_themeList = KGlobal::dirs()->findAllResources("appdata", "themes/*");
 	pbLoadTheme->setEnabled(!m_themeList.isEmpty());
->>>>>>> b66e5e41
 }
 
 void ThemeHandler::loadSelected(QString name) {
@@ -123,24 +113,14 @@
 	emit info( i18n("Theme \"%1\" was loaded.", name) );
 
 	//in case a local theme file was loaded (we have write access), allow to publish it
-<<<<<<< HEAD
-	if (KStandardDirs::checkAccess(themeFilePath, W_OK)) {
-		pbPublishTheme->setEnabled(true);
-		m_currentLocalTheme = themeFilePath.right(themeFilePath.length() - themeFilePath.lastIndexOf(QDir::separator()) - 1);
-	} else {
-		pbPublishTheme->setEnabled(false);
-		m_currentLocalTheme.clear();
-	}
-=======
 	//TODO: activate this later
-// 	if (KGlobal::dirs()->checkAccess(themeFilePath, W_OK)) {
+// 	if (KStandardDirs::checkAccess(themeFilePath, W_OK)) {
 // 		pbPublishTheme->setEnabled(true);
 // 		m_currentLocalTheme = themeFilePath.right(themeFilePath.length() - themeFilePath.lastIndexOf(QDir::separator()) - 1);
 // 	} else {
 // 		pbPublishTheme->setEnabled(false);
 // 		m_currentLocalTheme.clear();
 // 	}
->>>>>>> b66e5e41
 }
 
 QStringList ThemeHandler::themes() {
@@ -239,34 +219,17 @@
 	opens the dialog to upload the currently selected local theme.
 	The publish button is only enabled if a local theme was loaded or one of the themes was modified and saved localy.
  */
-<<<<<<< HEAD
-void ThemeHandler::publishThemes() {
-	int ret = KMessageBox::questionYesNo(this,
-			i18n("Do you want to upload your theme %1 to public web server?").arg(m_currentLocalTheme),
-			i18n("Publish Theme"));
-	if (ret != KMessageBox::Yes)
-		return;
-
-	// creating upload dialog
-	KNS3::UploadDialog dialog("labplot2_themes.knsrc", this);
-	dialog.setUploadFile(QStandardPaths::writableLocation(QStandardPaths::DataLocation) + '/' + "themes" + '/' + m_currentLocalTheme);
-	dialog.setUploadName(m_currentLocalTheme);
-	//dialog.setDescription(); TODO: allow the user to provide a short description for the theme to be uploaded
-	dialog.exec();
-}
-=======
 // void ThemeHandler::publishThemes() {
 // 	int ret = KMessageBox::questionYesNo(this,
-// 					     i18n("Do you want to upload your theme %1 to public web server?").arg(m_currentLocalTheme),
-// 					     i18n("Publish Theme"));
+// 			i18n("Do you want to upload your theme %1 to public web server?").arg(m_currentLocalTheme),
+// 			i18n("Publish Theme"));
 // 	if (ret != KMessageBox::Yes)
 // 		return;
 // 
 // 	// creating upload dialog
 // 	KNS3::UploadDialog dialog("labplot2_themes.knsrc", this);
-// 	dialog.setUploadFile(KGlobal::dirs()->locateLocal("appdata", "themes") + '/' + m_currentLocalTheme);
+// 	dialog.setUploadFile(QStandardPaths::writableLocation(QStandardPaths::DataLocation) + '/' + "themes" + '/' + m_currentLocalTheme);
 // 	dialog.setUploadName(m_currentLocalTheme);
 // 	//dialog.setDescription(); TODO: allow the user to provide a short description for the theme to be uploaded
 // 	dialog.exec();
-// }
->>>>>>> b66e5e41
+// }