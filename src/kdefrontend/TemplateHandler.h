--- conflicted
+++ resolved
@@ -30,12 +30,8 @@
 #ifndef TEMPLATEHANDLER_H
 #define TEMPLATEHANDLER_H
 
-<<<<<<< HEAD
-#include <QtWidgets/QWidget>
-class QHBoxLayout;
-=======
 #include <QWidget>
->>>>>>> c081830f
+
 class QToolButton;
 class KConfig;
 
