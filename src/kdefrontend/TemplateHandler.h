/***************************************************************************
    File                 : TemplateHandler.h
    Project              : LabPlot
    Description          : Widget for handling saving and loading of templates
    --------------------------------------------------------------------
	Copyright            : (C) 2012 by Stefan Gerlach (stefan.gerlach@uni-konstanz.de)
	Copyright            : (C) 2012-2013 by Alexander Semke (alexander.semke@web.de)

 ***************************************************************************/

/***************************************************************************
 *                                                                         *
 *  This program is free software; you can redistribute it and/or modify   *
 *  it under the terms of the GNU General Public License as published by   *
 *  the Free Software Foundation; either version 2 of the License, or      *
 *  (at your option) any later version.                                    *
 *                                                                         *
 *  This program is distributed in the hope that it will be useful,        *
 *  but WITHOUT ANY WARRANTY; without even the implied warranty of         *
 *  MERCHANTABILITY or FITNESS FOR A PARTICULAR PURPOSE.  See the          *
 *  GNU General Public License for more details.                           *
 *                                                                         *
 *   You should have received a copy of the GNU General Public License     *
 *   along with this program; if not, write to the Free Software           *
 *   Foundation, Inc., 51 Franklin Street, Fifth Floor,                    *
 *   Boston, MA  02110-1301  USA                                           *
 *                                                                         *
 ***************************************************************************/

#ifndef TEMPLATEHANDLER_H
#define TEMPLATEHANDLER_H

#include <QtGui/QWidget>
class QHBoxLayout;
class QToolButton;
class QSpacerItem;
class KConfig;

class TemplateHandler : public QWidget{
	Q_OBJECT

	public:
<<<<<<< HEAD
		enum ClassName {Spreadsheet, Matrix, Worksheet, CartesianPlot, CartesianPlotLegend, XYCurve, Axis, Curve3D, Surface3D};
=======
		enum ClassName {Spreadsheet, Matrix, Worksheet, CartesianPlot, CartesianPlotLegend, XYCurve, Axis, CustomPoint};
>>>>>>> 5b202f28

		TemplateHandler(QWidget* parent, ClassName);

	private:
		void retranslateUi();

		ClassName className;
		QList<QString> dirNames;

		QHBoxLayout *horizontalLayout;
		QSpacerItem *horizontalSpacer;
		QToolButton *tbLoad;
		QToolButton *tbSave;
		QToolButton *tbSaveDefault;
		QSpacerItem *horizontalSpacer2;
		QToolButton *tbCopy;
		QToolButton *tbPaste;

	private slots:
		void loadMenu();
		void saveMenu();
		void loadMenuSelected(QAction*);
		void saveMenuSelected(QAction*);
		void saveNewSelected(const QString&);
		void saveDefaults();

	signals:
		void loadConfigRequested(KConfig&);
		void saveConfigRequested(KConfig&);
		void info(const QString&);
};

#endif<|MERGE_RESOLUTION|>--- conflicted
+++ resolved
@@ -40,11 +40,7 @@
 	Q_OBJECT
 
 	public:
-<<<<<<< HEAD
-		enum ClassName {Spreadsheet, Matrix, Worksheet, CartesianPlot, CartesianPlotLegend, XYCurve, Axis, Curve3D, Surface3D};
-=======
-		enum ClassName {Spreadsheet, Matrix, Worksheet, CartesianPlot, CartesianPlotLegend, XYCurve, Axis, CustomPoint};
->>>>>>> 5b202f28
+		enum ClassName {Spreadsheet, Matrix, Worksheet, CartesianPlot, CartesianPlotLegend, XYCurve, Axis, CustomPoint, Curve3D, Surface3D};
 
 		TemplateHandler(QWidget* parent, ClassName);
 
