/***************************************************************************
    File                 : MatrixDock.h
    Project              : LabPlot
    Description          : widget for matrix properties
    --------------------------------------------------------------------
    Copyright            : (C) 2015 by Alexander Semke (alexander.semke@web.de)

 ***************************************************************************/

/***************************************************************************
 *                                                                         *
 *  This program is free software; you can redistribute it and/or modify   *
 *  it under the terms of the GNU General Public License as published by   *
 *  the Free Software Foundation; either version 2 of the License, or      *
 *  (at your option) any later version.                                    *
 *                                                                         *
 *  This program is distributed in the hope that it will be useful,        *
 *  but WITHOUT ANY WARRANTY; without even the implied warranty of         *
 *  MERCHANTABILITY or FITNESS FOR A PARTICULAR PURPOSE.  See the          *
 *  GNU General Public License for more details.                           *
 *                                                                         *
 *   You should have received a copy of the GNU General Public License     *
 *   along with this program; if not, write to the Free Software           *
 *   Foundation, Inc., 51 Franklin Street, Fifth Floor,                    *
 *   Boston, MA  02110-1301  USA                                           *
 *                                                                         *
 ***************************************************************************/

#ifndef MATRIXDOCK_H
#define MATRIXDOCK_H

<<<<<<< HEAD
#include <QtWidgets/QWidget>
#include "ui_matrixdock.h"

#include <KConfig>
#include <KConfigGroup>

class Matrix;
class AbstractAspect;

=======
#include <QtGui/QWidget>
#include "backend/matrix/Matrix.h"
#include "ui_matrixdock.h"

>>>>>>> c1d08cc3
class MatrixDock: public QWidget {
	Q_OBJECT

public:
	explicit MatrixDock(QWidget*);
	void setMatrices(QList<Matrix*>);

private:
	Ui::MatrixDock ui;
	QList<Matrix*> m_matrixList;
	Matrix* m_matrix;
	bool m_initializing;

	void load();
	void loadConfig(KConfig&);

private slots:
	//SLOTs for changes triggered in MatrixDock
	void nameChanged();
	void commentChanged();

	void rowCountChanged(int);
	void columnCountChanged(int);

	void xStartChanged();
	void xEndChanged();
	void yStartChanged();
	void yEndChanged();

	void numericFormatChanged(int);
	void precisionChanged(int);
	void headerFormatChanged(int);

	//SLOTs for changes triggered in Matrix
	void matrixDescriptionChanged(const AbstractAspect*);

	void matrixXStartChanged(double);
	void matrixXEndChanged(double);
	void matrixYStartChanged(double);
	void matrixYEndChanged(double);

	void matrixRowCountChanged(int);
	void matrixColumnCountChanged(int);

	void matrixNumericFormatChanged(char);
	void matrixPrecisionChanged(int);
	void matrixHeaderFormatChanged(Matrix::HeaderFormat);

	//save/load template
	void loadConfigFromTemplate(KConfig&);
	void saveConfigAsTemplate(KConfig&);

signals:
	void info(const QString&);
};

#endif // MATRIXDOCK_H<|MERGE_RESOLUTION|>--- conflicted
+++ resolved
@@ -29,22 +29,12 @@
 #ifndef MATRIXDOCK_H
 #define MATRIXDOCK_H
 
-<<<<<<< HEAD
 #include <QtWidgets/QWidget>
+#include "backend/matrix/Matrix.h"
 #include "ui_matrixdock.h"
 
 #include <KConfig>
 #include <KConfigGroup>
-
-class Matrix;
-class AbstractAspect;
-
-=======
-#include <QtGui/QWidget>
-#include "backend/matrix/Matrix.h"
-#include "ui_matrixdock.h"
-
->>>>>>> c1d08cc3
 class MatrixDock: public QWidget {
 	Q_OBJECT
 
