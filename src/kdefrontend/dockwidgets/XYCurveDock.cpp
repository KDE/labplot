/***************************************************************************
    File                 : XYCurveDock.cpp
    Project              : LabPlot
    Description          : widget for XYCurve properties
    --------------------------------------------------------------------
    Copyright            : (C) 2010-2015 Alexander Semke (alexander.semke@web.de)
    Copyright            : (C) 2012-2013 Stefan Gerlach (stefan.gerlach@uni-konstanz.de)

 ***************************************************************************/

/***************************************************************************
 *                                                                         *
 *  This program is free software; you can redistribute it and/or modify   *
 *  it under the terms of the GNU General Public License as published by   *
 *  the Free Software Foundation; either version 2 of the License, or      *
 *  (at your option) any later version.                                    *
 *                                                                         *
 *  This program is distributed in the hope that it will be useful,        *
 *  but WITHOUT ANY WARRANTY; without even the implied warranty of         *
 *  MERCHANTABILITY or FITNESS FOR A PARTICULAR PURPOSE.  See the          *
 *  GNU General Public License for more details.                           *
 *                                                                         *
 *   You should have received a copy of the GNU General Public License     *
 *   along with this program; if not, write to the Free Software           *
 *   Foundation, Inc., 51 Franklin Street, Fifth Floor,                    *
 *   Boston, MA  02110-1301  USA                                           *
 *                                                                         *
 ***************************************************************************/

#include "XYCurveDock.h"
#include "backend/worksheet/plots/cartesian/XYCurve.h"
#include "backend/worksheet/Worksheet.h"
#include "backend/core/AspectTreeModel.h"
#include "backend/core/column/Column.h"
#include "backend/core/Project.h"
#include "backend/core/datatypes/Double2StringFilter.h"
#include "backend/core/datatypes/DateTime2StringFilter.h"
#include "commonfrontend/widgets/TreeViewComboBox.h"
#include "kdefrontend/TemplateHandler.h"
#include "kdefrontend/GuiTools.h"

#include <QPainter>
#include <QDir>
#include <QFileDialog>
#include <KUrlCompletion>
#include <KLocalizedString>
#include <KConfigGroup>

/*!
  \class XYCurveDock
  \brief  Provides a widget for editing the properties of the XYCurves (2D-curves) currently selected in the project explorer.

  If more then one curves are set, the properties of the first column are shown. The changes of the properties are applied to all curves.
  The exclusions are the name, the comment and the datasets (columns) of the curves  - these properties can only be changed if there is only one single curve.

  \ingroup kdefrontend
*/

XYCurveDock::XYCurveDock(QWidget *parent): QWidget(parent), cbXColumn(0), cbYColumn(0), m_aspectTreeModel(0){
	ui.setupUi(this);

	//Tab "Values"
	QGridLayout* gridLayout = qobject_cast<QGridLayout*>(ui.tabValues->layout());
	cbValuesColumn = new TreeViewComboBox(ui.tabValues);
	gridLayout->addWidget(cbValuesColumn, 2, 2, 1, 1);

	//Tab "Filling"
	ui.cbFillingColorStyle->setSizeAdjustPolicy(QComboBox::AdjustToMinimumContentsLengthWithIcon);
	ui.kleFillingFileName->setClearButtonShown(true);
	ui.bFillingOpen->setIcon( QIcon::fromTheme("document-open") );

	KUrlCompletion *comp = new KUrlCompletion();
	ui.kleFillingFileName->setCompletionObject(comp);

	//Tab "Error bars"
	gridLayout = qobject_cast<QGridLayout*>(ui.tabErrorBars->layout());

	cbXErrorPlusColumn = new TreeViewComboBox(ui.tabErrorBars);
	gridLayout->addWidget(cbXErrorPlusColumn, 2, 2, 1, 1);

	cbXErrorMinusColumn = new TreeViewComboBox(ui.tabErrorBars);
	gridLayout->addWidget(cbXErrorMinusColumn, 3, 2, 1, 1);

	cbYErrorPlusColumn = new TreeViewComboBox(ui.tabErrorBars);
	gridLayout->addWidget(cbYErrorPlusColumn, 7, 2, 1, 1);

	cbYErrorMinusColumn = new TreeViewComboBox(ui.tabErrorBars);
	gridLayout->addWidget(cbYErrorMinusColumn, 8, 2, 1, 1);

	//adjust layouts in the tabs
	for (int i=0; i<ui.tabWidget->count(); ++i){
	  QGridLayout* layout = dynamic_cast<QGridLayout*>(ui.tabWidget->widget(i)->layout());
	  if (!layout)
		continue;

	  layout->setContentsMargins(2,2,2,2);
	  layout->setHorizontalSpacing(2);
	  layout->setVerticalSpacing(2);
	}

	//Slots

	//Lines
	connect( ui.cbLineType, SIGNAL(currentIndexChanged(int)), this, SLOT(lineTypeChanged(int)) );
	connect( ui.sbLineInterpolationPointsCount, SIGNAL(valueChanged(int)), this, SLOT(lineInterpolationPointsCountChanged(int)) );
	connect( ui.chkLineSkipGaps, SIGNAL(clicked(bool)), this, SLOT(lineSkipGapsChanged(bool)) );
	connect( ui.cbLineStyle, SIGNAL(currentIndexChanged(int)), this, SLOT(lineStyleChanged(int)) );
	connect( ui.kcbLineColor, SIGNAL(changed(QColor)), this, SLOT(lineColorChanged(QColor)) );
	connect( ui.sbLineWidth, SIGNAL(valueChanged(double)), this, SLOT(lineWidthChanged(double)) );
	connect( ui.sbLineOpacity, SIGNAL(valueChanged(int)), this, SLOT(lineOpacityChanged(int)) );

	connect( ui.cbDropLineType, SIGNAL(currentIndexChanged(int)), this, SLOT(dropLineTypeChanged(int)) );
	connect( ui.cbDropLineStyle, SIGNAL(currentIndexChanged(int)), this, SLOT(dropLineStyleChanged(int)) );
	connect( ui.kcbDropLineColor, SIGNAL(changed(QColor)), this, SLOT(dropLineColorChanged(QColor)) );
	connect( ui.sbDropLineWidth, SIGNAL(valueChanged(double)), this, SLOT(dropLineWidthChanged(double)) );
	connect( ui.sbDropLineOpacity, SIGNAL(valueChanged(int)), this, SLOT(dropLineOpacityChanged(int)) );

	//Symbol
	connect( ui.cbSymbolStyle, SIGNAL(currentIndexChanged(int)), this, SLOT(symbolsStyleChanged(int)) );
	connect( ui.sbSymbolSize, SIGNAL(valueChanged(double)), this, SLOT(symbolsSizeChanged(double)) );
	connect( ui.sbSymbolRotation, SIGNAL(valueChanged(int)), this, SLOT(symbolsRotationChanged(int)) );
	connect( ui.sbSymbolOpacity, SIGNAL(valueChanged(int)), this, SLOT(symbolsOpacityChanged(int)) );

	connect( ui.cbSymbolFillingStyle, SIGNAL(currentIndexChanged(int)), this, SLOT(symbolsFillingStyleChanged(int)) );
	connect( ui.kcbSymbolFillingColor, SIGNAL(changed(QColor)), this, SLOT(symbolsFillingColorChanged(QColor)) );

	connect( ui.cbSymbolBorderStyle, SIGNAL(currentIndexChanged(int)), this, SLOT(symbolsBorderStyleChanged(int)) );
	connect( ui.kcbSymbolBorderColor, SIGNAL(changed(QColor)), this, SLOT(symbolsBorderColorChanged(QColor)) );
	connect( ui.sbSymbolBorderWidth, SIGNAL(valueChanged(double)), this, SLOT(symbolsBorderWidthChanged(double)) );

	//Values
	connect( ui.cbValuesType, SIGNAL(currentIndexChanged(int)), this, SLOT(valuesTypeChanged(int)) );
	connect( cbValuesColumn, SIGNAL(currentModelIndexChanged(QModelIndex)), this, SLOT(valuesColumnChanged(QModelIndex)) );
	connect( ui.cbValuesPosition, SIGNAL(currentIndexChanged(int)), this, SLOT(valuesPositionChanged(int)) );
	connect( ui.sbValuesDistance, SIGNAL(valueChanged(double)), this, SLOT(valuesDistanceChanged(double)) );
	connect( ui.sbValuesRotation, SIGNAL(valueChanged(int)), this, SLOT(valuesRotationChanged(int)) );
	connect( ui.sbValuesOpacity, SIGNAL(valueChanged(int)), this, SLOT(valuesOpacityChanged(int)) );

	//TODO connect( ui.cbValuesFormat, SIGNAL(currentIndexChanged(int)), this, SLOT(valuesColumnFormatChanged(int)) );
	connect( ui.leValuesPrefix, SIGNAL(returnPressed()), this, SLOT(valuesPrefixChanged()) );
	connect( ui.leValuesSuffix, SIGNAL(returnPressed()), this, SLOT(valuesSuffixChanged()) );
	connect( ui.kfrValuesFont, SIGNAL(fontSelected(QFont)), this, SLOT(valuesFontChanged(QFont)) );
	connect( ui.kcbValuesColor, SIGNAL(changed(QColor)), this, SLOT(valuesColorChanged(QColor)) );

	//Filling
	connect( ui.cbFillingPosition, SIGNAL(currentIndexChanged(int)), this, SLOT(fillingPositionChanged(int)) );
	connect( ui.cbFillingType, SIGNAL(currentIndexChanged(int)), this, SLOT(fillingTypeChanged(int)) );
	connect( ui.cbFillingColorStyle, SIGNAL(currentIndexChanged(int)), this, SLOT(fillingColorStyleChanged(int)) );
	connect( ui.cbFillingImageStyle, SIGNAL(currentIndexChanged(int)), this, SLOT(fillingImageStyleChanged(int)) );
	connect( ui.cbFillingBrushStyle, SIGNAL(currentIndexChanged(int)), this, SLOT(fillingBrushStyleChanged(int)) );
	connect(ui.bFillingOpen, SIGNAL(clicked(bool)), this, SLOT(selectFile()));
	connect( ui.kleFillingFileName, SIGNAL(returnPressed()), this, SLOT(fileNameChanged()) );
	connect( ui.kleFillingFileName, SIGNAL(clearButtonClicked()), this, SLOT(fileNameChanged()) );
	connect( ui.kcbFillingFirstColor, SIGNAL(changed(QColor)), this, SLOT(fillingFirstColorChanged(QColor)) );
	connect( ui.kcbFillingSecondColor, SIGNAL(changed(QColor)), this, SLOT(fillingSecondColorChanged(QColor)) );
	connect( ui.sbFillingOpacity, SIGNAL(valueChanged(int)), this, SLOT(fillingOpacityChanged(int)) );

	//Error bars
	connect( ui.cbXErrorType, SIGNAL(currentIndexChanged(int)), this, SLOT(xErrorTypeChanged(int)) );
	connect( cbXErrorPlusColumn, SIGNAL(currentModelIndexChanged(QModelIndex)), this, SLOT(xErrorPlusColumnChanged(QModelIndex)) );
	connect( cbXErrorMinusColumn, SIGNAL(currentModelIndexChanged(QModelIndex)), this, SLOT(xErrorMinusColumnChanged(QModelIndex)) );
	connect( ui.cbYErrorType, SIGNAL(currentIndexChanged(int)), this, SLOT(yErrorTypeChanged(int)) );
	connect( cbYErrorPlusColumn, SIGNAL(currentModelIndexChanged(QModelIndex)), this, SLOT(yErrorPlusColumnChanged(QModelIndex)) );
	connect( cbYErrorMinusColumn, SIGNAL(currentModelIndexChanged(QModelIndex)), this, SLOT(yErrorMinusColumnChanged(QModelIndex)) );
	connect( ui.cbErrorBarsType, SIGNAL(currentIndexChanged(int)), this, SLOT(errorBarsTypeChanged(int)) );
	connect( ui.sbErrorBarsCapSize, SIGNAL(valueChanged(double)), this, SLOT(errorBarsCapSizeChanged(double)) );
	connect( ui.cbErrorBarsStyle, SIGNAL(currentIndexChanged(int)), this, SLOT(errorBarsStyleChanged(int)) );
	connect( ui.kcbErrorBarsColor, SIGNAL(changed(QColor)), this, SLOT(errorBarsColorChanged(QColor)) );
	connect( ui.sbErrorBarsWidth, SIGNAL(valueChanged(double)), this, SLOT(errorBarsWidthChanged(double)) );
	connect( ui.sbErrorBarsOpacity, SIGNAL(valueChanged(int)), this, SLOT(errorBarsOpacityChanged(int)) );

	//template handler
	TemplateHandler* templateHandler = new TemplateHandler(this, TemplateHandler::XYCurve);
	ui.verticalLayout->addWidget(templateHandler);
	templateHandler->show();
	connect(templateHandler, SIGNAL(loadConfigRequested(KConfig&)), this, SLOT(loadConfigFromTemplate(KConfig&)));
	connect(templateHandler, SIGNAL(saveConfigRequested(KConfig&)), this, SLOT(saveConfigAsTemplate(KConfig&)));
	connect(templateHandler, SIGNAL(info(QString)), this, SIGNAL(info(QString)));

	retranslateUi();
	init();
}

XYCurveDock::~XYCurveDock() {
	if (m_aspectTreeModel)
		delete m_aspectTreeModel;
}

void XYCurveDock::setupGeneral() {
	QWidget* generalTab = new QWidget(ui.tabGeneral);
	uiGeneralTab.setupUi(generalTab);
	QHBoxLayout* layout = new QHBoxLayout(ui.tabGeneral);
	layout->setMargin(0);
	layout->addWidget(generalTab);

	// Tab "General"
	QGridLayout* gridLayout = qobject_cast<QGridLayout*>(generalTab->layout());

	cbXColumn = new TreeViewComboBox(generalTab);
	gridLayout->addWidget(cbXColumn, 2, 2, 1, 1);

	cbYColumn = new TreeViewComboBox(generalTab);
	gridLayout->addWidget(cbYColumn, 3, 2, 1, 1);

	//General
	connect( uiGeneralTab.leName, SIGNAL(returnPressed()), this, SLOT(nameChanged()) );
	connect( uiGeneralTab.leComment, SIGNAL(returnPressed()), this, SLOT(commentChanged()) );
	connect( uiGeneralTab.chkVisible, SIGNAL(clicked(bool)), this, SLOT(visibilityChanged(bool)) );
	connect( cbXColumn, SIGNAL(currentModelIndexChanged(QModelIndex)), this, SLOT(xColumnChanged(QModelIndex)) );
	connect( cbYColumn, SIGNAL(currentModelIndexChanged(QModelIndex)), this, SLOT(yColumnChanged(QModelIndex)) );
}


void XYCurveDock::init(){
  	dateStrings<<"yyyy-MM-dd";
	dateStrings<<"yyyy/MM/dd";
	dateStrings<<"dd/MM/yyyy";
	dateStrings<<"dd/MM/yy";
	dateStrings<<"dd.MM.yyyy";
	dateStrings<<"dd.MM.yy";
	dateStrings<<"MM/yyyy";
	dateStrings<<"dd.MM.";
	dateStrings<<"yyyyMMdd";

	timeStrings<<"hh";
	timeStrings<<"hh ap";
	timeStrings<<"hh:mm";
	timeStrings<<"hh:mm ap";
	timeStrings<<"hh:mm:ss";
	timeStrings<<"hh:mm:ss.zzz";
	timeStrings<<"hh:mm:ss:zzz";
	timeStrings<<"mm:ss.zzz";
	timeStrings<<"hhmmss";

	m_initializing = true;

	//Line
	ui.cbLineType->addItem(i18n("none"));
	ui.cbLineType->addItem(i18n("line"));
	ui.cbLineType->addItem(i18n("horiz. start"));
	ui.cbLineType->addItem(i18n("vert. start"));
	ui.cbLineType->addItem(i18n("horiz. midpoint"));
	ui.cbLineType->addItem(i18n("vert. midpoint"));
	ui.cbLineType->addItem(i18n("2-segments"));
	ui.cbLineType->addItem(i18n("3-segments"));
	ui.cbLineType->addItem(i18n("cubic spline (natural)"));
	ui.cbLineType->addItem(i18n("cubic spline (periodic)"));
	ui.cbLineType->addItem(i18n("Akima-spline (natural)"));
	ui.cbLineType->addItem(i18n("Akima-spline (periodic)"));

	QPainter pa;
	//TODO size of the icon depending on the actuall height of the combobox?
	int iconSize = 20;
	QPixmap pm(iconSize, iconSize);
	ui.cbLineType->setIconSize(QSize(iconSize, iconSize));

	QPen pen(Qt::SolidPattern, 0);
 	pa.setPen( pen );

	//no line
	pm.fill(Qt::transparent);
	pa.begin( &pm );
	pa.setRenderHint(QPainter::Antialiasing);
	pa.setBrush(Qt::SolidPattern);
	pa.drawEllipse( 1,1,4,4);
	pa.drawEllipse( 15,15,4,4);
	pa.end();
	ui.cbLineType->setItemIcon(0, pm);

	//line
	pm.fill(Qt::transparent);
	pa.begin( &pm );
	pa.setRenderHint(QPainter::Antialiasing);
	pa.setBrush(Qt::SolidPattern);
	pa.drawEllipse( 1,1,4,4);
	pa.drawEllipse( 15,15,4,4);
	pa.drawLine(3,3,17,17);
	pa.end();
	ui.cbLineType->setItemIcon(1, pm);

	pm.fill(Qt::transparent);
	pa.begin( &pm );
	pa.setRenderHint(QPainter::Antialiasing);
	pa.setBrush(Qt::SolidPattern);
	pa.drawEllipse( 1,1,4,4);
	pa.drawEllipse( 15,15,4,4);
	pa.drawLine(3,3,17,3);
	pa.drawLine(17,3,17,17);
	pa.end();
	ui.cbLineType->setItemIcon(2, pm);

	pm.fill(Qt::transparent);
	pa.begin( &pm );
	pa.setRenderHint(QPainter::Antialiasing);
	pa.setBrush(Qt::SolidPattern);
	pa.drawEllipse( 1,1,4,4);
	pa.drawEllipse( 15,15,4,4);
	pa.drawLine(3,3,3,17);
	pa.drawLine(3,17,17,17);
	pa.end();
	ui.cbLineType->setItemIcon(3, pm);

	//horizontal midpoint
	pm.fill(Qt::transparent);
	pa.begin( &pm );
	pa.setRenderHint(QPainter::Antialiasing);
	pa.setBrush(Qt::SolidPattern);
	pa.drawEllipse( 1,1,4,4);
	pa.drawEllipse( 15,15,4,4);
	pa.drawLine(3,3,10,3);
	pa.drawLine(10,3,10,17);
	pa.drawLine(10,17,17,17);
	pa.end();
	ui.cbLineType->setItemIcon(4, pm);

	//vertical midpoint
	pm.fill(Qt::transparent);
	pa.begin( &pm );
	pa.setRenderHint(QPainter::Antialiasing);
	pa.setBrush(Qt::SolidPattern);
	pa.drawEllipse( 1,1,4,4);
	pa.drawEllipse( 15,15,4,4);
	pa.drawLine(3,3,3,10);
	pa.drawLine(3,10,17,10);
	pa.drawLine(17,10,17,17);
	pa.end();
	ui.cbLineType->setItemIcon(5, pm);

	//2-segments
	pm.fill(Qt::transparent);
	pa.begin( &pm );
	pa.setRenderHint(QPainter::Antialiasing);
	pa.setBrush(Qt::SolidPattern);
	pa.drawEllipse( 1,1,4,4);
	pa.drawEllipse( 8,8,4,4);
	pa.drawEllipse( 15,15,4,4);
	pa.drawLine(3,3,10,10);
	pa.end();
	ui.cbLineType->setItemIcon(6, pm);

	//3-segments
	pm.fill(Qt::transparent);
	pa.begin( &pm );
	pa.setRenderHint(QPainter::Antialiasing);
	pa.setBrush(Qt::SolidPattern);
	pa.drawEllipse( 1,1,4,4);
	pa.drawEllipse( 8,8,4,4);
	pa.drawEllipse( 15,15,4,4);
	pa.drawLine(3,3,17,17);
	pa.end();
	ui.cbLineType->setItemIcon(7, pm);

	//natural spline
	pm.fill(Qt::transparent);
	pa.begin( &pm );
	pa.setRenderHint(QPainter::Antialiasing);
	pa.setBrush(Qt::SolidPattern);
	pa.drawEllipse( 1,1,4,4);
	pa.drawEllipse( 15,15,4,4);
	pa.rotate(45);
  	pa.drawArc(2*sqrt(2),-4,17*sqrt(2),20,30*16,120*16);

	pa.end();
	ui.cbLineType->setItemIcon(8, pm);
	ui.cbLineType->setItemIcon(9, pm);
	ui.cbLineType->setItemIcon(10, pm);
	ui.cbLineType->setItemIcon(11, pm);

	GuiTools::updatePenStyles(ui.cbLineStyle, Qt::black);

	//Drop lines
	ui.cbDropLineType->addItem(i18n("no drop lines"));
	ui.cbDropLineType->addItem(i18n("drop lines, X"));
	ui.cbDropLineType->addItem(i18n("drop lines, Y"));
	ui.cbDropLineType->addItem(i18n("drop lines, XY"));
	ui.cbDropLineType->addItem(i18n("drop lines, X, zero baseline"));
	ui.cbDropLineType->addItem(i18n("drop lines, X, min baseline"));
	ui.cbDropLineType->addItem(i18n("drop lines, X, max baseline"));
	GuiTools::updatePenStyles(ui.cbDropLineStyle, Qt::black);

	//Symbols
	GuiTools::updatePenStyles(ui.cbSymbolBorderStyle, Qt::black);

	ui.cbSymbolStyle->setIconSize(QSize(iconSize, iconSize));
	QTransform trafo;
	trafo.scale(15, 15);

	ui.cbSymbolStyle->addItem(i18n("none"));
	for (int i=1; i<19; ++i) {
		Symbol::Style style = (Symbol::Style)i;
		pm.fill(Qt::transparent);
		pa.begin(&pm);
		pa.setRenderHint(QPainter::Antialiasing);
		pa.translate(iconSize/2,iconSize/2);
		pa.drawPath(trafo.map(Symbol::pathFromStyle(style)));
		pa.end();
<<<<<<< HEAD
        ui.cbSymbolStyle->addItem(QIcon(pm), XYCurve::symbolsNameFromStyle(style));
=======
		ui.cbSymbolStyle->addItem(QIcon(pm), Symbol::nameFromStyle(style));
>>>>>>> 3be5a70f
	}

 	GuiTools::updateBrushStyles(ui.cbSymbolFillingStyle, Qt::black);
	m_initializing = false;

	//Values
	ui.cbValuesType->addItem(i18n("no values"));
	ui.cbValuesType->addItem("x");
	ui.cbValuesType->addItem("y");
	ui.cbValuesType->addItem("x, y");
	ui.cbValuesType->addItem("(x, y)");
	ui.cbValuesType->addItem(i18n("custom column"));

	ui.cbValuesPosition->addItem(i18n("above"));
	ui.cbValuesPosition->addItem(i18n("below"));
	ui.cbValuesPosition->addItem(i18n("left"));
	ui.cbValuesPosition->addItem(i18n("right"));

	//Filling
	ui.cbFillingPosition->clear();
	ui.cbFillingPosition->addItem(i18n("none"));
	ui.cbFillingPosition->addItem(i18n("above"));
	ui.cbFillingPosition->addItem(i18n("below"));
	ui.cbFillingPosition->addItem(i18n("zero baseline"));
	ui.cbFillingPosition->addItem(i18n("left"));
	ui.cbFillingPosition->addItem(i18n("right"));

	ui.cbFillingType->clear();
	ui.cbFillingType->addItem(i18n("color"));
	ui.cbFillingType->addItem(i18n("image"));
	ui.cbFillingType->addItem(i18n("pattern"));

	ui.cbFillingColorStyle->clear();
	ui.cbFillingColorStyle->addItem(i18n("single color"));
	ui.cbFillingColorStyle->addItem(i18n("horizontal linear gradient"));
	ui.cbFillingColorStyle->addItem(i18n("vertical linear gradient"));
	ui.cbFillingColorStyle->addItem(i18n("diagonal linear gradient (start from top left)"));
	ui.cbFillingColorStyle->addItem(i18n("diagonal linear gradient (start from bottom left)"));
	ui.cbFillingColorStyle->addItem(i18n("radial gradient"));

	ui.cbFillingImageStyle->clear();
	ui.cbFillingImageStyle->addItem(i18n("scaled and cropped"));
	ui.cbFillingImageStyle->addItem(i18n("scaled"));
	ui.cbFillingImageStyle->addItem(i18n("scaled, keep proportions"));
	ui.cbFillingImageStyle->addItem(i18n("centered"));
	ui.cbFillingImageStyle->addItem(i18n("tiled"));
	ui.cbFillingImageStyle->addItem(i18n("center tiled"));
	GuiTools::updateBrushStyles(ui.cbFillingBrushStyle, Qt::SolidPattern);

	//Error-bars
	pm.fill(Qt::transparent);
	pa.begin( &pm );
	pa.setRenderHint(QPainter::Antialiasing);
	pa.drawLine(3,10,17,10);//vert. line
	pa.drawLine(10,3,10,17);//hor. line
	pa.end();
	ui.cbErrorBarsType->addItem(i18n("bars"));
	ui.cbErrorBarsType->setItemIcon(0, pm);

	pm.fill(Qt::transparent);
	pa.begin( &pm );
	pa.setRenderHint(QPainter::Antialiasing);
	pa.setBrush(Qt::SolidPattern);
	pa.drawLine(3,10,17,10); //vert. line
	pa.drawLine(10,3,10,17); //hor. line
	pa.drawLine(7,3,13,3); //upper cap
	pa.drawLine(7,17,13,17); //bottom cap
	pa.drawLine(3,7,3,13); //left cap
	pa.drawLine(17,7,17,13); //right cap
	pa.end();
	ui.cbErrorBarsType->addItem(i18n("bars with ends"));
	ui.cbErrorBarsType->setItemIcon(1, pm);

	ui.cbXErrorType->addItem(i18n("no"));
	ui.cbXErrorType->addItem(i18n("symmetric"));
	ui.cbXErrorType->addItem(i18n("asymmetric"));

	ui.cbYErrorType->addItem(i18n("no"));
	ui.cbYErrorType->addItem(i18n("symmetric"));
	ui.cbYErrorType->addItem(i18n("asymmetric"));

	GuiTools::updatePenStyles(ui.cbErrorBarsStyle, Qt::black);
}

void XYCurveDock::setModel() {
	QList<const char*>  list;
    list<<"Folder"<<"Workbook"<<"Datapicker"<<"Spreadsheet"<<"FileDataSource"<<"Column"<<"Worksheet"<<"CartesianPlot"<<"XYFitCurve";
	if (cbXColumn) {
		cbXColumn->setTopLevelClasses(list);
		cbYColumn->setTopLevelClasses(list);
	}
	cbValuesColumn->setTopLevelClasses(list);
	cbXErrorMinusColumn->setTopLevelClasses(list);
	cbXErrorPlusColumn->setTopLevelClasses(list);
	cbYErrorMinusColumn->setTopLevelClasses(list);
	cbYErrorPlusColumn->setTopLevelClasses(list);

 	list.clear();
	list<<"Column";
	m_aspectTreeModel->setSelectableAspects(list);
	if (cbXColumn) {
		cbXColumn->setSelectableClasses(list);
		cbYColumn->setSelectableClasses(list);
	}
	cbValuesColumn->setSelectableClasses(list);
	cbXErrorMinusColumn->setSelectableClasses(list);
	cbXErrorPlusColumn->setSelectableClasses(list);
	cbYErrorMinusColumn->setSelectableClasses(list);
	cbYErrorPlusColumn->setSelectableClasses(list);

	if (cbXColumn) {
		cbXColumn->setModel(m_aspectTreeModel);
		cbYColumn->setModel(m_aspectTreeModel);
	}
	cbValuesColumn->setModel(m_aspectTreeModel);
	cbXErrorMinusColumn->setModel(m_aspectTreeModel);
	cbXErrorPlusColumn->setModel(m_aspectTreeModel);
	cbYErrorMinusColumn->setModel(m_aspectTreeModel);
	cbYErrorPlusColumn->setModel(m_aspectTreeModel);
}

/*!
  sets the curves. The properties of the curves in the list \c list can be edited in this widget.
*/
void XYCurveDock::setCurves(QList<XYCurve*> list){
	m_initializing=true;
	m_curvesList=list;
	m_curve=list.first();
	Q_ASSERT(m_curve);
	m_aspectTreeModel = new AspectTreeModel(m_curve->project());
	setModel();
	initGeneralTab();
	initTabs();
	m_initializing=false;
}

void XYCurveDock::initGeneralTab(){
	//if there are more then one curve in the list, disable the content in the tab "general"
	if (m_curvesList.size()==1){
		uiGeneralTab.lName->setEnabled(true);
		uiGeneralTab.leName->setEnabled(true);
		uiGeneralTab.lComment->setEnabled(true);
		uiGeneralTab.leComment->setEnabled(true);

		uiGeneralTab.lXColumn->setEnabled(true);
		cbXColumn->setEnabled(true);
		uiGeneralTab.lYColumn->setEnabled(true);
		cbYColumn->setEnabled(true);

		this->setModelIndexFromColumn(cbXColumn, m_curve->xColumn());
		this->setModelIndexFromColumn(cbYColumn, m_curve->yColumn());

		uiGeneralTab.leName->setText(m_curve->name());
		uiGeneralTab.leComment->setText(m_curve->comment());
	}else {
		uiGeneralTab.lName->setEnabled(false);
		uiGeneralTab.leName->setEnabled(false);
		uiGeneralTab.lComment->setEnabled(false);
		uiGeneralTab.leComment->setEnabled(false);

		uiGeneralTab.lXColumn->setEnabled(false);
		cbXColumn->setEnabled(false);
		uiGeneralTab.lYColumn->setEnabled(false);
		cbYColumn->setEnabled(false);

		cbXColumn->setCurrentModelIndex(QModelIndex());
		cbYColumn->setCurrentModelIndex(QModelIndex());

		uiGeneralTab.leName->setText("");
		uiGeneralTab.leComment->setText("");
	}

	//show the properties of the first curve
	uiGeneralTab.chkVisible->setChecked( m_curve->isVisible() );

	//Slots
	connect(m_curve, SIGNAL(aspectDescriptionChanged(const AbstractAspect*)),this, SLOT(curveDescriptionChanged(const AbstractAspect*)));
	connect(m_curve, SIGNAL(xColumnChanged(const AbstractColumn*)), this, SLOT(curveXColumnChanged(const AbstractColumn*)));
	connect(m_curve, SIGNAL(yColumnChanged(const AbstractColumn*)), this, SLOT(curveYColumnChanged(const AbstractColumn*)));
}

void XYCurveDock::initTabs() {
	//if there are more then one curve in the list, disable the tab "general"
	if (m_curvesList.size()==1){
		this->setModelIndexFromColumn(cbValuesColumn, m_curve->valuesColumn());
		this->setModelIndexFromColumn(cbXErrorPlusColumn, m_curve->xErrorPlusColumn());
		this->setModelIndexFromColumn(cbXErrorMinusColumn, m_curve->xErrorMinusColumn());
		this->setModelIndexFromColumn(cbYErrorPlusColumn, m_curve->yErrorPlusColumn());
		this->setModelIndexFromColumn(cbYErrorMinusColumn, m_curve->yErrorMinusColumn());
	}else {
		cbValuesColumn->setCurrentModelIndex(QModelIndex());
		cbXErrorPlusColumn->setCurrentModelIndex(QModelIndex());
		cbXErrorMinusColumn->setCurrentModelIndex(QModelIndex());
		cbYErrorPlusColumn->setCurrentModelIndex(QModelIndex());
		cbYErrorMinusColumn->setCurrentModelIndex(QModelIndex());
	}

	//show the properties of the first curve
	KConfig config("", KConfig::SimpleConfig);
	loadConfig(config);

	//Slots

	//Line-Tab
	connect(m_curve, SIGNAL(lineTypeChanged(XYCurve::LineType)), this, SLOT(curveLineTypeChanged(XYCurve::LineType)));
	connect(m_curve, SIGNAL(lineSkipGapsChanged(bool)), this, SLOT(curveLineSkipGapsChanged(bool)));
	connect(m_curve, SIGNAL(lineInterpolationPointsCountChanged(int)), this, SLOT(curveLineInterpolationPointsCountChanged(int)));
	connect(m_curve, SIGNAL(linePenChanged(QPen)), this, SLOT(curveLinePenChanged(QPen)));
	connect(m_curve, SIGNAL(lineOpacityChanged(qreal)), this, SLOT(curveLineOpacityChanged(qreal)));
	connect(m_curve, SIGNAL(dropLineTypeChanged(XYCurve::DropLineType)), this, SLOT(curveDropLineTypeChanged(XYCurve::DropLineType)));
	connect(m_curve, SIGNAL(dropLinePenChanged(QPen)), this, SLOT(curveDropLinePenChanged(QPen)));
	connect(m_curve, SIGNAL(dropLineOpacityChanged(qreal)), this, SLOT(curveDropLineOpacityChanged(qreal)));

	//Symbol-Tab
	connect(m_curve, SIGNAL(symbolsStyleChanged(Symbol::Style)), this, SLOT(curveSymbolsStyleChanged(Symbol::Style)));
	connect(m_curve, SIGNAL(symbolsSizeChanged(qreal)), this, SLOT(curveSymbolsSizeChanged(qreal)));
	connect(m_curve, SIGNAL(symbolsRotationAngleChanged(qreal)), this, SLOT(curveSymbolsRotationAngleChanged(qreal)));
	connect(m_curve, SIGNAL(symbolsOpacityChanged(qreal)), this, SLOT(curveSymbolsOpacityChanged(qreal)));
	connect(m_curve, SIGNAL(symbolsBrushChanged(QBrush)), this, SLOT(curveSymbolsBrushChanged(QBrush)));
	connect(m_curve, SIGNAL(symbolsPenChanged(QPen)), this, SLOT(curveSymbolsPenChanged(QPen)));

	//Values-Tab
	connect(m_curve, SIGNAL(valuesTypeChanged(XYCurve::ValuesType)), this, SLOT(curveValuesTypeChanged(XYCurve::ValuesType)));
	connect(m_curve, SIGNAL(valuesColumnChanged(const AbstractColumn*)), this, SLOT(curveValuesColumnChanged(const AbstractColumn*)));
	connect(m_curve, SIGNAL(valuesPositionChanged(XYCurve::ValuesPosition)), this, SLOT(curveValuesPositionChanged(XYCurve::ValuesPosition)));
	connect(m_curve, SIGNAL(valuesDistanceChanged(qreal)), this, SLOT(curveValuesDistanceChanged(qreal)));
	connect(m_curve, SIGNAL(valuesOpacityChanged(qreal)), this, SLOT(curveValuesOpacityChanged(qreal)));
	connect(m_curve, SIGNAL(valuesRotationAngleChanged(qreal)), this, SLOT(curveValuesRotationAngleChanged(qreal)));
	connect(m_curve, SIGNAL(valuesPrefixChanged(QString)), this, SLOT(curveValuesPrefixChanged(QString)));
	connect(m_curve, SIGNAL(valuesSuffixChanged(QString)), this, SLOT(curveValuesSuffixChanged(QString)));
	connect(m_curve, SIGNAL(valuesFontChanged(QFont)), this, SLOT(curveValuesFontChanged(QFont)));
	connect(m_curve, SIGNAL(valuesColorChanged(QColor)), this, SLOT(curveValuesColorChanged(QColor)));

	//Filling-Tab
	connect( m_curve, SIGNAL(fillingPositionChanged(XYCurve::FillingPosition)), this, SLOT(curveFillingPositionChanged(XYCurve::FillingPosition)) );
	connect( m_curve, SIGNAL(fillingTypeChanged(PlotArea::BackgroundType)), this, SLOT(curveFillingTypeChanged(PlotArea::BackgroundType)) );
	connect( m_curve, SIGNAL(fillingColorStyleChanged(PlotArea::BackgroundColorStyle)), this, SLOT(curveFillingColorStyleChanged(PlotArea::BackgroundColorStyle)) );
	connect( m_curve, SIGNAL(fillingImageStyleChanged(PlotArea::BackgroundImageStyle)), this, SLOT(curveFillingImageStyleChanged(PlotArea::BackgroundImageStyle)) );
	connect( m_curve, SIGNAL(fillingBrushStyleChanged(Qt::BrushStyle)), this, SLOT(curveFillingBrushStyleChanged(Qt::BrushStyle)) );
	connect( m_curve, SIGNAL(fillingFirstColorChanged(QColor&)), this, SLOT(curveFillingFirstColorChanged(QColor&)) );
	connect( m_curve, SIGNAL(fillingSecondColorChanged(QColor&)), this, SLOT(curveFillingSecondColorChanged(QColor&)) );
	connect( m_curve, SIGNAL(fillingFileNameChanged(QString&)), this, SLOT(curveFillingFileNameChanged(QString&)) );
	connect( m_curve, SIGNAL(fillingOpacityChanged(float)), this, SLOT(curveFillingOpacityChanged(float)) );

	//"Error bars"-Tab
	connect(m_curve, SIGNAL(xErrorTypeChanged(XYCurve::ErrorType)), this, SLOT(curveXErrorTypeChanged(XYCurve::ErrorType)));
	connect(m_curve, SIGNAL(xErrorPlusColumnChanged(const AbstractColumn*)), this, SLOT(curveXErrorPlusColumnChanged(const AbstractColumn*)));
	connect(m_curve, SIGNAL(xErrorMinusColumnChanged(const AbstractColumn*)), this, SLOT(curveXErrorMinusColumnChanged(const AbstractColumn*)));
	connect(m_curve, SIGNAL(yErrorTypeChanged(XYCurve::ErrorType)), this, SLOT(curveYErrorTypeChanged(XYCurve::ErrorType)));
	connect(m_curve, SIGNAL(yErrorPlusColumnChanged(const AbstractColumn*)), this, SLOT(curveYErrorPlusColumnChanged(const AbstractColumn*)));
	connect(m_curve, SIGNAL(yErrorMinusColumnChanged(const AbstractColumn*)), this, SLOT(curveYErrorMinusColumnChanged(const AbstractColumn*)));
	connect(m_curve, SIGNAL(errorBarsCapSizeChanged(qreal)), this, SLOT(curveErrorBarsCapSizeChanged(qreal)));
	connect(m_curve, SIGNAL(errorBarsTypeChanged(XYCurve::ErrorBarsType)), this, SLOT(curveErrorBarsTypeChanged(XYCurve::ErrorBarsType)));
	connect(m_curve, SIGNAL(errorBarsPenChanged(QPen)), this, SLOT(curveErrorBarsPenChanged(QPen)));
	connect(m_curve, SIGNAL(errorBarsOpacityChanged(qreal)), this, SLOT(curveErrorBarsOpacityChanged(qreal)));
}

/*!
  depending on the currently selected values column type (column mode) updates the widgets for the values column format,
  shows/hides the allowed widgets, fills the corresponding combobox with the possible entries.
  Called when the values column was changed.

  synchronize this function with ColumnDock::updateFormat.
*/
void XYCurveDock::updateValuesFormatWidgets(const AbstractColumn::ColumnMode columnMode){
  ui.cbValuesFormat->clear();

  switch (columnMode){
	case AbstractColumn::Numeric:
	  ui.cbValuesFormat->addItem(i18n("Decimal"), QVariant('f'));
	  ui.cbValuesFormat->addItem(i18n("Scientific (e)"), QVariant('e'));
	  ui.cbValuesFormat->addItem(i18n("Scientific (E)"), QVariant('E'));
	  ui.cbValuesFormat->addItem(i18n("Automatic (e)"), QVariant('g'));
	  ui.cbValuesFormat->addItem(i18n("Automatic (E)"), QVariant('G'));
	  break;
	case AbstractColumn::Text:
	  ui.cbValuesFormat->addItem(i18n("Text"), QVariant());
	  break;
	case AbstractColumn::Month:
	  ui.cbValuesFormat->addItem(i18n("Number without leading zero"), QVariant("M"));
	  ui.cbValuesFormat->addItem(i18n("Number with leading zero"), QVariant("MM"));
	  ui.cbValuesFormat->addItem(i18n("Abbreviated month name"), QVariant("MMM"));
	  ui.cbValuesFormat->addItem(i18n("Full month name"), QVariant("MMMM"));
	  break;
	case AbstractColumn::Day:
	  ui.cbValuesFormat->addItem(i18n("Number without leading zero"), QVariant("d"));
	  ui.cbValuesFormat->addItem(i18n("Number with leading zero"), QVariant("dd"));
	  ui.cbValuesFormat->addItem(i18n("Abbreviated day name"), QVariant("ddd"));
	  ui.cbValuesFormat->addItem(i18n("Full day name"), QVariant("dddd"));
	  break;
	case AbstractColumn::DateTime:{
	  foreach(const QString& s, dateStrings)
		ui.cbValuesFormat->addItem(s, QVariant(s));

	  foreach(const QString& s, timeStrings)
		ui.cbValuesFormat->addItem(s, QVariant(s));

	  foreach(const QString& s1, dateStrings){
		foreach(const QString& s2, timeStrings)
		  ui.cbValuesFormat->addItem(s1 + ' ' + s2, QVariant(s1 + ' ' + s2));
	  }
	  break;
	}
  }

  ui.cbValuesFormat->setCurrentIndex(0);

  if (columnMode == AbstractColumn::Numeric){
	ui.lValuesPrecision->show();
	ui.sbValuesPrecision->show();
  }else{
	ui.lValuesPrecision->hide();
	ui.sbValuesPrecision->hide();
  }

  if (columnMode == AbstractColumn::Text){
	ui.lValuesFormatTop->hide();
	ui.lValuesFormat->hide();
	ui.cbValuesFormat->hide();
  }else{
	ui.lValuesFormatTop->show();
	ui.lValuesFormat->show();
	ui.cbValuesFormat->show();
	ui.cbValuesFormat->setCurrentIndex(0);
  }

  if (columnMode == AbstractColumn::DateTime){
	ui.cbValuesFormat->setEditable( true );
  }else{
	ui.cbValuesFormat->setEditable( false );
  }
}

/*!
  shows the formating properties of the column \c column.
  Called, when a new column for the values was selected - either by changing the type of the values (none, x, y, etc.) or
  by selecting a new custom column for the values.
*/
void XYCurveDock::showValuesColumnFormat(const Column* column){
  if (!column){
	// no valid column is available
	// -> hide all the format properties widgets (equivalent to showing the properties of the column mode "Text")
	this->updateValuesFormatWidgets(AbstractColumn::Text);
  }else{
	AbstractColumn::ColumnMode columnMode = column->columnMode();

	//update the format widgets for the new column mode
	this->updateValuesFormatWidgets(columnMode);

	 //show the actuall formating properties
	switch(columnMode) {
		case AbstractColumn::Numeric:{
		  Double2StringFilter * filter = static_cast<Double2StringFilter*>(column->outputFilter());
		  ui.cbValuesFormat->setCurrentIndex(ui.cbValuesFormat->findData(filter->numericFormat()));
		  ui.sbValuesPrecision->setValue(filter->numDigits());
		  break;
		}
		case AbstractColumn::Text:
			break;
		case AbstractColumn::Month:
		case AbstractColumn::Day:
		case AbstractColumn::DateTime: {
				DateTime2StringFilter * filter = static_cast<DateTime2StringFilter*>(column->outputFilter());
				ui.cbValuesFormat->setCurrentIndex(ui.cbValuesFormat->findData(filter->format()));
				break;
			}
	}
  }
}

void XYCurveDock::setModelIndexFromColumn(TreeViewComboBox* cb, const AbstractColumn* column){
	if (column)
		cb->setCurrentModelIndex(m_aspectTreeModel->modelIndexOfAspect(column));
	else
		cb->setCurrentModelIndex(QModelIndex());
}

//*************************************************************
//********** SLOTs for changes triggered in XYCurveDock ********
//*************************************************************
void XYCurveDock::retranslateUi(){
	//TODO:
// 	uiGeneralTab.lName->setText(i18n("Name"));
// 	uiGeneralTab.lComment->setText(i18n("Comment"));
// 	uiGeneralTab.chkVisible->setText(i18n("Visible"));
// 	uiGeneralTab.lXColumn->setText(i18n("x-data"));
// 	uiGeneralTab.lYColumn->setText(i18n("y-data"));

	//TODO updatePenStyles, updateBrushStyles for all comboboxes
}

// "General"-tab
void XYCurveDock::nameChanged(){
  if (m_initializing)
	return;

  m_curve->setName(uiGeneralTab.leName->text());
}


void XYCurveDock::commentChanged(){
  if (m_initializing)
	return;

  m_curve->setComment(uiGeneralTab.leComment->text());
}

void XYCurveDock::xColumnChanged(const QModelIndex& index){
	if (m_initializing)
		return;

	AbstractAspect* aspect = static_cast<AbstractAspect*>(index.internalPointer());
	AbstractColumn* column = 0;
	if (aspect) {
		column = dynamic_cast<AbstractColumn*>(aspect);
		Q_ASSERT(column);
	}

	foreach(XYCurve* curve, m_curvesList)
		curve->setXColumn(column);
}

void XYCurveDock::yColumnChanged(const QModelIndex& index){
	if (m_initializing)
		return;

	AbstractAspect* aspect = static_cast<AbstractAspect*>(index.internalPointer());
	AbstractColumn* column = 0;
	if (aspect) {
		column = dynamic_cast<AbstractColumn*>(aspect);
		Q_ASSERT(column);
	}

	foreach(XYCurve* curve, m_curvesList)
		curve->setYColumn(column);
}

void XYCurveDock::visibilityChanged(bool state){
	if (m_initializing)
		return;

	foreach(XYCurve* curve, m_curvesList)
		curve->setVisible(state);
}

// "Line"-tab
void XYCurveDock::lineTypeChanged(int index){
  XYCurve::LineType lineType = XYCurve::LineType(index);

  if ( lineType == XYCurve::NoLine){
	ui.chkLineSkipGaps->setEnabled(false);
	ui.cbLineStyle->setEnabled(false);
	ui.kcbLineColor->setEnabled(false);
	ui.sbLineWidth->setEnabled(false);
	ui.sbLineOpacity->setEnabled(false);
	ui.lLineInterpolationPointsCount->hide();
	ui.sbLineInterpolationPointsCount->hide();
  }else{
	ui.chkLineSkipGaps->setEnabled(true);
	ui.cbLineStyle->setEnabled(true);
	ui.kcbLineColor->setEnabled(true);
	ui.sbLineWidth->setEnabled(true);
	ui.sbLineOpacity->setEnabled(true);

	if (lineType==XYCurve::SplineCubicNatural || lineType==XYCurve::SplineCubicPeriodic
	  || lineType==XYCurve::SplineAkimaNatural || lineType==XYCurve::SplineAkimaPeriodic){
	  ui.lLineInterpolationPointsCount->show();
	  ui.sbLineInterpolationPointsCount->show();
	  ui.lLineSkipGaps->hide();
	  ui.chkLineSkipGaps->hide();
	}else{
	  ui.lLineInterpolationPointsCount->hide();
	  ui.sbLineInterpolationPointsCount->hide();
	  ui.lLineSkipGaps->show();
	  ui.chkLineSkipGaps->show();
	 }
  }

  if (m_initializing)
	return;

  foreach(XYCurve* curve, m_curvesList)
	curve->setLineType(lineType);
}

void XYCurveDock::lineSkipGapsChanged(bool skip){
	if (m_initializing)
		return;

	foreach(XYCurve* curve, m_curvesList)
		curve->setLineSkipGaps(skip);
}

void XYCurveDock::lineInterpolationPointsCountChanged(int count){
   if (m_initializing)
	return;

  foreach(XYCurve* curve, m_curvesList)
	curve->setLineInterpolationPointsCount(count);
}

void XYCurveDock::lineStyleChanged(int index){
   if (m_initializing)
	return;

  Qt::PenStyle penStyle=Qt::PenStyle(index);
  QPen pen;
  foreach(XYCurve* curve, m_curvesList){
	pen=curve->linePen();
	pen.setStyle(penStyle);
	curve->setLinePen(pen);
  }
}

void XYCurveDock::lineColorChanged(const QColor& color){
  if (m_initializing)
	return;

  QPen pen;
  foreach(XYCurve* curve, m_curvesList){
	pen=curve->linePen();
	pen.setColor(color);
	curve->setLinePen(pen);
  }

  m_initializing = true;
  GuiTools::updatePenStyles(ui.cbLineStyle, color);
  m_initializing = false;
}

void XYCurveDock::lineWidthChanged(double value){
  if (m_initializing)
	return;

  QPen pen;
  foreach(XYCurve* curve, m_curvesList){
	pen=curve->linePen();
	pen.setWidthF( Worksheet::convertToSceneUnits(value, Worksheet::Point) );
	curve->setLinePen(pen);
  }
}

void XYCurveDock::lineOpacityChanged(int value){
	if (m_initializing)
		return;

	qreal opacity = (float)value/100.;
	foreach(XYCurve* curve, m_curvesList)
		curve->setLineOpacity(opacity);
}

void XYCurveDock::dropLineTypeChanged(int index){
  XYCurve::DropLineType dropLineType = XYCurve::DropLineType(index);

  if ( dropLineType == XYCurve::NoDropLine){
	ui.cbDropLineStyle->setEnabled(false);
	ui.kcbDropLineColor->setEnabled(false);
	ui.sbDropLineWidth->setEnabled(false);
	ui.sbDropLineOpacity->setEnabled(false);
  }else{
	ui.cbDropLineStyle->setEnabled(true);
	ui.kcbDropLineColor->setEnabled(true);
	ui.sbDropLineWidth->setEnabled(true);
	ui.sbDropLineOpacity->setEnabled(true);
  }

  if (m_initializing)
	return;

  foreach(XYCurve* curve, m_curvesList)
	curve->setDropLineType(dropLineType);
}

void XYCurveDock::dropLineStyleChanged(int index){
   if (m_initializing)
	return;

  Qt::PenStyle penStyle=Qt::PenStyle(index);
  QPen pen;
  foreach(XYCurve* curve, m_curvesList){
	pen=curve->dropLinePen();
	pen.setStyle(penStyle);
	curve->setDropLinePen(pen);
  }
}

void XYCurveDock::dropLineColorChanged(const QColor& color){
  if (m_initializing)
	return;

  QPen pen;
  foreach(XYCurve* curve, m_curvesList){
	pen=curve->dropLinePen();
	pen.setColor(color);
	curve->setDropLinePen(pen);
  }

  m_initializing = true;
  GuiTools::updatePenStyles(ui.cbDropLineStyle, color);
  m_initializing = false;
}

void XYCurveDock::dropLineWidthChanged(double value){
  if (m_initializing)
	return;

  QPen pen;
  foreach(XYCurve* curve, m_curvesList){
	pen=curve->dropLinePen();
	pen.setWidthF( Worksheet::convertToSceneUnits(value, Worksheet::Point) );
	curve->setDropLinePen(pen);
  }
}

void XYCurveDock::dropLineOpacityChanged(int value){
	if (m_initializing)
		return;

	qreal opacity = (float)value/100.;
	foreach(XYCurve* curve, m_curvesList)
		curve->setDropLineOpacity(opacity);
}

//"Symbol"-tab
void XYCurveDock::symbolsStyleChanged(int index){
  Symbol::Style style = Symbol::Style(index);

  if (style==Symbol::NoSymbols){
	ui.sbSymbolSize->setEnabled(false);
	ui.sbSymbolRotation->setEnabled(false);
	ui.sbSymbolOpacity->setEnabled(false);

	ui.kcbSymbolFillingColor->setEnabled(false);
	ui.cbSymbolFillingStyle->setEnabled(false);

	ui.cbSymbolBorderStyle->setEnabled(false);
	ui.kcbSymbolBorderColor->setEnabled(false);
	ui.sbSymbolBorderWidth->setEnabled(false);
  }else{
	ui.sbSymbolSize->setEnabled(true);
	ui.sbSymbolRotation->setEnabled(true);
	ui.sbSymbolOpacity->setEnabled(true);

	//enable/disable the symbol filling options in the GUI depending on the currently selected symbol.
	if (style!=Symbol::Line && style!=Symbol::Cross) {
	  ui.cbSymbolFillingStyle->setEnabled(true);
	  bool noBrush = (Qt::BrushStyle(ui.cbSymbolFillingStyle->currentIndex())==Qt::NoBrush);
	  ui.kcbSymbolFillingColor->setEnabled(!noBrush);
	}else{
	  ui.kcbSymbolFillingColor->setEnabled(false);
	  ui.cbSymbolFillingStyle->setEnabled(false);
	}

	ui.cbSymbolBorderStyle->setEnabled(true);
	bool noLine = (Qt::PenStyle(ui.cbSymbolBorderStyle->currentIndex())== Qt::NoPen);
	ui.kcbSymbolBorderColor->setEnabled(!noLine);
	ui.sbSymbolBorderWidth->setEnabled(!noLine);
  }

  if (m_initializing)
	return;

  foreach(XYCurve* curve, m_curvesList)
	curve->setSymbolsStyle(style);
}

void XYCurveDock::symbolsSizeChanged(double value){
  if (m_initializing)
	return;

  foreach(XYCurve* curve, m_curvesList)
	curve->setSymbolsSize( Worksheet::convertToSceneUnits(value, Worksheet::Point) );
}

void XYCurveDock::symbolsRotationChanged(int value){
  if (m_initializing)
	return;

  foreach(XYCurve* curve, m_curvesList)
	curve->setSymbolsRotationAngle(value);
}

void XYCurveDock::symbolsOpacityChanged(int value){
	if (m_initializing)
		return;

	qreal opacity = (float)value/100.;
	foreach(XYCurve* curve, m_curvesList)
		curve->setSymbolsOpacity(opacity);
}

void XYCurveDock::symbolsFillingStyleChanged(int index){
  Qt::BrushStyle brushStyle = Qt::BrushStyle(index);
  ui.kcbSymbolFillingColor->setEnabled(!(brushStyle==Qt::NoBrush));

  if (m_initializing)
	return;

  QBrush brush;
  foreach(XYCurve* curve, m_curvesList){
	brush=curve->symbolsBrush();
	brush.setStyle(brushStyle);
	curve->setSymbolsBrush(brush);
  }
}

void XYCurveDock::symbolsFillingColorChanged(const QColor& color){
  if (m_initializing)
	return;

  QBrush brush;
  foreach(XYCurve* curve, m_curvesList){
	brush=curve->symbolsBrush();
	brush.setColor(color);
	curve->setSymbolsBrush(brush);
  }

  m_initializing = true;
  GuiTools::updateBrushStyles(ui.cbSymbolFillingStyle, color );
  m_initializing = false;
}

void XYCurveDock::symbolsBorderStyleChanged(int index){
  Qt::PenStyle penStyle=Qt::PenStyle(index);

  if ( penStyle == Qt::NoPen ){
	ui.kcbSymbolBorderColor->setEnabled(false);
	ui.sbSymbolBorderWidth->setEnabled(false);
  }else{
	ui.kcbSymbolBorderColor->setEnabled(true);
	ui.sbSymbolBorderWidth->setEnabled(true);
  }

  if (m_initializing)
	return;

  QPen pen;
  foreach(XYCurve* curve, m_curvesList){
	pen=curve->symbolsPen();
	pen.setStyle(penStyle);
	curve->setSymbolsPen(pen);
  }
}

void XYCurveDock::symbolsBorderColorChanged(const QColor& color){
  if (m_initializing)
	return;

  QPen pen;
  foreach(XYCurve* curve, m_curvesList){
	pen=curve->symbolsPen();
	pen.setColor(color);
	curve->setSymbolsPen(pen);
  }

  m_initializing = true;
  GuiTools::updatePenStyles(ui.cbSymbolBorderStyle, color);
  m_initializing = false;
}

void XYCurveDock::symbolsBorderWidthChanged(double value){
  if (m_initializing)
	return;

  QPen pen;
  foreach(XYCurve* curve, m_curvesList){
	pen=curve->symbolsPen();
	pen.setWidthF( Worksheet::convertToSceneUnits(value, Worksheet::Point) );
	curve->setSymbolsPen(pen);
  }
}

//Values-tab

/*!
  called when the type of the values (none, x, y, (x,y) etc.) was changed.
*/
void XYCurveDock::valuesTypeChanged(int index){
  XYCurve::ValuesType valuesType = XYCurve::ValuesType(index);

  if (valuesType==XYCurve::NoValues){
	//no values are to paint -> deactivate all the pertinent widgets
	ui.cbValuesPosition->setEnabled(false);
	ui.lValuesColumn->hide();
	cbValuesColumn->hide();
	ui.sbValuesDistance->setEnabled(false);
	ui.sbValuesRotation->setEnabled(false);
	ui.sbValuesOpacity->setEnabled(false);
	ui.cbValuesFormat->setEnabled(false);
	ui.cbValuesFormat->setEnabled(false);
	ui.sbValuesPrecision->setEnabled(false);
	ui.leValuesPrefix->setEnabled(false);
	ui.leValuesSuffix->setEnabled(false);
	ui.kfrValuesFont->setEnabled(false);
	ui.kcbValuesColor->setEnabled(false);
  }else{
	ui.cbValuesPosition->setEnabled(true);
	ui.sbValuesDistance->setEnabled(true);
	ui.sbValuesRotation->setEnabled(true);
	ui.sbValuesOpacity->setEnabled(true);
	ui.cbValuesFormat->setEnabled(true);
	ui.sbValuesPrecision->setEnabled(true);
	ui.leValuesPrefix->setEnabled(true);
	ui.leValuesSuffix->setEnabled(true);
	ui.kfrValuesFont->setEnabled(true);
	ui.kcbValuesColor->setEnabled(true);

	const Column* column;
	if (valuesType==XYCurve::ValuesCustomColumn){
	  ui.lValuesColumn->show();
	  cbValuesColumn->show();

	  column= static_cast<Column*>(cbValuesColumn->currentModelIndex().internalPointer());
	}else{
	  ui.lValuesColumn->hide();
	  cbValuesColumn->hide();

	  if (valuesType==XYCurve::ValuesY){
		column = static_cast<const Column*>(m_curve->yColumn());
	  }else{
		column = static_cast<const Column*>(m_curve->xColumn());
	  }
	}
	this->showValuesColumnFormat(column);
  }


  if (m_initializing)
	return;

  foreach(XYCurve* curve, m_curvesList)
	curve->setValuesType(valuesType);
}

/*!
  called when the custom column for the values was changed.
*/
void XYCurveDock::valuesColumnChanged(const QModelIndex& index){
  if (m_initializing)
	return;

  Column* column= static_cast<Column*>(index.internalPointer());
  this->showValuesColumnFormat(column);

  foreach(XYCurve* curve, m_curvesList){
	//TODO save also the format of the currently selected column for the values (precision etc.)
	curve->setValuesColumn(column);
  }
}

void XYCurveDock::valuesPositionChanged(int index){
  if (m_initializing)
	return;

  foreach(XYCurve* curve, m_curvesList)
	curve->setValuesPosition(XYCurve::ValuesPosition(index));
}

void XYCurveDock::valuesDistanceChanged(double  value){
  if (m_initializing)
	return;

  foreach(XYCurve* curve, m_curvesList)
	curve->setValuesDistance( Worksheet::convertToSceneUnits(value, Worksheet::Point) );
}

void XYCurveDock::valuesRotationChanged(int value){
  if (m_initializing)
	return;

  foreach(XYCurve* curve, m_curvesList)
	curve->setValuesRotationAngle(value);
}

void XYCurveDock::valuesOpacityChanged(int value){
	if (m_initializing)
		return;

	qreal opacity = (float)value/100.;
	foreach(XYCurve* curve, m_curvesList)
		curve->setValuesOpacity(opacity);
}

void XYCurveDock::valuesPrefixChanged(){
  if (m_initializing)
	return;

  QString prefix = ui.leValuesPrefix->text();
  foreach(XYCurve* curve, m_curvesList)
	curve->setValuesPrefix(prefix);
}

void XYCurveDock::valuesSuffixChanged(){
  if (m_initializing)
	return;

  QString suffix = ui.leValuesSuffix->text();
  foreach(XYCurve* curve, m_curvesList)
	curve->setValuesSuffix(suffix);
}

void XYCurveDock::valuesFontChanged(const QFont& font){
	if (m_initializing)
		return;

	QFont valuesFont = font;
	valuesFont.setPixelSize( Worksheet::convertToSceneUnits(font.pointSizeF(), Worksheet::Point) );
	foreach(XYCurve* curve, m_curvesList)
		curve->setValuesFont(valuesFont);
}

void XYCurveDock::valuesColorChanged(const QColor& color){
	if (m_initializing)
		return;

	foreach(XYCurve* curve, m_curvesList)
		curve->setValuesColor(color);
}

//Filling-tab
void XYCurveDock::fillingPositionChanged(int index){
	XYCurve::FillingPosition fillingPosition = XYCurve::FillingPosition(index);

	bool b = (fillingPosition != XYCurve::NoFilling);
	ui.cbFillingType->setEnabled(b);
	ui.cbFillingColorStyle->setEnabled(b);
	ui.cbFillingBrushStyle->setEnabled(b);
	ui.cbFillingImageStyle->setEnabled(b);
	ui.kcbFillingFirstColor->setEnabled(b);
	ui.kcbFillingSecondColor->setEnabled(b);
	ui.kleFillingFileName->setEnabled(b);
	ui.bFillingOpen->setEnabled(b);
	ui.sbFillingOpacity->setEnabled(b);

	if (m_initializing)
		return;

	foreach(XYCurve* curve, m_curvesList)
		curve->setFillingPosition(fillingPosition);
}

void XYCurveDock::fillingTypeChanged(int index){
	PlotArea::BackgroundType type = (PlotArea::BackgroundType)index;

	if (type == PlotArea::Color){
		ui.lFillingColorStyle->show();
		ui.cbFillingColorStyle->show();
		ui.lFillingImageStyle->hide();
		ui.cbFillingImageStyle->hide();
		ui.lFillingBrushStyle->hide();
		ui.cbFillingBrushStyle->hide();

		ui.lFillingFileName->hide();
		ui.kleFillingFileName->hide();
		ui.bFillingOpen->hide();

		ui.lFillingFirstColor->show();
		ui.kcbFillingFirstColor->show();

		PlotArea::BackgroundColorStyle style =
			(PlotArea::BackgroundColorStyle) ui.cbFillingColorStyle->currentIndex();
		if (style == PlotArea::SingleColor){
			ui.lFillingFirstColor->setText(i18n("Color"));
			ui.lFillingSecondColor->hide();
			ui.kcbFillingSecondColor->hide();
		}else{
			ui.lFillingFirstColor->setText(i18n("First Color"));
			ui.lFillingSecondColor->show();
			ui.kcbFillingSecondColor->show();
		}
	}else if(type == PlotArea::Image){
		ui.lFillingColorStyle->hide();
		ui.cbFillingColorStyle->hide();
		ui.lFillingImageStyle->show();
		ui.cbFillingImageStyle->show();
		ui.lFillingBrushStyle->hide();
		ui.cbFillingBrushStyle->hide();
		ui.lFillingFileName->show();
		ui.kleFillingFileName->show();
		ui.bFillingOpen->show();

		ui.lFillingFirstColor->hide();
		ui.kcbFillingFirstColor->hide();
		ui.lFillingSecondColor->hide();
		ui.kcbFillingSecondColor->hide();
	}else if(type == PlotArea::Pattern) {
		ui.lFillingFirstColor->setText(i18n("Color"));
		ui.lFillingColorStyle->hide();
		ui.cbFillingColorStyle->hide();
		ui.lFillingImageStyle->hide();
		ui.cbFillingImageStyle->hide();
		ui.lFillingBrushStyle->show();
		ui.cbFillingBrushStyle->show();
		ui.lFillingFileName->hide();
		ui.kleFillingFileName->hide();
		ui.bFillingOpen->hide();

		ui.lFillingFirstColor->show();
		ui.kcbFillingFirstColor->show();
		ui.lFillingSecondColor->hide();
		ui.kcbFillingSecondColor->hide();
	}

	if (m_initializing)
		return;

	foreach(XYCurve* curve, m_curvesList)
		curve->setFillingType(type);
}

void XYCurveDock::fillingColorStyleChanged(int index){
	PlotArea::BackgroundColorStyle style = (PlotArea::BackgroundColorStyle)index;

	if (style == PlotArea::SingleColor){
		ui.lFillingFirstColor->setText(i18n("Color"));
		ui.lFillingSecondColor->hide();
		ui.kcbFillingSecondColor->hide();
	}else{
		ui.lFillingFirstColor->setText(i18n("First Color"));
		ui.lFillingSecondColor->show();
		ui.kcbFillingSecondColor->show();
		ui.lFillingBrushStyle->hide();
		ui.cbFillingBrushStyle->hide();
	}

	if (m_initializing)
		return;

	foreach(XYCurve* curve, m_curvesList)
		curve->setFillingColorStyle(style);
}

void XYCurveDock::fillingImageStyleChanged(int index){
	if (m_initializing)
		return;

	PlotArea::BackgroundImageStyle style = (PlotArea::BackgroundImageStyle)index;
	foreach(XYCurve* curve, m_curvesList)
		curve->setFillingImageStyle(style);
}

void XYCurveDock::fillingBrushStyleChanged(int index){
	if (m_initializing)
		return;

	Qt::BrushStyle style = (Qt::BrushStyle)index;
	foreach(XYCurve* curve, m_curvesList)
		curve->setFillingBrushStyle(style);
}

void XYCurveDock::fillingFirstColorChanged(const QColor& c){
	if (m_initializing)
		return;

	foreach(XYCurve* curve, m_curvesList)
		curve->setFillingFirstColor(c);
}

void XYCurveDock::fillingSecondColorChanged(const QColor& c){
	if (m_initializing)
		return;

	foreach(XYCurve* curve, m_curvesList)
		curve->setFillingSecondColor(c);
}

/*!
	opens a file dialog and lets the user select the image file.
*/
void XYCurveDock::selectFile() {
	KConfigGroup conf(KSharedConfig::openConfig(), "XYCurveDock");
	QString dir = conf.readEntry("LastImageDir", "");
    QString path = QFileDialog::getOpenFileName(this, i18n("Select the image file"), dir);
    if (path.isEmpty())
        return; //cancel was clicked in the file-dialog

	int pos = path.lastIndexOf(QDir::separator());
	if (pos!=-1) {
		QString newDir = path.left(pos);
		if (newDir!=dir)
			conf.writeEntry("LastImageDir", newDir);
	}

    ui.kleFillingFileName->setText( path );

	foreach(XYCurve* curve, m_curvesList)
		curve->setFillingFileName(path);
}

void XYCurveDock::fileNameChanged(){
	if (m_initializing)
		return;

	QString fileName = ui.kleFillingFileName->text();
	foreach(XYCurve* curve, m_curvesList)
		curve->setFillingFileName(fileName);
}

void XYCurveDock::fillingOpacityChanged(int value){
	if (m_initializing)
		return;

	qreal opacity = (float)value/100.;
	foreach(XYCurve* curve, m_curvesList)
		curve->setFillingOpacity(opacity);
}

//"Error bars"-Tab
void XYCurveDock::xErrorTypeChanged(int index) const {
	if (index == 0) {
		//no error
		ui.lXErrorDataPlus->setVisible(false);
		cbXErrorPlusColumn->setVisible(false);
		ui.lXErrorDataMinus->setVisible(false);
		cbXErrorMinusColumn->setVisible(false);
	} else if (index == 1) {
		//symmetric error
		ui.lXErrorDataPlus->setVisible(true);
		cbXErrorPlusColumn->setVisible(true);
		ui.lXErrorDataMinus->setVisible(false);
		cbXErrorMinusColumn->setVisible(false);
		ui.lXErrorDataPlus->setText(i18n("Data, +-"));
	} else if (index == 2) {
		//asymmetric error
		ui.lXErrorDataPlus->setVisible(true);
		cbXErrorPlusColumn->setVisible(true);
		ui.lXErrorDataMinus->setVisible(true);
		cbXErrorMinusColumn->setVisible(true);
		ui.lXErrorDataPlus->setText(i18n("Data, +"));
	}

	bool b = (index!=0 || ui.cbYErrorType->currentIndex()!=0);
	ui.lErrorFormat->setVisible(b);
	ui.lErrorBarsType->setVisible(b);
	ui.cbErrorBarsType->setVisible(b);
	ui.lErrorBarsStyle->setVisible(b);
	ui.cbErrorBarsStyle->setVisible(b);
	ui.lErrorBarsColor->setVisible(b);
	ui.kcbErrorBarsColor->setVisible(b);
	ui.lErrorBarsWidth->setVisible(b);
	ui.sbErrorBarsWidth->setVisible(b);
	ui.lErrorBarsOpacity->setVisible(b);
	ui.sbErrorBarsOpacity->setVisible(b);

	if (m_initializing)
		return;

	foreach(XYCurve* curve, m_curvesList)
		curve->setXErrorType(XYCurve::ErrorType(index));
}

void XYCurveDock::xErrorPlusColumnChanged(const QModelIndex& index) const{
	Q_UNUSED(index);
	if (m_initializing)
		return;

	AbstractAspect* aspect = static_cast<AbstractAspect*>(index.internalPointer());
	AbstractColumn* column = dynamic_cast<AbstractColumn*>(aspect);
	Q_ASSERT(column);

	foreach(XYCurve* curve, m_curvesList)
		curve->setXErrorPlusColumn(column);
}

void XYCurveDock::xErrorMinusColumnChanged(const QModelIndex& index) const{
	Q_UNUSED(index);
	if (m_initializing)
		return;

	AbstractAspect* aspect = static_cast<AbstractAspect*>(index.internalPointer());
	AbstractColumn* column = dynamic_cast<AbstractColumn*>(aspect);
	Q_ASSERT(column);

	foreach(XYCurve* curve, m_curvesList)
		curve->setXErrorMinusColumn(column);
}

void XYCurveDock::yErrorTypeChanged(int index) const{
	if (index == 0) {
		//no error
		ui.lYErrorDataPlus->setVisible(false);
		cbYErrorPlusColumn->setVisible(false);
		ui.lYErrorDataMinus->setVisible(false);
		cbYErrorMinusColumn->setVisible(false);
	} else if (index == 1) {
		//symmetric error
		ui.lYErrorDataPlus->setVisible(true);
		cbYErrorPlusColumn->setVisible(true);
		ui.lYErrorDataMinus->setVisible(false);
		cbYErrorMinusColumn->setVisible(false);
		ui.lYErrorDataPlus->setText(i18n("Data, +-"));
	} else if (index == 2) {
		//asymmetric error
		ui.lYErrorDataPlus->setVisible(true);
		cbYErrorPlusColumn->setVisible(true);
		ui.lYErrorDataMinus->setVisible(true);
		cbYErrorMinusColumn->setVisible(true);
		ui.lYErrorDataPlus->setText(i18n("Data, +"));
	}

	bool b = (index!=0 || ui.cbXErrorType->currentIndex()!=0);
	ui.lErrorFormat->setVisible(b);
	ui.lErrorBarsType->setVisible(b);
	ui.cbErrorBarsType->setVisible(b);
	ui.lErrorBarsStyle->setVisible(b);
	ui.cbErrorBarsStyle->setVisible(b);
	ui.lErrorBarsColor->setVisible(b);
	ui.kcbErrorBarsColor->setVisible(b);
	ui.lErrorBarsWidth->setVisible(b);
	ui.sbErrorBarsWidth->setVisible(b);
	ui.lErrorBarsOpacity->setVisible(b);
	ui.sbErrorBarsOpacity->setVisible(b);


	if (m_initializing)
		return;

	foreach(XYCurve* curve, m_curvesList)
		curve->setYErrorType(XYCurve::ErrorType(index));
}

void XYCurveDock::yErrorPlusColumnChanged(const QModelIndex& index) const{
	Q_UNUSED(index);
	if (m_initializing)
		return;

	AbstractAspect* aspect = static_cast<AbstractAspect*>(index.internalPointer());
	AbstractColumn* column = dynamic_cast<AbstractColumn*>(aspect);
	Q_ASSERT(column);

	foreach(XYCurve* curve, m_curvesList)
		curve->setYErrorPlusColumn(column);
}

void XYCurveDock::yErrorMinusColumnChanged(const QModelIndex& index) const{
	Q_UNUSED(index);
	if (m_initializing)
		return;

	AbstractAspect* aspect = static_cast<AbstractAspect*>(index.internalPointer());
	AbstractColumn* column = dynamic_cast<AbstractColumn*>(aspect);
	Q_ASSERT(column);

	foreach(XYCurve* curve, m_curvesList)
		curve->setYErrorMinusColumn(column);
}

void XYCurveDock::errorBarsTypeChanged(int index) const{
	XYCurve::ErrorBarsType type = XYCurve::ErrorBarsType(index);
	bool b = (type == XYCurve::ErrorBarsWithEnds);
	ui.lErrorBarsCapSize->setVisible(b);
	ui.sbErrorBarsCapSize->setVisible(b);

	if (m_initializing)
		return;

	foreach(XYCurve* curve, m_curvesList)
		curve->setErrorBarsType(type);
}

void XYCurveDock::errorBarsCapSizeChanged(double value) const{
	if (m_initializing)
		return;

	float size = Worksheet::convertToSceneUnits(value, Worksheet::Point);
	foreach(XYCurve* curve, m_curvesList)
		curve->setErrorBarsCapSize(size);
}

void XYCurveDock::errorBarsStyleChanged(int index) const{
	if (m_initializing)
		return;

	Qt::PenStyle penStyle=Qt::PenStyle(index);
	QPen pen;
	foreach(XYCurve* curve, m_curvesList){
		pen=curve->errorBarsPen();
		pen.setStyle(penStyle);
		curve->setErrorBarsPen(pen);
	}
}

void XYCurveDock::errorBarsColorChanged(const QColor& color) {
	if (m_initializing)
		return;

	QPen pen;
	foreach(XYCurve* curve, m_curvesList){
		pen=curve->errorBarsPen();
		pen.setColor(color);
		curve->setErrorBarsPen(pen);
	}

	m_initializing = true;
	GuiTools::updatePenStyles(ui.cbErrorBarsStyle, color);
	m_initializing = false;
}

void XYCurveDock::errorBarsWidthChanged(double value) const{
	if (m_initializing)
		return;

	QPen pen;
	foreach(XYCurve* curve, m_curvesList){
		pen=curve->errorBarsPen();
		pen.setWidthF( Worksheet::convertToSceneUnits(value, Worksheet::Point) );
		curve->setErrorBarsPen(pen);
	}
}

void XYCurveDock::errorBarsOpacityChanged(int value) const{
	if (m_initializing)
		return;

	qreal opacity = (float)value/100.;
	foreach(XYCurve* curve, m_curvesList)
		curve->setErrorBarsOpacity(opacity);
}

//*************************************************************
//*********** SLOTs for changes triggered in XYCurve **********
//*************************************************************
//General-Tab
void XYCurveDock::curveDescriptionChanged(const AbstractAspect* aspect) {
	if (m_curve != aspect)
		return;

	m_initializing = true;
	if (aspect->name() != uiGeneralTab.leName->text()) {
		uiGeneralTab.leName->setText(aspect->name());
	} else if (aspect->comment() != uiGeneralTab.leComment->text()) {
		uiGeneralTab.leComment->setText(aspect->comment());
	}
	m_initializing = false;
}

void XYCurveDock::curveXColumnChanged(const AbstractColumn* column) {
	m_initializing = true;
	this->setModelIndexFromColumn(cbXColumn, column);
	m_initializing = false;
}

void XYCurveDock::curveYColumnChanged(const AbstractColumn* column) {
	m_initializing = true;
	this->setModelIndexFromColumn(cbYColumn, column);
	m_initializing = false;
}

//Line-Tab
void XYCurveDock::curveLineTypeChanged(XYCurve::LineType type) {
	m_initializing = true;
	ui.cbLineType->setCurrentIndex( (int) type);
	m_initializing = false;
}
void XYCurveDock::curveLineSkipGapsChanged(bool skip) {
	m_initializing = true;
	ui.chkLineSkipGaps->setChecked(skip);
	m_initializing = false;
}
void XYCurveDock::curveLineInterpolationPointsCountChanged(int count) {
	m_initializing = true;
	ui.sbLineInterpolationPointsCount->setValue(count);
	m_initializing = false;
}
void XYCurveDock::curveLinePenChanged(const QPen& pen) {
	m_initializing = true;
	ui.cbLineStyle->setCurrentIndex( (int)pen.style());
	ui.kcbLineColor->setColor( pen.color());
  	GuiTools::updatePenStyles(ui.cbLineStyle, pen.color());
	ui.sbLineWidth->setValue( Worksheet::convertFromSceneUnits( pen.widthF(), Worksheet::Point) );
	m_initializing = false;
}
void XYCurveDock::curveLineOpacityChanged(qreal opacity) {
	m_initializing = true;
	ui.sbLineOpacity->setValue( round(opacity*100.0) );
	m_initializing = false;
}
void XYCurveDock::curveDropLineTypeChanged(XYCurve::DropLineType type) {
	m_initializing = true;
	ui.cbDropLineType->setCurrentIndex( (int)type );
	m_initializing = false;
}
void XYCurveDock::curveDropLinePenChanged(const QPen& pen) {
	m_initializing = true;
	ui.cbDropLineStyle->setCurrentIndex( (int) pen.style());
	ui.kcbDropLineColor->setColor( pen.color());
  	GuiTools::updatePenStyles(ui.cbDropLineStyle, pen.color());
	ui.sbDropLineWidth->setValue( Worksheet::convertFromSceneUnits(pen.widthF(),Worksheet::Point) );
	m_initializing = false;
}
void XYCurveDock::curveDropLineOpacityChanged(qreal opacity) {
	m_initializing = true;
	ui.sbDropLineOpacity->setValue( round(opacity*100.0) );
	m_initializing = false;
}

//Symbol-Tab
void XYCurveDock::curveSymbolsStyleChanged(Symbol::Style style) {
	m_initializing = true;
	ui.cbSymbolStyle->setCurrentIndex((int)style);
	m_initializing = false;
}
void XYCurveDock::curveSymbolsSizeChanged(qreal size) {
	m_initializing = true;
  	ui.sbSymbolSize->setValue( Worksheet::convertFromSceneUnits(size, Worksheet::Point) );
	m_initializing = false;
}
void XYCurveDock::curveSymbolsRotationAngleChanged(qreal angle) {
	m_initializing = true;
	ui.sbSymbolRotation->setValue(angle);
	m_initializing = false;
}
void XYCurveDock::curveSymbolsOpacityChanged(qreal opacity) {
	m_initializing = true;
	ui.sbSymbolOpacity->setValue( round(opacity*100.0) );
	m_initializing = false;
}
void XYCurveDock::curveSymbolsBrushChanged(QBrush brush) {
	m_initializing = true;
  	ui.cbSymbolFillingStyle->setCurrentIndex((int) brush.style());
  	ui.kcbSymbolFillingColor->setColor(brush.color());
	GuiTools::updateBrushStyles(ui.cbSymbolFillingStyle, brush.color());
	m_initializing = false;
}
void XYCurveDock::curveSymbolsPenChanged(const QPen& pen) {
	m_initializing = true;
  	ui.cbSymbolBorderStyle->setCurrentIndex( (int) pen.style());
  	ui.kcbSymbolBorderColor->setColor( pen.color());
	GuiTools::updatePenStyles(ui.cbSymbolBorderStyle, pen.color());
  	ui.sbSymbolBorderWidth->setValue( Worksheet::convertFromSceneUnits(pen.widthF(), Worksheet::Point));
	m_initializing = false;
}

//Values-Tab
void XYCurveDock::curveValuesTypeChanged(XYCurve::ValuesType type) {
	m_initializing = true;
  	ui.cbValuesType->setCurrentIndex((int) type);
	m_initializing = false;
}
void XYCurveDock::curveValuesColumnChanged(const AbstractColumn* column) {
	m_initializing = true;
	this->setModelIndexFromColumn(cbValuesColumn, column);
	m_initializing = false;
}
void XYCurveDock::curveValuesPositionChanged(XYCurve::ValuesPosition position) {
	m_initializing = true;
  	ui.cbValuesPosition->setCurrentIndex((int) position);
	m_initializing = false;
}
void XYCurveDock::curveValuesDistanceChanged(qreal distance) {
	m_initializing = true;
  	ui.sbValuesDistance->setValue( Worksheet::convertFromSceneUnits(distance, Worksheet::Point) );
	m_initializing = false;
}
void XYCurveDock::curveValuesRotationAngleChanged(qreal angle) {
	m_initializing = true;
	ui.sbValuesRotation->setValue(angle);
	m_initializing = false;
}
void XYCurveDock::curveValuesOpacityChanged(qreal opacity) {
	m_initializing = true;
	ui.sbValuesOpacity->setValue( round(opacity*100.0) );
	m_initializing = false;
}
void XYCurveDock::curveValuesPrefixChanged(QString prefix) {
	m_initializing = true;
  	ui.leValuesPrefix->setText(prefix);
	m_initializing = false;
}
void XYCurveDock::curveValuesSuffixChanged(QString suffix) {
	m_initializing = true;
  	ui.leValuesSuffix->setText(suffix);
	m_initializing = false;
}
void XYCurveDock::curveValuesFontChanged(QFont font) {
	m_initializing = true;
	font.setPointSizeF( round(Worksheet::convertFromSceneUnits(font.pixelSize(), Worksheet::Point)) );
  	ui.kfrValuesFont->setFont(font);
	m_initializing = false;
}
void XYCurveDock::curveValuesColorChanged(QColor color) {
	m_initializing = true;
  	ui.kcbValuesColor->setColor(color);
	m_initializing = false;
}

//Filling
void XYCurveDock::curveFillingPositionChanged(XYCurve::FillingPosition position) {
	m_initializing = true;
	ui.cbFillingPosition->setCurrentIndex((int)position);
	m_initializing = false;
}
void XYCurveDock::curveFillingTypeChanged(PlotArea::BackgroundType type){
	m_initializing = true;
	ui.cbFillingType->setCurrentIndex(type);
	m_initializing = false;
}
void XYCurveDock::curveFillingColorStyleChanged(PlotArea::BackgroundColorStyle style){
	m_initializing = true;
	ui.cbFillingColorStyle->setCurrentIndex(style);
	m_initializing = false;
}
void XYCurveDock::curveFillingImageStyleChanged(PlotArea::BackgroundImageStyle style){
	m_initializing = true;
	ui.cbFillingImageStyle->setCurrentIndex(style);
	m_initializing = false;
}
void XYCurveDock::curveFillingBrushStyleChanged(Qt::BrushStyle style){
	m_initializing = true;
	ui.cbFillingBrushStyle->setCurrentIndex(style);
	m_initializing = false;
}
void XYCurveDock::curveFillingFirstColorChanged(QColor& color){
	m_initializing = true;
	ui.kcbFillingFirstColor->setColor(color);
	m_initializing = false;
}
void XYCurveDock::curveFillingSecondColorChanged(QColor& color){
	m_initializing = true;
	ui.kcbFillingSecondColor->setColor(color);
	m_initializing = false;
}
void XYCurveDock::curveFillingFileNameChanged(QString& filename){
	m_initializing = true;
	ui.kleFillingFileName->setText(filename);
	m_initializing = false;
}
void XYCurveDock::curveFillingOpacityChanged(float opacity){
	m_initializing = true;
	ui.sbFillingOpacity->setValue( round(opacity*100.0) );
	m_initializing = false;
}


//"Error bars"-Tab
void XYCurveDock::curveXErrorTypeChanged(XYCurve::ErrorType type) {
	m_initializing = true;
	ui.cbXErrorType->setCurrentIndex((int) type);
	m_initializing = false;
}
void XYCurveDock::curveXErrorPlusColumnChanged(const AbstractColumn* column) {
	m_initializing = true;
	this->setModelIndexFromColumn(cbXErrorPlusColumn, column);
	m_initializing = false;
}
void XYCurveDock::curveXErrorMinusColumnChanged(const AbstractColumn* column) {
	m_initializing = true;
	this->setModelIndexFromColumn(cbXErrorMinusColumn, column);
	m_initializing = false;
}
void XYCurveDock::curveYErrorTypeChanged(XYCurve::ErrorType type) {
	m_initializing = true;
	ui.cbYErrorType->setCurrentIndex((int) type);
	m_initializing = false;
}
void XYCurveDock::curveYErrorPlusColumnChanged(const AbstractColumn* column) {
	m_initializing = true;
	this->setModelIndexFromColumn(cbYErrorPlusColumn, column);
	m_initializing = false;
}

void XYCurveDock::curveYErrorMinusColumnChanged(const AbstractColumn* column) {
	m_initializing = true;
	this->setModelIndexFromColumn(cbYErrorMinusColumn, column);
	m_initializing = false;
}
void XYCurveDock::curveErrorBarsCapSizeChanged(qreal size) {
	m_initializing = true;
	ui.sbErrorBarsCapSize->setValue( Worksheet::convertFromSceneUnits(size, Worksheet::Point) );
	m_initializing = false;
}
void XYCurveDock::curveErrorBarsTypeChanged(XYCurve::ErrorBarsType type) {
	m_initializing = true;
	ui.cbErrorBarsType->setCurrentIndex( (int) type);
	m_initializing = false;
}
void XYCurveDock::curveErrorBarsPenChanged(QPen pen) {
	m_initializing = true;
	ui.cbErrorBarsStyle->setCurrentIndex( (int) pen.style());
	ui.kcbErrorBarsColor->setColor( pen.color());
  	GuiTools::updatePenStyles(ui.cbErrorBarsStyle, pen.color());
	ui.sbErrorBarsWidth->setValue( Worksheet::convertFromSceneUnits(pen.widthF(),Worksheet::Point) );
	m_initializing = false;
}
void XYCurveDock::curveErrorBarsOpacityChanged(qreal opacity) {
	m_initializing = true;
	ui.sbErrorBarsOpacity->setValue( round(opacity*100.0) );
	m_initializing = false;
}

//*************************************************************
//************************* Settings **************************
//*************************************************************
void XYCurveDock::load() {
  	//General
	//This data is read in XYCurveDock::setCurves().

  	//Line
	ui.cbLineType->setCurrentIndex( (int) m_curve->lineType() );
	ui.chkLineSkipGaps->setChecked( m_curve->lineSkipGaps() );
	ui.sbLineInterpolationPointsCount->setValue( m_curve->lineInterpolationPointsCount() );
	ui.cbLineStyle->setCurrentIndex( (int) m_curve->linePen().style() );
	ui.kcbLineColor->setColor( m_curve->linePen().color() );
	ui.sbLineWidth->setValue( Worksheet::convertFromSceneUnits(m_curve->linePen().widthF(), Worksheet::Point) );
	ui.sbLineOpacity->setValue( round(m_curve->lineOpacity()*100.0) );

	//Drop lines
	ui.cbDropLineType->setCurrentIndex( (int) m_curve->dropLineType() );
	ui.cbDropLineStyle->setCurrentIndex( (int) m_curve->dropLinePen().style() );
	ui.kcbDropLineColor->setColor( m_curve->dropLinePen().color() );
	ui.sbDropLineWidth->setValue( Worksheet::convertFromSceneUnits(m_curve->dropLinePen().widthF(),Worksheet::Point) );
	ui.sbDropLineOpacity->setValue( round(m_curve->dropLineOpacity()*100.0) );

	//Symbols
	//TODO: character
	ui.cbSymbolStyle->setCurrentIndex( (int)m_curve->symbolsStyle() );
  	ui.sbSymbolSize->setValue( Worksheet::convertFromSceneUnits(m_curve->symbolsSize(), Worksheet::Point) );
	ui.sbSymbolRotation->setValue( m_curve->symbolsRotationAngle() );
	ui.sbSymbolOpacity->setValue( round(m_curve->symbolsOpacity()*100.0) );
  	ui.cbSymbolFillingStyle->setCurrentIndex( (int) m_curve->symbolsBrush().style() );
  	ui.kcbSymbolFillingColor->setColor(  m_curve->symbolsBrush().color() );
  	ui.cbSymbolBorderStyle->setCurrentIndex( (int) m_curve->symbolsPen().style() );
  	ui.kcbSymbolBorderColor->setColor( m_curve->symbolsPen().color() );
  	ui.sbSymbolBorderWidth->setValue( Worksheet::convertFromSceneUnits(m_curve->symbolsPen().widthF(), Worksheet::Point) );

	//Values
  	ui.cbValuesType->setCurrentIndex( (int) m_curve->valuesType() );
  	ui.cbValuesPosition->setCurrentIndex( (int) m_curve->valuesPosition() );
  	ui.sbValuesDistance->setValue( Worksheet::convertFromSceneUnits(m_curve->valuesDistance(), Worksheet::Point) );
	ui.sbValuesRotation->setValue( m_curve->valuesRotationAngle() );
	ui.sbValuesOpacity->setValue( round(m_curve->valuesOpacity()*100.0) );
  	ui.leValuesPrefix->setText( m_curve->valuesPrefix() );
  	ui.leValuesSuffix->setText( m_curve->valuesSuffix() );
	QFont valuesFont = m_curve->valuesFont();
	valuesFont.setPointSizeF( round(Worksheet::convertFromSceneUnits(valuesFont.pixelSize(), Worksheet::Point)) );
  	ui.kfrValuesFont->setFont(valuesFont);
  	ui.kcbValuesColor->setColor( m_curve->valuesColor() );

	//Filling
	ui.cbFillingPosition->setCurrentIndex( (int) m_curve->fillingPosition() );
	ui.cbFillingType->setCurrentIndex( (int)m_curve->fillingType() );
	ui.cbFillingColorStyle->setCurrentIndex( (int) m_curve->fillingColorStyle() );
	ui.cbFillingImageStyle->setCurrentIndex( (int) m_curve->fillingImageStyle() );
	ui.cbFillingBrushStyle->setCurrentIndex( (int) m_curve->fillingBrushStyle() );
	ui.kleFillingFileName->setText( m_curve->fillingFileName() );
	ui.kcbFillingFirstColor->setColor( m_curve->fillingFirstColor() );
	ui.kcbFillingSecondColor->setColor( m_curve->fillingSecondColor() );
	ui.sbFillingOpacity->setValue( round(m_curve->fillingOpacity()*100.0) );

	//Error bars
	ui.cbXErrorType->setCurrentIndex( (int) m_curve->xErrorType() );
	ui.cbYErrorType->setCurrentIndex( (int) m_curve->yErrorType() );
	ui.cbErrorBarsType->setCurrentIndex( (int) m_curve->errorBarsType() );
	ui.sbErrorBarsCapSize->setValue( Worksheet::convertFromSceneUnits(m_curve->errorBarsCapSize(), Worksheet::Point) );
	ui.cbErrorBarsStyle->setCurrentIndex( (int) m_curve->errorBarsPen().style() );
	ui.kcbErrorBarsColor->setColor( m_curve->errorBarsPen().color() );
	ui.sbErrorBarsWidth->setValue( Worksheet::convertFromSceneUnits(m_curve->errorBarsPen().widthF(),Worksheet::Point) );
	ui.sbErrorBarsOpacity->setValue( round(m_curve->errorBarsOpacity()*100.0) );

	m_initializing=true;
	GuiTools::updatePenStyles(ui.cbLineStyle, ui.kcbLineColor->color());
	GuiTools::updatePenStyles(ui.cbDropLineStyle, ui.kcbDropLineColor->color());
	GuiTools::updateBrushStyles(ui.cbSymbolFillingStyle, ui.kcbSymbolFillingColor->color());
	GuiTools::updatePenStyles(ui.cbSymbolBorderStyle, ui.kcbSymbolBorderColor->color());
	GuiTools::updatePenStyles(ui.cbErrorBarsStyle, ui.kcbErrorBarsColor->color());
	m_initializing=false;
}

void XYCurveDock::loadConfigFromTemplate(KConfig& config) {
	//extract the name of the template from the file name
	QString name;
	int index = config.name().lastIndexOf(QDir::separator());
	if (index!=-1)
		name = config.name().right(config.name().size() - index - 1);
	else
		name = config.name();

	int size = m_curvesList.size();
	if (size>1)
		m_curve->beginMacro(i18n("%1 xy-curves: template \"%2\" loaded", size, name));
	else
		m_curve->beginMacro(i18n("%1: template \"%2\" loaded", m_curve->name(), name));

	this->loadConfig(config);

	m_curve->endMacro();
}

void XYCurveDock::loadConfig(KConfig& config) {
	KConfigGroup group = config.group( "XYCurve" );

  	//General
	//we don't load/save the settings in the general-tab, since they are not style related.
	//It doesn't make sense to load/save them in the template.
	//This data is read in XYCurveDock::setCurves().

  	//Line
	ui.cbLineType->setCurrentIndex( group.readEntry("LineType", (int) m_curve->lineType()) );
	ui.chkLineSkipGaps->setChecked( group.readEntry("LineSkipGaps", m_curve->lineSkipGaps()) );
	ui.sbLineInterpolationPointsCount->setValue( group.readEntry("LineInterpolationPointsCount", m_curve->lineInterpolationPointsCount()) );
	ui.cbLineStyle->setCurrentIndex( group.readEntry("LineStyle", (int) m_curve->linePen().style()) );
	ui.kcbLineColor->setColor( group.readEntry("LineColor", m_curve->linePen().color()) );
	ui.sbLineWidth->setValue( Worksheet::convertFromSceneUnits(group.readEntry("LineWidth", m_curve->linePen().widthF()), Worksheet::Point) );
	ui.sbLineOpacity->setValue( round(group.readEntry("LineOpacity", m_curve->lineOpacity())*100.0) );

	//Drop lines
	ui.cbDropLineType->setCurrentIndex( group.readEntry("DropLineType", (int) m_curve->dropLineType()) );
	ui.cbDropLineStyle->setCurrentIndex( group.readEntry("DropLineStyle", (int) m_curve->dropLinePen().style()) );
	ui.kcbDropLineColor->setColor( group.readEntry("DropLineColor", m_curve->dropLinePen().color()) );
	ui.sbDropLineWidth->setValue( Worksheet::convertFromSceneUnits(group.readEntry("DropLineWidth", m_curve->dropLinePen().widthF()),Worksheet::Point) );
	ui.sbDropLineOpacity->setValue( round(group.readEntry("DropLineOpacity", m_curve->dropLineOpacity())*100.0) );

	//Symbols
	//TODO: character
	ui.cbSymbolStyle->setCurrentIndex( group.readEntry("SymbolStyle", (int)m_curve->symbolsStyle()) );
  	ui.sbSymbolSize->setValue( Worksheet::convertFromSceneUnits(group.readEntry("SymbolSize", m_curve->symbolsSize()), Worksheet::Point) );
	ui.sbSymbolRotation->setValue( group.readEntry("SymbolRotation", m_curve->symbolsRotationAngle()) );
	ui.sbSymbolOpacity->setValue( round(group.readEntry("SymbolOpacity", m_curve->symbolsOpacity())*100.0) );
  	ui.cbSymbolFillingStyle->setCurrentIndex( group.readEntry("SymbolFillingStyle", (int) m_curve->symbolsBrush().style()) );
  	ui.kcbSymbolFillingColor->setColor(  group.readEntry("SymbolFillingColor", m_curve->symbolsBrush().color()) );
  	ui.cbSymbolBorderStyle->setCurrentIndex( group.readEntry("SymbolBorderStyle", (int) m_curve->symbolsPen().style()) );
  	ui.kcbSymbolBorderColor->setColor( group.readEntry("SymbolBorderColor", m_curve->symbolsPen().color()) );
  	ui.sbSymbolBorderWidth->setValue( Worksheet::convertFromSceneUnits(group.readEntry("SymbolBorderWidth",m_curve->symbolsPen().widthF()), Worksheet::Point) );

	//Values
  	ui.cbValuesType->setCurrentIndex( group.readEntry("ValuesType", (int) m_curve->valuesType()) );
  	ui.cbValuesPosition->setCurrentIndex( group.readEntry("ValuesPosition", (int) m_curve->valuesPosition()) );
  	ui.sbValuesDistance->setValue( Worksheet::convertFromSceneUnits(group.readEntry("ValuesDistance", m_curve->valuesDistance()), Worksheet::Point) );
	ui.sbValuesRotation->setValue( group.readEntry("ValuesRotation", m_curve->valuesRotationAngle()) );
	ui.sbValuesOpacity->setValue( round(group.readEntry("ValuesOpacity",m_curve->valuesOpacity())*100.0) );
  	ui.leValuesPrefix->setText( group.readEntry("ValuesPrefix", m_curve->valuesPrefix()) );
  	ui.leValuesSuffix->setText( group.readEntry("ValuesSuffix", m_curve->valuesSuffix()) );
	QFont valuesFont = m_curve->valuesFont();
	valuesFont.setPointSizeF( round(Worksheet::convertFromSceneUnits(valuesFont.pixelSize(), Worksheet::Point)) );
  	ui.kfrValuesFont->setFont( group.readEntry("ValuesFont", valuesFont) );
  	ui.kcbValuesColor->setColor( group.readEntry("ValuesColor", m_curve->valuesColor()) );

	//Filling
	ui.cbFillingPosition->setCurrentIndex( group.readEntry("FillingPosition", (int) m_curve->fillingPosition()) );
	ui.cbFillingType->setCurrentIndex( group.readEntry("FillingType", (int) m_curve->fillingType()) );
	ui.cbFillingColorStyle->setCurrentIndex( group.readEntry("FillingColorStyle", (int) m_curve->fillingColorStyle()) );
	ui.cbFillingImageStyle->setCurrentIndex( group.readEntry("FillingImageStyle", (int) m_curve->fillingImageStyle()) );
	ui.cbFillingBrushStyle->setCurrentIndex( group.readEntry("FillingBrushStyle", (int) m_curve->fillingBrushStyle()) );
	ui.kleFillingFileName->setText( group.readEntry("FillingFileName", m_curve->fillingFileName()) );
	ui.kcbFillingFirstColor->setColor( group.readEntry("FillingFirstColor", m_curve->fillingFirstColor()) );
	ui.kcbFillingSecondColor->setColor( group.readEntry("FillingSecondColor", m_curve->fillingSecondColor()) );
	ui.sbFillingOpacity->setValue( round(group.readEntry("FillingOpacity", m_curve->fillingOpacity())*100.0) );

	//Error bars
	ui.cbXErrorType->setCurrentIndex( group.readEntry("XErrorType", (int) m_curve->xErrorType()) );
	ui.cbYErrorType->setCurrentIndex( group.readEntry("YErrorType", (int) m_curve->yErrorType()) );
	ui.cbErrorBarsType->setCurrentIndex( group.readEntry("ErrorBarsType", (int) m_curve->errorBarsType()) );
	ui.sbErrorBarsCapSize->setValue( Worksheet::convertFromSceneUnits(group.readEntry("ErrorBarsCapSize", m_curve->errorBarsCapSize()), Worksheet::Point) );
	ui.cbErrorBarsStyle->setCurrentIndex( group.readEntry("ErrorBarsStyle", (int) m_curve->errorBarsPen().style()) );
	ui.kcbErrorBarsColor->setColor( group.readEntry("ErrorBarsColor", m_curve->errorBarsPen().color()) );
	ui.sbErrorBarsWidth->setValue( Worksheet::convertFromSceneUnits(group.readEntry("ErrorBarsWidth", m_curve->errorBarsPen().widthF()),Worksheet::Point) );
	ui.sbErrorBarsOpacity->setValue( round(group.readEntry("ErrorBarsOpacity", m_curve->errorBarsOpacity())*100.0) );

	m_initializing=true;
	GuiTools::updatePenStyles(ui.cbLineStyle, ui.kcbLineColor->color());
	GuiTools::updatePenStyles(ui.cbDropLineStyle, ui.kcbDropLineColor->color());
	GuiTools::updateBrushStyles(ui.cbSymbolFillingStyle, ui.kcbSymbolFillingColor->color());
	GuiTools::updatePenStyles(ui.cbSymbolBorderStyle, ui.kcbSymbolBorderColor->color());
	GuiTools::updatePenStyles(ui.cbErrorBarsStyle, ui.kcbErrorBarsColor->color());
	m_initializing=false;
}

void XYCurveDock::saveConfigAsTemplate(KConfig& config) {
	KConfigGroup group = config.group( "XYCurve" );

  	//General
	//we don't load/save the settings in the general-tab, since they are not style related.
	//It doesn't make sense to load/save them in the template.

	group.writeEntry("LineType", ui.cbLineType->currentIndex());
	group.writeEntry("LineSkipGaps", ui.chkLineSkipGaps->isChecked());
	group.writeEntry("LineInterpolationPointsCount", ui.sbLineInterpolationPointsCount->value() );
	group.writeEntry("LineStyle", ui.cbLineStyle->currentIndex());
	group.writeEntry("LineColor", ui.kcbLineColor->color());
	group.writeEntry("LineWidth", Worksheet::convertToSceneUnits(ui.sbLineWidth->value(),Worksheet::Point) );
	group.writeEntry("LineOpacity", ui.sbLineOpacity->value()/100 );

	//Drop Line
	group.writeEntry("DropLineType", ui.cbDropLineType->currentIndex());
	group.writeEntry("DropLineStyle", ui.cbDropLineStyle->currentIndex());
	group.writeEntry("DropLineColor", ui.kcbDropLineColor->color());
	group.writeEntry("DropLineWidth", Worksheet::convertToSceneUnits(ui.sbDropLineWidth->value(),Worksheet::Point) );
	group.writeEntry("DropLineOpacity", ui.sbDropLineOpacity->value()/100 );

	//Symbol (TODO: character)
	group.writeEntry("SymbolStyle", ui.cbSymbolStyle->currentText());
	group.writeEntry("SymbolSize", Worksheet::convertToSceneUnits(ui.sbSymbolSize->value(),Worksheet::Point));
	group.writeEntry("SymbolRotation", ui.sbSymbolRotation->value());
	group.writeEntry("SymbolOpacity", ui.sbSymbolOpacity->value()/100 );
	group.writeEntry("SymbolFillingStyle", ui.cbSymbolFillingStyle->currentIndex());
	group.writeEntry("SymbolFillingColor", ui.kcbSymbolFillingColor->color());
	group.writeEntry("SymbolBorderStyle", ui.cbSymbolBorderStyle->currentIndex());
	group.writeEntry("SymbolBorderColor", ui.kcbSymbolBorderColor->color());
	group.writeEntry("SymbolBorderWidth", Worksheet::convertToSceneUnits(ui.sbSymbolBorderWidth->value(),Worksheet::Point));

	//Values
	group.writeEntry("ValuesType", ui.cbValuesType->currentIndex());
	group.writeEntry("ValuesPosition", ui.cbValuesPosition->currentIndex());
	group.writeEntry("ValuesDistance", Worksheet::convertToSceneUnits(ui.sbValuesDistance->value(),Worksheet::Point));
	group.writeEntry("ValuesRotation", ui.sbValuesRotation->value());
	group.writeEntry("ValuesOpacity", ui.sbValuesOpacity->value()/100);
	group.writeEntry("ValuesPrefix", ui.leValuesPrefix->text());
	group.writeEntry("ValuesSuffix", ui.leValuesSuffix->text());
	group.writeEntry("ValuesFont", ui.kfrValuesFont->font());
	group.writeEntry("ValuesColor", ui.kcbValuesColor->color());

	//Filling
	group.writeEntry("FillingPosition", ui.cbFillingPosition->currentIndex());
	group.writeEntry("FillingType", ui.cbFillingType->currentIndex());
	group.writeEntry("FillingColorStyle", ui.cbFillingColorStyle->currentIndex());
	group.writeEntry("FillingImageStyle", ui.cbFillingImageStyle->currentIndex());
	group.writeEntry("FillingBrushStyle", ui.cbFillingBrushStyle->currentIndex());
	group.writeEntry("FillingFileName", ui.kleFillingFileName->text());
	group.writeEntry("FillingFirstColor", ui.kcbFillingFirstColor->color());
	group.writeEntry("FillingSecondColor", ui.kcbFillingSecondColor->color());
	group.writeEntry("FillingOpacity", ui.sbFillingOpacity->value()/100.0);

	//Error bars
	group.writeEntry("XErrorType", ui.cbXErrorType->currentIndex());
	group.writeEntry("YErrorType", ui.cbYErrorType->currentIndex());
	group.writeEntry("ErrorBarsType", ui.cbErrorBarsType->currentIndex());
	group.writeEntry("ErrorBarsCapSize", Worksheet::convertToSceneUnits(ui.sbErrorBarsCapSize->value(),Worksheet::Point) );
	group.writeEntry("ErrorBarsStyle", ui.cbErrorBarsStyle->currentIndex());
	group.writeEntry("ErrorBarsColor", ui.kcbErrorBarsColor->color());
	group.writeEntry("ErrorBarsWidth", Worksheet::convertToSceneUnits(ui.sbErrorBarsWidth->value(),Worksheet::Point) );
	group.writeEntry("ErrorBarsOpacity", ui.sbErrorBarsOpacity->value()/100 );

	config.sync();
}<|MERGE_RESOLUTION|>--- conflicted
+++ resolved
@@ -394,11 +394,8 @@
 		pa.translate(iconSize/2,iconSize/2);
 		pa.drawPath(trafo.map(Symbol::pathFromStyle(style)));
 		pa.end();
-<<<<<<< HEAD
-        ui.cbSymbolStyle->addItem(QIcon(pm), XYCurve::symbolsNameFromStyle(style));
-=======
-		ui.cbSymbolStyle->addItem(QIcon(pm), Symbol::nameFromStyle(style));
->>>>>>> 3be5a70f
+                ui.cbSymbolStyle->addItem(QIcon(pm), XYCurve::symbolsNameFromStyle(style));
+		//ui.cbSymbolStyle->addItem(QIcon(pm), Symbol::nameFromStyle(style)); // Origin/master version
 	}
 
  	GuiTools::updateBrushStyles(ui.cbSymbolFillingStyle, Qt::black);
