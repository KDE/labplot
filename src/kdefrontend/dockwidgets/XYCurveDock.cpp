/***************************************************************************
    File                 : XYCurveDock.cpp
    Project              : LabPlot
    Description          : widget for XYCurve properties
    --------------------------------------------------------------------
    Copyright            : (C) 2010-2015 Alexander Semke (alexander.semke@web.de)
    Copyright            : (C) 2012-2013 Stefan Gerlach (stefan.gerlach@uni-konstanz.de)

 ***************************************************************************/

/***************************************************************************
 *                                                                         *
 *  This program is free software; you can redistribute it and/or modify   *
 *  it under the terms of the GNU General Public License as published by   *
 *  the Free Software Foundation; either version 2 of the License, or      *
 *  (at your option) any later version.                                    *
 *                                                                         *
 *  This program is distributed in the hope that it will be useful,        *
 *  but WITHOUT ANY WARRANTY; without even the implied warranty of         *
 *  MERCHANTABILITY or FITNESS FOR A PARTICULAR PURPOSE.  See the          *
 *  GNU General Public License for more details.                           *
 *                                                                         *
 *   You should have received a copy of the GNU General Public License     *
 *   along with this program; if not, write to the Free Software           *
 *   Foundation, Inc., 51 Franklin Street, Fifth Floor,                    *
 *   Boston, MA  02110-1301  USA                                           *
 *                                                                         *
 ***************************************************************************/

#include "XYCurveDock.h"
#include "backend/worksheet/plots/cartesian/XYCurve.h"
#include "backend/worksheet/Worksheet.h"
#include "backend/core/AspectTreeModel.h"
#include "backend/core/column/Column.h"
#include "backend/core/Project.h"
#include "backend/core/datatypes/Double2StringFilter.h"
#include "backend/core/datatypes/DateTime2StringFilter.h"
#include "commonfrontend/widgets/TreeViewComboBox.h"
#include "kdefrontend/TemplateHandler.h"
#include "kdefrontend/GuiTools.h"

#include <QPainter>
#include <QDir>
#include <QFileDialog>
#include <KUrlCompletion>
<<<<<<< HEAD
#include <KLocalizedString>
#include <KConfigGroup>
=======
#include <QDebug>
>>>>>>> 3cbf1fbb

/*!
  \class XYCurveDock
  \brief  Provides a widget for editing the properties of the XYCurves (2D-curves) currently selected in the project explorer.

  If more then one curves are set, the properties of the first column are shown. The changes of the properties are applied to all curves.
  The exclusions are the name, the comment and the datasets (columns) of the curves  - these properties can only be changed if there is only one single curve.

  \ingroup kdefrontend
*/

XYCurveDock::XYCurveDock(QWidget *parent): QWidget(parent),
	m_completion(new KUrlCompletion()),
	cbXColumn(0),
	cbYColumn(0),
	m_curve(0),
	m_aspectTreeModel(0) {

	ui.setupUi(this);

	//Tab "Values"
	QGridLayout* gridLayout = qobject_cast<QGridLayout*>(ui.tabValues->layout());
	cbValuesColumn = new TreeViewComboBox(ui.tabValues);
	gridLayout->addWidget(cbValuesColumn, 2, 2, 1, 1);

	//Tab "Filling"
	ui.cbFillingColorStyle->setSizeAdjustPolicy(QComboBox::AdjustToMinimumContentsLengthWithIcon);
	ui.kleFillingFileName->setClearButtonShown(true);
	ui.bFillingOpen->setIcon( QIcon::fromTheme("document-open") );

	ui.kleFillingFileName->setCompletionObject(m_completion);

	//Tab "Error bars"
	gridLayout = qobject_cast<QGridLayout*>(ui.tabErrorBars->layout());

	cbXErrorPlusColumn = new TreeViewComboBox(ui.tabErrorBars);
	gridLayout->addWidget(cbXErrorPlusColumn, 2, 2, 1, 1);

	cbXErrorMinusColumn = new TreeViewComboBox(ui.tabErrorBars);
	gridLayout->addWidget(cbXErrorMinusColumn, 3, 2, 1, 1);

	cbYErrorPlusColumn = new TreeViewComboBox(ui.tabErrorBars);
	gridLayout->addWidget(cbYErrorPlusColumn, 7, 2, 1, 1);

	cbYErrorMinusColumn = new TreeViewComboBox(ui.tabErrorBars);
	gridLayout->addWidget(cbYErrorMinusColumn, 8, 2, 1, 1);

	//adjust layouts in the tabs
	for (int i=0; i<ui.tabWidget->count(); ++i){
	  QGridLayout* layout = dynamic_cast<QGridLayout*>(ui.tabWidget->widget(i)->layout());
	  if (!layout)
		continue;

	  layout->setContentsMargins(2,2,2,2);
	  layout->setHorizontalSpacing(2);
	  layout->setVerticalSpacing(2);
	}

	//Slots

	//Lines
	connect( ui.cbLineType, SIGNAL(currentIndexChanged(int)), this, SLOT(lineTypeChanged(int)) );
	connect( ui.sbLineInterpolationPointsCount, SIGNAL(valueChanged(int)), this, SLOT(lineInterpolationPointsCountChanged(int)) );
	connect( ui.chkLineSkipGaps, SIGNAL(clicked(bool)), this, SLOT(lineSkipGapsChanged(bool)) );
	connect( ui.cbLineStyle, SIGNAL(currentIndexChanged(int)), this, SLOT(lineStyleChanged(int)) );
	connect( ui.kcbLineColor, SIGNAL(changed(QColor)), this, SLOT(lineColorChanged(QColor)) );
	connect( ui.sbLineWidth, SIGNAL(valueChanged(double)), this, SLOT(lineWidthChanged(double)) );
	connect( ui.sbLineOpacity, SIGNAL(valueChanged(int)), this, SLOT(lineOpacityChanged(int)) );

	connect( ui.cbDropLineType, SIGNAL(currentIndexChanged(int)), this, SLOT(dropLineTypeChanged(int)) );
	connect( ui.cbDropLineStyle, SIGNAL(currentIndexChanged(int)), this, SLOT(dropLineStyleChanged(int)) );
	connect( ui.kcbDropLineColor, SIGNAL(changed(QColor)), this, SLOT(dropLineColorChanged(QColor)) );
	connect( ui.sbDropLineWidth, SIGNAL(valueChanged(double)), this, SLOT(dropLineWidthChanged(double)) );
	connect( ui.sbDropLineOpacity, SIGNAL(valueChanged(int)), this, SLOT(dropLineOpacityChanged(int)) );

	//Symbol
	connect( ui.cbSymbolStyle, SIGNAL(currentIndexChanged(int)), this, SLOT(symbolsStyleChanged(int)) );
	connect( ui.sbSymbolSize, SIGNAL(valueChanged(double)), this, SLOT(symbolsSizeChanged(double)) );
	connect( ui.sbSymbolRotation, SIGNAL(valueChanged(int)), this, SLOT(symbolsRotationChanged(int)) );
	connect( ui.sbSymbolOpacity, SIGNAL(valueChanged(int)), this, SLOT(symbolsOpacityChanged(int)) );

	connect( ui.cbSymbolFillingStyle, SIGNAL(currentIndexChanged(int)), this, SLOT(symbolsFillingStyleChanged(int)) );
	connect( ui.kcbSymbolFillingColor, SIGNAL(changed(QColor)), this, SLOT(symbolsFillingColorChanged(QColor)) );

	connect( ui.cbSymbolBorderStyle, SIGNAL(currentIndexChanged(int)), this, SLOT(symbolsBorderStyleChanged(int)) );
	connect( ui.kcbSymbolBorderColor, SIGNAL(changed(QColor)), this, SLOT(symbolsBorderColorChanged(QColor)) );
	connect( ui.sbSymbolBorderWidth, SIGNAL(valueChanged(double)), this, SLOT(symbolsBorderWidthChanged(double)) );

	//Values
	connect( ui.cbValuesType, SIGNAL(currentIndexChanged(int)), this, SLOT(valuesTypeChanged(int)) );
	connect( cbValuesColumn, SIGNAL(currentModelIndexChanged(QModelIndex)), this, SLOT(valuesColumnChanged(QModelIndex)) );
	connect( ui.cbValuesPosition, SIGNAL(currentIndexChanged(int)), this, SLOT(valuesPositionChanged(int)) );
	connect( ui.sbValuesDistance, SIGNAL(valueChanged(double)), this, SLOT(valuesDistanceChanged(double)) );
	connect( ui.sbValuesRotation, SIGNAL(valueChanged(int)), this, SLOT(valuesRotationChanged(int)) );
	connect( ui.sbValuesOpacity, SIGNAL(valueChanged(int)), this, SLOT(valuesOpacityChanged(int)) );

	//TODO connect( ui.cbValuesFormat, SIGNAL(currentIndexChanged(int)), this, SLOT(valuesColumnFormatChanged(int)) );
	connect( ui.leValuesPrefix, SIGNAL(returnPressed()), this, SLOT(valuesPrefixChanged()) );
	connect( ui.leValuesSuffix, SIGNAL(returnPressed()), this, SLOT(valuesSuffixChanged()) );
	connect( ui.kfrValuesFont, SIGNAL(fontSelected(QFont)), this, SLOT(valuesFontChanged(QFont)) );
	connect( ui.kcbValuesColor, SIGNAL(changed(QColor)), this, SLOT(valuesColorChanged(QColor)) );

	//Filling
	connect( ui.cbFillingPosition, SIGNAL(currentIndexChanged(int)), this, SLOT(fillingPositionChanged(int)) );
	connect( ui.cbFillingType, SIGNAL(currentIndexChanged(int)), this, SLOT(fillingTypeChanged(int)) );
	connect( ui.cbFillingColorStyle, SIGNAL(currentIndexChanged(int)), this, SLOT(fillingColorStyleChanged(int)) );
	connect( ui.cbFillingImageStyle, SIGNAL(currentIndexChanged(int)), this, SLOT(fillingImageStyleChanged(int)) );
	connect( ui.cbFillingBrushStyle, SIGNAL(currentIndexChanged(int)), this, SLOT(fillingBrushStyleChanged(int)) );
	connect(ui.bFillingOpen, SIGNAL(clicked(bool)), this, SLOT(selectFile()));
	connect( ui.kleFillingFileName, SIGNAL(returnPressed()), this, SLOT(fileNameChanged()) );
	connect( ui.kleFillingFileName, SIGNAL(clearButtonClicked()), this, SLOT(fileNameChanged()) );
	connect( ui.kcbFillingFirstColor, SIGNAL(changed(QColor)), this, SLOT(fillingFirstColorChanged(QColor)) );
	connect( ui.kcbFillingSecondColor, SIGNAL(changed(QColor)), this, SLOT(fillingSecondColorChanged(QColor)) );
	connect( ui.sbFillingOpacity, SIGNAL(valueChanged(int)), this, SLOT(fillingOpacityChanged(int)) );

	//Error bars
	connect( ui.cbXErrorType, SIGNAL(currentIndexChanged(int)), this, SLOT(xErrorTypeChanged(int)) );
	connect( cbXErrorPlusColumn, SIGNAL(currentModelIndexChanged(QModelIndex)), this, SLOT(xErrorPlusColumnChanged(QModelIndex)) );
	connect( cbXErrorMinusColumn, SIGNAL(currentModelIndexChanged(QModelIndex)), this, SLOT(xErrorMinusColumnChanged(QModelIndex)) );
	connect( ui.cbYErrorType, SIGNAL(currentIndexChanged(int)), this, SLOT(yErrorTypeChanged(int)) );
	connect( cbYErrorPlusColumn, SIGNAL(currentModelIndexChanged(QModelIndex)), this, SLOT(yErrorPlusColumnChanged(QModelIndex)) );
	connect( cbYErrorMinusColumn, SIGNAL(currentModelIndexChanged(QModelIndex)), this, SLOT(yErrorMinusColumnChanged(QModelIndex)) );
	connect( ui.cbErrorBarsType, SIGNAL(currentIndexChanged(int)), this, SLOT(errorBarsTypeChanged(int)) );
	connect( ui.sbErrorBarsCapSize, SIGNAL(valueChanged(double)), this, SLOT(errorBarsCapSizeChanged(double)) );
	connect( ui.cbErrorBarsStyle, SIGNAL(currentIndexChanged(int)), this, SLOT(errorBarsStyleChanged(int)) );
	connect( ui.kcbErrorBarsColor, SIGNAL(changed(QColor)), this, SLOT(errorBarsColorChanged(QColor)) );
	connect( ui.sbErrorBarsWidth, SIGNAL(valueChanged(double)), this, SLOT(errorBarsWidthChanged(double)) );
	connect( ui.sbErrorBarsOpacity, SIGNAL(valueChanged(int)), this, SLOT(errorBarsOpacityChanged(int)) );

	//template handler
	TemplateHandler* templateHandler = new TemplateHandler(this, TemplateHandler::XYCurve);
	ui.verticalLayout->addWidget(templateHandler);
	templateHandler->show();
	connect(templateHandler, SIGNAL(loadConfigRequested(KConfig&)), this, SLOT(loadConfigFromTemplate(KConfig&)));
	connect(templateHandler, SIGNAL(saveConfigRequested(KConfig&)), this, SLOT(saveConfigAsTemplate(KConfig&)));
	connect(templateHandler, SIGNAL(info(QString)), this, SIGNAL(info(QString)));

	retranslateUi();
	init();
}

XYCurveDock::~XYCurveDock() {
	if (m_aspectTreeModel)
		delete m_aspectTreeModel;

	delete m_completion;
}

void XYCurveDock::setupGeneral() {
	QWidget* generalTab = new QWidget(ui.tabGeneral);
	uiGeneralTab.setupUi(generalTab);
	QHBoxLayout* layout = new QHBoxLayout(ui.tabGeneral);
	layout->setMargin(0);
	layout->addWidget(generalTab);

	// Tab "General"
	QGridLayout* gridLayout = qobject_cast<QGridLayout*>(generalTab->layout());

	cbXColumn = new TreeViewComboBox(generalTab);
	gridLayout->addWidget(cbXColumn, 2, 2, 1, 1);

	cbYColumn = new TreeViewComboBox(generalTab);
	gridLayout->addWidget(cbYColumn, 3, 2, 1, 1);

	//General
	connect( uiGeneralTab.leName, SIGNAL(returnPressed()), this, SLOT(nameChanged()) );
	connect( uiGeneralTab.leComment, SIGNAL(returnPressed()), this, SLOT(commentChanged()) );
	connect( uiGeneralTab.chkVisible, SIGNAL(clicked(bool)), this, SLOT(visibilityChanged(bool)) );
	connect( cbXColumn, SIGNAL(currentModelIndexChanged(QModelIndex)), this, SLOT(xColumnChanged(QModelIndex)) );
	connect( cbYColumn, SIGNAL(currentModelIndexChanged(QModelIndex)), this, SLOT(yColumnChanged(QModelIndex)) );
}


void XYCurveDock::init(){
  	dateStrings<<"yyyy-MM-dd";
	dateStrings<<"yyyy/MM/dd";
	dateStrings<<"dd/MM/yyyy";
	dateStrings<<"dd/MM/yy";
	dateStrings<<"dd.MM.yyyy";
	dateStrings<<"dd.MM.yy";
	dateStrings<<"MM/yyyy";
	dateStrings<<"dd.MM.";
	dateStrings<<"yyyyMMdd";

	timeStrings<<"hh";
	timeStrings<<"hh ap";
	timeStrings<<"hh:mm";
	timeStrings<<"hh:mm ap";
	timeStrings<<"hh:mm:ss";
	timeStrings<<"hh:mm:ss.zzz";
	timeStrings<<"hh:mm:ss:zzz";
	timeStrings<<"mm:ss.zzz";
	timeStrings<<"hhmmss";

	m_initializing = true;

	//Line
	ui.cbLineType->addItem(i18n("none"));
	ui.cbLineType->addItem(i18n("line"));
	ui.cbLineType->addItem(i18n("horiz. start"));
	ui.cbLineType->addItem(i18n("vert. start"));
	ui.cbLineType->addItem(i18n("horiz. midpoint"));
	ui.cbLineType->addItem(i18n("vert. midpoint"));
	ui.cbLineType->addItem(i18n("2-segments"));
	ui.cbLineType->addItem(i18n("3-segments"));
	ui.cbLineType->addItem(i18n("cubic spline (natural)"));
	ui.cbLineType->addItem(i18n("cubic spline (periodic)"));
	ui.cbLineType->addItem(i18n("Akima-spline (natural)"));
	ui.cbLineType->addItem(i18n("Akima-spline (periodic)"));

	QPainter pa;
	//TODO size of the icon depending on the actuall height of the combobox?
	int iconSize = 20;
	QPixmap pm(iconSize, iconSize);
	ui.cbLineType->setIconSize(QSize(iconSize, iconSize));

	QPen pen(Qt::SolidPattern, 0);
 	pa.setPen( pen );

	//no line
	pm.fill(Qt::transparent);
	pa.begin( &pm );
	pa.setRenderHint(QPainter::Antialiasing);
	pa.setBrush(Qt::SolidPattern);
	pa.drawEllipse( 1,1,4,4);
	pa.drawEllipse( 15,15,4,4);
	pa.end();
	ui.cbLineType->setItemIcon(0, pm);

	//line
	pm.fill(Qt::transparent);
	pa.begin( &pm );
	pa.setRenderHint(QPainter::Antialiasing);
	pa.setBrush(Qt::SolidPattern);
	pa.drawEllipse( 1,1,4,4);
	pa.drawEllipse( 15,15,4,4);
	pa.drawLine(3,3,17,17);
	pa.end();
	ui.cbLineType->setItemIcon(1, pm);

	pm.fill(Qt::transparent);
	pa.begin( &pm );
	pa.setRenderHint(QPainter::Antialiasing);
	pa.setBrush(Qt::SolidPattern);
	pa.drawEllipse( 1,1,4,4);
	pa.drawEllipse( 15,15,4,4);
	pa.drawLine(3,3,17,3);
	pa.drawLine(17,3,17,17);
	pa.end();
	ui.cbLineType->setItemIcon(2, pm);

	pm.fill(Qt::transparent);
	pa.begin( &pm );
	pa.setRenderHint(QPainter::Antialiasing);
	pa.setBrush(Qt::SolidPattern);
	pa.drawEllipse( 1,1,4,4);
	pa.drawEllipse( 15,15,4,4);
	pa.drawLine(3,3,3,17);
	pa.drawLine(3,17,17,17);
	pa.end();
	ui.cbLineType->setItemIcon(3, pm);

	//horizontal midpoint
	pm.fill(Qt::transparent);
	pa.begin( &pm );
	pa.setRenderHint(QPainter::Antialiasing);
	pa.setBrush(Qt::SolidPattern);
	pa.drawEllipse( 1,1,4,4);
	pa.drawEllipse( 15,15,4,4);
	pa.drawLine(3,3,10,3);
	pa.drawLine(10,3,10,17);
	pa.drawLine(10,17,17,17);
	pa.end();
	ui.cbLineType->setItemIcon(4, pm);

	//vertical midpoint
	pm.fill(Qt::transparent);
	pa.begin( &pm );
	pa.setRenderHint(QPainter::Antialiasing);
	pa.setBrush(Qt::SolidPattern);
	pa.drawEllipse( 1,1,4,4);
	pa.drawEllipse( 15,15,4,4);
	pa.drawLine(3,3,3,10);
	pa.drawLine(3,10,17,10);
	pa.drawLine(17,10,17,17);
	pa.end();
	ui.cbLineType->setItemIcon(5, pm);

	//2-segments
	pm.fill(Qt::transparent);
	pa.begin( &pm );
	pa.setRenderHint(QPainter::Antialiasing);
	pa.setBrush(Qt::SolidPattern);
	pa.drawEllipse( 1,1,4,4);
	pa.drawEllipse( 8,8,4,4);
	pa.drawEllipse( 15,15,4,4);
	pa.drawLine(3,3,10,10);
	pa.end();
	ui.cbLineType->setItemIcon(6, pm);

	//3-segments
	pm.fill(Qt::transparent);
	pa.begin( &pm );
	pa.setRenderHint(QPainter::Antialiasing);
	pa.setBrush(Qt::SolidPattern);
	pa.drawEllipse( 1,1,4,4);
	pa.drawEllipse( 8,8,4,4);
	pa.drawEllipse( 15,15,4,4);
	pa.drawLine(3,3,17,17);
	pa.end();
	ui.cbLineType->setItemIcon(7, pm);

	//natural spline
	pm.fill(Qt::transparent);
	pa.begin( &pm );
	pa.setRenderHint(QPainter::Antialiasing);
	pa.setBrush(Qt::SolidPattern);
	pa.drawEllipse( 1,1,4,4);
	pa.drawEllipse( 15,15,4,4);
	pa.rotate(45);
  	pa.drawArc(2*sqrt(2),-4,17*sqrt(2),20,30*16,120*16);

	pa.end();
	ui.cbLineType->setItemIcon(8, pm);
	ui.cbLineType->setItemIcon(9, pm);
	ui.cbLineType->setItemIcon(10, pm);
	ui.cbLineType->setItemIcon(11, pm);

	GuiTools::updatePenStyles(ui.cbLineStyle, Qt::black);

	//Drop lines
	ui.cbDropLineType->addItem(i18n("no drop lines"));
	ui.cbDropLineType->addItem(i18n("drop lines, X"));
	ui.cbDropLineType->addItem(i18n("drop lines, Y"));
	ui.cbDropLineType->addItem(i18n("drop lines, XY"));
	ui.cbDropLineType->addItem(i18n("drop lines, X, zero baseline"));
	ui.cbDropLineType->addItem(i18n("drop lines, X, min baseline"));
	ui.cbDropLineType->addItem(i18n("drop lines, X, max baseline"));
	GuiTools::updatePenStyles(ui.cbDropLineStyle, Qt::black);

	//Symbols
	GuiTools::updatePenStyles(ui.cbSymbolBorderStyle, Qt::black);

	ui.cbSymbolStyle->setIconSize(QSize(iconSize, iconSize));
	QTransform trafo;
	trafo.scale(15, 15);

	ui.cbSymbolStyle->addItem(i18n("none"));
	for (int i=1; i<19; ++i) {
		Symbol::Style style = (Symbol::Style)i;
		pm.fill(Qt::transparent);
		pa.begin(&pm);
		pa.setRenderHint(QPainter::Antialiasing);
		pa.translate(iconSize/2,iconSize/2);
		pa.drawPath(trafo.map(Symbol::pathFromStyle(style)));
		pa.end();
        ui.cbSymbolStyle->addItem(QIcon(pm), Symbol::nameFromStyle(style));
	}

 	GuiTools::updateBrushStyles(ui.cbSymbolFillingStyle, Qt::black);
	m_initializing = false;

	//Values
	ui.cbValuesType->addItem(i18n("no values"));
	ui.cbValuesType->addItem("x");
	ui.cbValuesType->addItem("y");
	ui.cbValuesType->addItem("x, y");
	ui.cbValuesType->addItem("(x, y)");
	ui.cbValuesType->addItem(i18n("custom column"));

	ui.cbValuesPosition->addItem(i18n("above"));
	ui.cbValuesPosition->addItem(i18n("below"));
	ui.cbValuesPosition->addItem(i18n("left"));
	ui.cbValuesPosition->addItem(i18n("right"));

	//Filling
	ui.cbFillingPosition->clear();
	ui.cbFillingPosition->addItem(i18n("none"));
	ui.cbFillingPosition->addItem(i18n("above"));
	ui.cbFillingPosition->addItem(i18n("below"));
	ui.cbFillingPosition->addItem(i18n("zero baseline"));
	ui.cbFillingPosition->addItem(i18n("left"));
	ui.cbFillingPosition->addItem(i18n("right"));

	ui.cbFillingType->clear();
	ui.cbFillingType->addItem(i18n("color"));
	ui.cbFillingType->addItem(i18n("image"));
	ui.cbFillingType->addItem(i18n("pattern"));

	ui.cbFillingColorStyle->clear();
	ui.cbFillingColorStyle->addItem(i18n("single color"));
	ui.cbFillingColorStyle->addItem(i18n("horizontal linear gradient"));
	ui.cbFillingColorStyle->addItem(i18n("vertical linear gradient"));
	ui.cbFillingColorStyle->addItem(i18n("diagonal linear gradient (start from top left)"));
	ui.cbFillingColorStyle->addItem(i18n("diagonal linear gradient (start from bottom left)"));
	ui.cbFillingColorStyle->addItem(i18n("radial gradient"));

	ui.cbFillingImageStyle->clear();
	ui.cbFillingImageStyle->addItem(i18n("scaled and cropped"));
	ui.cbFillingImageStyle->addItem(i18n("scaled"));
	ui.cbFillingImageStyle->addItem(i18n("scaled, keep proportions"));
	ui.cbFillingImageStyle->addItem(i18n("centered"));
	ui.cbFillingImageStyle->addItem(i18n("tiled"));
	ui.cbFillingImageStyle->addItem(i18n("center tiled"));
	GuiTools::updateBrushStyles(ui.cbFillingBrushStyle, Qt::SolidPattern);

	//Error-bars
	pm.fill(Qt::transparent);
	pa.begin( &pm );
	pa.setRenderHint(QPainter::Antialiasing);
	pa.drawLine(3,10,17,10);//vert. line
	pa.drawLine(10,3,10,17);//hor. line
	pa.end();
	ui.cbErrorBarsType->addItem(i18n("bars"));
	ui.cbErrorBarsType->setItemIcon(0, pm);

	pm.fill(Qt::transparent);
	pa.begin( &pm );
	pa.setRenderHint(QPainter::Antialiasing);
	pa.setBrush(Qt::SolidPattern);
	pa.drawLine(3,10,17,10); //vert. line
	pa.drawLine(10,3,10,17); //hor. line
	pa.drawLine(7,3,13,3); //upper cap
	pa.drawLine(7,17,13,17); //bottom cap
	pa.drawLine(3,7,3,13); //left cap
	pa.drawLine(17,7,17,13); //right cap
	pa.end();
	ui.cbErrorBarsType->addItem(i18n("bars with ends"));
	ui.cbErrorBarsType->setItemIcon(1, pm);

	ui.cbXErrorType->addItem(i18n("no"));
	ui.cbXErrorType->addItem(i18n("symmetric"));
	ui.cbXErrorType->addItem(i18n("asymmetric"));

	ui.cbYErrorType->addItem(i18n("no"));
	ui.cbYErrorType->addItem(i18n("symmetric"));
	ui.cbYErrorType->addItem(i18n("asymmetric"));

	GuiTools::updatePenStyles(ui.cbErrorBarsStyle, Qt::black);
}

void XYCurveDock::setModel() {
	QList<const char*>  list;
	list<<"Folder"<<"Workbook"<<"Datapicker"<<"DatapickerCurve"<<"Spreadsheet"
		<<"FileDataSource"<<"Column"<<"Worksheet"<<"CartesianPlot"
		<<"XYInterpolationCurve"<<"XYFitCurve"<<"XYFourierFilterCurve";

	if (cbXColumn) {
		cbXColumn->setTopLevelClasses(list);
		cbYColumn->setTopLevelClasses(list);
	}
	cbValuesColumn->setTopLevelClasses(list);
	cbXErrorMinusColumn->setTopLevelClasses(list);
	cbXErrorPlusColumn->setTopLevelClasses(list);
	cbYErrorMinusColumn->setTopLevelClasses(list);
	cbYErrorPlusColumn->setTopLevelClasses(list);

 	list.clear();
	list<<"Column";
	m_aspectTreeModel->setSelectableAspects(list);
	if (cbXColumn) {
		cbXColumn->setSelectableClasses(list);
		cbYColumn->setSelectableClasses(list);
	}
	cbValuesColumn->setSelectableClasses(list);
	cbXErrorMinusColumn->setSelectableClasses(list);
	cbXErrorPlusColumn->setSelectableClasses(list);
	cbYErrorMinusColumn->setSelectableClasses(list);
	cbYErrorPlusColumn->setSelectableClasses(list);

	if (cbXColumn) {
		cbXColumn->setModel(m_aspectTreeModel);
		cbYColumn->setModel(m_aspectTreeModel);
	}
	cbValuesColumn->setModel(m_aspectTreeModel);
	cbXErrorMinusColumn->setModel(m_aspectTreeModel);
	cbXErrorPlusColumn->setModel(m_aspectTreeModel);
	cbYErrorMinusColumn->setModel(m_aspectTreeModel);
	cbYErrorPlusColumn->setModel(m_aspectTreeModel);
}

/*!
  sets the curves. The properties of the curves in the list \c list can be edited in this widget.
*/
void XYCurveDock::setCurves(QList<XYCurve*> list){
	m_initializing=true;
	m_curvesList=list;
	m_curve=list.first();
	Q_ASSERT(m_curve);
	m_aspectTreeModel = new AspectTreeModel(m_curve->project());
	setModel();
	initGeneralTab();
	initTabs();
	m_initializing=false;
}

void XYCurveDock::initGeneralTab(){
	//if there are more then one curve in the list, disable the content in the tab "general"
	if (m_curvesList.size()==1){
		uiGeneralTab.lName->setEnabled(true);
		uiGeneralTab.leName->setEnabled(true);
		uiGeneralTab.lComment->setEnabled(true);
		uiGeneralTab.leComment->setEnabled(true);

		uiGeneralTab.lXColumn->setEnabled(true);
		cbXColumn->setEnabled(true);
		uiGeneralTab.lYColumn->setEnabled(true);
		cbYColumn->setEnabled(true);

		this->setModelIndexFromColumn(cbXColumn, m_curve->xColumn());
		this->setModelIndexFromColumn(cbYColumn, m_curve->yColumn());

		uiGeneralTab.leName->setText(m_curve->name());
		uiGeneralTab.leComment->setText(m_curve->comment());
	}else {
		uiGeneralTab.lName->setEnabled(false);
		uiGeneralTab.leName->setEnabled(false);
		uiGeneralTab.lComment->setEnabled(false);
		uiGeneralTab.leComment->setEnabled(false);

		uiGeneralTab.lXColumn->setEnabled(false);
		cbXColumn->setEnabled(false);
		uiGeneralTab.lYColumn->setEnabled(false);
		cbYColumn->setEnabled(false);

		cbXColumn->setCurrentModelIndex(QModelIndex());
		cbYColumn->setCurrentModelIndex(QModelIndex());

		uiGeneralTab.leName->setText("");
		uiGeneralTab.leComment->setText("");
	}

	//show the properties of the first curve
	uiGeneralTab.chkVisible->setChecked( m_curve->isVisible() );

	//Slots
	connect(m_curve, SIGNAL(aspectDescriptionChanged(const AbstractAspect*)),this, SLOT(curveDescriptionChanged(const AbstractAspect*)));
	connect(m_curve, SIGNAL(xColumnChanged(const AbstractColumn*)), this, SLOT(curveXColumnChanged(const AbstractColumn*)));
	connect(m_curve, SIGNAL(yColumnChanged(const AbstractColumn*)), this, SLOT(curveYColumnChanged(const AbstractColumn*)));
	connect(m_curve, SIGNAL(visibilityChanged(bool)), this, SLOT(curveVisibilityChanged(bool)));
}

void XYCurveDock::initTabs() {
	//if there are more then one curve in the list, disable the tab "general"
	if (m_curvesList.size()==1){
		this->setModelIndexFromColumn(cbValuesColumn, m_curve->valuesColumn());
		this->setModelIndexFromColumn(cbXErrorPlusColumn, m_curve->xErrorPlusColumn());
		this->setModelIndexFromColumn(cbXErrorMinusColumn, m_curve->xErrorMinusColumn());
		this->setModelIndexFromColumn(cbYErrorPlusColumn, m_curve->yErrorPlusColumn());
		this->setModelIndexFromColumn(cbYErrorMinusColumn, m_curve->yErrorMinusColumn());
	}else {
		cbValuesColumn->setCurrentModelIndex(QModelIndex());
		cbXErrorPlusColumn->setCurrentModelIndex(QModelIndex());
		cbXErrorMinusColumn->setCurrentModelIndex(QModelIndex());
		cbYErrorPlusColumn->setCurrentModelIndex(QModelIndex());
		cbYErrorMinusColumn->setCurrentModelIndex(QModelIndex());
	}

	//show the properties of the first curve
	KConfig config("", KConfig::SimpleConfig);
	loadConfig(config);

	//Slots

	//Line-Tab
	connect(m_curve, SIGNAL(lineTypeChanged(XYCurve::LineType)), this, SLOT(curveLineTypeChanged(XYCurve::LineType)));
	connect(m_curve, SIGNAL(lineSkipGapsChanged(bool)), this, SLOT(curveLineSkipGapsChanged(bool)));
	connect(m_curve, SIGNAL(lineInterpolationPointsCountChanged(int)), this, SLOT(curveLineInterpolationPointsCountChanged(int)));
	connect(m_curve, SIGNAL(linePenChanged(QPen)), this, SLOT(curveLinePenChanged(QPen)));
	connect(m_curve, SIGNAL(lineOpacityChanged(qreal)), this, SLOT(curveLineOpacityChanged(qreal)));
	connect(m_curve, SIGNAL(dropLineTypeChanged(XYCurve::DropLineType)), this, SLOT(curveDropLineTypeChanged(XYCurve::DropLineType)));
	connect(m_curve, SIGNAL(dropLinePenChanged(QPen)), this, SLOT(curveDropLinePenChanged(QPen)));
	connect(m_curve, SIGNAL(dropLineOpacityChanged(qreal)), this, SLOT(curveDropLineOpacityChanged(qreal)));

	//Symbol-Tab
	connect(m_curve, SIGNAL(symbolsStyleChanged(Symbol::Style)), this, SLOT(curveSymbolsStyleChanged(Symbol::Style)));
	connect(m_curve, SIGNAL(symbolsSizeChanged(qreal)), this, SLOT(curveSymbolsSizeChanged(qreal)));
	connect(m_curve, SIGNAL(symbolsRotationAngleChanged(qreal)), this, SLOT(curveSymbolsRotationAngleChanged(qreal)));
	connect(m_curve, SIGNAL(symbolsOpacityChanged(qreal)), this, SLOT(curveSymbolsOpacityChanged(qreal)));
	connect(m_curve, SIGNAL(symbolsBrushChanged(QBrush)), this, SLOT(curveSymbolsBrushChanged(QBrush)));
	connect(m_curve, SIGNAL(symbolsPenChanged(QPen)), this, SLOT(curveSymbolsPenChanged(QPen)));

	//Values-Tab
	connect(m_curve, SIGNAL(valuesTypeChanged(XYCurve::ValuesType)), this, SLOT(curveValuesTypeChanged(XYCurve::ValuesType)));
	connect(m_curve, SIGNAL(valuesColumnChanged(const AbstractColumn*)), this, SLOT(curveValuesColumnChanged(const AbstractColumn*)));
	connect(m_curve, SIGNAL(valuesPositionChanged(XYCurve::ValuesPosition)), this, SLOT(curveValuesPositionChanged(XYCurve::ValuesPosition)));
	connect(m_curve, SIGNAL(valuesDistanceChanged(qreal)), this, SLOT(curveValuesDistanceChanged(qreal)));
	connect(m_curve, SIGNAL(valuesOpacityChanged(qreal)), this, SLOT(curveValuesOpacityChanged(qreal)));
	connect(m_curve, SIGNAL(valuesRotationAngleChanged(qreal)), this, SLOT(curveValuesRotationAngleChanged(qreal)));
	connect(m_curve, SIGNAL(valuesPrefixChanged(QString)), this, SLOT(curveValuesPrefixChanged(QString)));
	connect(m_curve, SIGNAL(valuesSuffixChanged(QString)), this, SLOT(curveValuesSuffixChanged(QString)));
	connect(m_curve, SIGNAL(valuesFontChanged(QFont)), this, SLOT(curveValuesFontChanged(QFont)));
	connect(m_curve, SIGNAL(valuesColorChanged(QColor)), this, SLOT(curveValuesColorChanged(QColor)));

	//Filling-Tab
	connect( m_curve, SIGNAL(fillingPositionChanged(XYCurve::FillingPosition)), this, SLOT(curveFillingPositionChanged(XYCurve::FillingPosition)) );
	connect( m_curve, SIGNAL(fillingTypeChanged(PlotArea::BackgroundType)), this, SLOT(curveFillingTypeChanged(PlotArea::BackgroundType)) );
	connect( m_curve, SIGNAL(fillingColorStyleChanged(PlotArea::BackgroundColorStyle)), this, SLOT(curveFillingColorStyleChanged(PlotArea::BackgroundColorStyle)) );
	connect( m_curve, SIGNAL(fillingImageStyleChanged(PlotArea::BackgroundImageStyle)), this, SLOT(curveFillingImageStyleChanged(PlotArea::BackgroundImageStyle)) );
	connect( m_curve, SIGNAL(fillingBrushStyleChanged(Qt::BrushStyle)), this, SLOT(curveFillingBrushStyleChanged(Qt::BrushStyle)) );
	connect( m_curve, SIGNAL(fillingFirstColorChanged(QColor&)), this, SLOT(curveFillingFirstColorChanged(QColor&)) );
	connect( m_curve, SIGNAL(fillingSecondColorChanged(QColor&)), this, SLOT(curveFillingSecondColorChanged(QColor&)) );
	connect( m_curve, SIGNAL(fillingFileNameChanged(QString&)), this, SLOT(curveFillingFileNameChanged(QString&)) );
	connect( m_curve, SIGNAL(fillingOpacityChanged(float)), this, SLOT(curveFillingOpacityChanged(float)) );

	//"Error bars"-Tab
	connect(m_curve, SIGNAL(xErrorTypeChanged(XYCurve::ErrorType)), this, SLOT(curveXErrorTypeChanged(XYCurve::ErrorType)));
	connect(m_curve, SIGNAL(xErrorPlusColumnChanged(const AbstractColumn*)), this, SLOT(curveXErrorPlusColumnChanged(const AbstractColumn*)));
	connect(m_curve, SIGNAL(xErrorMinusColumnChanged(const AbstractColumn*)), this, SLOT(curveXErrorMinusColumnChanged(const AbstractColumn*)));
	connect(m_curve, SIGNAL(yErrorTypeChanged(XYCurve::ErrorType)), this, SLOT(curveYErrorTypeChanged(XYCurve::ErrorType)));
	connect(m_curve, SIGNAL(yErrorPlusColumnChanged(const AbstractColumn*)), this, SLOT(curveYErrorPlusColumnChanged(const AbstractColumn*)));
	connect(m_curve, SIGNAL(yErrorMinusColumnChanged(const AbstractColumn*)), this, SLOT(curveYErrorMinusColumnChanged(const AbstractColumn*)));
	connect(m_curve, SIGNAL(errorBarsCapSizeChanged(qreal)), this, SLOT(curveErrorBarsCapSizeChanged(qreal)));
	connect(m_curve, SIGNAL(errorBarsTypeChanged(XYCurve::ErrorBarsType)), this, SLOT(curveErrorBarsTypeChanged(XYCurve::ErrorBarsType)));
	connect(m_curve, SIGNAL(errorBarsPenChanged(QPen)), this, SLOT(curveErrorBarsPenChanged(QPen)));
	connect(m_curve, SIGNAL(errorBarsOpacityChanged(qreal)), this, SLOT(curveErrorBarsOpacityChanged(qreal)));
}

/*!
  depending on the currently selected values column type (column mode) updates the widgets for the values column format,
  shows/hides the allowed widgets, fills the corresponding combobox with the possible entries.
  Called when the values column was changed.

  synchronize this function with ColumnDock::updateFormat.
*/
void XYCurveDock::updateValuesFormatWidgets(const AbstractColumn::ColumnMode columnMode){
  ui.cbValuesFormat->clear();

  switch (columnMode){
	case AbstractColumn::Numeric:
	  ui.cbValuesFormat->addItem(i18n("Decimal"), QVariant('f'));
	  ui.cbValuesFormat->addItem(i18n("Scientific (e)"), QVariant('e'));
	  ui.cbValuesFormat->addItem(i18n("Scientific (E)"), QVariant('E'));
	  ui.cbValuesFormat->addItem(i18n("Automatic (e)"), QVariant('g'));
	  ui.cbValuesFormat->addItem(i18n("Automatic (E)"), QVariant('G'));
	  break;
	case AbstractColumn::Text:
	  ui.cbValuesFormat->addItem(i18n("Text"), QVariant());
	  break;
	case AbstractColumn::Month:
	  ui.cbValuesFormat->addItem(i18n("Number without leading zero"), QVariant("M"));
	  ui.cbValuesFormat->addItem(i18n("Number with leading zero"), QVariant("MM"));
	  ui.cbValuesFormat->addItem(i18n("Abbreviated month name"), QVariant("MMM"));
	  ui.cbValuesFormat->addItem(i18n("Full month name"), QVariant("MMMM"));
	  break;
	case AbstractColumn::Day:
	  ui.cbValuesFormat->addItem(i18n("Number without leading zero"), QVariant("d"));
	  ui.cbValuesFormat->addItem(i18n("Number with leading zero"), QVariant("dd"));
	  ui.cbValuesFormat->addItem(i18n("Abbreviated day name"), QVariant("ddd"));
	  ui.cbValuesFormat->addItem(i18n("Full day name"), QVariant("dddd"));
	  break;
	case AbstractColumn::DateTime:{
	  foreach(const QString& s, dateStrings)
		ui.cbValuesFormat->addItem(s, QVariant(s));

	  foreach(const QString& s, timeStrings)
		ui.cbValuesFormat->addItem(s, QVariant(s));

	  foreach(const QString& s1, dateStrings){
		foreach(const QString& s2, timeStrings)
		  ui.cbValuesFormat->addItem(s1 + ' ' + s2, QVariant(s1 + ' ' + s2));
	  }
	  break;
	}
  }

  ui.cbValuesFormat->setCurrentIndex(0);

  if (columnMode == AbstractColumn::Numeric){
	ui.lValuesPrecision->show();
	ui.sbValuesPrecision->show();
  }else{
	ui.lValuesPrecision->hide();
	ui.sbValuesPrecision->hide();
  }

  if (columnMode == AbstractColumn::Text){
	ui.lValuesFormatTop->hide();
	ui.lValuesFormat->hide();
	ui.cbValuesFormat->hide();
  }else{
	ui.lValuesFormatTop->show();
	ui.lValuesFormat->show();
	ui.cbValuesFormat->show();
	ui.cbValuesFormat->setCurrentIndex(0);
  }

  if (columnMode == AbstractColumn::DateTime){
	ui.cbValuesFormat->setEditable( true );
  }else{
	ui.cbValuesFormat->setEditable( false );
  }
}

/*!
  shows the formating properties of the column \c column.
  Called, when a new column for the values was selected - either by changing the type of the values (none, x, y, etc.) or
  by selecting a new custom column for the values.
*/
void XYCurveDock::showValuesColumnFormat(const Column* column){
  if (!column){
	// no valid column is available
	// -> hide all the format properties widgets (equivalent to showing the properties of the column mode "Text")
	this->updateValuesFormatWidgets(AbstractColumn::Text);
  }else{
	AbstractColumn::ColumnMode columnMode = column->columnMode();

	//update the format widgets for the new column mode
	this->updateValuesFormatWidgets(columnMode);

	 //show the actuall formating properties
	switch(columnMode) {
		case AbstractColumn::Numeric:{
		  Double2StringFilter * filter = static_cast<Double2StringFilter*>(column->outputFilter());
		  ui.cbValuesFormat->setCurrentIndex(ui.cbValuesFormat->findData(filter->numericFormat()));
		  ui.sbValuesPrecision->setValue(filter->numDigits());
		  break;
		}
		case AbstractColumn::Text:
			break;
		case AbstractColumn::Month:
		case AbstractColumn::Day:
		case AbstractColumn::DateTime: {
				DateTime2StringFilter * filter = static_cast<DateTime2StringFilter*>(column->outputFilter());
				ui.cbValuesFormat->setCurrentIndex(ui.cbValuesFormat->findData(filter->format()));
				break;
			}
	}
  }
}

void XYCurveDock::setModelIndexFromColumn(TreeViewComboBox* cb, const AbstractColumn* column){
	if (column)
		cb->setCurrentModelIndex(m_aspectTreeModel->modelIndexOfAspect(column));
	else
		cb->setCurrentModelIndex(QModelIndex());
}

//*************************************************************
//********** SLOTs for changes triggered in XYCurveDock ********
//*************************************************************
void XYCurveDock::retranslateUi(){
	//TODO:
// 	uiGeneralTab.lName->setText(i18n("Name"));
// 	uiGeneralTab.lComment->setText(i18n("Comment"));
// 	uiGeneralTab.chkVisible->setText(i18n("Visible"));
// 	uiGeneralTab.lXColumn->setText(i18n("x-data"));
// 	uiGeneralTab.lYColumn->setText(i18n("y-data"));

	//TODO updatePenStyles, updateBrushStyles for all comboboxes
}

// "General"-tab
void XYCurveDock::nameChanged(){
  if (m_initializing)
	return;

  m_curve->setName(uiGeneralTab.leName->text());
}


void XYCurveDock::commentChanged(){
  if (m_initializing)
	return;

  m_curve->setComment(uiGeneralTab.leComment->text());
}

void XYCurveDock::xColumnChanged(const QModelIndex& index){
	if (m_initializing)
		return;

	AbstractAspect* aspect = static_cast<AbstractAspect*>(index.internalPointer());
	AbstractColumn* column = 0;
	if (aspect) {
		column = dynamic_cast<AbstractColumn*>(aspect);
		Q_ASSERT(column);
	}

	foreach(XYCurve* curve, m_curvesList)
		curve->setXColumn(column);
}

void XYCurveDock::yColumnChanged(const QModelIndex& index){
	if (m_initializing)
		return;

	AbstractAspect* aspect = static_cast<AbstractAspect*>(index.internalPointer());
	AbstractColumn* column = 0;
	if (aspect) {
		column = dynamic_cast<AbstractColumn*>(aspect);
		Q_ASSERT(column);
	}

	foreach(XYCurve* curve, m_curvesList)
		curve->setYColumn(column);
}

void XYCurveDock::visibilityChanged(bool state){
	if (m_initializing)
		return;

	foreach(XYCurve* curve, m_curvesList)
		curve->setVisible(state);
}

// "Line"-tab
void XYCurveDock::lineTypeChanged(int index){
  XYCurve::LineType lineType = XYCurve::LineType(index);

  if ( lineType == XYCurve::NoLine){
	ui.chkLineSkipGaps->setEnabled(false);
	ui.cbLineStyle->setEnabled(false);
	ui.kcbLineColor->setEnabled(false);
	ui.sbLineWidth->setEnabled(false);
	ui.sbLineOpacity->setEnabled(false);
	ui.lLineInterpolationPointsCount->hide();
	ui.sbLineInterpolationPointsCount->hide();
  }else{
	ui.chkLineSkipGaps->setEnabled(true);
	ui.cbLineStyle->setEnabled(true);
	ui.kcbLineColor->setEnabled(true);
	ui.sbLineWidth->setEnabled(true);
	ui.sbLineOpacity->setEnabled(true);

	if (lineType==XYCurve::SplineCubicNatural || lineType==XYCurve::SplineCubicPeriodic
	  || lineType==XYCurve::SplineAkimaNatural || lineType==XYCurve::SplineAkimaPeriodic){
	  ui.lLineInterpolationPointsCount->show();
	  ui.sbLineInterpolationPointsCount->show();
	  ui.lLineSkipGaps->hide();
	  ui.chkLineSkipGaps->hide();
	}else{
	  ui.lLineInterpolationPointsCount->hide();
	  ui.sbLineInterpolationPointsCount->hide();
	  ui.lLineSkipGaps->show();
	  ui.chkLineSkipGaps->show();
	 }
  }

  if (m_initializing)
	return;

  foreach(XYCurve* curve, m_curvesList)
	curve->setLineType(lineType);
}

void XYCurveDock::lineSkipGapsChanged(bool skip){
	if (m_initializing)
		return;

	foreach(XYCurve* curve, m_curvesList)
		curve->setLineSkipGaps(skip);
}

void XYCurveDock::lineInterpolationPointsCountChanged(int count){
   if (m_initializing)
	return;

  foreach(XYCurve* curve, m_curvesList)
	curve->setLineInterpolationPointsCount(count);
}

void XYCurveDock::lineStyleChanged(int index){
   if (m_initializing)
	return;

  Qt::PenStyle penStyle=Qt::PenStyle(index);
  QPen pen;
  foreach(XYCurve* curve, m_curvesList){
	pen=curve->linePen();
	pen.setStyle(penStyle);
	curve->setLinePen(pen);
  }
}

void XYCurveDock::lineColorChanged(const QColor& color){
  if (m_initializing)
	return;

  QPen pen;
  foreach(XYCurve* curve, m_curvesList){
	pen=curve->linePen();
	pen.setColor(color);
	curve->setLinePen(pen);
  }

  m_initializing = true;
  GuiTools::updatePenStyles(ui.cbLineStyle, color);
  m_initializing = false;
}

void XYCurveDock::lineWidthChanged(double value){
  if (m_initializing)
	return;

  QPen pen;
  foreach(XYCurve* curve, m_curvesList){
	pen=curve->linePen();
	pen.setWidthF( Worksheet::convertToSceneUnits(value, Worksheet::Point) );
	curve->setLinePen(pen);
  }
}

void XYCurveDock::lineOpacityChanged(int value){
	if (m_initializing)
		return;

	qreal opacity = (float)value/100.;
	foreach(XYCurve* curve, m_curvesList)
		curve->setLineOpacity(opacity);
}

void XYCurveDock::dropLineTypeChanged(int index){
  XYCurve::DropLineType dropLineType = XYCurve::DropLineType(index);

  if ( dropLineType == XYCurve::NoDropLine){
	ui.cbDropLineStyle->setEnabled(false);
	ui.kcbDropLineColor->setEnabled(false);
	ui.sbDropLineWidth->setEnabled(false);
	ui.sbDropLineOpacity->setEnabled(false);
  }else{
	ui.cbDropLineStyle->setEnabled(true);
	ui.kcbDropLineColor->setEnabled(true);
	ui.sbDropLineWidth->setEnabled(true);
	ui.sbDropLineOpacity->setEnabled(true);
  }

  if (m_initializing)
	return;

  foreach(XYCurve* curve, m_curvesList)
	curve->setDropLineType(dropLineType);
}

void XYCurveDock::dropLineStyleChanged(int index){
   if (m_initializing)
	return;

  Qt::PenStyle penStyle=Qt::PenStyle(index);
  QPen pen;
  foreach(XYCurve* curve, m_curvesList){
	pen=curve->dropLinePen();
	pen.setStyle(penStyle);
	curve->setDropLinePen(pen);
  }
}

void XYCurveDock::dropLineColorChanged(const QColor& color){
  if (m_initializing)
	return;

  QPen pen;
  foreach(XYCurve* curve, m_curvesList){
	pen=curve->dropLinePen();
	pen.setColor(color);
	curve->setDropLinePen(pen);
  }

  m_initializing = true;
  GuiTools::updatePenStyles(ui.cbDropLineStyle, color);
  m_initializing = false;
}

void XYCurveDock::dropLineWidthChanged(double value){
  if (m_initializing)
	return;

  QPen pen;
  foreach(XYCurve* curve, m_curvesList){
	pen=curve->dropLinePen();
	pen.setWidthF( Worksheet::convertToSceneUnits(value, Worksheet::Point) );
	curve->setDropLinePen(pen);
  }
}

void XYCurveDock::dropLineOpacityChanged(int value){
	if (m_initializing)
		return;

	qreal opacity = (float)value/100.;
	foreach(XYCurve* curve, m_curvesList)
		curve->setDropLineOpacity(opacity);
}

//"Symbol"-tab
void XYCurveDock::symbolsStyleChanged(int index){
  Symbol::Style style = Symbol::Style(index);

  if (style==Symbol::NoSymbols){
	ui.sbSymbolSize->setEnabled(false);
	ui.sbSymbolRotation->setEnabled(false);
	ui.sbSymbolOpacity->setEnabled(false);

	ui.kcbSymbolFillingColor->setEnabled(false);
	ui.cbSymbolFillingStyle->setEnabled(false);

	ui.cbSymbolBorderStyle->setEnabled(false);
	ui.kcbSymbolBorderColor->setEnabled(false);
	ui.sbSymbolBorderWidth->setEnabled(false);
  }else{
	ui.sbSymbolSize->setEnabled(true);
	ui.sbSymbolRotation->setEnabled(true);
	ui.sbSymbolOpacity->setEnabled(true);

	//enable/disable the symbol filling options in the GUI depending on the currently selected symbol.
	if (style!=Symbol::Line && style!=Symbol::Cross) {
	  ui.cbSymbolFillingStyle->setEnabled(true);
	  bool noBrush = (Qt::BrushStyle(ui.cbSymbolFillingStyle->currentIndex())==Qt::NoBrush);
	  ui.kcbSymbolFillingColor->setEnabled(!noBrush);
	}else{
	  ui.kcbSymbolFillingColor->setEnabled(false);
	  ui.cbSymbolFillingStyle->setEnabled(false);
	}

	ui.cbSymbolBorderStyle->setEnabled(true);
	bool noLine = (Qt::PenStyle(ui.cbSymbolBorderStyle->currentIndex())== Qt::NoPen);
	ui.kcbSymbolBorderColor->setEnabled(!noLine);
	ui.sbSymbolBorderWidth->setEnabled(!noLine);
  }

  if (m_initializing)
	return;

  foreach(XYCurve* curve, m_curvesList)
	curve->setSymbolsStyle(style);
}

void XYCurveDock::symbolsSizeChanged(double value){
  if (m_initializing)
	return;

  foreach(XYCurve* curve, m_curvesList)
	curve->setSymbolsSize( Worksheet::convertToSceneUnits(value, Worksheet::Point) );
}

void XYCurveDock::symbolsRotationChanged(int value){
  if (m_initializing)
	return;

  foreach(XYCurve* curve, m_curvesList)
	curve->setSymbolsRotationAngle(value);
}

void XYCurveDock::symbolsOpacityChanged(int value){
	if (m_initializing)
		return;

	qreal opacity = (float)value/100.;
	foreach(XYCurve* curve, m_curvesList)
		curve->setSymbolsOpacity(opacity);
}

void XYCurveDock::symbolsFillingStyleChanged(int index){
  Qt::BrushStyle brushStyle = Qt::BrushStyle(index);
  ui.kcbSymbolFillingColor->setEnabled(!(brushStyle==Qt::NoBrush));

  if (m_initializing)
	return;

  QBrush brush;
  foreach(XYCurve* curve, m_curvesList){
	brush=curve->symbolsBrush();
	brush.setStyle(brushStyle);
	curve->setSymbolsBrush(brush);
  }
}

void XYCurveDock::symbolsFillingColorChanged(const QColor& color){
  if (m_initializing)
	return;

  QBrush brush;
  foreach(XYCurve* curve, m_curvesList){
	brush=curve->symbolsBrush();
	brush.setColor(color);
	curve->setSymbolsBrush(brush);
  }

  m_initializing = true;
  GuiTools::updateBrushStyles(ui.cbSymbolFillingStyle, color );
  m_initializing = false;
}

void XYCurveDock::symbolsBorderStyleChanged(int index){
  Qt::PenStyle penStyle=Qt::PenStyle(index);

  if ( penStyle == Qt::NoPen ){
	ui.kcbSymbolBorderColor->setEnabled(false);
	ui.sbSymbolBorderWidth->setEnabled(false);
  }else{
	ui.kcbSymbolBorderColor->setEnabled(true);
	ui.sbSymbolBorderWidth->setEnabled(true);
  }

  if (m_initializing)
	return;

  QPen pen;
  foreach(XYCurve* curve, m_curvesList){
	pen=curve->symbolsPen();
	pen.setStyle(penStyle);
	curve->setSymbolsPen(pen);
  }
}

void XYCurveDock::symbolsBorderColorChanged(const QColor& color){
  if (m_initializing)
	return;

  QPen pen;
  foreach(XYCurve* curve, m_curvesList){
	pen=curve->symbolsPen();
	pen.setColor(color);
	curve->setSymbolsPen(pen);
  }

  m_initializing = true;
  GuiTools::updatePenStyles(ui.cbSymbolBorderStyle, color);
  m_initializing = false;
}

void XYCurveDock::symbolsBorderWidthChanged(double value){
  if (m_initializing)
	return;

  QPen pen;
  foreach(XYCurve* curve, m_curvesList){
	pen=curve->symbolsPen();
	pen.setWidthF( Worksheet::convertToSceneUnits(value, Worksheet::Point) );
	curve->setSymbolsPen(pen);
  }
}

//Values-tab

/*!
  called when the type of the values (none, x, y, (x,y) etc.) was changed.
*/
void XYCurveDock::valuesTypeChanged(int index){
  XYCurve::ValuesType valuesType = XYCurve::ValuesType(index);

  if (valuesType==XYCurve::NoValues){
	//no values are to paint -> deactivate all the pertinent widgets
	ui.cbValuesPosition->setEnabled(false);
	ui.lValuesColumn->hide();
	cbValuesColumn->hide();
	ui.sbValuesDistance->setEnabled(false);
	ui.sbValuesRotation->setEnabled(false);
	ui.sbValuesOpacity->setEnabled(false);
	ui.cbValuesFormat->setEnabled(false);
	ui.cbValuesFormat->setEnabled(false);
	ui.sbValuesPrecision->setEnabled(false);
	ui.leValuesPrefix->setEnabled(false);
	ui.leValuesSuffix->setEnabled(false);
	ui.kfrValuesFont->setEnabled(false);
	ui.kcbValuesColor->setEnabled(false);
  }else{
	ui.cbValuesPosition->setEnabled(true);
	ui.sbValuesDistance->setEnabled(true);
	ui.sbValuesRotation->setEnabled(true);
	ui.sbValuesOpacity->setEnabled(true);
	ui.cbValuesFormat->setEnabled(true);
	ui.sbValuesPrecision->setEnabled(true);
	ui.leValuesPrefix->setEnabled(true);
	ui.leValuesSuffix->setEnabled(true);
	ui.kfrValuesFont->setEnabled(true);
	ui.kcbValuesColor->setEnabled(true);

	const Column* column;
	if (valuesType==XYCurve::ValuesCustomColumn){
	  ui.lValuesColumn->show();
	  cbValuesColumn->show();

	  column= static_cast<Column*>(cbValuesColumn->currentModelIndex().internalPointer());
	}else{
	  ui.lValuesColumn->hide();
	  cbValuesColumn->hide();

	  if (valuesType==XYCurve::ValuesY){
		column = static_cast<const Column*>(m_curve->yColumn());
	  }else{
		column = static_cast<const Column*>(m_curve->xColumn());
	  }
	}
	this->showValuesColumnFormat(column);
  }


  if (m_initializing)
	return;

  foreach(XYCurve* curve, m_curvesList)
	curve->setValuesType(valuesType);
}

/*!
  called when the custom column for the values was changed.
*/
void XYCurveDock::valuesColumnChanged(const QModelIndex& index){
  if (m_initializing)
	return;

  Column* column= static_cast<Column*>(index.internalPointer());
  this->showValuesColumnFormat(column);

  foreach(XYCurve* curve, m_curvesList){
	//TODO save also the format of the currently selected column for the values (precision etc.)
	curve->setValuesColumn(column);
  }
}

void XYCurveDock::valuesPositionChanged(int index){
  if (m_initializing)
	return;

  foreach(XYCurve* curve, m_curvesList)
	curve->setValuesPosition(XYCurve::ValuesPosition(index));
}

void XYCurveDock::valuesDistanceChanged(double  value){
  if (m_initializing)
	return;

  foreach(XYCurve* curve, m_curvesList)
	curve->setValuesDistance( Worksheet::convertToSceneUnits(value, Worksheet::Point) );
}

void XYCurveDock::valuesRotationChanged(int value){
  if (m_initializing)
	return;

  foreach(XYCurve* curve, m_curvesList)
	curve->setValuesRotationAngle(value);
}

void XYCurveDock::valuesOpacityChanged(int value){
	if (m_initializing)
		return;

	qreal opacity = (float)value/100.;
	foreach(XYCurve* curve, m_curvesList)
		curve->setValuesOpacity(opacity);
}

void XYCurveDock::valuesPrefixChanged(){
  if (m_initializing)
	return;

  QString prefix = ui.leValuesPrefix->text();
  foreach(XYCurve* curve, m_curvesList)
	curve->setValuesPrefix(prefix);
}

void XYCurveDock::valuesSuffixChanged(){
  if (m_initializing)
	return;

  QString suffix = ui.leValuesSuffix->text();
  foreach(XYCurve* curve, m_curvesList)
	curve->setValuesSuffix(suffix);
}

void XYCurveDock::valuesFontChanged(const QFont& font){
	if (m_initializing)
		return;

	QFont valuesFont = font;
	valuesFont.setPixelSize( Worksheet::convertToSceneUnits(font.pointSizeF(), Worksheet::Point) );
	foreach(XYCurve* curve, m_curvesList)
		curve->setValuesFont(valuesFont);
}

void XYCurveDock::valuesColorChanged(const QColor& color){
	if (m_initializing)
		return;

	foreach(XYCurve* curve, m_curvesList)
		curve->setValuesColor(color);
}

//Filling-tab
void XYCurveDock::fillingPositionChanged(int index){
	XYCurve::FillingPosition fillingPosition = XYCurve::FillingPosition(index);

	bool b = (fillingPosition != XYCurve::NoFilling);
	ui.cbFillingType->setEnabled(b);
	ui.cbFillingColorStyle->setEnabled(b);
	ui.cbFillingBrushStyle->setEnabled(b);
	ui.cbFillingImageStyle->setEnabled(b);
	ui.kcbFillingFirstColor->setEnabled(b);
	ui.kcbFillingSecondColor->setEnabled(b);
	ui.kleFillingFileName->setEnabled(b);
	ui.bFillingOpen->setEnabled(b);
	ui.sbFillingOpacity->setEnabled(b);

	if (m_initializing)
		return;

	foreach(XYCurve* curve, m_curvesList)
		curve->setFillingPosition(fillingPosition);
}

void XYCurveDock::fillingTypeChanged(int index){
	PlotArea::BackgroundType type = (PlotArea::BackgroundType)index;

	if (type == PlotArea::Color){
		ui.lFillingColorStyle->show();
		ui.cbFillingColorStyle->show();
		ui.lFillingImageStyle->hide();
		ui.cbFillingImageStyle->hide();
		ui.lFillingBrushStyle->hide();
		ui.cbFillingBrushStyle->hide();

		ui.lFillingFileName->hide();
		ui.kleFillingFileName->hide();
		ui.bFillingOpen->hide();

		ui.lFillingFirstColor->show();
		ui.kcbFillingFirstColor->show();

		PlotArea::BackgroundColorStyle style =
			(PlotArea::BackgroundColorStyle) ui.cbFillingColorStyle->currentIndex();
		if (style == PlotArea::SingleColor){
			ui.lFillingFirstColor->setText(i18n("Color"));
			ui.lFillingSecondColor->hide();
			ui.kcbFillingSecondColor->hide();
		}else{
			ui.lFillingFirstColor->setText(i18n("First Color"));
			ui.lFillingSecondColor->show();
			ui.kcbFillingSecondColor->show();
		}
	}else if(type == PlotArea::Image){
		ui.lFillingColorStyle->hide();
		ui.cbFillingColorStyle->hide();
		ui.lFillingImageStyle->show();
		ui.cbFillingImageStyle->show();
		ui.lFillingBrushStyle->hide();
		ui.cbFillingBrushStyle->hide();
		ui.lFillingFileName->show();
		ui.kleFillingFileName->show();
		ui.bFillingOpen->show();

		ui.lFillingFirstColor->hide();
		ui.kcbFillingFirstColor->hide();
		ui.lFillingSecondColor->hide();
		ui.kcbFillingSecondColor->hide();
	}else if(type == PlotArea::Pattern) {
		ui.lFillingFirstColor->setText(i18n("Color"));
		ui.lFillingColorStyle->hide();
		ui.cbFillingColorStyle->hide();
		ui.lFillingImageStyle->hide();
		ui.cbFillingImageStyle->hide();
		ui.lFillingBrushStyle->show();
		ui.cbFillingBrushStyle->show();
		ui.lFillingFileName->hide();
		ui.kleFillingFileName->hide();
		ui.bFillingOpen->hide();

		ui.lFillingFirstColor->show();
		ui.kcbFillingFirstColor->show();
		ui.lFillingSecondColor->hide();
		ui.kcbFillingSecondColor->hide();
	}

	if (m_initializing)
		return;

	foreach(XYCurve* curve, m_curvesList)
		curve->setFillingType(type);
}

void XYCurveDock::fillingColorStyleChanged(int index){
	PlotArea::BackgroundColorStyle style = (PlotArea::BackgroundColorStyle)index;

	if (style == PlotArea::SingleColor){
		ui.lFillingFirstColor->setText(i18n("Color"));
		ui.lFillingSecondColor->hide();
		ui.kcbFillingSecondColor->hide();
	}else{
		ui.lFillingFirstColor->setText(i18n("First Color"));
		ui.lFillingSecondColor->show();
		ui.kcbFillingSecondColor->show();
		ui.lFillingBrushStyle->hide();
		ui.cbFillingBrushStyle->hide();
	}

	if (m_initializing)
		return;

	foreach(XYCurve* curve, m_curvesList)
		curve->setFillingColorStyle(style);
}

void XYCurveDock::fillingImageStyleChanged(int index){
	if (m_initializing)
		return;

	PlotArea::BackgroundImageStyle style = (PlotArea::BackgroundImageStyle)index;
	foreach(XYCurve* curve, m_curvesList)
		curve->setFillingImageStyle(style);
}

void XYCurveDock::fillingBrushStyleChanged(int index){
	if (m_initializing)
		return;

	Qt::BrushStyle style = (Qt::BrushStyle)index;
	foreach(XYCurve* curve, m_curvesList)
		curve->setFillingBrushStyle(style);
}

void XYCurveDock::fillingFirstColorChanged(const QColor& c){
	if (m_initializing)
		return;

	foreach(XYCurve* curve, m_curvesList)
		curve->setFillingFirstColor(c);
}

void XYCurveDock::fillingSecondColorChanged(const QColor& c){
	if (m_initializing)
		return;

	foreach(XYCurve* curve, m_curvesList)
		curve->setFillingSecondColor(c);
}

/*!
	opens a file dialog and lets the user select the image file.
*/
void XYCurveDock::selectFile() {
	KConfigGroup conf(KSharedConfig::openConfig(), "XYCurveDock");
	QString dir = conf.readEntry("LastImageDir", "");
    QString path = QFileDialog::getOpenFileName(this, i18n("Select the image file"), dir);
    if (path.isEmpty())
        return; //cancel was clicked in the file-dialog

	int pos = path.lastIndexOf(QDir::separator());
	if (pos!=-1) {
		QString newDir = path.left(pos);
		if (newDir!=dir)
			conf.writeEntry("LastImageDir", newDir);
	}

    ui.kleFillingFileName->setText( path );

	foreach(XYCurve* curve, m_curvesList)
		curve->setFillingFileName(path);
}

void XYCurveDock::fileNameChanged(){
	if (m_initializing)
		return;

	QString fileName = ui.kleFillingFileName->text();
	foreach(XYCurve* curve, m_curvesList)
		curve->setFillingFileName(fileName);
}

void XYCurveDock::fillingOpacityChanged(int value){
	if (m_initializing)
		return;

	qreal opacity = (float)value/100.;
	foreach(XYCurve* curve, m_curvesList)
		curve->setFillingOpacity(opacity);
}

//"Error bars"-Tab
void XYCurveDock::xErrorTypeChanged(int index) const {
	if (index == 0) {
		//no error
		ui.lXErrorDataPlus->setVisible(false);
		cbXErrorPlusColumn->setVisible(false);
		ui.lXErrorDataMinus->setVisible(false);
		cbXErrorMinusColumn->setVisible(false);
	} else if (index == 1) {
		//symmetric error
		ui.lXErrorDataPlus->setVisible(true);
		cbXErrorPlusColumn->setVisible(true);
		ui.lXErrorDataMinus->setVisible(false);
		cbXErrorMinusColumn->setVisible(false);
		ui.lXErrorDataPlus->setText(i18n("Data, +-"));
	} else if (index == 2) {
		//asymmetric error
		ui.lXErrorDataPlus->setVisible(true);
		cbXErrorPlusColumn->setVisible(true);
		ui.lXErrorDataMinus->setVisible(true);
		cbXErrorMinusColumn->setVisible(true);
		ui.lXErrorDataPlus->setText(i18n("Data, +"));
	}

	bool b = (index!=0 || ui.cbYErrorType->currentIndex()!=0);
	ui.lErrorFormat->setVisible(b);
	ui.lErrorBarsType->setVisible(b);
	ui.cbErrorBarsType->setVisible(b);
	ui.lErrorBarsStyle->setVisible(b);
	ui.cbErrorBarsStyle->setVisible(b);
	ui.lErrorBarsColor->setVisible(b);
	ui.kcbErrorBarsColor->setVisible(b);
	ui.lErrorBarsWidth->setVisible(b);
	ui.sbErrorBarsWidth->setVisible(b);
	ui.lErrorBarsOpacity->setVisible(b);
	ui.sbErrorBarsOpacity->setVisible(b);

	if (m_initializing)
		return;

	foreach(XYCurve* curve, m_curvesList)
		curve->setXErrorType(XYCurve::ErrorType(index));
}

void XYCurveDock::xErrorPlusColumnChanged(const QModelIndex& index) const{
	Q_UNUSED(index);
	if (m_initializing)
		return;

	AbstractAspect* aspect = static_cast<AbstractAspect*>(index.internalPointer());
	AbstractColumn* column = dynamic_cast<AbstractColumn*>(aspect);
	Q_ASSERT(column);

	foreach(XYCurve* curve, m_curvesList)
		curve->setXErrorPlusColumn(column);
}

void XYCurveDock::xErrorMinusColumnChanged(const QModelIndex& index) const{
	Q_UNUSED(index);
	if (m_initializing)
		return;

	AbstractAspect* aspect = static_cast<AbstractAspect*>(index.internalPointer());
	AbstractColumn* column = dynamic_cast<AbstractColumn*>(aspect);
	Q_ASSERT(column);

	foreach(XYCurve* curve, m_curvesList)
		curve->setXErrorMinusColumn(column);
}

void XYCurveDock::yErrorTypeChanged(int index) const{
	if (index == 0) {
		//no error
		ui.lYErrorDataPlus->setVisible(false);
		cbYErrorPlusColumn->setVisible(false);
		ui.lYErrorDataMinus->setVisible(false);
		cbYErrorMinusColumn->setVisible(false);
	} else if (index == 1) {
		//symmetric error
		ui.lYErrorDataPlus->setVisible(true);
		cbYErrorPlusColumn->setVisible(true);
		ui.lYErrorDataMinus->setVisible(false);
		cbYErrorMinusColumn->setVisible(false);
		ui.lYErrorDataPlus->setText(i18n("Data, +-"));
	} else if (index == 2) {
		//asymmetric error
		ui.lYErrorDataPlus->setVisible(true);
		cbYErrorPlusColumn->setVisible(true);
		ui.lYErrorDataMinus->setVisible(true);
		cbYErrorMinusColumn->setVisible(true);
		ui.lYErrorDataPlus->setText(i18n("Data, +"));
	}

	bool b = (index!=0 || ui.cbXErrorType->currentIndex()!=0);
	ui.lErrorFormat->setVisible(b);
	ui.lErrorBarsType->setVisible(b);
	ui.cbErrorBarsType->setVisible(b);
	ui.lErrorBarsStyle->setVisible(b);
	ui.cbErrorBarsStyle->setVisible(b);
	ui.lErrorBarsColor->setVisible(b);
	ui.kcbErrorBarsColor->setVisible(b);
	ui.lErrorBarsWidth->setVisible(b);
	ui.sbErrorBarsWidth->setVisible(b);
	ui.lErrorBarsOpacity->setVisible(b);
	ui.sbErrorBarsOpacity->setVisible(b);


	if (m_initializing)
		return;

	foreach(XYCurve* curve, m_curvesList)
		curve->setYErrorType(XYCurve::ErrorType(index));
}

void XYCurveDock::yErrorPlusColumnChanged(const QModelIndex& index) const{
	Q_UNUSED(index);
	if (m_initializing)
		return;

	AbstractAspect* aspect = static_cast<AbstractAspect*>(index.internalPointer());
	AbstractColumn* column = dynamic_cast<AbstractColumn*>(aspect);
	Q_ASSERT(column);

	foreach(XYCurve* curve, m_curvesList)
		curve->setYErrorPlusColumn(column);
}

void XYCurveDock::yErrorMinusColumnChanged(const QModelIndex& index) const{
	Q_UNUSED(index);
	if (m_initializing)
		return;

	AbstractAspect* aspect = static_cast<AbstractAspect*>(index.internalPointer());
	AbstractColumn* column = dynamic_cast<AbstractColumn*>(aspect);
	Q_ASSERT(column);

	foreach(XYCurve* curve, m_curvesList)
		curve->setYErrorMinusColumn(column);
}

void XYCurveDock::errorBarsTypeChanged(int index) const{
	XYCurve::ErrorBarsType type = XYCurve::ErrorBarsType(index);
	bool b = (type == XYCurve::ErrorBarsWithEnds);
	ui.lErrorBarsCapSize->setVisible(b);
	ui.sbErrorBarsCapSize->setVisible(b);

	if (m_initializing)
		return;

	foreach(XYCurve* curve, m_curvesList)
		curve->setErrorBarsType(type);
}

void XYCurveDock::errorBarsCapSizeChanged(double value) const{
	if (m_initializing)
		return;

	float size = Worksheet::convertToSceneUnits(value, Worksheet::Point);
	foreach(XYCurve* curve, m_curvesList)
		curve->setErrorBarsCapSize(size);
}

void XYCurveDock::errorBarsStyleChanged(int index) const{
	if (m_initializing)
		return;

	Qt::PenStyle penStyle=Qt::PenStyle(index);
	QPen pen;
	foreach(XYCurve* curve, m_curvesList){
		pen=curve->errorBarsPen();
		pen.setStyle(penStyle);
		curve->setErrorBarsPen(pen);
	}
}

void XYCurveDock::errorBarsColorChanged(const QColor& color) {
	if (m_initializing)
		return;

	QPen pen;
	foreach(XYCurve* curve, m_curvesList){
		pen=curve->errorBarsPen();
		pen.setColor(color);
		curve->setErrorBarsPen(pen);
	}

	m_initializing = true;
	GuiTools::updatePenStyles(ui.cbErrorBarsStyle, color);
	m_initializing = false;
}

void XYCurveDock::errorBarsWidthChanged(double value) const{
	if (m_initializing)
		return;

	QPen pen;
	foreach(XYCurve* curve, m_curvesList){
		pen=curve->errorBarsPen();
		pen.setWidthF( Worksheet::convertToSceneUnits(value, Worksheet::Point) );
		curve->setErrorBarsPen(pen);
	}
}

void XYCurveDock::errorBarsOpacityChanged(int value) const{
	if (m_initializing)
		return;

	qreal opacity = (float)value/100.;
	foreach(XYCurve* curve, m_curvesList)
		curve->setErrorBarsOpacity(opacity);
}

//*************************************************************
//*********** SLOTs for changes triggered in XYCurve **********
//*************************************************************
//General-Tab
void XYCurveDock::curveDescriptionChanged(const AbstractAspect* aspect) {
	if (m_curve != aspect)
		return;

	m_initializing = true;
	if (aspect->name() != uiGeneralTab.leName->text()) {
		uiGeneralTab.leName->setText(aspect->name());
	} else if (aspect->comment() != uiGeneralTab.leComment->text()) {
		uiGeneralTab.leComment->setText(aspect->comment());
	}
	m_initializing = false;
}

void XYCurveDock::curveXColumnChanged(const AbstractColumn* column) {
	m_initializing = true;
	this->setModelIndexFromColumn(cbXColumn, column);
	m_initializing = false;
}

void XYCurveDock::curveYColumnChanged(const AbstractColumn* column) {
	m_initializing = true;
	this->setModelIndexFromColumn(cbYColumn, column);
	m_initializing = false;
}

void XYCurveDock::curveVisibilityChanged(bool on) {
	m_initializing = true;
	uiGeneralTab.chkVisible->setChecked(on);
	m_initializing = false;
}

//Line-Tab
void XYCurveDock::curveLineTypeChanged(XYCurve::LineType type) {
	m_initializing = true;
	ui.cbLineType->setCurrentIndex( (int) type);
	m_initializing = false;
}
void XYCurveDock::curveLineSkipGapsChanged(bool skip) {
	m_initializing = true;
	ui.chkLineSkipGaps->setChecked(skip);
	m_initializing = false;
}
void XYCurveDock::curveLineInterpolationPointsCountChanged(int count) {
	m_initializing = true;
	ui.sbLineInterpolationPointsCount->setValue(count);
	m_initializing = false;
}
void XYCurveDock::curveLinePenChanged(const QPen& pen) {
	m_initializing = true;
	ui.cbLineStyle->setCurrentIndex( (int)pen.style());
	ui.kcbLineColor->setColor( pen.color());
  	GuiTools::updatePenStyles(ui.cbLineStyle, pen.color());
	ui.sbLineWidth->setValue( Worksheet::convertFromSceneUnits( pen.widthF(), Worksheet::Point) );
	m_initializing = false;
}
void XYCurveDock::curveLineOpacityChanged(qreal opacity) {
	m_initializing = true;
	ui.sbLineOpacity->setValue( round(opacity*100.0) );
	m_initializing = false;
}
void XYCurveDock::curveDropLineTypeChanged(XYCurve::DropLineType type) {
	m_initializing = true;
	ui.cbDropLineType->setCurrentIndex( (int)type );
	m_initializing = false;
}
void XYCurveDock::curveDropLinePenChanged(const QPen& pen) {
	m_initializing = true;
	ui.cbDropLineStyle->setCurrentIndex( (int) pen.style());
	ui.kcbDropLineColor->setColor( pen.color());
  	GuiTools::updatePenStyles(ui.cbDropLineStyle, pen.color());
	ui.sbDropLineWidth->setValue( Worksheet::convertFromSceneUnits(pen.widthF(),Worksheet::Point) );
	m_initializing = false;
}
void XYCurveDock::curveDropLineOpacityChanged(qreal opacity) {
	m_initializing = true;
	ui.sbDropLineOpacity->setValue( round(opacity*100.0) );
	m_initializing = false;
}

//Symbol-Tab
void XYCurveDock::curveSymbolsStyleChanged(Symbol::Style style) {
	m_initializing = true;
	ui.cbSymbolStyle->setCurrentIndex((int)style);
	m_initializing = false;
}
void XYCurveDock::curveSymbolsSizeChanged(qreal size) {
	m_initializing = true;
  	ui.sbSymbolSize->setValue( Worksheet::convertFromSceneUnits(size, Worksheet::Point) );
	m_initializing = false;
}
void XYCurveDock::curveSymbolsRotationAngleChanged(qreal angle) {
	m_initializing = true;
	ui.sbSymbolRotation->setValue(angle);
	m_initializing = false;
}
void XYCurveDock::curveSymbolsOpacityChanged(qreal opacity) {
	m_initializing = true;
	ui.sbSymbolOpacity->setValue( round(opacity*100.0) );
	m_initializing = false;
}
void XYCurveDock::curveSymbolsBrushChanged(QBrush brush) {
	m_initializing = true;
  	ui.cbSymbolFillingStyle->setCurrentIndex((int) brush.style());
  	ui.kcbSymbolFillingColor->setColor(brush.color());
	GuiTools::updateBrushStyles(ui.cbSymbolFillingStyle, brush.color());
	m_initializing = false;
}
void XYCurveDock::curveSymbolsPenChanged(const QPen& pen) {
	m_initializing = true;
  	ui.cbSymbolBorderStyle->setCurrentIndex( (int) pen.style());
  	ui.kcbSymbolBorderColor->setColor( pen.color());
	GuiTools::updatePenStyles(ui.cbSymbolBorderStyle, pen.color());
  	ui.sbSymbolBorderWidth->setValue( Worksheet::convertFromSceneUnits(pen.widthF(), Worksheet::Point));
	m_initializing = false;
}

//Values-Tab
void XYCurveDock::curveValuesTypeChanged(XYCurve::ValuesType type) {
	m_initializing = true;
  	ui.cbValuesType->setCurrentIndex((int) type);
	m_initializing = false;
}
void XYCurveDock::curveValuesColumnChanged(const AbstractColumn* column) {
	m_initializing = true;
	this->setModelIndexFromColumn(cbValuesColumn, column);
	m_initializing = false;
}
void XYCurveDock::curveValuesPositionChanged(XYCurve::ValuesPosition position) {
	m_initializing = true;
  	ui.cbValuesPosition->setCurrentIndex((int) position);
	m_initializing = false;
}
void XYCurveDock::curveValuesDistanceChanged(qreal distance) {
	m_initializing = true;
  	ui.sbValuesDistance->setValue( Worksheet::convertFromSceneUnits(distance, Worksheet::Point) );
	m_initializing = false;
}
void XYCurveDock::curveValuesRotationAngleChanged(qreal angle) {
	m_initializing = true;
	ui.sbValuesRotation->setValue(angle);
	m_initializing = false;
}
void XYCurveDock::curveValuesOpacityChanged(qreal opacity) {
	m_initializing = true;
	ui.sbValuesOpacity->setValue( round(opacity*100.0) );
	m_initializing = false;
}
void XYCurveDock::curveValuesPrefixChanged(QString prefix) {
	m_initializing = true;
  	ui.leValuesPrefix->setText(prefix);
	m_initializing = false;
}
void XYCurveDock::curveValuesSuffixChanged(QString suffix) {
	m_initializing = true;
  	ui.leValuesSuffix->setText(suffix);
	m_initializing = false;
}
void XYCurveDock::curveValuesFontChanged(QFont font) {
	m_initializing = true;
	font.setPointSizeF( round(Worksheet::convertFromSceneUnits(font.pixelSize(), Worksheet::Point)) );
  	ui.kfrValuesFont->setFont(font);
	m_initializing = false;
}
void XYCurveDock::curveValuesColorChanged(QColor color) {
	m_initializing = true;
  	ui.kcbValuesColor->setColor(color);
	m_initializing = false;
}

//Filling
void XYCurveDock::curveFillingPositionChanged(XYCurve::FillingPosition position) {
	m_initializing = true;
	ui.cbFillingPosition->setCurrentIndex((int)position);
	m_initializing = false;
}
void XYCurveDock::curveFillingTypeChanged(PlotArea::BackgroundType type){
	m_initializing = true;
	ui.cbFillingType->setCurrentIndex(type);
	m_initializing = false;
}
void XYCurveDock::curveFillingColorStyleChanged(PlotArea::BackgroundColorStyle style){
	m_initializing = true;
	ui.cbFillingColorStyle->setCurrentIndex(style);
	m_initializing = false;
}
void XYCurveDock::curveFillingImageStyleChanged(PlotArea::BackgroundImageStyle style){
	m_initializing = true;
	ui.cbFillingImageStyle->setCurrentIndex(style);
	m_initializing = false;
}
void XYCurveDock::curveFillingBrushStyleChanged(Qt::BrushStyle style){
	m_initializing = true;
	ui.cbFillingBrushStyle->setCurrentIndex(style);
	m_initializing = false;
}
void XYCurveDock::curveFillingFirstColorChanged(QColor& color){
	m_initializing = true;
	ui.kcbFillingFirstColor->setColor(color);
	m_initializing = false;
}
void XYCurveDock::curveFillingSecondColorChanged(QColor& color){
	m_initializing = true;
	ui.kcbFillingSecondColor->setColor(color);
	m_initializing = false;
}
void XYCurveDock::curveFillingFileNameChanged(QString& filename){
	m_initializing = true;
	ui.kleFillingFileName->setText(filename);
	m_initializing = false;
}
void XYCurveDock::curveFillingOpacityChanged(float opacity){
	m_initializing = true;
	ui.sbFillingOpacity->setValue( round(opacity*100.0) );
	m_initializing = false;
}


//"Error bars"-Tab
void XYCurveDock::curveXErrorTypeChanged(XYCurve::ErrorType type) {
	m_initializing = true;
	ui.cbXErrorType->setCurrentIndex((int) type);
	m_initializing = false;
}
void XYCurveDock::curveXErrorPlusColumnChanged(const AbstractColumn* column) {
	m_initializing = true;
	this->setModelIndexFromColumn(cbXErrorPlusColumn, column);
	m_initializing = false;
}
void XYCurveDock::curveXErrorMinusColumnChanged(const AbstractColumn* column) {
	m_initializing = true;
	this->setModelIndexFromColumn(cbXErrorMinusColumn, column);
	m_initializing = false;
}
void XYCurveDock::curveYErrorTypeChanged(XYCurve::ErrorType type) {
	m_initializing = true;
	ui.cbYErrorType->setCurrentIndex((int) type);
	m_initializing = false;
}
void XYCurveDock::curveYErrorPlusColumnChanged(const AbstractColumn* column) {
	m_initializing = true;
	this->setModelIndexFromColumn(cbYErrorPlusColumn, column);
	m_initializing = false;
}

void XYCurveDock::curveYErrorMinusColumnChanged(const AbstractColumn* column) {
	m_initializing = true;
	this->setModelIndexFromColumn(cbYErrorMinusColumn, column);
	m_initializing = false;
}
void XYCurveDock::curveErrorBarsCapSizeChanged(qreal size) {
	m_initializing = true;
	ui.sbErrorBarsCapSize->setValue( Worksheet::convertFromSceneUnits(size, Worksheet::Point) );
	m_initializing = false;
}
void XYCurveDock::curveErrorBarsTypeChanged(XYCurve::ErrorBarsType type) {
	m_initializing = true;
	ui.cbErrorBarsType->setCurrentIndex( (int) type);
	m_initializing = false;
}
void XYCurveDock::curveErrorBarsPenChanged(QPen pen) {
	m_initializing = true;
	ui.cbErrorBarsStyle->setCurrentIndex( (int) pen.style());
	ui.kcbErrorBarsColor->setColor( pen.color());
  	GuiTools::updatePenStyles(ui.cbErrorBarsStyle, pen.color());
	ui.sbErrorBarsWidth->setValue( Worksheet::convertFromSceneUnits(pen.widthF(),Worksheet::Point) );
	m_initializing = false;
}
void XYCurveDock::curveErrorBarsOpacityChanged(qreal opacity) {
	m_initializing = true;
	ui.sbErrorBarsOpacity->setValue( round(opacity*100.0) );
	m_initializing = false;
}

//*************************************************************
//************************* Settings **************************
//*************************************************************
void XYCurveDock::load() {
  	//General
	//This data is read in XYCurveDock::setCurves().

  	//Line
	ui.cbLineType->setCurrentIndex( (int) m_curve->lineType() );
	ui.chkLineSkipGaps->setChecked( m_curve->lineSkipGaps() );
	ui.sbLineInterpolationPointsCount->setValue( m_curve->lineInterpolationPointsCount() );
	ui.cbLineStyle->setCurrentIndex( (int) m_curve->linePen().style() );
	ui.kcbLineColor->setColor( m_curve->linePen().color() );
	ui.sbLineWidth->setValue( Worksheet::convertFromSceneUnits(m_curve->linePen().widthF(), Worksheet::Point) );
	ui.sbLineOpacity->setValue( round(m_curve->lineOpacity()*100.0) );

	//Drop lines
	ui.cbDropLineType->setCurrentIndex( (int) m_curve->dropLineType() );
	ui.cbDropLineStyle->setCurrentIndex( (int) m_curve->dropLinePen().style() );
	ui.kcbDropLineColor->setColor( m_curve->dropLinePen().color() );
	ui.sbDropLineWidth->setValue( Worksheet::convertFromSceneUnits(m_curve->dropLinePen().widthF(),Worksheet::Point) );
	ui.sbDropLineOpacity->setValue( round(m_curve->dropLineOpacity()*100.0) );

	//Symbols
	//TODO: character
	ui.cbSymbolStyle->setCurrentIndex( (int)m_curve->symbolsStyle() );
  	ui.sbSymbolSize->setValue( Worksheet::convertFromSceneUnits(m_curve->symbolsSize(), Worksheet::Point) );
	ui.sbSymbolRotation->setValue( m_curve->symbolsRotationAngle() );
	ui.sbSymbolOpacity->setValue( round(m_curve->symbolsOpacity()*100.0) );
  	ui.cbSymbolFillingStyle->setCurrentIndex( (int) m_curve->symbolsBrush().style() );
  	ui.kcbSymbolFillingColor->setColor(  m_curve->symbolsBrush().color() );
  	ui.cbSymbolBorderStyle->setCurrentIndex( (int) m_curve->symbolsPen().style() );
  	ui.kcbSymbolBorderColor->setColor( m_curve->symbolsPen().color() );
  	ui.sbSymbolBorderWidth->setValue( Worksheet::convertFromSceneUnits(m_curve->symbolsPen().widthF(), Worksheet::Point) );

	//Values
  	ui.cbValuesType->setCurrentIndex( (int) m_curve->valuesType() );
  	ui.cbValuesPosition->setCurrentIndex( (int) m_curve->valuesPosition() );
  	ui.sbValuesDistance->setValue( Worksheet::convertFromSceneUnits(m_curve->valuesDistance(), Worksheet::Point) );
	ui.sbValuesRotation->setValue( m_curve->valuesRotationAngle() );
	ui.sbValuesOpacity->setValue( round(m_curve->valuesOpacity()*100.0) );
  	ui.leValuesPrefix->setText( m_curve->valuesPrefix() );
  	ui.leValuesSuffix->setText( m_curve->valuesSuffix() );
	QFont valuesFont = m_curve->valuesFont();
	valuesFont.setPointSizeF( round(Worksheet::convertFromSceneUnits(valuesFont.pixelSize(), Worksheet::Point)) );
  	ui.kfrValuesFont->setFont(valuesFont);
  	ui.kcbValuesColor->setColor( m_curve->valuesColor() );

	//Filling
	ui.cbFillingPosition->setCurrentIndex( (int) m_curve->fillingPosition() );
	ui.cbFillingType->setCurrentIndex( (int)m_curve->fillingType() );
	ui.cbFillingColorStyle->setCurrentIndex( (int) m_curve->fillingColorStyle() );
	ui.cbFillingImageStyle->setCurrentIndex( (int) m_curve->fillingImageStyle() );
	ui.cbFillingBrushStyle->setCurrentIndex( (int) m_curve->fillingBrushStyle() );
	ui.kleFillingFileName->setText( m_curve->fillingFileName() );
	ui.kcbFillingFirstColor->setColor( m_curve->fillingFirstColor() );
	ui.kcbFillingSecondColor->setColor( m_curve->fillingSecondColor() );
	ui.sbFillingOpacity->setValue( round(m_curve->fillingOpacity()*100.0) );

	//Error bars
	ui.cbXErrorType->setCurrentIndex( (int) m_curve->xErrorType() );
	ui.cbYErrorType->setCurrentIndex( (int) m_curve->yErrorType() );
	ui.cbErrorBarsType->setCurrentIndex( (int) m_curve->errorBarsType() );
	ui.sbErrorBarsCapSize->setValue( Worksheet::convertFromSceneUnits(m_curve->errorBarsCapSize(), Worksheet::Point) );
	ui.cbErrorBarsStyle->setCurrentIndex( (int) m_curve->errorBarsPen().style() );
	ui.kcbErrorBarsColor->setColor( m_curve->errorBarsPen().color() );
	ui.sbErrorBarsWidth->setValue( Worksheet::convertFromSceneUnits(m_curve->errorBarsPen().widthF(),Worksheet::Point) );
	ui.sbErrorBarsOpacity->setValue( round(m_curve->errorBarsOpacity()*100.0) );

	m_initializing=true;
	GuiTools::updatePenStyles(ui.cbLineStyle, ui.kcbLineColor->color());
	GuiTools::updatePenStyles(ui.cbDropLineStyle, ui.kcbDropLineColor->color());
	GuiTools::updateBrushStyles(ui.cbSymbolFillingStyle, ui.kcbSymbolFillingColor->color());
	GuiTools::updatePenStyles(ui.cbSymbolBorderStyle, ui.kcbSymbolBorderColor->color());
	GuiTools::updatePenStyles(ui.cbErrorBarsStyle, ui.kcbErrorBarsColor->color());
	m_initializing=false;
}

void XYCurveDock::loadConfigFromTemplate(KConfig& config) {
	//extract the name of the template from the file name
	QString name;
	int index = config.name().lastIndexOf(QDir::separator());
	if (index!=-1)
		name = config.name().right(config.name().size() - index - 1);
	else
		name = config.name();

	int size = m_curvesList.size();
	if (size>1)
		m_curve->beginMacro(i18n("%1 xy-curves: template \"%2\" loaded", size, name));
	else
		m_curve->beginMacro(i18n("%1: template \"%2\" loaded", m_curve->name(), name));

	this->loadConfig(config);

	m_curve->endMacro();
}

void XYCurveDock::loadConfig(KConfig& config) {
	KConfigGroup group = config.group( "XYCurve" );

  	//General
	//we don't load/save the settings in the general-tab, since they are not style related.
	//It doesn't make sense to load/save them in the template.
	//This data is read in XYCurveDock::setCurves().

  	//Line
	ui.cbLineType->setCurrentIndex( group.readEntry("LineType", (int) m_curve->lineType()) );
	ui.chkLineSkipGaps->setChecked( group.readEntry("LineSkipGaps", m_curve->lineSkipGaps()) );
	ui.sbLineInterpolationPointsCount->setValue( group.readEntry("LineInterpolationPointsCount", m_curve->lineInterpolationPointsCount()) );
	ui.cbLineStyle->setCurrentIndex( group.readEntry("LineStyle", (int) m_curve->linePen().style()) );
	ui.kcbLineColor->setColor( group.readEntry("LineColor", m_curve->linePen().color()) );
	ui.sbLineWidth->setValue( Worksheet::convertFromSceneUnits(group.readEntry("LineWidth", m_curve->linePen().widthF()), Worksheet::Point) );
	ui.sbLineOpacity->setValue( round(group.readEntry("LineOpacity", m_curve->lineOpacity())*100.0) );

	//Drop lines
	ui.cbDropLineType->setCurrentIndex( group.readEntry("DropLineType", (int) m_curve->dropLineType()) );
	ui.cbDropLineStyle->setCurrentIndex( group.readEntry("DropLineStyle", (int) m_curve->dropLinePen().style()) );
	ui.kcbDropLineColor->setColor( group.readEntry("DropLineColor", m_curve->dropLinePen().color()) );
	ui.sbDropLineWidth->setValue( Worksheet::convertFromSceneUnits(group.readEntry("DropLineWidth", m_curve->dropLinePen().widthF()),Worksheet::Point) );
	ui.sbDropLineOpacity->setValue( round(group.readEntry("DropLineOpacity", m_curve->dropLineOpacity())*100.0) );

	//Symbols
	//TODO: character
	ui.cbSymbolStyle->setCurrentIndex( group.readEntry("SymbolStyle", (int)m_curve->symbolsStyle()) );
  	ui.sbSymbolSize->setValue( Worksheet::convertFromSceneUnits(group.readEntry("SymbolSize", m_curve->symbolsSize()), Worksheet::Point) );
	ui.sbSymbolRotation->setValue( group.readEntry("SymbolRotation", m_curve->symbolsRotationAngle()) );
	ui.sbSymbolOpacity->setValue( round(group.readEntry("SymbolOpacity", m_curve->symbolsOpacity())*100.0) );
  	ui.cbSymbolFillingStyle->setCurrentIndex( group.readEntry("SymbolFillingStyle", (int) m_curve->symbolsBrush().style()) );
  	ui.kcbSymbolFillingColor->setColor(  group.readEntry("SymbolFillingColor", m_curve->symbolsBrush().color()) );
  	ui.cbSymbolBorderStyle->setCurrentIndex( group.readEntry("SymbolBorderStyle", (int) m_curve->symbolsPen().style()) );
  	ui.kcbSymbolBorderColor->setColor( group.readEntry("SymbolBorderColor", m_curve->symbolsPen().color()) );
  	ui.sbSymbolBorderWidth->setValue( Worksheet::convertFromSceneUnits(group.readEntry("SymbolBorderWidth",m_curve->symbolsPen().widthF()), Worksheet::Point) );

	//Values
  	ui.cbValuesType->setCurrentIndex( group.readEntry("ValuesType", (int) m_curve->valuesType()) );
  	ui.cbValuesPosition->setCurrentIndex( group.readEntry("ValuesPosition", (int) m_curve->valuesPosition()) );
  	ui.sbValuesDistance->setValue( Worksheet::convertFromSceneUnits(group.readEntry("ValuesDistance", m_curve->valuesDistance()), Worksheet::Point) );
	ui.sbValuesRotation->setValue( group.readEntry("ValuesRotation", m_curve->valuesRotationAngle()) );
	ui.sbValuesOpacity->setValue( round(group.readEntry("ValuesOpacity",m_curve->valuesOpacity())*100.0) );
  	ui.leValuesPrefix->setText( group.readEntry("ValuesPrefix", m_curve->valuesPrefix()) );
  	ui.leValuesSuffix->setText( group.readEntry("ValuesSuffix", m_curve->valuesSuffix()) );
	QFont valuesFont = m_curve->valuesFont();
	valuesFont.setPointSizeF( round(Worksheet::convertFromSceneUnits(valuesFont.pixelSize(), Worksheet::Point)) );
  	ui.kfrValuesFont->setFont( group.readEntry("ValuesFont", valuesFont) );
  	ui.kcbValuesColor->setColor( group.readEntry("ValuesColor", m_curve->valuesColor()) );

	//Filling
	ui.cbFillingPosition->setCurrentIndex( group.readEntry("FillingPosition", (int) m_curve->fillingPosition()) );
	ui.cbFillingType->setCurrentIndex( group.readEntry("FillingType", (int) m_curve->fillingType()) );
	ui.cbFillingColorStyle->setCurrentIndex( group.readEntry("FillingColorStyle", (int) m_curve->fillingColorStyle()) );
	ui.cbFillingImageStyle->setCurrentIndex( group.readEntry("FillingImageStyle", (int) m_curve->fillingImageStyle()) );
	ui.cbFillingBrushStyle->setCurrentIndex( group.readEntry("FillingBrushStyle", (int) m_curve->fillingBrushStyle()) );
	ui.kleFillingFileName->setText( group.readEntry("FillingFileName", m_curve->fillingFileName()) );
	ui.kcbFillingFirstColor->setColor( group.readEntry("FillingFirstColor", m_curve->fillingFirstColor()) );
	ui.kcbFillingSecondColor->setColor( group.readEntry("FillingSecondColor", m_curve->fillingSecondColor()) );
	ui.sbFillingOpacity->setValue( round(group.readEntry("FillingOpacity", m_curve->fillingOpacity())*100.0) );

	//Error bars
	ui.cbXErrorType->setCurrentIndex( group.readEntry("XErrorType", (int) m_curve->xErrorType()) );
	ui.cbYErrorType->setCurrentIndex( group.readEntry("YErrorType", (int) m_curve->yErrorType()) );
	ui.cbErrorBarsType->setCurrentIndex( group.readEntry("ErrorBarsType", (int) m_curve->errorBarsType()) );
	ui.sbErrorBarsCapSize->setValue( Worksheet::convertFromSceneUnits(group.readEntry("ErrorBarsCapSize", m_curve->errorBarsCapSize()), Worksheet::Point) );
	ui.cbErrorBarsStyle->setCurrentIndex( group.readEntry("ErrorBarsStyle", (int) m_curve->errorBarsPen().style()) );
	ui.kcbErrorBarsColor->setColor( group.readEntry("ErrorBarsColor", m_curve->errorBarsPen().color()) );
	ui.sbErrorBarsWidth->setValue( Worksheet::convertFromSceneUnits(group.readEntry("ErrorBarsWidth", m_curve->errorBarsPen().widthF()),Worksheet::Point) );
	ui.sbErrorBarsOpacity->setValue( round(group.readEntry("ErrorBarsOpacity", m_curve->errorBarsOpacity())*100.0) );

	m_initializing=true;
	GuiTools::updatePenStyles(ui.cbLineStyle, ui.kcbLineColor->color());
	GuiTools::updatePenStyles(ui.cbDropLineStyle, ui.kcbDropLineColor->color());
	GuiTools::updateBrushStyles(ui.cbSymbolFillingStyle, ui.kcbSymbolFillingColor->color());
	GuiTools::updatePenStyles(ui.cbSymbolBorderStyle, ui.kcbSymbolBorderColor->color());
	GuiTools::updatePenStyles(ui.cbErrorBarsStyle, ui.kcbErrorBarsColor->color());
	m_initializing=false;
}

void XYCurveDock::saveConfigAsTemplate(KConfig& config) {
	KConfigGroup group = config.group( "XYCurve" );

  	//General
	//we don't load/save the settings in the general-tab, since they are not style related.
	//It doesn't make sense to load/save them in the template.

	group.writeEntry("LineType", ui.cbLineType->currentIndex());
	group.writeEntry("LineSkipGaps", ui.chkLineSkipGaps->isChecked());
	group.writeEntry("LineInterpolationPointsCount", ui.sbLineInterpolationPointsCount->value() );
	group.writeEntry("LineStyle", ui.cbLineStyle->currentIndex());
	group.writeEntry("LineColor", ui.kcbLineColor->color());
	group.writeEntry("LineWidth", Worksheet::convertToSceneUnits(ui.sbLineWidth->value(),Worksheet::Point) );
	group.writeEntry("LineOpacity", ui.sbLineOpacity->value()/100 );

	//Drop Line
	group.writeEntry("DropLineType", ui.cbDropLineType->currentIndex());
	group.writeEntry("DropLineStyle", ui.cbDropLineStyle->currentIndex());
	group.writeEntry("DropLineColor", ui.kcbDropLineColor->color());
	group.writeEntry("DropLineWidth", Worksheet::convertToSceneUnits(ui.sbDropLineWidth->value(),Worksheet::Point) );
	group.writeEntry("DropLineOpacity", ui.sbDropLineOpacity->value()/100 );

	//Symbol (TODO: character)
	group.writeEntry("SymbolStyle", ui.cbSymbolStyle->currentText());
	group.writeEntry("SymbolSize", Worksheet::convertToSceneUnits(ui.sbSymbolSize->value(),Worksheet::Point));
	group.writeEntry("SymbolRotation", ui.sbSymbolRotation->value());
	group.writeEntry("SymbolOpacity", ui.sbSymbolOpacity->value()/100 );
	group.writeEntry("SymbolFillingStyle", ui.cbSymbolFillingStyle->currentIndex());
	group.writeEntry("SymbolFillingColor", ui.kcbSymbolFillingColor->color());
	group.writeEntry("SymbolBorderStyle", ui.cbSymbolBorderStyle->currentIndex());
	group.writeEntry("SymbolBorderColor", ui.kcbSymbolBorderColor->color());
	group.writeEntry("SymbolBorderWidth", Worksheet::convertToSceneUnits(ui.sbSymbolBorderWidth->value(),Worksheet::Point));

	//Values
	group.writeEntry("ValuesType", ui.cbValuesType->currentIndex());
	group.writeEntry("ValuesPosition", ui.cbValuesPosition->currentIndex());
	group.writeEntry("ValuesDistance", Worksheet::convertToSceneUnits(ui.sbValuesDistance->value(),Worksheet::Point));
	group.writeEntry("ValuesRotation", ui.sbValuesRotation->value());
	group.writeEntry("ValuesOpacity", ui.sbValuesOpacity->value()/100);
	group.writeEntry("ValuesPrefix", ui.leValuesPrefix->text());
	group.writeEntry("ValuesSuffix", ui.leValuesSuffix->text());
	group.writeEntry("ValuesFont", ui.kfrValuesFont->font());
	group.writeEntry("ValuesColor", ui.kcbValuesColor->color());

	//Filling
	group.writeEntry("FillingPosition", ui.cbFillingPosition->currentIndex());
	group.writeEntry("FillingType", ui.cbFillingType->currentIndex());
	group.writeEntry("FillingColorStyle", ui.cbFillingColorStyle->currentIndex());
	group.writeEntry("FillingImageStyle", ui.cbFillingImageStyle->currentIndex());
	group.writeEntry("FillingBrushStyle", ui.cbFillingBrushStyle->currentIndex());
	group.writeEntry("FillingFileName", ui.kleFillingFileName->text());
	group.writeEntry("FillingFirstColor", ui.kcbFillingFirstColor->color());
	group.writeEntry("FillingSecondColor", ui.kcbFillingSecondColor->color());
	group.writeEntry("FillingOpacity", ui.sbFillingOpacity->value()/100.0);

	//Error bars
	group.writeEntry("XErrorType", ui.cbXErrorType->currentIndex());
	group.writeEntry("YErrorType", ui.cbYErrorType->currentIndex());
	group.writeEntry("ErrorBarsType", ui.cbErrorBarsType->currentIndex());
	group.writeEntry("ErrorBarsCapSize", Worksheet::convertToSceneUnits(ui.sbErrorBarsCapSize->value(),Worksheet::Point) );
	group.writeEntry("ErrorBarsStyle", ui.cbErrorBarsStyle->currentIndex());
	group.writeEntry("ErrorBarsColor", ui.kcbErrorBarsColor->color());
	group.writeEntry("ErrorBarsWidth", Worksheet::convertToSceneUnits(ui.sbErrorBarsWidth->value(),Worksheet::Point) );
	group.writeEntry("ErrorBarsOpacity", ui.sbErrorBarsOpacity->value()/100 );

	config.sync();
}<|MERGE_RESOLUTION|>--- conflicted
+++ resolved
@@ -43,12 +43,7 @@
 #include <QDir>
 #include <QFileDialog>
 #include <KUrlCompletion>
-<<<<<<< HEAD
-#include <KLocalizedString>
-#include <KConfigGroup>
-=======
 #include <QDebug>
->>>>>>> 3cbf1fbb
 
 /*!
   \class XYCurveDock
