/***************************************************************************
    File                 : AxisDock.cc
    Project              : LabPlot
    Description          : axes widget class
    --------------------------------------------------------------------
    Copyright            : (C) 2011-2014 Alexander Semke (alexander.semke@web.de)
    Copyright            : (C) 2012-2013 Stefan Gerlach (stefan.gerlach@uni-konstanz.de)

 ***************************************************************************/

/***************************************************************************
 *                                                                         *
 *  This program is free software; you can redistribute it and/or modify   *
 *  it under the terms of the GNU General Public License as published by   *
 *  the Free Software Foundation; either version 2 of the License, or      *
 *  (at your option) any later version.                                    *
 *                                                                         *
 *  This program is distributed in the hope that it will be useful,        *
 *  but WITHOUT ANY WARRANTY; without even the implied warranty of         *
 *  MERCHANTABILITY or FITNESS FOR A PARTICULAR PURPOSE.  See the          *
 *  GNU General Public License for more details.                           *
 *                                                                         *
 *   You should have received a copy of the GNU General Public License     *
 *   along with this program; if not, write to the Free Software           *
 *   Foundation, Inc., 51 Franklin Street, Fifth Floor,                    *
 *   Boston, MA  02110-1301  USA                                           *
 *                                                                         *
 ***************************************************************************/
#include "AxisDock.h"
#include "backend/core/AspectTreeModel.h"
#include "backend/core/column/Column.h"
#include "backend/core/Project.h"
#include "backend/worksheet/Worksheet.h"
#include "commonfrontend/widgets/TreeViewComboBox.h"
#include "kdefrontend/GuiTools.h"
#include "kdefrontend/TemplateHandler.h"
#include "kdefrontend/widgets/LabelWidget.h"

#include <QTimer>
#include <QDir>
#include <QPainter>
#include <KMessageBox>
<<<<<<< HEAD
#include <KLocalizedString>

=======
#include <QDebug>
>>>>>>> 881323be
#include <math.h>

 /*!
  \class AxisDock
  \brief Provides a widget for editing the properties of the axes currently selected in the project explorer.

  \ingroup kdefrontend
*/

AxisDock::AxisDock(QWidget* parent):QWidget(parent), m_aspectTreeModel(0), m_initializing(false) {
	ui.setupUi(this);

	//"Title"-tab
	QHBoxLayout* hboxLayout = new QHBoxLayout(ui.tabTitle);
 	labelWidget = new LabelWidget(ui.tabTitle);
	labelWidget->setFixedLabelMode(true);
	hboxLayout->addWidget(labelWidget);
	hboxLayout->setContentsMargins(2,2,2,2);
	hboxLayout->setSpacing(2);

	//"Ticks"-tab
	QGridLayout* layout = static_cast<QGridLayout*>(ui.tabTicks->layout());
	cbMajorTicksColumn = new TreeViewComboBox(ui.tabTicks);
	layout->addWidget(cbMajorTicksColumn, 5, 2);

	cbMinorTicksColumn = new TreeViewComboBox(ui.tabTicks);
	layout->addWidget(cbMinorTicksColumn, 18, 2);

	//adjust layouts in the tabs
	for (int i=0; i<ui.tabWidget->count(); ++i){
		layout = dynamic_cast<QGridLayout*>(ui.tabWidget->widget(i)->layout());
		if (!layout)
			continue;

		layout->setContentsMargins(2,2,2,2);
		layout->setHorizontalSpacing(2);
		layout->setVerticalSpacing(2);
	}

	//**********************************  Slots **********************************************

	//"General"-tab
	connect( ui.leName, SIGNAL(returnPressed()), this, SLOT(nameChanged()) );
	connect( ui.leComment, SIGNAL(returnPressed()), this, SLOT(commentChanged()) );
	connect( ui.chkVisible, SIGNAL(stateChanged(int)), this, SLOT(visibilityChanged(int)) );

	connect( ui.cbOrientation, SIGNAL(currentIndexChanged(int)), this, SLOT(orientationChanged(int)) );
	connect( ui.cbPosition, SIGNAL(currentIndexChanged(int)), this, SLOT(positionChanged(int)) );
	connect( ui.lePosition, SIGNAL(returnPressed()), this, SLOT(positionChanged()) );
	connect( ui.cbScale, SIGNAL(currentIndexChanged(int)), this, SLOT(scaleChanged(int)) );

	connect( ui.chkAutoScale, SIGNAL(stateChanged(int)), this, SLOT(autoScaleChanged(int)) );
	connect( ui.leStart, SIGNAL(returnPressed()), this, SLOT(startChanged()) );
	connect( ui.leEnd, SIGNAL(returnPressed()), this, SLOT(endChanged()) );
	connect( ui.leZeroOffset, SIGNAL(returnPressed()), this, SLOT(zeroOffsetChanged()) );
	connect( ui.leScalingFactor, SIGNAL(returnPressed()), this, SLOT(scalingFactorChanged()) );

	//"Line"-tab
	connect( ui.cbLineStyle, SIGNAL(currentIndexChanged(int)), this, SLOT(lineStyleChanged(int)) );
	connect( ui.kcbLineColor, SIGNAL(changed(QColor)), this, SLOT(lineColorChanged(QColor)) );
	connect( ui.sbLineWidth, SIGNAL(valueChanged(double)), this, SLOT(lineWidthChanged(double)) );
	connect( ui.sbLineOpacity, SIGNAL(valueChanged(int)), this, SLOT(lineOpacityChanged(int)) );
	connect( ui.cbArrowPosition, SIGNAL(currentIndexChanged(int)), this, SLOT(arrowPositionChanged(int)) );
	connect( ui.cbArrowType, SIGNAL(currentIndexChanged(int)), this, SLOT(arrowTypeChanged(int)) );
	connect( ui.sbArrowSize, SIGNAL(valueChanged(int)), this, SLOT(arrowSizeChanged(int)) );

	//"Major ticks"-tab
	connect( ui.cbMajorTicksDirection, SIGNAL(currentIndexChanged(int)), this, SLOT(majorTicksDirectionChanged(int)) );
	connect( ui.cbMajorTicksType, SIGNAL(currentIndexChanged(int)), this, SLOT(majorTicksTypeChanged(int)) );
	connect( ui.sbMajorTicksNumber, SIGNAL(valueChanged(int)), this, SLOT(majorTicksNumberChanged(int)) );
 	connect( ui.leMajorTicksIncrement, SIGNAL(returnPressed()), this, SLOT(majorTicksIncrementChanged()) );
	connect( cbMajorTicksColumn, SIGNAL(currentModelIndexChanged(QModelIndex)), this, SLOT(majorTicksColumnChanged(QModelIndex)) );
	connect( ui.cbMajorTicksLineStyle, SIGNAL(currentIndexChanged(int)), this, SLOT(majorTicksLineStyleChanged(int)) );
	connect( ui.kcbMajorTicksColor, SIGNAL(changed(QColor)), this, SLOT(majorTicksColorChanged(QColor)) );
	connect( ui.sbMajorTicksWidth, SIGNAL(valueChanged(double)), this, SLOT(majorTicksWidthChanged(double)) );
	connect( ui.sbMajorTicksLength, SIGNAL(valueChanged(double)), this, SLOT(majorTicksLengthChanged(double)) );
	connect( ui.sbMajorTicksOpacity, SIGNAL(valueChanged(int)), this, SLOT(majorTicksOpacityChanged(int)) );

	//"Minor ticks"-tab
	connect( ui.cbMinorTicksDirection, SIGNAL(currentIndexChanged(int)), this, SLOT(minorTicksDirectionChanged(int)) );
	connect( ui.cbMinorTicksType, SIGNAL(currentIndexChanged(int)), this, SLOT(minorTicksTypeChanged(int)) );
	connect( ui.sbMinorTicksNumber, SIGNAL(valueChanged(int)), this, SLOT(minorTicksNumberChanged(int)) );
 	connect( ui.leMinorTicksIncrement, SIGNAL(returnPressed()), this, SLOT(minorTicksIncrementChanged()) );
	connect( cbMinorTicksColumn, SIGNAL(currentModelIndexChanged(QModelIndex)), this, SLOT(minorTicksColumnChanged(QModelIndex)) );
	connect( ui.cbMinorTicksLineStyle, SIGNAL(currentIndexChanged(int)), this, SLOT(minorTicksLineStyleChanged(int)) );
	connect( ui.kcbMinorTicksColor, SIGNAL(changed(QColor)), this, SLOT(minorTicksColorChanged(QColor)) );
	connect( ui.sbMinorTicksWidth, SIGNAL(valueChanged(double)), this, SLOT(minorTicksWidthChanged(double)) );
	connect( ui.sbMinorTicksLength, SIGNAL(valueChanged(double)), this, SLOT(minorTicksLengthChanged(double)) );
	connect( ui.sbMinorTicksOpacity, SIGNAL(valueChanged(int)), this, SLOT(minorTicksOpacityChanged(int)) );

	//"Extra ticks"-tab

	//"Tick labels"-tab
	connect( ui.cbLabelsFormat, SIGNAL(currentIndexChanged(int)), this, SLOT(labelsFormatChanged(int)) );
	connect( ui.sbLabelsPrecision, SIGNAL(valueChanged(int)), this, SLOT(labelsPrecisionChanged(int)) );
	connect( ui.chkLabelsAutoPrecision, SIGNAL(stateChanged(int)), this, SLOT(labelsAutoPrecisionChanged(int)) );
	connect( ui.cbLabelsPosition, SIGNAL(currentIndexChanged(int)), this, SLOT(labelsPositionChanged(int)) );
	connect( ui.sbLabelsOffset, SIGNAL(valueChanged(double)), this, SLOT(labelsOffsetChanged(double)) );
	connect( ui.sbLabelsRotation, SIGNAL(valueChanged(int)), this, SLOT(labelsRotationChanged(int)) );
	connect( ui.kfrLabelsFont, SIGNAL(fontSelected(QFont)), this, SLOT(labelsFontChanged(QFont)) );
	connect( ui.kcbLabelsFontColor, SIGNAL(changed(QColor)), this, SLOT(labelsFontColorChanged(QColor)) );
	connect( ui.leLabelsPrefix, SIGNAL(returnPressed()), this, SLOT(labelsPrefixChanged()) );
	connect( ui.leLabelsSuffix, SIGNAL(returnPressed()), this, SLOT(labelsSuffixChanged()) );
	connect( ui.sbLabelsOpacity, SIGNAL(valueChanged(int)), this, SLOT(labelsOpacityChanged(int)) );

	/*

	connect( ui.sbLabelsPrecision, SIGNAL(valueChanged(int)), this, SLOT(slotDataChanged()) );
	connect( ui.cbLabelsFormat, SIGNAL(currentIndexChanged(QString)), this, SLOT(labelFormatChanged(QString)) );
	connect( ui.leLabelsDateFormat, SIGNAL(textChanged(QString)), this, SLOT(slotDataChanged()) );
*/
	//"Grid"-tab
	connect( ui.cbMajorGridStyle, SIGNAL(currentIndexChanged(int)), this, SLOT(majorGridStyleChanged(int)) );
	connect( ui.kcbMajorGridColor, SIGNAL(changed(QColor)), this, SLOT(majorGridColorChanged(QColor)) );
	connect( ui.sbMajorGridWidth, SIGNAL(valueChanged(double)), this, SLOT(majorGridWidthChanged(double)) );
	connect( ui.sbMajorGridOpacity, SIGNAL(valueChanged(int)), this, SLOT(majorGridOpacityChanged(int)) );

	connect( ui.cbMinorGridStyle, SIGNAL(currentIndexChanged(int)), this, SLOT(minorGridStyleChanged(int)) );
	connect( ui.kcbMinorGridColor, SIGNAL(changed(QColor)), this, SLOT(minorGridColorChanged(QColor)) );
	connect( ui.sbMinorGridWidth, SIGNAL(valueChanged(double)), this, SLOT(minorGridWidthChanged(double)) );
	connect( ui.sbMinorGridOpacity, SIGNAL(valueChanged(int)), this, SLOT(minorGridOpacityChanged(int)) );


	TemplateHandler* templateHandler = new TemplateHandler(this, TemplateHandler::Axis);
	ui.verticalLayout->addWidget(templateHandler);
	connect(templateHandler, SIGNAL(loadConfigRequested(KConfig&)), this, SLOT(loadConfigFromTemplate(KConfig&)));
	connect(templateHandler, SIGNAL(saveConfigRequested(KConfig&)), this, SLOT(saveConfig(KConfig&)));
	connect(templateHandler, SIGNAL(info(QString)), this, SIGNAL(info(QString)));

	init();
}

AxisDock::~AxisDock() {
	if (m_aspectTreeModel)
		delete m_aspectTreeModel;
}

void AxisDock::init(){
	m_initializing=true;

	//Validators
	ui.lePosition->setValidator( new QDoubleValidator(ui.lePosition) );
	ui.leStart->setValidator( new QDoubleValidator(ui.leStart) );
	ui.leEnd->setValidator( new QDoubleValidator(ui.leEnd) );
	ui.leZeroOffset->setValidator( new QDoubleValidator(ui.leZeroOffset) );
	ui.leScalingFactor->setValidator( new QDoubleValidator(ui.leScalingFactor) );

	ui.leMajorTicksIncrement->setValidator( new QDoubleValidator(ui.leMajorTicksIncrement) );
	ui.leMinorTicksIncrement->setValidator( new QDoubleValidator(ui.leMinorTicksIncrement) );

	//TODO move this stuff to retranslateUI()
	ui.cbScale->addItem( i18n("linear") );
	ui.cbScale->addItem( i18n("log(x)") );
	ui.cbScale->addItem( i18n("log2(x)") );
	ui.cbScale->addItem( i18n("ln(x)") );
	ui.cbScale->addItem( i18n("sqrt(x)") );
	ui.cbScale->addItem( i18n("x^2") );

	ui.cbOrientation->addItem( i18n("horizontal") );
	ui.cbOrientation->addItem( i18n("vertical") );

	//Arrows
	ui.cbArrowType->addItem( i18n("no arrow") );
	ui.cbArrowType->addItem( i18n("simple, small") );
	ui.cbArrowType->addItem( i18n("simple, big") );
	ui.cbArrowType->addItem( i18n("filled, small") );
	ui.cbArrowType->addItem( i18n("filled, big") );
	ui.cbArrowType->addItem( i18n("semi-filled, small") );
	ui.cbArrowType->addItem( i18n("semi-filled, big") );

	QPainter pa;
	pa.setPen( QPen(Qt::SolidPattern, 0) );
	QPixmap pm(20, 20);
	ui.cbArrowType->setIconSize( QSize(20,20) );

	//no arrow
	pm.fill(Qt::transparent);
	pa.begin( &pm );
	pa.setRenderHint(QPainter::Antialiasing);
	pa.setBrush(Qt::SolidPattern);
	pa.drawLine(3,10,17,10);
	pa.end();
	ui.cbArrowType->setItemIcon(0, pm);

	//simple, small
	float cos_phi = cos(3.14159/6);
	pm.fill(Qt::transparent);
	pa.begin( &pm );
	pa.setRenderHint(QPainter::Antialiasing);
	pa.drawLine(3,10,17,10);
	pa.drawLine(17,10, 10, 10-5*cos_phi);
	pa.drawLine(17,10, 10, 10+5*cos_phi);
	pa.end();
	ui.cbArrowType->setItemIcon(1, pm);

	//simple, big
	pm.fill(Qt::transparent);
	pa.begin( &pm );
	pa.setRenderHint(QPainter::Antialiasing);
	pa.drawLine(3,10,17,10);
	pa.drawLine(17,10, 10, 10-10*cos_phi);
	pa.drawLine(17,10, 10, 10+10*cos_phi);
	pa.end();
	ui.cbArrowType->setItemIcon(2, pm);

	//filled, small
	pm.fill(Qt::transparent);
	pa.begin( &pm );
	pa.setRenderHint(QPainter::Antialiasing);
	pa.setBrush(Qt::SolidPattern);
	pa.drawLine(3,10,17,10);
	QPointF points3[3] = {QPointF(17, 10), QPointF(10, 10-4*cos_phi), QPointF(10, 10+4*cos_phi) };
	pa.drawPolygon(points3, 3);
	pa.end();
	ui.cbArrowType->setItemIcon(3, pm);

	//filled, big
	pm.fill(Qt::transparent);
	pa.begin( &pm );
	pa.setRenderHint(QPainter::Antialiasing);
	pa.setBrush(Qt::SolidPattern);
	pa.drawLine(3,10,17,10);
	QPointF points4[3] = {QPointF(17, 10), QPointF(10, 10-10*cos_phi), QPointF(10, 10+10*cos_phi) };
	pa.drawPolygon(points4, 3);
	pa.end();
	ui.cbArrowType->setItemIcon(4, pm);

	//semi-filled, small
	pm.fill(Qt::transparent);
	pa.begin( &pm );
	pa.setRenderHint(QPainter::Antialiasing);
	pa.setBrush(Qt::SolidPattern);
	pa.drawLine(3,10,17,10);
	QPointF points5[4] = {QPointF(17, 10), QPointF(10, 10-4*cos_phi), QPointF(13, 10), QPointF(10, 10+4*cos_phi) };
	pa.drawPolygon(points5, 4);
	pa.end();
	ui.cbArrowType->setItemIcon(5, pm);

	//semi-filled, big
	pm.fill(Qt::transparent);
	pa.begin( &pm );
	pa.setRenderHint(QPainter::Antialiasing);
	pa.setBrush(Qt::SolidPattern);
	pa.drawLine(3,10,17,10);
	QPointF points6[4] = {QPointF(17, 10), QPointF(10, 10-10*cos_phi), QPointF(13, 10), QPointF(10, 10+10*cos_phi) };
	pa.drawPolygon(points6, 4);
	pa.end();
	ui.cbArrowType->setItemIcon(6, pm);

	ui.cbArrowPosition->addItem( i18n("left") );
	ui.cbArrowPosition->addItem( i18n("right") );
	ui.cbArrowPosition->addItem( i18n("both") );

	ui.cbMajorTicksDirection->addItem( i18n("none") );
	ui.cbMajorTicksDirection->addItem( i18n("in") );
	ui.cbMajorTicksDirection->addItem( i18n("out") );
	ui.cbMajorTicksDirection->addItem( i18n("in and out") );

	ui.cbMajorTicksType->addItem( i18n("Number") );
	ui.cbMajorTicksType->addItem( i18n("Increment") );
	ui.cbMajorTicksType->addItem( i18n("Custom column") );

	ui.cbMinorTicksDirection->addItem( i18n("none") );
	ui.cbMinorTicksDirection->addItem( i18n("in") );
	ui.cbMinorTicksDirection->addItem( i18n("out") );
	ui.cbMinorTicksDirection->addItem( i18n("in and out") );

	ui.cbMinorTicksType->addItem( i18n("Number") );
	ui.cbMinorTicksType->addItem( i18n("Increment") );
	ui.cbMinorTicksType->addItem( i18n("Custom column") );

	GuiTools::updatePenStyles(ui.cbLineStyle, QColor(Qt::black));
	GuiTools::updatePenStyles(ui.cbMajorTicksLineStyle, QColor(Qt::black));
	GuiTools::updatePenStyles(ui.cbMinorTicksLineStyle, QColor(Qt::black));

	ui.cbLabelsFormat->addItem( i18n("Decimal notation") );
	ui.cbLabelsFormat->addItem( i18n("Scientific notation") );
	ui.cbLabelsFormat->addItem( i18n("Powers of 10") );
	ui.cbLabelsFormat->addItem( i18n("Powers of 2") );
	ui.cbLabelsFormat->addItem( i18n("Powers of e") );

	m_initializing=false;
}

void AxisDock::setModel(){
	QList<const char *>  list;
	list<<"Folder"<<"Spreadsheet"<<"FileDataSource"<<"Column";
	cbMajorTicksColumn->setTopLevelClasses(list);
	cbMinorTicksColumn->setTopLevelClasses(list);

	list.clear();
	list<<"Column";
	m_aspectTreeModel->setSelectableAspects(list);
	cbMajorTicksColumn->setSelectableClasses(list);
	cbMinorTicksColumn->setSelectableClasses(list);

	cbMajorTicksColumn->setModel(m_aspectTreeModel);
	cbMinorTicksColumn->setModel(m_aspectTreeModel);
}

/*!
  sets the axes. The properties of the axes in the list \c list can be edited in this widget.
*/
void AxisDock::setAxes(QList<Axis*> list){
  	m_initializing=true;
  	m_axesList=list;
  	m_axis=list.first();
	Q_ASSERT(m_axis);
	m_aspectTreeModel = new AspectTreeModel(m_axis->project());
	this->setModel();

	labelWidget->setAxes(list);

	//if there are more then one axis in the list, disable the tab "general"
	if (list.size()==1){
		ui.lName->setEnabled(true);
		ui.leName->setEnabled(true);
		ui.lComment->setEnabled(true);
		ui.leComment->setEnabled(true);
		ui.leName->setText(m_axis->name());
		ui.leComment->setText(m_axis->comment());
		this->setModelIndexFromColumn(cbMajorTicksColumn, m_axis->majorTicksColumn());
		this->setModelIndexFromColumn(cbMinorTicksColumn, m_axis->minorTicksColumn());
	}else{
		ui.lName->setEnabled(false);
		ui.leName->setEnabled(false);
		ui.lComment->setEnabled(false);
		ui.leComment->setEnabled(false);
		ui.leName->setText("");
		ui.leComment->setText("");
		cbMajorTicksColumn->setCurrentModelIndex(QModelIndex());
		cbMinorTicksColumn->setCurrentModelIndex(QModelIndex());
	}


  	//show the properties of the first axis
	this->load();

	// general
	connect(m_axis, SIGNAL(aspectDescriptionChanged(const AbstractAspect*)),this, SLOT(axisDescriptionChanged(const AbstractAspect*)));
	connect(m_axis, SIGNAL(orientationChanged(Axis::AxisOrientation)), this, SLOT(axisOrientationChanged(Axis::AxisOrientation)));
	connect(m_axis, SIGNAL(positionChanged(Axis::AxisPosition)), this, SLOT(axisPositionChanged(Axis::AxisPosition)));
	connect(m_axis, SIGNAL(scaleChanged(Axis::AxisScale)), this, SLOT(axisScaleChanged(Axis::AxisScale)));
	connect(m_axis, SIGNAL(autoScaleChanged(bool)), this, SLOT(axisAutoScaleChanged(bool)));
	connect(m_axis, SIGNAL(startChanged(float)), this, SLOT(axisStartChanged(float)));
	connect(m_axis, SIGNAL(endChanged(float)), this, SLOT(axisEndChanged(float)));
	connect(m_axis, SIGNAL(zeroOffsetChanged(qreal)), this, SLOT(axisZeroOffsetChanged(qreal)));
	connect(m_axis, SIGNAL(scalingFactorChanged(qreal)), this, SLOT(axisScalingFactorChanged(qreal)));

	// line
	connect(m_axis, SIGNAL(linePenChanged(QPen)), this, SLOT(axisLinePenChanged(QPen)));
	connect(m_axis, SIGNAL(lineOpacityChanged(qreal)), this, SLOT(axisLineOpacityChanged(qreal)));
	connect(m_axis, SIGNAL(arrowTypeChanged(Axis::ArrowType)), this, SLOT(axisArrowTypeChanged(Axis::ArrowType)));
	connect(m_axis, SIGNAL(arrowPositionChanged(Axis::ArrowPosition)), this, SLOT(axisArrowPositionChanged(Axis::ArrowPosition)));
	connect(m_axis, SIGNAL(arrowSizeChanged(float)), this, SLOT(axisArrowSizeChanged(float)));

	// ticks
	connect(m_axis, SIGNAL(majorTicksDirectionChanged(Axis::TicksDirection)), this, SLOT(axisMajorTicksDirectionChanged(Axis::TicksDirection)));
	connect(m_axis, SIGNAL(majorTicksTypeChanged(Axis::TicksType)), this, SLOT(axisMajorTicksTypeChanged(Axis::TicksType)));
	connect(m_axis, SIGNAL(majorTicksNumberChanged(int)), this, SLOT(axisMajorTicksNumberChanged(int)));
	connect(m_axis, SIGNAL(majorTicksIncrementChanged(qreal)), this, SLOT(axisMajorTicksIncrementChanged(qreal)));
	connect(m_axis, SIGNAL(majorTicksPenChanged(QPen)), this, SLOT(axisMajorTicksPenChanged(QPen)));
	connect(m_axis, SIGNAL(majorTicksLengthChanged(qreal)), this, SLOT(axisMajorTicksLengthChanged(qreal)));
	connect(m_axis, SIGNAL(majorTicksOpacityChanged(qreal)), this, SLOT(axisMajorTicksOpacityChanged(qreal)));
	connect(m_axis, SIGNAL(minorTicksDirectionChanged(Axis::TicksDirection)), this, SLOT(axisMinorTicksDirectionChanged(Axis::TicksDirection)));
	connect(m_axis, SIGNAL(minorTicksTypeChanged(Axis::TicksType)), this, SLOT(axisMinorTicksTypeChanged(Axis::TicksType)));
	connect(m_axis, SIGNAL(minorTicksNumberChanged(int)), this, SLOT(axisMinorTicksNumberChanged(int)));
	connect(m_axis, SIGNAL(minorTicksIncrementChanged(qreal)), this, SLOT(axisMinorTicksIncrementChanged(qreal)));
	connect(m_axis, SIGNAL(minorTicksPenChanged(QPen)), this, SLOT(axisMinorTicksPenChanged(QPen)));
	connect(m_axis, SIGNAL(minorTicksLengthChanged(qreal)), this, SLOT(axisMinorTicksLengthChanged(qreal)));
	connect(m_axis, SIGNAL(minorTicksOpacityChanged(qreal)), this, SLOT(axisMinorTicksOpacityChanged(qreal)));

	// labels
	connect(m_axis, SIGNAL(labelsFormatChanged(Axis::LabelsFormat)), this, SLOT(axisLabelsFormatChanged(Axis::LabelsFormat)));
	connect(m_axis, SIGNAL(labelsAutoPrecisionChanged(bool)), this, SLOT(axisLabelsAutoPrecisionChanged(bool)));
	connect(m_axis, SIGNAL(labelsPrecisionChanged(int)), this, SLOT(axisLabelsPrecisionChanged(int)));
	connect(m_axis, SIGNAL(labelsPositionChanged(Axis::LabelsPosition)), this, SLOT(axisLabelsPositionChanged(Axis::LabelsPosition)));
	connect(m_axis, SIGNAL(labelsOffsetChanged(float)), this, SLOT(axisLabelsOffsetChanged(float)));
	connect(m_axis, SIGNAL(labelsRotationAngleChanged(qreal)), this, SLOT(axisLabelsRotationAngleChanged(qreal)));
	connect(m_axis, SIGNAL(labelsFontChanged(QFont)), this, SLOT(axisLabelsFontChanged(QFont)));
	connect(m_axis, SIGNAL(labelsColorChanged(QColor)), this, SLOT(axisLabelsFontColorChanged(QColor)));
	connect(m_axis, SIGNAL(labelsPrefixChanged(QString)), this, SLOT(axisLabelsPrefixChanged(QString)));
	connect(m_axis, SIGNAL(labelsSuffixChanged(QString)), this, SLOT(axisLabelsSuffixChanged(QString)));
	connect(m_axis, SIGNAL(labelsOpacityChanged(qreal)), this, SLOT(axisLabelsOpacityChanged(qreal)));

	// grids
	connect(m_axis, SIGNAL(majorGridPenChanged(QPen)), this, SLOT(axisMajorGridPenChanged(QPen)));
	connect(m_axis, SIGNAL(majorGridOpacityChanged(qreal)), this, SLOT(axisMajorGridOpacityChanged(qreal)));
	connect(m_axis, SIGNAL(minorGridPenChanged(QPen)), this, SLOT(axisMinorGridPenChanged(QPen)));
	connect(m_axis, SIGNAL(minorGridOpacityChanged(qreal)), this, SLOT(axisMinorGridOpacityChanged(qreal)));

	connect(m_axis, SIGNAL(visibleChanged(bool)), this, SLOT(axisVisibleChanged(bool)));

  	m_initializing = false;
}

void AxisDock::activateTitleTab(){
	ui.tabWidget->setCurrentWidget(ui.tabTitle);
}

void AxisDock::setModelIndexFromColumn(TreeViewComboBox* cb, const AbstractColumn* column){
	if (column)
		cb->setCurrentModelIndex(m_aspectTreeModel->modelIndexOfAspect(column));
	else
		cb->setCurrentModelIndex(QModelIndex());
}

//*************************************************************
//********** SLOTs for changes triggered in AxisDock **********
//*************************************************************
//"General"-tab
void AxisDock::nameChanged(){
  if (m_initializing)
	return;

  m_axis->setName(ui.leName->text());
}

void AxisDock::commentChanged(){
  if (m_initializing)
	return;

  m_axis->setComment(ui.leComment->text());
}

void AxisDock::visibilityChanged(int state){
  if (m_initializing)
	return;

  bool b;
  if (state==Qt::Checked)
	b=true;
  else
	b=false;

  foreach(Axis* axis, m_axesList)
	axis->setVisible(b);
}

/*!
	called if the orientation (horizontal or vertical) of the current axis is changed.
*/

void AxisDock::orientationChanged(int index){
	Axis::AxisOrientation orientation = (Axis::AxisOrientation)index;
	int oldIndex = ui.cbPosition->currentIndex();
	int oldLabelsIndex = ui.cbLabelsPosition->currentIndex();

	ui.cbPosition->clear();
	ui.cbLabelsPosition->clear();
	ui.cbLabelsPosition->addItem(i18n("no labels"));
	if (orientation == Axis::AxisHorizontal){
		ui.cbPosition->addItem( i18n("top") );
		ui.cbPosition->addItem( i18n("bottom") );
		ui.cbLabelsPosition->addItem( i18n("top") );
		ui.cbLabelsPosition->addItem( i18n("bottom") );

		ui.cbScale->setItemText(1, i18n("log(x)") );
		ui.cbScale->setItemText(2, i18n("log2(x)") );
		ui.cbScale->setItemText(3, i18n("ln(x)") );
		ui.cbScale->setItemText(4, i18n("sqrt(x)") );
		ui.cbScale->setItemText(5, i18n("x^2") );
	}else{//vertical
		ui.cbPosition->addItem( i18n("left") );
		ui.cbPosition->addItem( i18n("right") );
		ui.cbLabelsPosition->addItem( i18n("right") );
		ui.cbLabelsPosition->addItem( i18n("left") );

		ui.cbScale->setItemText(1, i18n("log(y)") );
		ui.cbScale->setItemText(2, i18n("log2(y)") );
		ui.cbScale->setItemText(3, i18n("ln(y)") );
		ui.cbScale->setItemText(4, i18n("sqrt(y)") );
		ui.cbScale->setItemText(5, i18n("y^2") );
	}
	ui.cbPosition->addItem( i18n("centered") );
	ui.cbPosition->addItem( i18n("custom") );

	//TODO: orientation was changed
	//-> update also the properties of axis and not only the ComboBoxes for the position and labels position.
	ui.cbPosition->setCurrentIndex(oldIndex);
	ui.cbLabelsPosition->setCurrentIndex(oldLabelsIndex);

    if (m_initializing)
	  return;

	foreach(Axis* axis, m_axesList)
		axis->setOrientation(orientation);
}

/*!
	called if one of the predefined axis positions
	(top, bottom, left, right, center or custom) was changed.
*/
void AxisDock::positionChanged(int index){
	if (index==-1)
		return;	//we occasionally get -1 here, nothing to do in this case

	if ( index==3 )
		ui.lePosition->setVisible(true);
	else
		ui.lePosition->setVisible(false);

	if (m_initializing)
		return;

	//map from the current index in the combo box to the enum value in Axis::AxisPosition,
	//depends on the current orientation
	Axis::AxisPosition position;
	if ( ui.cbOrientation->currentIndex() == 0 ) {
		if (index>1)
			index += 2;
		position = Axis::AxisPosition(index);
	} else {
		position = Axis::AxisPosition(index+2);
	}

	foreach(Axis* axis, m_axesList)
		axis->setPosition(position);
}

/*!
	called when the custom position of the axis in the corresponding LineEdit is changed.
*/
void AxisDock::positionChanged(){
  if (m_initializing)
	return;

  double offset = ui.lePosition->text().toDouble();
  foreach(Axis* axis, m_axesList)
	axis->setOffset(offset);
}

void AxisDock::scaleChanged(int index){
  if (m_initializing)
	return;

  Axis::AxisScale scale = (Axis::AxisScale)index;
  foreach(Axis* axis, m_axesList)
	axis->setScale(scale);
}

void AxisDock::autoScaleChanged(int index){
	bool autoScale = index==Qt::Checked;
	ui.leStart->setEnabled(!autoScale);
	ui.leEnd->setEnabled(!autoScale);

	if (m_initializing)
		return;

	foreach(Axis* axis, m_axesList)
		axis->setAutoScale(autoScale);
}

void AxisDock::startChanged(){
  if (m_initializing)
	return;

  double value = ui.leStart->text().toDouble();

  //check first, whether the value for the lower limit is valid for the log- and square root scaling. If not, set the default values.
  Axis::AxisScale scale = Axis::AxisScale(ui.cbScale->currentIndex());
  if (scale==Axis::ScaleLog10|| scale==Axis::ScaleLog2|| scale==Axis::ScaleLn){
	  if(value <= 0){
		  KMessageBox::sorry(this,
										  i18n("The axes lower limit has a non-positive value. Default minimal value will be used."),
										  i18n("Wrong lower limit value") );
		  ui.leStart->setText( "0.01" );
		  value=0.01;
	  }
  }else if (scale==Axis::ScaleSqrt){
	  if(value < 0){
		  KMessageBox::sorry(this,
										  i18n("The axes lower limit has a negative value. Default minimal value will be used."),
										  i18n("Wrong lower limit value") );
		  ui.leStart->setText( "0" );
		  value=0;
	  }
  }

  foreach(Axis* axis, m_axesList)
	axis->setStart(value);
}

void AxisDock::endChanged(){
  if (m_initializing)
	return;

  double value = ui.leEnd->text().toDouble();
  foreach(Axis* axis, m_axesList)
	axis->setEnd(value);
}

void AxisDock::zeroOffsetChanged(){
  if (m_initializing)
	return;

  double offset = ui.leZeroOffset->text().toDouble();
  foreach(Axis* axis, m_axesList)
	axis->setZeroOffset(offset);
}

void AxisDock::scalingFactorChanged(){
  if (m_initializing)
	return;

  double scalingFactor = ui.leScalingFactor->text().toDouble();
  foreach(Axis* axis, m_axesList)
	axis->setScalingFactor(scalingFactor);
}

// "Line"-tab
void AxisDock::lineStyleChanged(int index){
	Qt::PenStyle penStyle=Qt::PenStyle(index);

	bool b = (penStyle != Qt::NoPen);
	ui.lLineColor->setEnabled(b);
	ui.kcbLineColor->setEnabled(b);
	ui.lLineWidth->setEnabled(b);
	ui.sbLineWidth->setEnabled(b);
	ui.lLineOpacity->setEnabled(b);
	ui.sbLineOpacity->setEnabled(b);

	if (m_initializing)
		return;

	QPen pen;
	foreach(Axis* axis, m_axesList){
		pen=axis->linePen();
		pen.setStyle(penStyle);
		axis->setLinePen(pen);
  }
}

void AxisDock::lineColorChanged(const QColor& color){
  if (m_initializing)
	return;

  QPen pen;
  foreach(Axis* axis, m_axesList){
	pen=axis->linePen();
	pen.setColor(color);
	axis->setLinePen(pen);
  }

  m_initializing=true;
  GuiTools::updatePenStyles(ui.cbLineStyle, color);
  m_initializing=false;
}

void AxisDock::lineWidthChanged(double  value){
  if (m_initializing)
	return;

  QPen pen;
  foreach(Axis* axis, m_axesList){
	pen=axis->linePen();
	pen.setWidthF(Worksheet::convertToSceneUnits(value, Worksheet::Point));
	axis->setLinePen(pen);
  }
}

void AxisDock::lineOpacityChanged(int value){
	if (m_initializing)
		return;

	qreal opacity = (float)value/100.;
	foreach(Axis* axis, m_axesList)
		axis->setLineOpacity(opacity);
}

void AxisDock::arrowTypeChanged(int index){
	Axis::ArrowType type = (Axis::ArrowType)index;
	if (type==Axis::NoArrow) {
		ui.cbArrowPosition->setEnabled(false);
		ui.sbArrowSize->setEnabled(false);
	} else {
		ui.cbArrowPosition->setEnabled(true);
		ui.sbArrowSize->setEnabled(true);
	}

	if (m_initializing)
		return;

	foreach(Axis* axis, m_axesList)
		axis->setArrowType(type);
}

void AxisDock::arrowPositionChanged(int index){
	if (m_initializing)
		return;

	Axis::ArrowPosition position = (Axis::ArrowPosition)index;
	foreach(Axis* axis, m_axesList)
		axis->setArrowPosition(position);
}

void AxisDock::arrowSizeChanged(int value){
	if (m_initializing)
		return;

	float v = Worksheet::convertToSceneUnits(value, Worksheet::Point);
	foreach(Axis* axis, m_axesList)
		axis->setArrowSize(v);
}

//"Major ticks" tab
void AxisDock::majorTicksDirectionChanged(int index){
	Axis::TicksDirection direction = Axis::TicksDirection(index);

	bool b = (direction != Axis::noTicks);
	ui.lMajorTicksType->setEnabled(b);
	ui.cbMajorTicksType->setEnabled(b);
	ui.lMajorTicksType->setEnabled(b);
	ui.cbMajorTicksType->setEnabled(b);
	ui.lMajorTicksNumber->setEnabled(b);
	ui.sbMajorTicksNumber->setEnabled(b);
	ui.lMajorTicksIncrement->setEnabled(b);
	ui.leMajorTicksIncrement->setEnabled(b);
	ui.lMajorTicksLineStyle->setEnabled(b);
	ui.cbMajorTicksLineStyle->setEnabled(b);
	if (b){
		Qt::PenStyle penStyle=Qt::PenStyle(ui.cbMajorTicksLineStyle->currentIndex());
		b = (penStyle != Qt::NoPen);
	}
	ui.lMajorTicksColor->setEnabled(b);
	ui.kcbMajorTicksColor->setEnabled(b);
	ui.lMajorTicksWidth->setEnabled(b);
	ui.sbMajorTicksWidth->setEnabled(b);
	ui.lMajorTicksLength->setEnabled(b);
	ui.sbMajorTicksLength->setEnabled(b);
	ui.lMajorTicksOpacity->setEnabled(b);
	ui.sbMajorTicksOpacity->setEnabled(b);

	if (m_initializing)
		return;

	foreach(Axis* axis, m_axesList)
		axis->setMajorTicksDirection(direction);
}

/*!
	called if the current style of the ticks (Number or Increment) is changed.
	Shows/hides the corresponding widgets.
*/
void AxisDock::majorTicksTypeChanged(int index){
  Axis::TicksType type = Axis::TicksType(index);
  if ( type == Axis::TicksTotalNumber){
	  ui.lMajorTicksNumber->show();
	  ui.sbMajorTicksNumber->show();
	  ui.lMajorTicksIncrement->hide();
	  ui.leMajorTicksIncrement->hide();
	  ui.lMajorTicksColumn->hide();
	  cbMajorTicksColumn->hide();
  }else if ( type == Axis::TicksIncrement){
	  ui.lMajorTicksNumber->hide();
	  ui.sbMajorTicksNumber->hide();
	  ui.lMajorTicksIncrement->show();
	  ui.leMajorTicksIncrement->show();
	  ui.lMajorTicksColumn->hide();
	  cbMajorTicksColumn->hide();
  }else{
	  ui.lMajorTicksNumber->hide();
	  ui.sbMajorTicksNumber->hide();
	  ui.lMajorTicksIncrement->hide();
	  ui.leMajorTicksIncrement->hide();
	  ui.lMajorTicksColumn->show();
	  cbMajorTicksColumn->show();
  }

  if (m_initializing)
	return;

  foreach(Axis* axis, m_axesList)
	axis->setMajorTicksType(type);
}

void AxisDock::majorTicksNumberChanged(int value){
  if (m_initializing)
	return;

  foreach(Axis* axis, m_axesList)
	axis->setMajorTicksNumber(value);
}

void AxisDock::majorTicksIncrementChanged(){
  if (m_initializing)
	return;

  double value = ui.leMajorTicksIncrement->text().toDouble();
  if (value<0) value = -1*value; //don't allow negative values
  foreach(Axis* axis, m_axesList)
	axis->setMajorTicksIncrement(value);
}

void AxisDock::majorTicksLineStyleChanged(int index){
	Qt::PenStyle penStyle=Qt::PenStyle(index);

	bool b=(penStyle != Qt::NoPen);
	ui.lMajorTicksColor->setEnabled(b);
	ui.kcbMajorTicksColor->setEnabled(b);
	ui.lMajorTicksWidth->setEnabled(b);
	ui.sbMajorTicksWidth->setEnabled(b);
	ui.lMajorTicksLength->setEnabled(b);
	ui.sbMajorTicksLength->setEnabled(b);
	ui.lMajorTicksOpacity->setEnabled(b);
	ui.sbMajorTicksOpacity->setEnabled(b);

	if (m_initializing)
		return;

	QPen pen;
	foreach(Axis* axis, m_axesList){
		pen=axis->majorTicksPen();
		pen.setStyle(penStyle);
		axis->setMajorTicksPen(pen);
	}
}

void AxisDock::majorTicksColumnChanged(const QModelIndex& index){
	if (m_initializing)
		return;

	AbstractAspect* aspect = static_cast<AbstractAspect*>(index.internalPointer());
	AbstractColumn* column = 0;
	if (aspect) {
		column = dynamic_cast<AbstractColumn*>(aspect);
		Q_ASSERT(column);
	}

	foreach(Axis* axis, m_axesList)
		axis->setMajorTicksColumn(column);
}

void AxisDock::majorTicksColorChanged(const QColor& color){
  if (m_initializing)
	return;

  QPen pen;
  foreach(Axis* axis, m_axesList){
	pen=axis->majorTicksPen();
	pen.setColor(color);
	axis->setMajorTicksPen(pen);
  }

  m_initializing=true;
  GuiTools::updatePenStyles(ui.cbMajorTicksLineStyle, color);
  m_initializing=false;
}

void AxisDock::majorTicksWidthChanged(double value){
  if (m_initializing)
	return;

  QPen pen;
  foreach(Axis* axis, m_axesList){
	pen=axis->majorTicksPen();
	pen.setWidthF( Worksheet::convertToSceneUnits(value, Worksheet::Point) );
	axis->setMajorTicksPen(pen);
  }
}

void AxisDock::majorTicksLengthChanged(double value){
  if (m_initializing)
	return;

  foreach(Axis* axis, m_axesList)
	axis->setMajorTicksLength( Worksheet::convertToSceneUnits(value, Worksheet::Point) );
}

void AxisDock::majorTicksOpacityChanged(int value){
	if (m_initializing)
		return;

	qreal opacity = (float)value/100.;
	foreach(Axis* axis, m_axesList)
		axis->setMajorTicksOpacity(opacity);
}

//"Minor ticks" tab
void AxisDock::minorTicksDirectionChanged(int index){
	Axis::TicksDirection direction = Axis::TicksDirection(index);
	bool b = (direction != Axis::noTicks);
	ui.lMinorTicksType->setEnabled(b);
	ui.cbMinorTicksType->setEnabled(b);
	ui.lMinorTicksType->setEnabled(b);
	ui.cbMinorTicksType->setEnabled(b);
	ui.lMinorTicksNumber->setEnabled(b);
	ui.sbMinorTicksNumber->setEnabled(b);
	ui.lMinorTicksIncrement->setEnabled(b);
	ui.leMinorTicksIncrement->setEnabled(b);
	ui.lMinorTicksLineStyle->setEnabled(b);
	ui.cbMinorTicksLineStyle->setEnabled(b);
	if (b){
		Qt::PenStyle penStyle=Qt::PenStyle(ui.cbMinorTicksLineStyle->currentIndex());
		b = (penStyle != Qt::NoPen);
	}
	ui.lMinorTicksColor->setEnabled(b);
	ui.kcbMinorTicksColor->setEnabled(b);
	ui.lMinorTicksWidth->setEnabled(b);
	ui.sbMinorTicksWidth->setEnabled(b);
	ui.lMinorTicksLength->setEnabled(b);
	ui.sbMinorTicksLength->setEnabled(b);
	ui.lMinorTicksOpacity->setEnabled(b);
	ui.sbMinorTicksOpacity->setEnabled(b);

	if (m_initializing)
		return;

	foreach(Axis* axis, m_axesList)
		axis->setMinorTicksDirection(direction);
}

void AxisDock::minorTicksTypeChanged(int index){
  Axis::TicksType type = Axis::TicksType(index);
  if ( type == Axis::TicksTotalNumber){
	ui.lMinorTicksNumber->show();
	ui.sbMinorTicksNumber->show();
	ui.lMinorTicksIncrement->hide();
	ui.leMinorTicksIncrement->hide();
	ui.lMinorTicksColumn->hide();
	cbMinorTicksColumn->hide();
  }else if ( type == Axis::TicksIncrement){
	  ui.lMinorTicksNumber->hide();
	  ui.sbMinorTicksNumber->hide();
	  ui.lMinorTicksIncrement->show();
	  ui.leMinorTicksIncrement->show();
	  ui.lMinorTicksColumn->hide();
	  cbMinorTicksColumn->hide();
  }else{
	  ui.lMinorTicksNumber->hide();
	  ui.sbMinorTicksNumber->hide();
	  ui.lMinorTicksIncrement->hide();
	  ui.leMinorTicksIncrement->hide();
	  ui.lMinorTicksColumn->show();
	  cbMinorTicksColumn->show();
  }

  if (m_initializing)
	return;

  foreach(Axis* axis, m_axesList)
	axis->setMinorTicksType(type);
}

void AxisDock::minorTicksNumberChanged(int value){
  if (m_initializing)
	return;

  foreach(Axis* axis, m_axesList)
	axis->setMinorTicksNumber(value);
}

void AxisDock::minorTicksIncrementChanged(){
  if (m_initializing)
	return;

  double value = ui.leMinorTicksIncrement->text().toDouble();
  if (value<0) value = -1*value; //don't allow negative values
  foreach(Axis* axis, m_axesList)
	axis->setMinorTicksIncrement(value);
}

void AxisDock::minorTicksColumnChanged(const QModelIndex& index){
	if (m_initializing)
		return;

	AbstractAspect* aspect = static_cast<AbstractAspect*>(index.internalPointer());
	AbstractColumn* column = dynamic_cast<AbstractColumn*>(aspect);
	Q_ASSERT(column);

	foreach(Axis* axis, m_axesList)
		axis->setMinorTicksColumn(column);
}

void AxisDock::minorTicksLineStyleChanged(int index){
	Qt::PenStyle penStyle=Qt::PenStyle(index);

	bool b=(penStyle != Qt::NoPen);
	ui.lMinorTicksColor->setEnabled(b);
	ui.kcbMinorTicksColor->setEnabled(b);
	ui.lMinorTicksWidth->setEnabled(b);
	ui.sbMinorTicksWidth->setEnabled(b);
	ui.lMinorTicksLength->setEnabled(b);
	ui.sbMinorTicksLength->setEnabled(b);
	ui.lMinorTicksOpacity->setEnabled(b);
	ui.sbMinorTicksOpacity->setEnabled(b);

	if (m_initializing)
		return;

	QPen pen;
	foreach(Axis* axis, m_axesList){
		pen=axis->minorTicksPen();
		pen.setStyle(penStyle);
		axis->setMinorTicksPen(pen);
  }
}

void AxisDock::minorTicksColorChanged(const QColor& color){
  if (m_initializing)
	return;

  QPen pen;
  foreach(Axis* axis, m_axesList){
	pen=axis->minorTicksPen();
	pen.setColor(color);
	axis->setMinorTicksPen(pen);
  }

  m_initializing=true;
  GuiTools::updatePenStyles(ui.cbMinorTicksLineStyle, color);
  m_initializing=false;
}

void AxisDock::minorTicksWidthChanged(double value){
  if (m_initializing)
	return;

  QPen pen;
  foreach(Axis* axis, m_axesList){
	pen=axis->minorTicksPen();
	pen.setWidthF( Worksheet::convertToSceneUnits(value, Worksheet::Point) );
	axis->setMinorTicksPen(pen);
  }
}

void AxisDock::minorTicksLengthChanged(double value){
  if (m_initializing)
	return;

  foreach(Axis* axis, m_axesList)
	axis->setMinorTicksLength( Worksheet::convertToSceneUnits(value, Worksheet::Point) );
}

void AxisDock::minorTicksOpacityChanged(int value){
	if (m_initializing)
		return;

	qreal opacity = (float)value/100.;
	foreach(Axis* axis, m_axesList)
		axis->setMinorTicksOpacity(opacity);
}

//"Tick labels"-tab
void AxisDock::labelsFormatChanged(int index){
	if (m_initializing)
		return;

	foreach(Axis* axis, m_axesList)
		axis->setLabelsFormat(Axis::LabelsFormat(index));
}

void AxisDock::labelsPrecisionChanged(int value){
	if (m_initializing)
		return;

	foreach(Axis* axis, m_axesList)
		axis->setLabelsPrecision(value);
}


void AxisDock::labelsAutoPrecisionChanged(int state){
	bool checked = (state==Qt::Checked);
	ui.sbLabelsPrecision->setEnabled(!checked);

	if (m_initializing)
		return;

	foreach(Axis* axis, m_axesList)
		axis->setLabelsAutoPrecision(checked);
}

void AxisDock::labelsPositionChanged(int index){
	Axis::LabelsPosition position = Axis::LabelsPosition(index);

	bool b = (position != Axis::NoLabels);
	ui.lLabelsOffset->setEnabled(b);
	ui.sbLabelsOffset->setEnabled(b);
	ui.lLabelsRotation->setEnabled(b);
	ui.sbLabelsRotation->setEnabled(b);
	ui.lLabelsFont->setEnabled(b);
	ui.kfrLabelsFont->setEnabled(b);
	ui.lLabelsColor->setEnabled(b);
	ui.kcbLabelsFontColor->setEnabled(b);
	ui.lLabelsPrefix->setEnabled(b);
	ui.leLabelsPrefix->setEnabled(b);
	ui.lLabelsSuffix->setEnabled(b);
	ui.leLabelsSuffix->setEnabled(b);
	ui.lLabelsOpacity->setEnabled(b);
	ui.sbLabelsOpacity->setEnabled(b);

	  if (m_initializing)
		return;

	foreach(Axis* axis, m_axesList)
		axis->setLabelsPosition(position);
}

void AxisDock::labelsOffsetChanged(double value){
  if (m_initializing)
	return;

	foreach(Axis* axis, m_axesList)
		axis->setLabelsOffset( Worksheet::convertToSceneUnits(value, Worksheet::Point) );
}

void AxisDock::labelsRotationChanged(int value){
  if (m_initializing)
	return;

  foreach(Axis* axis, m_axesList)
	axis->setLabelsRotationAngle(value);
}

void AxisDock::labelsPrefixChanged(){
  if (m_initializing)
	return;

  QString prefix = ui.leLabelsPrefix->text();
  foreach(Axis* axis, m_axesList)
	axis->setLabelsPrefix(prefix);
}

void AxisDock::labelsSuffixChanged(){
  if (m_initializing)
	return;

  QString suffix = ui.leLabelsSuffix->text();
  foreach(Axis* axis, m_axesList)
	axis->setLabelsSuffix(suffix);
}

void AxisDock::labelsFontChanged(const QFont& font){
	if (m_initializing)
		return;

	QFont labelsFont = font;
	labelsFont.setPixelSize( Worksheet::convertToSceneUnits(font.pointSizeF(), Worksheet::Point) );
	foreach(Axis* axis, m_axesList)
		axis->setLabelsFont( labelsFont );
}

void AxisDock::labelsFontColorChanged(const QColor& color){
  if (m_initializing)
	return;

  foreach(Axis* axis, m_axesList)
	axis->setLabelsColor(color);
}

void AxisDock::labelsOpacityChanged(int value){
	if (m_initializing)
		return;

	qreal opacity = (float)value/100.;
	foreach(Axis* axis, m_axesList)
		axis->setLabelsOpacity(opacity);
}

// "Grid"-tab
//major grid
void AxisDock::majorGridStyleChanged(int index){
	Qt::PenStyle penStyle=Qt::PenStyle(index);

	bool b = (penStyle != Qt::NoPen);
	ui.lMajorGridColor->setEnabled(b);
	ui.kcbMajorGridColor->setEnabled(b);
	ui.lMajorGridWidth->setEnabled(b);
	ui.sbMajorGridWidth->setEnabled(b);
	ui.lMajorGridOpacity->setEnabled(b);
	ui.sbMajorGridOpacity->setEnabled(b);

	if (m_initializing)
		return;

	QPen pen;
	foreach(Axis* axis, m_axesList){
		pen=axis->majorGridPen();
		pen.setStyle(penStyle);
		axis->setMajorGridPen(pen);
  }
}

void AxisDock::majorGridColorChanged(const QColor& color){
  if (m_initializing)
	return;

  QPen pen;
  foreach(Axis* axis, m_axesList){
	pen=axis->majorGridPen();
	pen.setColor(color);
	axis->setMajorGridPen(pen);
  }

  m_initializing=true;
  GuiTools::updatePenStyles(ui.cbMajorGridStyle, color);
  m_initializing=false;
}

void AxisDock::majorGridWidthChanged(double  value){
  if (m_initializing)
	return;

  QPen pen;
  foreach(Axis* axis, m_axesList){
	pen=axis->majorGridPen();
	pen.setWidthF(Worksheet::convertToSceneUnits(value, Worksheet::Point));
	axis->setMajorGridPen(pen);
  }
}

void AxisDock::majorGridOpacityChanged(int value){
	if (m_initializing)
		return;

	qreal opacity = (float)value/100.;
	foreach(Axis* axis, m_axesList)
		axis->setMajorGridOpacity(opacity);
}

//minor grid
void AxisDock::minorGridStyleChanged(int index){
	Qt::PenStyle penStyle=Qt::PenStyle(index);

	bool b = (penStyle != Qt::NoPen);
	ui.lMinorGridColor->setEnabled(b);
	ui.kcbMinorGridColor->setEnabled(b);
	ui.lMinorGridWidth->setEnabled(b);
	ui.sbMinorGridWidth->setEnabled(b);
	ui.lMinorGridOpacity->setEnabled(b);
	ui.sbMinorGridOpacity->setEnabled(b);

	if (m_initializing)
		return;

	QPen pen;
	foreach(Axis* axis, m_axesList){
		pen=axis->minorGridPen();
		pen.setStyle(penStyle);
		axis->setMinorGridPen(pen);
  }
}

void AxisDock::minorGridColorChanged(const QColor& color){
  if (m_initializing)
	return;

  QPen pen;
  foreach(Axis* axis, m_axesList){
	pen=axis->minorGridPen();
	pen.setColor(color);
	axis->setMinorGridPen(pen);
  }

  m_initializing=true;
  GuiTools::updatePenStyles(ui.cbMinorGridStyle, color);
  m_initializing=false;
}

void AxisDock::minorGridWidthChanged(double  value){
  if (m_initializing)
	return;

  QPen pen;
  foreach(Axis* axis, m_axesList){
	pen=axis->minorGridPen();
	pen.setWidthF(Worksheet::convertToSceneUnits(value, Worksheet::Point));
	axis->setMinorGridPen(pen);
  }
}

void AxisDock::minorGridOpacityChanged(int value){
	if (m_initializing)
		return;

	qreal opacity = (float)value/100.;
	foreach(Axis* axis, m_axesList)
		axis->setMinorGridOpacity(opacity);
}

//*************************************************************
//************ SLOTs for changes triggered in Axis ************
//*************************************************************
void AxisDock::axisDescriptionChanged(const AbstractAspect* aspect) {
	if (m_axis != aspect)
		return;

	m_initializing = true;
	if (aspect->name() != ui.leName->text()) {
		ui.leName->setText(aspect->name());
	} else if (aspect->comment() != ui.leComment->text()) {
		ui.leComment->setText(aspect->comment());
	}
	m_initializing = false;
}

void AxisDock::axisOrientationChanged(Axis::AxisOrientation orientation){
	m_initializing = true;
	ui.cbOrientation->setCurrentIndex( (int)orientation );
	m_initializing = false;
}

void AxisDock::axisPositionChanged(Axis::AxisPosition position){
	m_initializing = true;

	//map from the enum Axis::AxisOrientation to the index in the combo box
	int index(position);
	if (index > 1)
		ui.cbPosition->setCurrentIndex(index-2);
	else
		ui.cbPosition->setCurrentIndex(index);

	m_initializing = false;
}

void AxisDock::axisPositionChanged(float value){
	m_initializing = true;
	ui.lePosition->setText( QString::number(value) );
	m_initializing = false;
}

void AxisDock::axisScaleChanged(Axis::AxisScale scale){
	m_initializing = true;
	ui.cbScale->setCurrentIndex( (int)scale );
	m_initializing = false;
}

void AxisDock::axisAutoScaleChanged(bool on){
	m_initializing = true;
	ui.chkAutoScale->setChecked(on);
	m_initializing = false;
}

void AxisDock::axisStartChanged(float value){
	m_initializing = true;
	ui.leStart->setText( QString::number(value) );
	m_initializing = false;
}

void AxisDock::axisEndChanged(float value){
	m_initializing = true;
	ui.leEnd->setText( QString::number(value) );
	m_initializing = false;
}

void AxisDock::axisZeroOffsetChanged(qreal value){
	m_initializing = true;
	ui.leZeroOffset->setText( QString::number(value) );
	m_initializing = false;
}

void AxisDock::axisScalingFactorChanged(qreal value){
	m_initializing = true;
	ui.leScalingFactor->setText( QString::number(value) );
	m_initializing = false;
}

//line
void AxisDock::axisLinePenChanged(const QPen& pen){
	m_initializing = true;
	ui.cbLineStyle->setCurrentIndex( pen.style() );
	ui.kcbLineColor->setColor( pen.color() );
	GuiTools::updatePenStyles(ui.cbLineStyle, pen.color() );
	ui.sbLineWidth->setValue( Worksheet::convertFromSceneUnits(pen.widthF(), Worksheet::Point) );
	m_initializing = false;
}

void AxisDock::axisArrowTypeChanged(Axis::ArrowType type){
	m_initializing = true;
	ui.cbArrowType->setCurrentIndex( (int)type);
	m_initializing = false;
}

void AxisDock::axisLineOpacityChanged(qreal opacity){
	m_initializing = true;
	ui.sbLineOpacity->setValue( round(opacity*100.0) );
	m_initializing = false;
}

void AxisDock::axisArrowPositionChanged(Axis::ArrowPosition position){
	m_initializing = true;
	ui.cbArrowPosition->setCurrentIndex( (int)position );
	m_initializing = false;
}

void AxisDock::axisArrowSizeChanged(float size){
	m_initializing = true;
	ui.sbArrowSize->setValue( (int)Worksheet::convertFromSceneUnits(size, Worksheet::Point) );
	m_initializing = false;
}

//major ticks
void AxisDock::axisMajorTicksDirectionChanged(Axis::TicksDirection direction) {
	m_initializing = true;
	ui.cbMajorTicksDirection->setCurrentIndex(direction);
	m_initializing = false;
}
void AxisDock::axisMajorTicksTypeChanged(Axis::TicksType type) {
	m_initializing = true;
	ui.cbMajorTicksType->setCurrentIndex(type);
	m_initializing = false;
}
void AxisDock::axisMajorTicksNumberChanged(int number) {
	m_initializing = true;
	ui.sbMajorTicksNumber->setValue(number);
	m_initializing = false;
}
void AxisDock::axisMajorTicksIncrementChanged(qreal increment) {
	m_initializing = true;
        ui.leMajorTicksIncrement->setText( QString::number(increment));
	m_initializing = false;
}
void AxisDock::axisMajorTicksPenChanged(const QPen& pen) {
	m_initializing = true;
	ui.cbMajorTicksLineStyle->setCurrentIndex(pen.style());
        ui.kcbMajorTicksColor->setColor(pen.color());
        ui.sbMajorTicksWidth->setValue( Worksheet::convertFromSceneUnits(pen.widthF(),Worksheet::Point) );
	m_initializing = false;
}
void AxisDock::axisMajorTicksLengthChanged(qreal length) {
	m_initializing = true;
        ui.sbMajorTicksLength->setValue( Worksheet::convertFromSceneUnits(length,Worksheet::Point) );
	m_initializing = false;
}
void AxisDock::axisMajorTicksOpacityChanged(qreal opacity) {
	m_initializing = true;
        ui.sbMajorTicksOpacity->setValue( round(opacity*100.0));
	m_initializing = false;
}

//minor ticks
void AxisDock::axisMinorTicksDirectionChanged(Axis::TicksDirection direction) {
	m_initializing = true;
	ui.cbMinorTicksDirection->setCurrentIndex(direction);
	m_initializing = false;
}
void AxisDock::axisMinorTicksTypeChanged(Axis::TicksType type) {
	m_initializing = true;
	ui.cbMinorTicksType->setCurrentIndex(type);
	m_initializing = false;
}
void AxisDock::axisMinorTicksNumberChanged(int number) {
	m_initializing = true;
	ui.sbMinorTicksNumber->setValue(number);
	m_initializing = false;
}
void AxisDock::axisMinorTicksIncrementChanged(qreal increment) {
	m_initializing = true;
        ui.leMinorTicksIncrement->setText( QString::number(increment));
	m_initializing = false;
}
void AxisDock::axisMinorTicksPenChanged(const QPen& pen) {
	m_initializing = true;
	ui.cbMinorTicksLineStyle->setCurrentIndex(pen.style());
        ui.kcbMinorTicksColor->setColor(pen.color());
        ui.sbMinorTicksWidth->setValue( Worksheet::convertFromSceneUnits(pen.widthF(),Worksheet::Point) );
	m_initializing = false;
}
void AxisDock::axisMinorTicksLengthChanged(qreal length) {
	m_initializing = true;
        ui.sbMinorTicksLength->setValue( Worksheet::convertFromSceneUnits(length,Worksheet::Point) );
	m_initializing = false;
}
void AxisDock::axisMinorTicksOpacityChanged(qreal opacity) {
	m_initializing = true;
        ui.sbMinorTicksOpacity->setValue(round(opacity*100.0));
	m_initializing = false;
}

//labels
void AxisDock::axisLabelsFormatChanged(Axis::LabelsFormat format) {
	m_initializing = true;
	ui.cbLabelsFormat->setCurrentIndex(format);
	m_initializing = false;
}
void AxisDock::axisLabelsAutoPrecisionChanged(bool on) {
	m_initializing = true;
	ui.chkLabelsAutoPrecision->setChecked((int) on);
	m_initializing = false;
}
void AxisDock::axisLabelsPrecisionChanged(int precision) {
	m_initializing = true;
	ui.sbLabelsPrecision->setValue(precision);
	m_initializing = false;
}
void AxisDock::axisLabelsPositionChanged(Axis::LabelsPosition position) {
	m_initializing = true;
	ui.cbLabelsPosition->setCurrentIndex(position);
	m_initializing = false;
}
void AxisDock::axisLabelsOffsetChanged(float offset) {
	m_initializing = true;
	ui.sbLabelsOffset->setValue( Worksheet::convertFromSceneUnits(offset, Worksheet::Point) );
	m_initializing = false;
}
void AxisDock::axisLabelsRotationAngleChanged(qreal rotation) {
	m_initializing = true;
	ui.sbLabelsRotation->setValue(rotation);
	m_initializing = false;
}
void AxisDock::axisLabelsFontChanged(const QFont& font) {
	m_initializing = true;
	//we need to set the font size in points for KFontRequester
	QFont newFont(font);
	newFont.setPointSizeF( round(Worksheet::convertFromSceneUnits(font.pixelSize(), Worksheet::Point)) );
	ui.kfrLabelsFont->setFont(newFont);
	m_initializing = false;
}
void AxisDock::axisLabelsFontColorChanged(const QColor& color) {
	m_initializing = true;
	ui.kcbLabelsFontColor->setColor(color);
	m_initializing = false;
}
void AxisDock::axisLabelsPrefixChanged(const QString& prefix) {
	m_initializing = true;
	ui.leLabelsPrefix->setText(prefix);
	m_initializing = false;
}
void AxisDock::axisLabelsSuffixChanged(const QString& suffix) {
	m_initializing = true;
	ui.leLabelsSuffix->setText(suffix);
	m_initializing = false;
}
void AxisDock::axisLabelsOpacityChanged(qreal opacity) {
	m_initializing = true;
	ui.sbLabelsOpacity->setValue( round(opacity*100.0) );
	m_initializing = false;
}

//grid
void AxisDock::axisMajorGridPenChanged(const QPen& pen) {
	m_initializing = true;
	ui.cbMajorGridStyle->setCurrentIndex((int) pen.style());
	ui.kcbMajorGridColor->setColor(pen.color());
	GuiTools::updatePenStyles(ui.cbMajorGridStyle, pen.color());
	ui.sbMajorGridWidth->setValue(Worksheet::convertFromSceneUnits(pen.widthF(),Worksheet::Point));
	m_initializing = false;
}
void AxisDock::axisMajorGridOpacityChanged(qreal opacity) {
	m_initializing = true;
	ui.sbMajorGridOpacity->setValue( round(opacity*100.0) );
	m_initializing = false;
}
void AxisDock::axisMinorGridPenChanged(const QPen& pen) {
	m_initializing = true;
	ui.cbMinorGridStyle->setCurrentIndex((int) pen.style());
	ui.kcbMinorGridColor->setColor(pen.color());
	GuiTools::updatePenStyles(ui.cbMinorGridStyle, pen.color());
	ui.sbMinorGridWidth->setValue(Worksheet::convertFromSceneUnits(pen.widthF(),Worksheet::Point));
	m_initializing = false;
}
void AxisDock::axisMinorGridOpacityChanged(qreal opacity) {
	m_initializing = true;
	ui.sbMinorGridOpacity->setValue( round(opacity*100.0) );
	m_initializing = false;
}

void AxisDock::axisVisibleChanged(bool on){
	m_initializing = true;
	ui.chkVisible->setChecked(on);
	m_initializing = false;
}

//*************************************************************
//************************* Settings **************************
//*************************************************************
void AxisDock::load(){
	//General
  	ui.chkVisible->setChecked( m_axis->isVisible() );
	ui.cbOrientation->setCurrentIndex( (int) m_axis->orientation() );

	int index = (int) m_axis->position();
	if (index > 1)
		ui.cbPosition->setCurrentIndex(index-2);
	else
		ui.cbPosition->setCurrentIndex(index);

  	ui.lePosition->setText( QString::number( m_axis->offset()) );
	ui.cbScale->setCurrentIndex(  (int) m_axis->scale() );
	ui.chkAutoScale->setChecked( m_axis->autoScale() );
  	ui.leStart->setText( QString::number(m_axis->start()) );
  	ui.leEnd->setText( QString::number(m_axis->end()) );
  	ui.leZeroOffset->setText( QString::number(m_axis->zeroOffset()) );
  	ui.leScalingFactor->setText( QString::number(m_axis->scalingFactor()) );

	//Line
	ui.cbLineStyle->setCurrentIndex( (int) m_axis->linePen().style() );
	ui.kcbLineColor->setColor( m_axis->linePen().color() );
	ui.sbLineWidth->setValue( Worksheet::convertFromSceneUnits(m_axis->linePen().widthF(),Worksheet::Point) );
	ui.sbLineOpacity->setValue( round(m_axis->lineOpacity()*100.0) );
	ui.cbArrowType->setCurrentIndex( (int)m_axis->arrowType() );
	ui.cbArrowPosition->setCurrentIndex( (int)m_axis->arrowPosition() );
	ui.sbArrowSize->setValue( (int)Worksheet::convertFromSceneUnits(m_axis->arrowSize(), Worksheet::Point) );

	//Major ticks
	ui.cbMajorTicksDirection->setCurrentIndex( (int) m_axis->majorTicksDirection() );
	ui.cbMajorTicksType->setCurrentIndex( (int) m_axis->majorTicksType() );
	ui.sbMajorTicksNumber->setValue( m_axis->majorTicksNumber() );
  	ui.leMajorTicksIncrement->setText( QString::number(m_axis->majorTicksIncrement()) );
	ui.cbMajorTicksLineStyle->setCurrentIndex( (int) m_axis->majorTicksPen().style() );
	ui.kcbMajorTicksColor->setColor( m_axis->majorTicksPen().color() );
	ui.sbMajorTicksWidth->setValue( Worksheet::convertFromSceneUnits( m_axis->majorTicksPen().widthF(),Worksheet::Point) );
	ui.sbMajorTicksLength->setValue( Worksheet::convertFromSceneUnits( m_axis->majorTicksLength(),Worksheet::Point) );
	ui.sbMajorTicksOpacity->setValue( round(m_axis->majorTicksOpacity()*100.0) );

	//Minor ticks
	ui.cbMinorTicksDirection->setCurrentIndex( (int) m_axis->minorTicksDirection() );
	ui.cbMinorTicksType->setCurrentIndex( (int) m_axis->minorTicksType() );
	ui.sbMinorTicksNumber->setValue( m_axis->minorTicksNumber() );
  	ui.leMinorTicksIncrement->setText( QString::number( m_axis->minorTicksIncrement()) );
	ui.cbMinorTicksLineStyle->setCurrentIndex( (int) m_axis->minorTicksPen().style() );
	ui.kcbMinorTicksColor->setColor( m_axis->minorTicksPen().color() );
	ui.sbMinorTicksWidth->setValue( Worksheet::convertFromSceneUnits(m_axis->minorTicksPen().widthF(),Worksheet::Point) );
	ui.sbMinorTicksLength->setValue( Worksheet::convertFromSceneUnits(m_axis->minorTicksLength(),Worksheet::Point) );
	ui.sbMinorTicksOpacity->setValue( round(m_axis->minorTicksOpacity()*100.0) );

	//Extra ticks
	//TODO

	// Tick label
	ui.cbLabelsFormat->setCurrentIndex( (int) m_axis->labelsFormat() );
	ui.chkLabelsAutoPrecision->setChecked( (int) m_axis->labelsAutoPrecision() );
	ui.sbLabelsPrecision->setValue( (int)m_axis->labelsPrecision() );
	ui.cbLabelsPosition->setCurrentIndex( (int) m_axis->labelsPosition() );
	ui.sbLabelsOffset->setValue( Worksheet::convertFromSceneUnits(m_axis->labelsOffset(),Worksheet::Point) );
	ui.sbLabelsRotation->setValue( m_axis->labelsRotationAngle() );
	//we need to set the font size in points for KFontRequester
	QFont font = m_axis->labelsFont();
	font.setPointSizeF( round(Worksheet::convertFromSceneUnits(font.pixelSize(), Worksheet::Point)) );
	ui.kfrLabelsFont->setFont( font );
	ui.kcbLabelsFontColor->setColor( m_axis->labelsColor() );
	ui.leLabelsPrefix->setText( m_axis->labelsPrefix() );
	ui.leLabelsSuffix->setText( m_axis->labelsSuffix() );
	ui.sbLabelsOpacity->setValue( round(m_axis->labelsOpacity()*100.0) );

	//Grid
	ui.cbMajorGridStyle->setCurrentIndex( (int) m_axis->majorGridPen().style() );
	ui.kcbMajorGridColor->setColor( m_axis->majorGridPen().color() );
	ui.sbMajorGridWidth->setValue( Worksheet::convertFromSceneUnits(m_axis->majorGridPen().widthF(),Worksheet::Point) );
	ui.sbMajorGridOpacity->setValue( round(m_axis->majorGridOpacity()*100.0) );

	ui.cbMinorGridStyle->setCurrentIndex( (int) m_axis->minorGridPen().style() );
	ui.kcbMinorGridColor->setColor( m_axis->minorGridPen().color() );
	ui.sbMinorGridWidth->setValue( Worksheet::convertFromSceneUnits(m_axis->minorGridPen().widthF(),Worksheet::Point) );
	ui.sbMinorGridOpacity->setValue( round(m_axis->minorGridOpacity()*100.0) );

	m_initializing=true;
	GuiTools::updatePenStyles(ui.cbLineStyle, ui.kcbLineColor->color());
	this->majorTicksTypeChanged(ui.cbMajorTicksType->currentIndex());
	GuiTools::updatePenStyles(ui.cbMajorTicksLineStyle, ui.kcbMajorTicksColor->color());
	this->minorTicksTypeChanged(ui.cbMinorTicksType->currentIndex());
	GuiTools::updatePenStyles(ui.cbMinorTicksLineStyle, ui.kcbMinorTicksColor->color());
	GuiTools::updatePenStyles(ui.cbMajorGridStyle, ui.kcbMajorGridColor->color());
	GuiTools::updatePenStyles(ui.cbMinorGridStyle, ui.kcbMinorGridColor->color());
	m_initializing=false;
}

void AxisDock::loadConfigFromTemplate(KConfig& config) {
	//extract the name of the template from the file name
	QString name;
	int index = config.name().lastIndexOf(QDir::separator());
	if (index!=-1)
		name = config.name().right(config.name().size() - index - 1);
	else
		name = config.name();

	int size = m_axesList.size();
	if (size>1)
		m_axis->beginMacro(i18n("%1 axes: template \"%2\" loaded", size, name));
	else
		m_axis->beginMacro(i18n("%1: template \"%2\" loaded", m_axis->name(), name));

	this->loadConfig(config);

	m_axis->endMacro();
}

void AxisDock::loadConfig(KConfig& config){
	KConfigGroup group = config.group( "Axis" );

	//General
  	ui.chkVisible->setChecked(group.readEntry("Visible", m_axis->isVisible()));
	ui.cbOrientation->setCurrentIndex( group.readEntry("Orientation", (int) m_axis->orientation()) );

	int index = group.readEntry("Position", (int) m_axis->position());
	if (index > 1)
		ui.cbPosition->setCurrentIndex(index-2);
	else
		ui.cbPosition->setCurrentIndex(index);

  	ui.lePosition->setText( QString::number( group.readEntry("PositionOffset", m_axis->offset())) );
	ui.cbScale->setCurrentIndex( group.readEntry("Scale", (int) m_axis->scale()) );
	ui.chkAutoScale->setChecked(group.readEntry("AutoScale", m_axis->autoScale()));
  	ui.leStart->setText( QString::number( group.readEntry("Start", m_axis->start())) );
  	ui.leEnd->setText( QString::number( group.readEntry("End", m_axis->end())) );
  	ui.leZeroOffset->setText( QString::number( group.readEntry("ZeroOffset", m_axis->zeroOffset())) );
  	ui.leScalingFactor->setText( QString::number( group.readEntry("ScalingFactor", m_axis->scalingFactor())) );

	//Title
	KConfigGroup axisLabelGroup = config.group("AxisLabel");
	labelWidget->loadConfig(axisLabelGroup);

	//Line
	ui.cbLineStyle->setCurrentIndex( group.readEntry("LineStyle", (int) m_axis->linePen().style()) );
	ui.kcbLineColor->setColor( group.readEntry("LineColor", m_axis->linePen().color()) );
	ui.sbLineWidth->setValue( Worksheet::convertFromSceneUnits(group.readEntry("LineWidth", m_axis->linePen().widthF()),Worksheet::Point) );
	ui.sbLineOpacity->setValue( round(group.readEntry("LineOpacity", m_axis->lineOpacity())*100.0) );
	ui.cbArrowType->setCurrentIndex( group.readEntry("ArrowType", (int) m_axis->arrowType()) );
	ui.cbArrowPosition->setCurrentIndex( group.readEntry("ArrowPosition", (int) m_axis->arrowPosition()) );
	ui.sbArrowSize->setValue( Worksheet::convertFromSceneUnits(group.readEntry("ArrowSize", m_axis->arrowSize()), Worksheet::Point) );

	//Major ticks
	ui.cbMajorTicksDirection->setCurrentIndex( group.readEntry("MajorTicksDirection", (int) m_axis->majorTicksDirection()) );
	ui.cbMajorTicksType->setCurrentIndex( group.readEntry("MajorTicksType", (int) m_axis->majorTicksType()) );
	ui.sbMajorTicksNumber->setValue( group.readEntry("MajorTicksNumber", m_axis->majorTicksNumber()) );
  	ui.leMajorTicksIncrement->setText( QString::number( group.readEntry("MajorTicksIncrement", m_axis->majorTicksIncrement())) );
	ui.cbMajorTicksLineStyle->setCurrentIndex( group.readEntry("MajorTicksLineStyle", (int) m_axis->majorTicksPen().style()) );
	ui.kcbMajorTicksColor->setColor( group.readEntry("MajorTicksColor", m_axis->majorTicksPen().color()) );
	ui.sbMajorTicksWidth->setValue( Worksheet::convertFromSceneUnits(group.readEntry("MajorTicksWidth", m_axis->majorTicksPen().widthF()),Worksheet::Point) );
	ui.sbMajorTicksLength->setValue( Worksheet::convertFromSceneUnits(group.readEntry("MajorTicksLength", m_axis->majorTicksLength()),Worksheet::Point) );
	ui.sbMajorTicksOpacity->setValue( round(group.readEntry("MajorTicksOpacity", m_axis->majorTicksOpacity())*100.0) );

	//Minor ticks
	ui.cbMinorTicksDirection->setCurrentIndex( group.readEntry("MinorTicksDirection", (int) m_axis->minorTicksDirection()) );
	ui.cbMinorTicksType->setCurrentIndex( group.readEntry("MinorTicksType", (int) m_axis->minorTicksType()) );
	ui.sbMinorTicksNumber->setValue( group.readEntry("MinorTicksNumber", m_axis->minorTicksNumber()) );
  	ui.leMinorTicksIncrement->setText( QString::number( group.readEntry("MinorTicksIncrement", m_axis->minorTicksIncrement())) );
	ui.cbMinorTicksLineStyle->setCurrentIndex( group.readEntry("MinorTicksLineStyle", (int) m_axis->minorTicksPen().style()) );
	ui.kcbMinorTicksColor->setColor( group.readEntry("MinorTicksColor", m_axis->minorTicksPen().color()) );
	ui.sbMinorTicksWidth->setValue( Worksheet::convertFromSceneUnits(group.readEntry("MinorTicksWidth", m_axis->minorTicksPen().widthF()),Worksheet::Point) );
	ui.sbMinorTicksLength->setValue( Worksheet::convertFromSceneUnits(group.readEntry("MinorTicksLength", m_axis->minorTicksLength()),Worksheet::Point) );
	ui.sbMinorTicksOpacity->setValue( round(group.readEntry("MinorTicksOpacity", m_axis->minorTicksOpacity())*100.0) );

	//Extra ticks
	//TODO

	// Tick label
	ui.cbLabelsFormat->setCurrentIndex( group.readEntry("LabelsFormat", (int) m_axis->labelsFormat()) );
	ui.chkLabelsAutoPrecision->setChecked( group.readEntry("LabelsAutoPrecision", (int) m_axis->labelsAutoPrecision()) );
	ui.sbLabelsPrecision->setValue( group.readEntry("LabelsPrecision", (int)m_axis->labelsPrecision()) );
	ui.cbLabelsPosition->setCurrentIndex( group.readEntry("LabelsPosition", (int) m_axis->labelsPosition()) );
	ui.sbLabelsOffset->setValue( Worksheet::convertFromSceneUnits(group.readEntry("LabelsOffset", m_axis->labelsOffset()), Worksheet::Point) );
	ui.sbLabelsRotation->setValue( group.readEntry("LabelsRotation", m_axis->labelsRotationAngle()) );
	//we need to set the font size in points for KFontRequester
	QFont font = m_axis->labelsFont();
	font.setPointSizeF( round(Worksheet::convertFromSceneUnits(font.pixelSize(), Worksheet::Point)) );
	ui.kfrLabelsFont->setFont( group.readEntry("LabelsFont", font) );
	ui.kcbLabelsFontColor->setColor( group.readEntry("LabelsFontColor", m_axis->labelsColor()) );
	ui.leLabelsPrefix->setText( group.readEntry("LabelsPrefix", m_axis->labelsPrefix()) );
	ui.leLabelsSuffix->setText( group.readEntry("LabelsSuffix", m_axis->labelsSuffix()) );
	ui.sbLabelsOpacity->setValue( round(group.readEntry("LabelsOpacity", m_axis->labelsOpacity())*100.0) );

	//Grid
	ui.cbMajorGridStyle->setCurrentIndex( group.readEntry("MajorGridStyle", (int) m_axis->majorGridPen().style()) );
	ui.kcbMajorGridColor->setColor( group.readEntry("MajorGridColor", m_axis->majorGridPen().color()) );
	ui.sbMajorGridWidth->setValue( Worksheet::convertFromSceneUnits(group.readEntry("MajorGridWidth", m_axis->majorGridPen().widthF()),Worksheet::Point) );
	ui.sbMajorGridOpacity->setValue( round(group.readEntry("MajorGridOpacity", m_axis->majorGridOpacity())*100.0) );

	ui.cbMinorGridStyle->setCurrentIndex( group.readEntry("MinorGridStyle", (int) m_axis->minorGridPen().style()) );
	ui.kcbMinorGridColor->setColor( group.readEntry("MinorGridColor", m_axis->minorGridPen().color()) );
	ui.sbMinorGridWidth->setValue( Worksheet::convertFromSceneUnits(group.readEntry("MinorGridWidth", m_axis->minorGridPen().widthF()),Worksheet::Point) );
	ui.sbMinorGridOpacity->setValue( round(group.readEntry("MinorGridOpacity", m_axis->minorGridOpacity())*100.0) );

	m_initializing=true;
	GuiTools::updatePenStyles(ui.cbLineStyle, ui.kcbLineColor->color());
	this->majorTicksTypeChanged(ui.cbMajorTicksType->currentIndex());
	GuiTools::updatePenStyles(ui.cbMajorTicksLineStyle, ui.kcbMajorTicksColor->color());
	this->minorTicksTypeChanged(ui.cbMinorTicksType->currentIndex());
	GuiTools::updatePenStyles(ui.cbMinorTicksLineStyle, ui.kcbMinorTicksColor->color());
	GuiTools::updatePenStyles(ui.cbMajorGridStyle, ui.kcbMajorGridColor->color());
	GuiTools::updatePenStyles(ui.cbMinorGridStyle, ui.kcbMinorGridColor->color());
	m_initializing=false;
}

void AxisDock::saveConfig(KConfig& config){
	KConfigGroup group = config.group( "Axis" );

	//General
	group.writeEntry("Visible", ui.chkVisible->isChecked());
	group.writeEntry("Orientation", ui.cbOrientation->currentIndex());

	if (ui.cbPosition->currentIndex()==2){
		group.writeEntry("Position", (int)Axis::AxisCentered);
	}else if (ui.cbPosition->currentIndex()==3){
		group.writeEntry("Position", (int)Axis::AxisCustom);
	}else{
		if ( ui.cbOrientation->currentIndex() == Axis::AxisHorizontal )
			group.writeEntry("Position", ui.cbPosition->currentIndex());
		else
			group.writeEntry("Position", ui.cbPosition->currentIndex()+2);
	}

	group.writeEntry("PositionOffset", ui.lePosition->text());
	group.writeEntry("Scale", ui.cbScale->currentIndex());
	group.writeEntry("Start", ui.leStart->text());
	group.writeEntry("End", ui.leEnd->text());
	group.writeEntry("ZeroOffset", ui.leZeroOffset->text());
	group.writeEntry("ScalingFactor", ui.leScalingFactor->text());

	//Title
	KConfigGroup axisLabelGroup = config.group("AxisLabel");
	labelWidget->saveConfig(axisLabelGroup);

	//Line
	group.writeEntry("LineStyle", ui.cbLineStyle->currentIndex());
	group.writeEntry("LineColor", ui.kcbLineColor->color());
	group.writeEntry("LineWidth", Worksheet::convertToSceneUnits(ui.sbLineWidth->value(), Worksheet::Point));
	group.writeEntry("LineOpacity", ui.sbLineOpacity->value()/100);

	//Major ticks
	group.writeEntry("MajorTicksDirection", ui.cbMajorTicksDirection->currentIndex());
	group.writeEntry("MajorTicksType", ui.cbMajorTicksType->currentIndex());
	group.writeEntry("MajorTicksNumber", ui.sbMajorTicksNumber->value());
	group.writeEntry("MajorTicksIncrement", ui.leMajorTicksIncrement->text());
	group.writeEntry("MajorTicksLineStyle", ui.cbMajorTicksLineStyle->currentIndex());
	group.writeEntry("MajorTicksColor", ui.kcbMajorTicksColor->color());
	group.writeEntry("MajorTicksWidth", Worksheet::convertToSceneUnits(ui.sbMajorTicksWidth->value(),Worksheet::Point));
	group.writeEntry("MajorTicksLength", Worksheet::convertToSceneUnits(ui.sbMajorTicksLength->value(),Worksheet::Point));
	group.writeEntry("MajorTicksOpacity", ui.sbMajorTicksOpacity->value()/100);

	//Minor ticks
	group.writeEntry("MinorTicksDirection", ui.cbMinorTicksDirection->currentIndex());
	group.writeEntry("MinorTicksType", ui.cbMinorTicksType->currentIndex());
	group.writeEntry("MinorTicksNumber", ui.sbMinorTicksNumber->value());
	group.writeEntry("MinorTicksIncrement", ui.leMinorTicksIncrement->text());
	group.writeEntry("MinorTicksLineStyle", ui.cbMinorTicksLineStyle->currentIndex());
	group.writeEntry("MinorTicksColor", ui.kcbMinorTicksColor->color());
	group.writeEntry("MinorTicksWidth", Worksheet::convertFromSceneUnits(ui.sbMinorTicksWidth->value(),Worksheet::Point));
	group.writeEntry("MinorTicksLength", Worksheet::convertFromSceneUnits(ui.sbMinorTicksLength->value(),Worksheet::Point));
	group.writeEntry("MinorTicksOpacity", ui.sbMinorTicksOpacity->value()/100);

	//Extra ticks
	// TODO

	// Tick label
	group.writeEntry("LabelsFormat", ui.cbLabelsFormat->currentIndex());
	group.writeEntry("LabelsAutoPrecision", ui.chkLabelsAutoPrecision->isChecked());
	group.writeEntry("LabelsPrecision", ui.sbLabelsPrecision->value());
	group.writeEntry("LabelsPosition", ui.cbLabelsPosition->currentIndex());
	group.writeEntry("LabelsOffset", Worksheet::convertToSceneUnits(ui.sbLabelsOffset->value(), Worksheet::Point));
	group.writeEntry("LabelsRotation", ui.sbLabelsRotation->value());
	group.writeEntry("LabelsFont", ui.kfrLabelsFont->font());
	group.writeEntry("LabelsFontColor", ui.kcbLabelsFontColor->color());
	group.writeEntry("LabelsPrefix", ui.leLabelsPrefix->text());
	group.writeEntry("LabelsSuffix", ui.leLabelsSuffix->text());
	group.writeEntry("LabelsOpacity", ui.sbLabelsOpacity->value()/100);

	//Grid
	group.writeEntry("MajorGridStyle", ui.cbMajorGridStyle->currentIndex());
	group.writeEntry("MajorGridColor", ui.kcbMajorGridColor->color());
	group.writeEntry("MajorGridWidth", Worksheet::convertToSceneUnits(ui.sbMajorGridWidth->value(), Worksheet::Point));
	group.writeEntry("MajorGridOpacity", ui.sbMajorGridOpacity->value()/100);

	group.writeEntry("MinorGridStyle", ui.cbMinorGridStyle->currentIndex());
	group.writeEntry("MinorGridColor", ui.kcbMinorGridColor->color());
	group.writeEntry("MinorGridWidth", Worksheet::convertToSceneUnits(ui.sbMinorGridWidth->value(), Worksheet::Point));
	group.writeEntry("MinorGridOpacity", ui.sbMinorGridOpacity->value()/100);
	config.sync();
}<|MERGE_RESOLUTION|>--- conflicted
+++ resolved
@@ -40,12 +40,8 @@
 #include <QDir>
 #include <QPainter>
 #include <KMessageBox>
-<<<<<<< HEAD
 #include <KLocalizedString>
-
-=======
 #include <QDebug>
->>>>>>> 881323be
 #include <math.h>
 
  /*!
