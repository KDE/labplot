--- conflicted
+++ resolved
@@ -827,14 +827,11 @@
 			numSuffix = "4";
 		if ((nsl_fit_model_type_basic)m_fitData.modelType == nsl_fit_model_power && num > 2)
 			numSuffix = "2";
-<<<<<<< HEAD
 		file = QStandardPaths::locate(QStandardPaths::GenericDataLocation, "labplot2/pics/fit_models/"
 			+ QString(nsl_fit_model_basic_pic_name[m_fitData.modelType]) + numSuffix + ".jpg");
-=======
-		file = KStandardDirs::locate("data", "labplot2/pics/fit_models/" + QString(nsl_fit_model_basic_pic_name[m_fitData.modelType]) + numSuffix + ".jpg");
 		if (!QFileInfo(file).exists())
-			file = KStandardDirs::locate("appdata", "pics/fit_models/" + QString(nsl_fit_model_basic_pic_name[m_fitData.modelType]) + numSuffix + ".jpg");
->>>>>>> fa5e8f2e
+			file = QStandardPaths::locate(QStandardPaths::AppDataLocation, "pics/fit_models/"
+				+ QString(nsl_fit_model_basic_pic_name[m_fitData.modelType]) + numSuffix + ".jpg");
 		break;
 	}
 	case nsl_fit_model_peak: {
@@ -842,34 +839,26 @@
 		QString numSuffix = QString::number(num);
 		if (num > 4)
 			numSuffix = "4";
-<<<<<<< HEAD
 		file = QStandardPaths::locate(QStandardPaths::GenericDataLocation, "labplot2/pics/fit_models/"
 			+ QString(nsl_fit_model_peak_pic_name[m_fitData.modelType]) + numSuffix + ".jpg");
+		if (!QFileInfo(file).exists())
+			file = QStandardPaths::locate(QStandardPaths::AppDataLocation, "pics/fit_models/"
+				+ QString(nsl_fit_model_peak_pic_name[m_fitData.modelType]) + numSuffix + ".jpg");
 		break;
 	}
 	case nsl_fit_model_growth:
 		file = QStandardPaths::locate(QStandardPaths::GenericDataLocation, "labplot2/pics/fit_models/"
 			+ QString(nsl_fit_model_growth_pic_name[m_fitData.modelType]) + ".jpg");
+		if (!QFileInfo(file).exists())
+			file = QStandardPaths::locate(QStandardPaths::AppDataLocation, "pics/fit_models/"
+				+ QString(nsl_fit_model_growth_pic_name[m_fitData.modelType]) + ".jpg");
 		break;
 	case nsl_fit_model_distribution:
 		file = QStandardPaths::locate(QStandardPaths::GenericDataLocation, "labplot2/pics/gsl_distributions/"
 			+ QString(nsl_sf_stats_distribution_pic_name[m_fitData.modelType]) + ".jpg");
-=======
-		file = KStandardDirs::locate("data", "labplot2/pics/fit_models/" + QString(nsl_fit_model_peak_pic_name[m_fitData.modelType]) + numSuffix + ".jpg");
 		if (!QFileInfo(file).exists())
-			file = KStandardDirs::locate("appdata", "pics/fit_models/" + QString(nsl_fit_model_peak_pic_name[m_fitData.modelType]) + numSuffix + ".jpg");
-		break;
-	}
-	case nsl_fit_model_growth:
-		file = KStandardDirs::locate("data", "labplot2/pics/fit_models/" + QString(nsl_fit_model_growth_pic_name[m_fitData.modelType]) + ".jpg");
-		if (!QFileInfo(file).exists())
-			file = KStandardDirs::locate("appdata", "pics/fit_models/" + QString(nsl_fit_model_growth_pic_name[m_fitData.modelType]) + ".jpg");
-		break;
-	case nsl_fit_model_distribution:
-		file = KStandardDirs::locate("data", "labplot2/pics/gsl_distributions/" + QString(nsl_sf_stats_distribution_pic_name[m_fitData.modelType]) + ".jpg");
-		if (!QFileInfo(file).exists())
-			file = KStandardDirs::locate("appdata", "pics/gsl_distributions/" + QString(nsl_sf_stats_distribution_pic_name[m_fitData.modelType]) + ".jpg");
->>>>>>> fa5e8f2e
+			file = QStandardPaths::locate(QStandardPaths::AppDataLocation, "pics/gsl_distributions/"
+				+ QString(nsl_sf_stats_distribution_pic_name[m_fitData.modelType]) + ".jpg");
 		// change label
 		if (m_fitData.modelType == nsl_sf_stats_poisson)
 			uiGeneralTab.lEquation->setText(("f(k)/A ="));
