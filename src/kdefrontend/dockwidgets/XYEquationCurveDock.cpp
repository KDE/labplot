/***************************************************************************
    File             : XYEquationCurveDock.h
    Project          : LabPlot
    --------------------------------------------------------------------
    Copyright        : (C) 2014 Alexander Semke (alexander.semke@web.de)
    Description      : widget for editing properties of equation curves

 ***************************************************************************/

/***************************************************************************
 *                                                                         *
 *  This program is free software; you can redistribute it and/or modify   *
 *  it under the terms of the GNU General Public License as published by   *
 *  the Free Software Foundation; either version 2 of the License, or      *
 *  (at your option) any later version.                                    *
 *                                                                         *
 *  This program is distributed in the hope that it will be useful,        *
 *  but WITHOUT ANY WARRANTY; without even the implied warranty of         *
 *  MERCHANTABILITY or FITNESS FOR A PARTICULAR PURPOSE.  See the          *
 *  GNU General Public License for more details.                           *
 *                                                                         *
 *   You should have received a copy of the GNU General Public License     *
 *   along with this program; if not, write to the Free Software           *
 *   Foundation, Inc., 51 Franklin Street, Fifth Floor,                    *
 *   Boston, MA  02110-1301  USA                                           *
 *                                                                         *
 ***************************************************************************/

#include "XYEquationCurveDock.h"
#include "backend/core/AspectTreeModel.h"
#include "backend/core/Project.h"
#include "backend/worksheet/plots/cartesian/XYEquationCurve.h"
#include "backend/gsl/ExpressionParser.h"
#include "kdefrontend/widgets/ConstantsWidget.h"
#include "kdefrontend/widgets/FunctionsWidget.h"

#include <QCompleter>
#include <QKeyEvent>
#include <QMenu>
#include <QWidgetAction>
<<<<<<< HEAD
#include <QScrollBar>
#include <KLocalizedString>
=======
>>>>>>> e5f75aeb

/*!
  \class XYEquationCurveDock
  \brief  Provides a widget for editing the properties of the XYEquationCurves
		(2D-curves defined by a mathematical equation) currently selected in
		the project explorer.

  If more then one curves are set, the properties of the first column are shown.
  The changes of the properties are applied to all curves.
  The exclusions are the name, the comment and the datasets (columns) of
  the curves  - these properties can only be changed if there is only one single curve.

  \ingroup kdefrontend
*/

XYEquationCurveDock::XYEquationCurveDock(QWidget *parent): XYCurveDock(parent), m_equationCurve(0) {

}

/*!
 * 	// Tab "General"
 */
void XYEquationCurveDock::setupGeneral() {
	QWidget* generalTab = new QWidget(ui.tabGeneral);
	uiGeneralTab.setupUi(generalTab);
	QGridLayout* gridLayout = dynamic_cast<QGridLayout*>(generalTab->layout());
	if (gridLayout ) {
	  gridLayout->setContentsMargins(2,2,2,2);
	  gridLayout->setHorizontalSpacing(2);
	  gridLayout->setVerticalSpacing(2);
	}

	QHBoxLayout* layout = new QHBoxLayout(ui.tabGeneral);
	layout->setMargin(0);
	layout->addWidget(generalTab);

	uiGeneralTab.tbConstants1->setIcon( QIcon::fromTheme("labplot-format-text-symbol") );
	uiGeneralTab.tbFunctions1->setIcon( QIcon::fromTheme("preferences-desktop-font") );

	uiGeneralTab.tbConstants2->setIcon( QIcon::fromTheme("labplot-format-text-symbol") );
	uiGeneralTab.tbFunctions2->setIcon( QIcon::fromTheme("preferences-desktop-font") );

	uiGeneralTab.cbType->addItem(i18n("cartesian"));
	uiGeneralTab.cbType->addItem(i18n("polar"));
	uiGeneralTab.cbType->addItem(i18n("parametric"));
// 	uiGeneralTab.cbType->addItem(i18n("implicit"));

    uiGeneralTab.pbRecalculate->setIcon(QIcon::fromTheme("run-build"));

	uiGeneralTab.teEquation2->setExpressionType(XYEquationCurve::Parametric);

	uiGeneralTab.teEquation1->setMaximumHeight(uiGeneralTab.leName->sizeHint().height()*2);
	uiGeneralTab.teEquation2->setMaximumHeight(uiGeneralTab.leName->sizeHint().height()*2);
	uiGeneralTab.teMin->setMaximumHeight(uiGeneralTab.leName->sizeHint().height());
	uiGeneralTab.teMax->setMaximumHeight(uiGeneralTab.leName->sizeHint().height());

	//Slots
	connect( uiGeneralTab.leName, SIGNAL(returnPressed()), this, SLOT(nameChanged()) );
	connect( uiGeneralTab.leComment, SIGNAL(returnPressed()), this, SLOT(commentChanged()) );
	connect( uiGeneralTab.chkVisible, SIGNAL(clicked(bool)), this, SLOT(visibilityChanged(bool)) );

	connect( uiGeneralTab.cbType, SIGNAL(currentIndexChanged(int)), this, SLOT(typeChanged(int)) );
	connect( uiGeneralTab.teEquation1, SIGNAL(expressionChanged()), this, SLOT(enableRecalculate()) );
	connect( uiGeneralTab.teEquation2, SIGNAL(expressionChanged()), this, SLOT(enableRecalculate()) );
	connect( uiGeneralTab.tbConstants1, SIGNAL(clicked()), this, SLOT(showConstants()) );
	connect( uiGeneralTab.tbFunctions1, SIGNAL(clicked()), this, SLOT(showFunctions()) );
	connect( uiGeneralTab.tbConstants2, SIGNAL(clicked()), this, SLOT(showConstants()) );
	connect( uiGeneralTab.tbFunctions2, SIGNAL(clicked()), this, SLOT(showFunctions()) );
	connect( uiGeneralTab.teMin, SIGNAL(expressionChanged()), this, SLOT(enableRecalculate()) );
	connect( uiGeneralTab.teMax, SIGNAL(expressionChanged()), this, SLOT(enableRecalculate()) );
	connect( uiGeneralTab.sbCount, SIGNAL(valueChanged(int)), this, SLOT(enableRecalculate()) );
	connect( uiGeneralTab.pbRecalculate, SIGNAL(clicked()), this, SLOT(recalculateClicked()) );
}

/*!
  sets the curves. The properties of the curves in the list \c list can be edited in this widget.
*/
void XYEquationCurveDock::setCurves(QList<XYCurve*> list){
	m_initializing=true;
	m_curvesList=list;
	m_curve=list.first();
	m_equationCurve = dynamic_cast<XYEquationCurve*>(m_curve);
	Q_ASSERT(m_equationCurve);
	m_aspectTreeModel =  new AspectTreeModel(m_curve->project());
	XYCurveDock::setModel();
	initGeneralTab();
	initTabs();
	uiGeneralTab.pbRecalculate->setEnabled(false);
	m_initializing=false;
}

void XYEquationCurveDock::initGeneralTab() {
	//if there are more then one curve in the list, disable the tab "general"
	if (m_curvesList.size()==1){
		uiGeneralTab.lName->setEnabled(true);
		uiGeneralTab.leName->setEnabled(true);
		uiGeneralTab.lComment->setEnabled(true);
		uiGeneralTab.leComment->setEnabled(true);

		uiGeneralTab.leName->setText(m_curve->name());
		uiGeneralTab.leComment->setText(m_curve->comment());
	}else {
		uiGeneralTab.lName->setEnabled(false);
		uiGeneralTab.leName->setEnabled(false);
		uiGeneralTab.lComment->setEnabled(false);
		uiGeneralTab.leComment->setEnabled(false);

		uiGeneralTab.leName->setText("");
		uiGeneralTab.leComment->setText("");
	}

	//show the properties of the first curve
	const XYEquationCurve* equationCurve = dynamic_cast<const XYEquationCurve*>(m_curve);
	Q_ASSERT(equationCurve);
	const XYEquationCurve::EquationData& data = equationCurve->equationData();
	uiGeneralTab.cbType->setCurrentIndex(data.type);
	uiGeneralTab.teEquation1->setText(data.expression1);
	uiGeneralTab.teEquation2->setText(data.expression2);
	uiGeneralTab.teMin->setText(data.min);
	uiGeneralTab.teMax->setText(data.max);
	uiGeneralTab.sbCount->setValue(data.count);
	this->typeChanged(data.type);

	uiGeneralTab.chkVisible->setChecked( m_curve->isVisible() );

	//Slots
	connect(m_equationCurve, SIGNAL(aspectDescriptionChanged(const AbstractAspect*)),
			this, SLOT(curveDescriptionChanged(const AbstractAspect*)));
	connect(m_equationCurve, SIGNAL(equationDataChanged(XYEquationCurve::EquationData)),
			this, SLOT(curveEquationDataChanged(XYEquationCurve::EquationData)));
}

//*************************************************************
//**** SLOTs for changes triggered in XYEquationCurveDock *****
//*************************************************************
void XYEquationCurveDock::nameChanged(){
	if (m_initializing)
		return;

	m_curve->setName(uiGeneralTab.leName->text());
}

void XYEquationCurveDock::commentChanged(){
	if (m_initializing)
		return;

	m_curve->setComment(uiGeneralTab.leComment->text());
}

void XYEquationCurveDock::typeChanged(int index) {
	XYEquationCurve::EquationType type = XYEquationCurve::EquationType(index);
	if (type==XYEquationCurve::Cartesian) {
		uiGeneralTab.lEquation1->setText("y=f(x)");
		uiGeneralTab.lEquation2->hide();
		uiGeneralTab.teEquation2->hide();
		uiGeneralTab.tbFunctions2->hide();
		uiGeneralTab.tbConstants2->hide();
		uiGeneralTab.lMin->show();
		uiGeneralTab.lMax->show();
		uiGeneralTab.teMin->show();
		uiGeneralTab.teMax->show();
		uiGeneralTab.lMin->setText(i18n("x, min"));
		uiGeneralTab.lMax->setText(i18n("x, max"));
	} else if (type==XYEquationCurve::Polar) {
		uiGeneralTab.lEquation1->setText(QString::fromUtf8("r(φ)"));
		uiGeneralTab.lEquation2->hide();
		uiGeneralTab.teEquation2->hide();
		uiGeneralTab.tbFunctions2->hide();
		uiGeneralTab.tbConstants2->hide();
		uiGeneralTab.lMin->show();
		uiGeneralTab.lMax->show();
		uiGeneralTab.teMin->show();
		uiGeneralTab.teMax->show();
		uiGeneralTab.lMin->setText(i18n("φ, min"));
		uiGeneralTab.lMax->setText(i18n("φ, max"));
	} else if (type==XYEquationCurve::Parametric) {
		uiGeneralTab.lEquation1->setText("x=f(t)");
		uiGeneralTab.lEquation2->setText("y=f(t)");
		uiGeneralTab.lEquation2->show();
		uiGeneralTab.teEquation2->show();
		uiGeneralTab.tbFunctions2->show();
		uiGeneralTab.tbConstants2->show();
		uiGeneralTab.lMin->show();
		uiGeneralTab.lMax->show();
		uiGeneralTab.teMin->show();
		uiGeneralTab.teMax->show();
		uiGeneralTab.lMin->setText(i18n("t, min"));
		uiGeneralTab.lMax->setText(i18n("t, max"));
	} else if (type==XYEquationCurve::Implicit) {
		uiGeneralTab.lEquation1->setText("f(x,y)");
		uiGeneralTab.lEquation2->hide();
		uiGeneralTab.teEquation2->hide();
		uiGeneralTab.tbFunctions2->hide();
		uiGeneralTab.tbConstants2->hide();
		uiGeneralTab.lMin->hide();
		uiGeneralTab.lMax->hide();
		uiGeneralTab.teMin->hide();
		uiGeneralTab.teMax->hide();
	}

	uiGeneralTab.teEquation1->setExpressionType(type);
	this->enableRecalculate();
}

void XYEquationCurveDock::recalculateClicked() {
	XYEquationCurve::EquationData data;
	data.type = (XYEquationCurve::EquationType)uiGeneralTab.cbType->currentIndex();
	data.expression1 = uiGeneralTab.teEquation1->document()->toPlainText();
	data.expression2 = uiGeneralTab.teEquation2->document()->toPlainText();
	data.min = uiGeneralTab.teMin->document()->toPlainText();
	data.max = uiGeneralTab.teMax->document()->toPlainText();
	data.count = uiGeneralTab.sbCount->value();

	foreach(XYCurve* curve, m_curvesList)
		dynamic_cast<XYEquationCurve*>(curve)->setEquationData(data);

	uiGeneralTab.pbRecalculate->setEnabled(false);
}

void XYEquationCurveDock::showConstants() {
	QMenu menu;
	ConstantsWidget constants(&menu);

	if (QObject::sender()==uiGeneralTab.tbConstants1)
		connect(&constants, SIGNAL(constantSelected(QString)), this, SLOT(insertConstant1(QString)));
	else
		connect(&constants, SIGNAL(constantSelected(QString)), this, SLOT(insertConstant2(QString)));

	connect(&constants, SIGNAL(constantSelected(QString)), &menu, SLOT(close()));
	connect(&constants, SIGNAL(canceled()), &menu, SLOT(close()));

	QWidgetAction* widgetAction = new QWidgetAction(this);
	widgetAction->setDefaultWidget(&constants);
	menu.addAction(widgetAction);

	if (QObject::sender()==uiGeneralTab.tbConstants1) {
		QPoint pos(-menu.sizeHint().width()+uiGeneralTab.tbConstants1->width(),-menu.sizeHint().height());
		menu.exec(uiGeneralTab.tbConstants1->mapToGlobal(pos));
	} else {
		QPoint pos(-menu.sizeHint().width()+uiGeneralTab.tbConstants2->width(),-menu.sizeHint().height());
		menu.exec(uiGeneralTab.tbConstants2->mapToGlobal(pos));
	}
}

void XYEquationCurveDock::showFunctions() {
	QMenu menu;
	FunctionsWidget functions(&menu);
	if (QObject::sender()==uiGeneralTab.tbFunctions1)
		connect(&functions, SIGNAL(functionSelected(QString)), this, SLOT(insertFunction1(QString)));
	else
		connect(&functions, SIGNAL(functionSelected(QString)), this, SLOT(insertFunction2(QString)));

	connect(&functions, SIGNAL(functionSelected(QString)), &menu, SLOT(close()));
	connect(&functions, SIGNAL(canceled()), &menu, SLOT(close()));

	QWidgetAction* widgetAction = new QWidgetAction(this);
	widgetAction->setDefaultWidget(&functions);
	menu.addAction(widgetAction);

	if (QObject::sender()==uiGeneralTab.tbFunctions1) {
		QPoint pos(-menu.sizeHint().width()+uiGeneralTab.tbFunctions1->width(),-menu.sizeHint().height());
		menu.exec(uiGeneralTab.tbFunctions1->mapToGlobal(pos));
	} else {
		QPoint pos(-menu.sizeHint().width()+uiGeneralTab.tbFunctions2->width(),-menu.sizeHint().height());
		menu.exec(uiGeneralTab.tbFunctions2->mapToGlobal(pos));
	}
}

void XYEquationCurveDock::insertFunction1(const QString& str) {
	XYEquationCurve::EquationType type = XYEquationCurve::EquationType(uiGeneralTab.cbType->currentIndex());
	if (type==XYEquationCurve::Cartesian)
		uiGeneralTab.teEquation1->insertPlainText(str + "(x)");
	else if (type==XYEquationCurve::Polar)
		uiGeneralTab.teEquation1->insertPlainText(str + "(phi)");
	else if (type==XYEquationCurve::Parametric)
		uiGeneralTab.teEquation1->insertPlainText(str + "(t)");
}

void XYEquationCurveDock::insertConstant1(const QString& str) {
	uiGeneralTab.teEquation1->insertPlainText(str);
}

void XYEquationCurveDock::insertFunction2(const QString& str) {
	uiGeneralTab.teEquation2->insertPlainText(str + "(t)");
}

void XYEquationCurveDock::insertConstant2(const QString& str) {
	uiGeneralTab.teEquation2->insertPlainText(str);
}

void XYEquationCurveDock::enableRecalculate() const {
	if (m_initializing)
		return;

	//check whether the formular expressions are correct
	bool valid = false;
	XYEquationCurve::EquationType type = XYEquationCurve::EquationType(uiGeneralTab.cbType->currentIndex());
	if (type!=XYEquationCurve::Parametric)
		valid = uiGeneralTab.teEquation1->isValid();
	else
		valid = (uiGeneralTab.teEquation1->isValid() && uiGeneralTab.teEquation2->isValid());

	valid = (valid && uiGeneralTab.teMin->isValid() && uiGeneralTab.teMax->isValid());
	uiGeneralTab.pbRecalculate->setEnabled(valid);
}

//*************************************************************
//*********** SLOTs for changes triggered in XYCurve **********
//*************************************************************
//General-Tab
void XYEquationCurveDock::curveDescriptionChanged(const AbstractAspect* aspect) {
	if (m_curve != aspect)
		return;

	m_initializing = true;
	if (aspect->name() != uiGeneralTab.leName->text()) {
		uiGeneralTab.leName->setText(aspect->name());
	} else if (aspect->comment() != uiGeneralTab.leComment->text()) {
		uiGeneralTab.leComment->setText(aspect->comment());
	}
	m_initializing = false;
}

void XYEquationCurveDock::curveEquationDataChanged(const XYEquationCurve::EquationData& data) {
	m_initializing = true;
	uiGeneralTab.cbType->setCurrentIndex(data.type);
	uiGeneralTab.teEquation1->setText(data.expression1);
	uiGeneralTab.teEquation2->setText(data.expression2);
	uiGeneralTab.teMin->setText(data.min);
	uiGeneralTab.teMax->setText(data.max);
	uiGeneralTab.sbCount->setValue(data.count);
	m_initializing = false;
}<|MERGE_RESOLUTION|>--- conflicted
+++ resolved
@@ -38,11 +38,8 @@
 #include <QKeyEvent>
 #include <QMenu>
 #include <QWidgetAction>
-<<<<<<< HEAD
-#include <QScrollBar>
+
 #include <KLocalizedString>
-=======
->>>>>>> e5f75aeb
 
 /*!
   \class XYEquationCurveDock
