/***************************************************************************
    File                 : CartesianPlotDock.cpp
    Project              : LabPlot
    Description          : widget for cartesian plot properties
    --------------------------------------------------------------------
    Copyright            : (C) 2011-2016 by Alexander Semke (alexander.semke@web.de)
    Copyright            : (C) 2012-2013 by Stefan Gerlach (stefan.gerlach@uni-konstanz.de)

 ***************************************************************************/

/***************************************************************************
 *                                                                         *
 *  This program is free software; you can redistribute it and/or modify   *
 *  it under the terms of the GNU General Public License as published by   *
 *  the Free Software Foundation; either version 2 of the License, or      *
 *  (at your option) any later version.                                    *
 *                                                                         *
 *  This program is distributed in the hope that it will be useful,        *
 *  but WITHOUT ANY WARRANTY; without even the implied warranty of         *
 *  MERCHANTABILITY or FITNESS FOR A PARTICULAR PURPOSE.  See the          *
 *  GNU General Public License for more details.                           *
 *                                                                         *
 *   You should have received a copy of the GNU General Public License     *
 *   along with this program; if not, write to the Free Software           *
 *   Foundation, Inc., 51 Franklin Street, Fifth Floor,                    *
 *   Boston, MA  02110-1301  USA                                           *
 *                                                                         *
 ***************************************************************************/

#include "CartesianPlotDock.h"
#include "backend/worksheet/plots/PlotArea.h"
#include "kdefrontend/widgets/LabelWidget.h"
#include "kdefrontend/GuiTools.h"
#include "kdefrontend/TemplateHandler.h"

#include <QPainter>
#include <QTimer>
#include <QDir>
#include <QFileDialog>
#include <QImageReader>
#include <KUrlCompletion>

#include <QDebug>
#include <math.h>

/*!
  \class CartesianPlotDock
  \brief  Provides a widget for editing the properties of the cartesian plot currently selected in the project explorer.

  \ingroup kdefrontend
*/

CartesianPlotDock::CartesianPlotDock(QWidget *parent): QWidget(parent),
	m_plot(0),
	labelWidget(0),
	m_initializing(false),
	m_completion(new KUrlCompletion()) {

	ui.setupUi(this);

	//"Coordinate system"-tab
	ui.bAddXBreak->setIcon( QIcon::fromTheme("list-add") );
	ui.bRemoveXBreak->setIcon( QIcon::fromTheme("list-remove") );
	ui.cbXBreak->addItem("1");

	ui.bAddYBreak->setIcon( QIcon::fromTheme("list-add") );
	ui.bRemoveYBreak->setIcon( QIcon::fromTheme("list-remove") );
	ui.cbYBreak->addItem("1");

	//"Background"-tab
	ui.kleBackgroundFileName->setClearButtonShown(true);
	ui.bOpen->setIcon( QIcon::fromTheme("document-open") );

	ui.kleBackgroundFileName->setCompletionObject(m_completion);

	//"Title"-tab
	QHBoxLayout* hboxLayout = new QHBoxLayout(ui.tabTitle);
	labelWidget=new LabelWidget(ui.tabTitle);
	hboxLayout->addWidget(labelWidget);
	hboxLayout->setContentsMargins(2,2,2,2);
	hboxLayout->setSpacing(2);

	//adjust layouts in the tabs
	for (int i=0; i<ui.tabWidget->count(); ++i) {
		QGridLayout* layout = dynamic_cast<QGridLayout*>(ui.tabWidget->widget(i)->layout());
		if (!layout)
			continue;

		layout->setContentsMargins(2,2,2,2);
		layout->setHorizontalSpacing(2);
		layout->setVerticalSpacing(2);
	}

	//Validators
	ui.leXBreakStart->setValidator( new QDoubleValidator(ui.leXBreakStart) );
	ui.leXBreakEnd->setValidator( new QDoubleValidator(ui.leXBreakEnd) );
	ui.leYBreakStart->setValidator( new QDoubleValidator(ui.leYBreakStart) );
	ui.leYBreakEnd->setValidator( new QDoubleValidator(ui.leYBreakEnd) );

	//SIGNAL/SLOT
	//General
	connect( ui.leName, SIGNAL(returnPressed()), this, SLOT(nameChanged()) );
	connect( ui.leComment, SIGNAL(returnPressed()), this, SLOT(commentChanged()) );
	connect( ui.chkVisible, SIGNAL(clicked(bool)), this, SLOT(visibilityChanged(bool)) );
	connect( ui.sbLeft, SIGNAL(valueChanged(double)), this, SLOT(geometryChanged()) );
	connect( ui.sbTop, SIGNAL(valueChanged(double)), this, SLOT(geometryChanged()) );
	connect( ui.sbWidth, SIGNAL(valueChanged(double)), this, SLOT(geometryChanged()) );
	connect( ui.sbHeight, SIGNAL(valueChanged(double)), this, SLOT(geometryChanged()) );

	connect( ui.chkAutoScaleX, SIGNAL(stateChanged(int)), this, SLOT(autoScaleXChanged(int)) );
	connect( ui.kleXMin, SIGNAL(returnPressed()), this, SLOT(xMinChanged()) );
	connect( ui.kleXMax, SIGNAL(returnPressed()), this, SLOT(xMaxChanged()) );
	connect( ui.cbXScaling, SIGNAL(currentIndexChanged(int)), this, SLOT(xScaleChanged(int)) );

	connect( ui.chkAutoScaleY, SIGNAL(stateChanged(int)), this, SLOT(autoScaleYChanged(int)) );
	connect( ui.kleYMin, SIGNAL(returnPressed()), this, SLOT(yMinChanged()) );
	connect( ui.kleYMax, SIGNAL(returnPressed()), this, SLOT(yMaxChanged()) );
	connect( ui.cbYScaling, SIGNAL(currentIndexChanged(int)), this, SLOT(yScaleChanged(int)) );

	//Range breaks
	connect( ui.chkXBreak, SIGNAL(toggled(bool)), this, SLOT(toggleXBreak(bool)) );
	connect( ui.bAddXBreak, SIGNAL(clicked()), this, SLOT(addXBreak()) );
	connect( ui.bRemoveXBreak, SIGNAL(clicked()), this, SLOT(removeXBreak()) );
	connect( ui.cbXBreak, SIGNAL(currentIndexChanged(int)), this, SLOT(currentXBreakChanged(int)) );
	connect( ui.leXBreakStart, SIGNAL(returnPressed()), this, SLOT(xBreakStartChanged()) );
	connect( ui.leXBreakEnd, SIGNAL(returnPressed()), this, SLOT(xBreakEndChanged()) );
	connect( ui.sbXBreakPosition, SIGNAL(valueChanged(int)), this, SLOT(xBreakPositionChanged(int)) );
	connect( ui.cbXBreakStyle, SIGNAL(currentIndexChanged(int)), this, SLOT(xBreakStyleChanged(int)) );

	connect( ui.chkYBreak, SIGNAL(toggled(bool)), this, SLOT(toggleYBreak(bool)) );
	connect( ui.bAddYBreak, SIGNAL(clicked()), this, SLOT(addYBreak()) );
	connect( ui.bRemoveYBreak, SIGNAL(clicked()), this, SLOT(removeYBreak()) );
	connect( ui.cbYBreak, SIGNAL(currentIndexChanged(int)), this, SLOT(currentYBreakChanged(int)) );
	connect( ui.leYBreakStart, SIGNAL(returnPressed()), this, SLOT(yBreakStartChanged()) );
	connect( ui.leYBreakEnd, SIGNAL(returnPressed()), this, SLOT(yBreakEndChanged()) );
	connect( ui.sbYBreakPosition, SIGNAL(valueChanged(int)), this, SLOT(yBreakPositionChanged(int)) );
	connect( ui.cbYBreakStyle, SIGNAL(currentIndexChanged(int)), this, SLOT(yBreakStyleChanged(int)) );

	//Background
	connect( ui.cbBackgroundType, SIGNAL(currentIndexChanged(int)), this, SLOT(backgroundTypeChanged(int)) );
	connect( ui.cbBackgroundColorStyle, SIGNAL(currentIndexChanged(int)), this, SLOT(backgroundColorStyleChanged(int)) );
	connect( ui.cbBackgroundImageStyle, SIGNAL(currentIndexChanged(int)), this, SLOT(backgroundImageStyleChanged(int)) );
	connect( ui.cbBackgroundBrushStyle, SIGNAL(currentIndexChanged(int)), this, SLOT(backgroundBrushStyleChanged(int)) );
	connect(ui.bOpen, SIGNAL(clicked(bool)), this, SLOT(selectFile()));
	connect( ui.kleBackgroundFileName, SIGNAL(returnPressed()), this, SLOT(fileNameChanged()) );
	connect( ui.kleBackgroundFileName, SIGNAL(clearButtonClicked()), this, SLOT(fileNameChanged()) );
	connect( ui.kcbBackgroundFirstColor, SIGNAL(changed(QColor)), this, SLOT(backgroundFirstColorChanged(QColor)) );
	connect( ui.kcbBackgroundSecondColor, SIGNAL(changed(QColor)), this, SLOT(backgroundSecondColorChanged(QColor)) );
	connect( ui.sbBackgroundOpacity, SIGNAL(valueChanged(int)), this, SLOT(backgroundOpacityChanged(int)) );

	//Border
	connect( ui.cbBorderStyle, SIGNAL(currentIndexChanged(int)), this, SLOT(borderStyleChanged(int)) );
	connect( ui.kcbBorderColor, SIGNAL(changed(QColor)), this, SLOT(borderColorChanged(QColor)) );
	connect( ui.sbBorderWidth, SIGNAL(valueChanged(double)), this, SLOT(borderWidthChanged(double)) );
	connect( ui.sbBorderCornerRadius, SIGNAL(valueChanged(double)), this, SLOT(borderCornerRadiusChanged(double)) );
	connect( ui.sbBorderOpacity, SIGNAL(valueChanged(int)), this, SLOT(borderOpacityChanged(int)) );

	//Padding
	connect( ui.sbPaddingHorizontal, SIGNAL(valueChanged(double)), this, SLOT(horizontalPaddingChanged(double)) );
	connect( ui.sbPaddingVertical, SIGNAL(valueChanged(double)), this, SLOT(verticalPaddingChanged(double)) );

	TemplateHandler* templateHandler = new TemplateHandler(this, TemplateHandler::CartesianPlot);
	ui.verticalLayout->addWidget(templateHandler);
	templateHandler->show();
	connect(templateHandler, SIGNAL(loadConfigRequested(KConfig&)), this, SLOT(loadConfigFromTemplate(KConfig&)));
	connect(templateHandler, SIGNAL(saveConfigRequested(KConfig&)), this, SLOT(saveConfigAsTemplate(KConfig&)));
	connect(templateHandler, SIGNAL(info(QString)), this, SIGNAL(info(QString)));

	init();
}

CartesianPlotDock::~CartesianPlotDock() {
	delete m_completion;
}

<<<<<<< HEAD
void CartesianPlotDock::init(){
    this->retranslateUi();

    //create icons for the different styles for scale breaking
    QPainter pa;
    pa.setPen( QPen(Qt::SolidPattern, 0) );
    QPixmap pm(20, 20);
    ui.cbXBreakStyle->setIconSize( QSize(20,20) );
    ui.cbYBreakStyle->setIconSize( QSize(20,20) );

    //simple
    pm.fill(Qt::transparent);
    pa.begin( &pm );
    pa.setRenderHint(QPainter::Antialiasing);
    pa.setBrush(Qt::SolidPattern);
    pa.drawLine(3,10,8,10);
    pa.drawLine(12,10,17,10);
    pa.end();
    ui.cbXBreakStyle->setItemIcon(0, pm);
    ui.cbYBreakStyle->setItemIcon(0, pm);

    //vertical
    pm.fill(Qt::transparent);
    pa.begin( &pm );
    pa.setRenderHint(QPainter::Antialiasing);
    pa.setBrush(Qt::SolidPattern);
    pa.drawLine(3,10,8,10);
    pa.drawLine(12,10,17,10);
    pa.drawLine(8,14,8,6);
    pa.drawLine(12,14,12,6);
    pa.end();
    ui.cbXBreakStyle->setItemIcon(1, pm);
    ui.cbYBreakStyle->setItemIcon(1, pm);

    //sloped
    pm.fill(Qt::transparent);
    pa.begin( &pm );
    pa.setRenderHint(QPainter::Antialiasing);
    pa.setBrush(Qt::SolidPattern);
    pa.drawLine(3,10,8,10);
    pa.drawLine(12,10,17,10);
    pa.drawLine(6,14,10,6);
    pa.drawLine(10,14,14,6);
    pa.end();
    ui.cbXBreakStyle->setItemIcon(2, pm);
    ui.cbYBreakStyle->setItemIcon(2, pm);
}

void CartesianPlotDock::setPlots(QList<CartesianPlot*> list){
    m_initializing = true;
    m_plotList = list;
=======
void CartesianPlotDock::init() {
	this->retranslateUi();

	//create icons for the different styles for scale breaking
	QPainter pa;
	pa.setPen( QPen(Qt::SolidPattern, 0) );
	QPixmap pm(20, 20);
	ui.cbXBreakStyle->setIconSize( QSize(20,20) );
	ui.cbYBreakStyle->setIconSize( QSize(20,20) );

	//simple
	pm.fill(Qt::transparent);
	pa.begin( &pm );
	pa.setRenderHint(QPainter::Antialiasing);
	pa.setBrush(Qt::SolidPattern);
	pa.drawLine(3,10,8,10);
	pa.drawLine(12,10,17,10);
	pa.end();
	ui.cbXBreakStyle->setItemIcon(0, pm);
	ui.cbYBreakStyle->setItemIcon(0, pm);

	//vertical
	pm.fill(Qt::transparent);
	pa.begin( &pm );
	pa.setRenderHint(QPainter::Antialiasing);
	pa.setBrush(Qt::SolidPattern);
	pa.drawLine(3,10,8,10);
	pa.drawLine(12,10,17,10);
	pa.drawLine(8,14,8,6);
	pa.drawLine(12,14,12,6);
	pa.end();
	ui.cbXBreakStyle->setItemIcon(1, pm);
	ui.cbYBreakStyle->setItemIcon(1, pm);

	//sloped
	pm.fill(Qt::transparent);
	pa.begin( &pm );
	pa.setRenderHint(QPainter::Antialiasing);
	pa.setBrush(Qt::SolidPattern);
	pa.drawLine(3,10,8,10);
	pa.drawLine(12,10,17,10);
	pa.drawLine(6,14,10,6);
	pa.drawLine(10,14,14,6);
	pa.end();
	ui.cbXBreakStyle->setItemIcon(2, pm);
	ui.cbYBreakStyle->setItemIcon(2, pm);
}

void CartesianPlotDock::setPlots(QList<CartesianPlot*> list) {
	m_initializing = true;
	m_plotList = list;
>>>>>>> 5cec0cb8

    m_plot=list.first();

    QList<TextLabel*> labels;
    foreach(CartesianPlot* plot, list)
        labels.append(plot->title());

    labelWidget->setLabels(labels);

	//if there is more then one plot in the list, disable the name and comment fields in the tab "general"
	if (list.size()==1) {
		ui.lName->setEnabled(true);
		ui.leName->setEnabled(true);
		ui.lComment->setEnabled(true);
		ui.leComment->setEnabled(true);

<<<<<<< HEAD
        ui.leName->setText(m_plot->name());
        ui.leComment->setText(m_plot->comment());
    }else{
        ui.lName->setEnabled(false);
        ui.leName->setEnabled(false);
        ui.lComment->setEnabled(false);
        ui.leComment->setEnabled(false);
=======
		ui.leName->setText(m_plot->name());
		ui.leComment->setText(m_plot->comment());
	} else {
		ui.lName->setEnabled(false);
		ui.leName->setEnabled(false);
		ui.lComment->setEnabled(false);
		ui.leComment->setEnabled(false);
>>>>>>> 5cec0cb8

        ui.leName->setText("");
        ui.leComment->setText("");
    }

	//show the properties of the first plot
	this->load();

	//update active widgets
	backgroundTypeChanged(ui.cbBackgroundType->currentIndex());

	//Deactivate the geometry related widgets, if the worksheet layout is active.
	//Currently, a plot can only be a child of the worksheet itself, so we only need to ask the parent aspect (=worksheet).
	//TODO redesign this, if the hierarchy will be changend in future (a plot is a child of a new object group/container or so)
	Worksheet* w = dynamic_cast<Worksheet*>(m_plot->parentAspect());
	if (w) {
		bool b = (w->layout()==Worksheet::NoLayout);
		ui.sbTop->setEnabled(b);
		ui.sbLeft->setEnabled(b);
		ui.sbWidth->setEnabled(b);
		ui.sbHeight->setEnabled(b);
		connect(w, SIGNAL(layoutChanged(Worksheet::Layout)), this, SLOT(layoutChanged(Worksheet::Layout)));
	}

	//SIGNALs/SLOTs
	connect( m_plot, SIGNAL(aspectDescriptionChanged(const AbstractAspect*)), this, SLOT(plotDescriptionChanged(const AbstractAspect*)) );
	connect( m_plot, SIGNAL(rectChanged(QRectF&)), this, SLOT(plotRectChanged(QRectF&)) );
	connect( m_plot, SIGNAL(xAutoScaleChanged(bool)), this, SLOT(plotXAutoScaleChanged(bool)) );
	connect( m_plot, SIGNAL(xMinChanged(float)), this, SLOT(plotXMinChanged(float)) );
	connect( m_plot, SIGNAL(xMaxChanged(float)), this, SLOT(plotXMaxChanged(float)) );
	connect( m_plot, SIGNAL(xScaleChanged(int)), this, SLOT(plotXScaleChanged(int)) );
	connect( m_plot, SIGNAL(yAutoScaleChanged(bool)), this, SLOT(plotYAutoScaleChanged(bool)) );
	connect( m_plot, SIGNAL(yMinChanged(float)), this, SLOT(plotYMinChanged(float)) );
	connect( m_plot, SIGNAL(yMaxChanged(float)), this, SLOT(plotYMaxChanged(float)) );
	connect( m_plot, SIGNAL(yScaleChanged(int)), this, SLOT(plotYScaleChanged(int)) );
	connect( m_plot, SIGNAL(visibleChanged(bool)), this, SLOT(plotVisibleChanged(bool)) );

	//range breaks
	connect( m_plot, SIGNAL(xRangeBreakingEnabledChanged(bool)), this, SLOT(plotXRangeBreakingEnabledChanged(bool)) );
	connect( m_plot, SIGNAL(xRangeBreaksChanged(CartesianPlot::RangeBreaks)), this, SLOT(plotXRangeBreaksChanged(CartesianPlot::RangeBreaks)) );
	connect( m_plot, SIGNAL(yRangeBreakingEnabledChanged(bool)), this, SLOT(plotYRangeBreakingEnabledChanged(bool)) );
	connect( m_plot, SIGNAL(yRangeBreaksChanged(CartesianPlot::RangeBreaks)), this, SLOT(plotYRangeBreaksChanged(CartesianPlot::RangeBreaks)) );

	// Plot Area
	connect( m_plot->plotArea(), SIGNAL(backgroundTypeChanged(PlotArea::BackgroundType)), this, SLOT(plotBackgroundTypeChanged(PlotArea::BackgroundType)) );
	connect( m_plot->plotArea(), SIGNAL(backgroundColorStyleChanged(PlotArea::BackgroundColorStyle)), this, SLOT(plotBackgroundColorStyleChanged(PlotArea::BackgroundColorStyle)) );
	connect( m_plot->plotArea(), SIGNAL(backgroundImageStyleChanged(PlotArea::BackgroundImageStyle)), this, SLOT(plotBackgroundImageStyleChanged(PlotArea::BackgroundImageStyle)) );
	connect( m_plot->plotArea(), SIGNAL(backgroundBrushStyleChanged(Qt::BrushStyle)), this, SLOT(plotBackgroundBrushStyleChanged(Qt::BrushStyle)) );
	connect( m_plot->plotArea(), SIGNAL(backgroundFirstColorChanged(QColor&)), this, SLOT(plotBackgroundFirstColorChanged(QColor&)) );
	connect( m_plot->plotArea(), SIGNAL(backgroundSecondColorChanged(QColor&)), this, SLOT(plotBackgroundSecondColorChanged(QColor&)) );
	connect( m_plot->plotArea(), SIGNAL(backgroundFileNameChanged(QString&)), this, SLOT(plotBackgroundFileNameChanged(QString&)) );
	connect( m_plot->plotArea(), SIGNAL(backgroundOpacityChanged(float)), this, SLOT(plotBackgroundOpacityChanged(float)) );
	connect( m_plot->plotArea(), SIGNAL(borderPenChanged(QPen&)), this, SLOT(plotBorderPenChanged(QPen&)) );
	connect( m_plot->plotArea(), SIGNAL(borderOpacityChanged(float)), this, SLOT(plotBorderOpacityChanged(float)) );
	connect( m_plot, SIGNAL(horizontalPaddingChanged(float)), this, SLOT(plotHorizontalPaddingChanged(float)) );
	connect( m_plot, SIGNAL(verticalPaddingChanged(float)), this, SLOT(plotVerticalPaddingChanged(float)) );

	m_initializing = false;
}

<<<<<<< HEAD
void CartesianPlotDock::activateTitleTab(){
    ui.tabWidget->setCurrentWidget(ui.tabTitle);
=======
void CartesianPlotDock::activateTitleTab() {
	ui.tabWidget->setCurrentWidget(ui.tabTitle);
>>>>>>> 5cec0cb8
}

//************************************************************
//**** SLOTs for changes triggered in CartesianPlotDock ******
//************************************************************
<<<<<<< HEAD
void CartesianPlotDock::retranslateUi(){
    m_initializing = true;
=======
void CartesianPlotDock::retranslateUi() {
	m_initializing = true;
>>>>>>> 5cec0cb8

    //general
    ui.cbXScaling->addItem( i18n("linear") );
    ui.cbXScaling->addItem( i18n("log(x)") );
    ui.cbXScaling->addItem( i18n("log2(x)") );
    ui.cbXScaling->addItem( i18n("ln(x)") );

    ui.cbYScaling->addItem( i18n("linear") );
    ui.cbYScaling->addItem( i18n("log(y)") );
    ui.cbYScaling->addItem( i18n("log2(y)") );
    ui.cbYScaling->addItem( i18n("ln(y)") );

    //scale breakings
    ui.cbXBreakStyle->addItem( i18n("simple") );
    ui.cbXBreakStyle->addItem( i18n("vertical") );
    ui.cbXBreakStyle->addItem( i18n("sloped") );

    ui.cbYBreakStyle->addItem( i18n("simple") );
    ui.cbYBreakStyle->addItem( i18n("vertical") );
    ui.cbYBreakStyle->addItem( i18n("sloped") );

    //plot area
    ui.cbBackgroundType->addItem(i18n("color"));
    ui.cbBackgroundType->addItem(i18n("image"));
    ui.cbBackgroundType->addItem(i18n("pattern"));

    ui.cbBackgroundColorStyle->addItem(i18n("single color"));
    ui.cbBackgroundColorStyle->addItem(i18n("horizontal linear gradient"));
    ui.cbBackgroundColorStyle->addItem(i18n("vertical linear gradient"));
    ui.cbBackgroundColorStyle->addItem(i18n("diagonal linear gradient (start from top left)"));
    ui.cbBackgroundColorStyle->addItem(i18n("diagonal linear gradient (start from bottom left)"));
    ui.cbBackgroundColorStyle->addItem(i18n("radial gradient"));

    ui.cbBackgroundImageStyle->addItem(i18n("scaled and cropped"));
    ui.cbBackgroundImageStyle->addItem(i18n("scaled"));
    ui.cbBackgroundImageStyle->addItem(i18n("scaled, keep proportions"));
    ui.cbBackgroundImageStyle->addItem(i18n("centered"));
    ui.cbBackgroundImageStyle->addItem(i18n("tiled"));
    ui.cbBackgroundImageStyle->addItem(i18n("center tiled"));

    GuiTools::updatePenStyles(ui.cbBorderStyle, Qt::black);
    GuiTools::updateBrushStyles(ui.cbBackgroundBrushStyle, Qt::SolidPattern);

    m_initializing = false;
}

// "General"-tab
<<<<<<< HEAD
void CartesianPlotDock::nameChanged(){
  if (m_initializing)
    return;
=======
void CartesianPlotDock::nameChanged() {
	if (m_initializing)
		return;
>>>>>>> 5cec0cb8

	m_plot->setName(ui.leName->text());
}

<<<<<<< HEAD
void CartesianPlotDock::commentChanged(){
  if (m_initializing)
    return;
=======
void CartesianPlotDock::commentChanged() {
	if (m_initializing)
		return;
>>>>>>> 5cec0cb8

	m_plot->setComment(ui.leComment->text());
}

<<<<<<< HEAD
void CartesianPlotDock::visibilityChanged(bool state){
    if (m_initializing)
            return;
=======
void CartesianPlotDock::visibilityChanged(bool state) {
	if (m_initializing)
		return;
>>>>>>> 5cec0cb8

    foreach(CartesianPlot* plot, m_plotList)
            plot->setVisible(state);
}

<<<<<<< HEAD
void CartesianPlotDock::geometryChanged(){
    if (m_initializing)
        return;
=======
void CartesianPlotDock::geometryChanged() {
	if (m_initializing)
		return;
>>>>>>> 5cec0cb8

    float x = Worksheet::convertToSceneUnits(ui.sbLeft->value(), Worksheet::Centimeter);
    float y = Worksheet::convertToSceneUnits(ui.sbTop->value(), Worksheet::Centimeter);
    float w = Worksheet::convertToSceneUnits(ui.sbWidth->value(), Worksheet::Centimeter);
    float h = Worksheet::convertToSceneUnits(ui.sbHeight->value(), Worksheet::Centimeter);

    QRectF rect(x,y,w,h);
    m_plot->setRect(rect);
}

/*!
    Called when the layout in the worksheet gets changed.
    Enables/disables the geometry widgets if the layout was deactivated/activated.
    Shows the new geometry values of the first plot if the layout was activated.
 */
<<<<<<< HEAD
void CartesianPlotDock::layoutChanged(Worksheet::Layout layout){
    bool b = (layout == Worksheet::NoLayout);
    ui.sbTop->setEnabled(b);
    ui.sbLeft->setEnabled(b);
    ui.sbWidth->setEnabled(b);
    ui.sbHeight->setEnabled(b);
    if (!b){
        m_initializing = true;
        ui.sbLeft->setValue(Worksheet::convertFromSceneUnits(m_plot->rect().x(), Worksheet::Centimeter));
        ui.sbTop->setValue(Worksheet::convertFromSceneUnits(m_plot->rect().y(), Worksheet::Centimeter));
        ui.sbWidth->setValue(Worksheet::convertFromSceneUnits(m_plot->rect().width(), Worksheet::Centimeter));
        ui.sbHeight->setValue(Worksheet::convertFromSceneUnits(m_plot->rect().height(), Worksheet::Centimeter));
        m_initializing = false;
    }
}


void CartesianPlotDock::autoScaleXChanged(int state){
    bool checked = (state==Qt::Checked);
    ui.kleXMin->setEnabled(!checked);
    ui.kleXMax->setEnabled(!checked);
=======
void CartesianPlotDock::layoutChanged(Worksheet::Layout layout) {
	bool b = (layout == Worksheet::NoLayout);
	ui.sbTop->setEnabled(b);
	ui.sbLeft->setEnabled(b);
	ui.sbWidth->setEnabled(b);
	ui.sbHeight->setEnabled(b);
}

void CartesianPlotDock::autoScaleXChanged(int state) {
	bool checked = (state==Qt::Checked);
	ui.kleXMin->setEnabled(!checked);
	ui.kleXMax->setEnabled(!checked);
>>>>>>> 5cec0cb8

    if (m_initializing)
        return;

    foreach(CartesianPlot* plot, m_plotList)
        plot->setAutoScaleX(checked);
}

<<<<<<< HEAD
void CartesianPlotDock::xMinChanged(){
    if (m_initializing)
        return;
=======
void CartesianPlotDock::xMinChanged() {
	if (m_initializing)
		return;
>>>>>>> 5cec0cb8

    float value = ui.kleXMin->text().toDouble();
    foreach(CartesianPlot* plot, m_plotList)
        plot->setXMin(value);
}

<<<<<<< HEAD
void CartesianPlotDock::xMaxChanged(){
    if (m_initializing)
        return;
=======
void CartesianPlotDock::xMaxChanged() {
	if (m_initializing)
		return;
>>>>>>> 5cec0cb8

    float value = ui.kleXMax->text().toDouble();
    foreach(CartesianPlot* plot, m_plotList)
        plot->setXMax(value);
}

/*!
    called on scale changes (linear, log) for the x-axis
 */
<<<<<<< HEAD
void CartesianPlotDock::xScaleChanged(int scale){
  if (m_initializing)
    return;

  foreach(CartesianPlot* plot, m_plotList)
    plot->setXScale((CartesianPlot::Scale) scale);
}

void CartesianPlotDock::autoScaleYChanged(int state){
    bool checked = (state==Qt::Checked);
    ui.kleYMin->setEnabled(!checked);
    ui.kleYMax->setEnabled(!checked);
=======
void CartesianPlotDock::xScaleChanged(int scale) {
	if (m_initializing)
		return;

	foreach(CartesianPlot* plot, m_plotList)
		plot->setXScale((CartesianPlot::Scale) scale);
}

void CartesianPlotDock::autoScaleYChanged(int state) {
	bool checked = (state==Qt::Checked);
	ui.kleYMin->setEnabled(!checked);
	ui.kleYMax->setEnabled(!checked);
>>>>>>> 5cec0cb8

    if (m_initializing)
        return;

    foreach(CartesianPlot* plot, m_plotList)
        plot->setAutoScaleY(checked);
}

<<<<<<< HEAD
void CartesianPlotDock::yMinChanged(){
    if (m_initializing)
        return;
=======
void CartesianPlotDock::yMinChanged() {
	if (m_initializing)
		return;
>>>>>>> 5cec0cb8

    float value = ui.kleYMin->text().toDouble();
    foreach(CartesianPlot* plot, m_plotList)
        plot->setYMin(value);
}

<<<<<<< HEAD
void CartesianPlotDock::yMaxChanged(){
    if (m_initializing)
        return;
=======
void CartesianPlotDock::yMaxChanged() {
	if (m_initializing)
		return;
>>>>>>> 5cec0cb8

    float value = ui.kleYMax->text().toDouble();
    foreach(CartesianPlot* plot, m_plotList)
        plot->setYMax(value);
}

/*!
    called on scale changes (linear, log) for the y-axis
 */
<<<<<<< HEAD
void CartesianPlotDock::yScaleChanged(int index){
  if (m_initializing)
    return;

  CartesianPlot::Scale scale = (CartesianPlot::Scale)index;
  foreach(CartesianPlot* plot, m_plotList)
    plot->setYScale(scale);
=======
void CartesianPlotDock::yScaleChanged(int index) {
	if (m_initializing)
		return;

	CartesianPlot::Scale scale = (CartesianPlot::Scale)index;
	foreach(CartesianPlot* plot, m_plotList)
		plot->setYScale(scale);
>>>>>>> 5cec0cb8
}

// "Range Breaks"-tab

// x-range breaks
void CartesianPlotDock::toggleXBreak(bool b) {
	ui.frameXBreakEdit->setEnabled(b);
	ui.leXBreakStart->setEnabled(b);
	ui.leXBreakEnd->setEnabled(b);
	ui.sbXBreakPosition->setEnabled(b);
	ui.cbXBreakStyle->setEnabled(b);

	if (m_initializing)
		return;

	foreach(CartesianPlot* plot, m_plotList)
		plot->setXRangeBreakingEnabled(b);
}

void CartesianPlotDock::addXBreak() {
	ui.bRemoveXBreak->setVisible(true);

	CartesianPlot::RangeBreaks breaks = m_plot->xRangeBreaks();
	CartesianPlot::RangeBreak b;
	breaks.list<<b;
	breaks.lastChanged = breaks.list.size() - 1;
	foreach(CartesianPlot* plot, m_plotList)
		plot->setXRangeBreaks(breaks);

	ui.cbXBreak->addItem(QString::number(ui.cbXBreak->count()+1));
	ui.cbXBreak->setCurrentIndex(ui.cbXBreak->count()-1);
}

void CartesianPlotDock::removeXBreak() {
	ui.bRemoveXBreak->setVisible(m_plot->xRangeBreaks().list.size()>1);
	int index = ui.cbXBreak->currentIndex();
	CartesianPlot::RangeBreaks breaks = m_plot->xRangeBreaks();
	breaks.list.takeAt(index);
	breaks.lastChanged = -1;
	foreach(CartesianPlot* plot, m_plotList)
		plot->setXRangeBreaks(breaks);

	ui.cbXBreak->clear();
	for (int i=1; i<=breaks.list.size(); ++i)
		ui.cbXBreak->addItem(QString::number(i));
	
	if (index<ui.cbXBreak->count()-1)
		ui.cbXBreak->setCurrentIndex(index);
	else
		ui.cbXBreak->setCurrentIndex(ui.cbXBreak->count()-1);

	ui.bRemoveXBreak->setVisible(ui.cbXBreak->count()!=1);
}

void CartesianPlotDock::currentXBreakChanged(int index) {
	if (index==-1)
		return;

	m_initializing = true;
	const CartesianPlot::RangeBreak rangeBreak = m_plot->xRangeBreaks().list.at(index);
	QString str = isnan(rangeBreak.start) ? "" : QString::number(rangeBreak.start);
	ui.leXBreakStart->setText(str);
	str = isnan(rangeBreak.end) ? "" : QString::number(rangeBreak.end);
	ui.leXBreakEnd->setText(str);
	ui.sbXBreakPosition->setValue(rangeBreak.position*100);
	ui.cbXBreakStyle->setCurrentIndex((int)rangeBreak.style);
	m_initializing = false;
}

void CartesianPlotDock::xBreakStartChanged() {
	if (m_initializing)
		return;

	int index = ui.cbXBreak->currentIndex();
	CartesianPlot::RangeBreaks breaks = m_plot->xRangeBreaks();
	breaks.list[index].start = ui.leXBreakStart->text().toDouble();
	breaks.lastChanged = index;

	foreach(CartesianPlot* plot, m_plotList)
		plot->setXRangeBreaks(breaks);
}

void CartesianPlotDock::xBreakEndChanged() {
	if (m_initializing)
		return;

	int index = ui.cbXBreak->currentIndex();
	CartesianPlot::RangeBreaks breaks = m_plot->xRangeBreaks();
	breaks.list[index].end = ui.leXBreakEnd->text().toDouble();
	breaks.lastChanged = index;

	foreach(CartesianPlot* plot, m_plotList)
		plot->setXRangeBreaks(breaks);
}

void CartesianPlotDock::xBreakPositionChanged(int value) {
	if (m_initializing)
		return;

	int index = ui.cbXBreak->currentIndex();
	CartesianPlot::RangeBreaks breaks = m_plot->xRangeBreaks();
	breaks.list[index].position = (float)value/100.;
	breaks.lastChanged = index;

	foreach(CartesianPlot* plot, m_plotList)
		plot->setXRangeBreaks(breaks);
}

void CartesianPlotDock::xBreakStyleChanged(int styleIndex) {
	if (m_initializing)
		return;

	int index = ui.cbXBreak->currentIndex();
	CartesianPlot::RangeBreakStyle style = CartesianPlot::RangeBreakStyle(styleIndex);
	CartesianPlot::RangeBreaks breaks = m_plot->xRangeBreaks();
	breaks.list[index].style = style;
	breaks.lastChanged = index;

	foreach(CartesianPlot* plot, m_plotList)
		plot->setXRangeBreaks(breaks);
}

// y-range breaks
void CartesianPlotDock::toggleYBreak(bool b) {
	ui.frameYBreakEdit->setEnabled(b);
	ui.leYBreakStart->setEnabled(b);
	ui.leYBreakEnd->setEnabled(b);
	ui.sbYBreakPosition->setEnabled(b);
	ui.cbYBreakStyle->setEnabled(b);

<<<<<<< HEAD
    if (m_initializing)
        return;
=======
	if (m_initializing)
		return;

	foreach(CartesianPlot* plot, m_plotList)
		plot->setYRangeBreakingEnabled(b);
>>>>>>> 5cec0cb8
}

void CartesianPlotDock::addYBreak() {
	ui.bRemoveYBreak->setVisible(true);

	CartesianPlot::RangeBreaks breaks = m_plot->yRangeBreaks();
	CartesianPlot::RangeBreak b;
	breaks.list<<b;
	breaks.lastChanged = breaks.list.size() - 1;
	foreach(CartesianPlot* plot, m_plotList)
		plot->setYRangeBreaks(breaks);

	ui.cbYBreak->addItem(QString::number(ui.cbYBreak->count()+1));
	ui.cbYBreak->setCurrentIndex(ui.cbYBreak->count()-1);
}

void CartesianPlotDock::removeYBreak() {
	ui.bRemoveYBreak->setVisible(m_plot->yRangeBreaks().list.size()>1);
	int index = ui.cbYBreak->currentIndex();
	CartesianPlot::RangeBreaks breaks = m_plot->yRangeBreaks();
	breaks.list.takeAt(index);
	breaks.lastChanged = -1;
	foreach(CartesianPlot* plot, m_plotList)
		plot->setYRangeBreaks(breaks);

	ui.cbYBreak->clear();
	for (int i=1; i<=breaks.list.size(); ++i)
		ui.cbYBreak->addItem(QString::number(i));
	
	if (index<ui.cbYBreak->count()-1)
		ui.cbYBreak->setCurrentIndex(index);
	else
		ui.cbYBreak->setCurrentIndex(ui.cbYBreak->count()-1);

	ui.bRemoveYBreak->setVisible(ui.cbYBreak->count()!=1);
}

void CartesianPlotDock::currentYBreakChanged(int index) {
	if (index==-1)
		return;

	m_initializing = true;
	const CartesianPlot::RangeBreak rangeBreak = m_plot->yRangeBreaks().list.at(index);
	QString str = isnan(rangeBreak.start) ? "" : QString::number(rangeBreak.start);
	ui.leYBreakStart->setText(str);
	str = isnan(rangeBreak.end) ? "" : QString::number(rangeBreak.end);
	ui.leYBreakEnd->setText(str);
	ui.sbYBreakPosition->setValue(rangeBreak.position*100);
	ui.cbYBreakStyle->setCurrentIndex((int)rangeBreak.style);
	m_initializing = false;
}

void CartesianPlotDock::yBreakStartChanged() {
	if (m_initializing)
		return;

	int index = ui.cbYBreak->currentIndex();
	CartesianPlot::RangeBreaks breaks = m_plot->yRangeBreaks();
	breaks.list[index].start = ui.leYBreakStart->text().toDouble();
	breaks.lastChanged = index;

	foreach(CartesianPlot* plot, m_plotList)
		plot->setYRangeBreaks(breaks);
}

void CartesianPlotDock::yBreakEndChanged() {
	if (m_initializing)
		return;

	int index = ui.cbYBreak->currentIndex();
	CartesianPlot::RangeBreaks breaks = m_plot->yRangeBreaks();
	breaks.list[index].end = ui.leYBreakEnd->text().toDouble();
	breaks.lastChanged = index;

	foreach(CartesianPlot* plot, m_plotList)
		plot->setYRangeBreaks(breaks);
}

void CartesianPlotDock::yBreakPositionChanged(int value) {
	if (m_initializing)
		return;

	int index = ui.cbYBreak->currentIndex();
	CartesianPlot::RangeBreaks breaks = m_plot->yRangeBreaks();
	breaks.list[index].position = (float)value/100.;
	breaks.lastChanged = index;

	foreach(CartesianPlot* plot, m_plotList)
		plot->setYRangeBreaks(breaks);
}

void CartesianPlotDock::yBreakStyleChanged(int styleIndex) {
	if (m_initializing)
		return;

	int index = ui.cbYBreak->currentIndex();
	CartesianPlot::RangeBreakStyle style = CartesianPlot::RangeBreakStyle(styleIndex);
	CartesianPlot::RangeBreaks breaks = m_plot->yRangeBreaks();
	breaks.list[index].style = style;
	breaks.lastChanged = index;

	foreach(CartesianPlot* plot, m_plotList)
		plot->setYRangeBreaks(breaks);
}

// "Plot area"-tab
<<<<<<< HEAD
void CartesianPlotDock::backgroundTypeChanged(int index){
    PlotArea::BackgroundType type = (PlotArea::BackgroundType)index;

    if (type == PlotArea::Color){
        ui.lBackgroundColorStyle->show();
        ui.cbBackgroundColorStyle->show();
        ui.lBackgroundImageStyle->hide();
        ui.cbBackgroundImageStyle->hide();
        ui.lBackgroundBrushStyle->hide();
        ui.cbBackgroundBrushStyle->hide();

        ui.lBackgroundFileName->hide();
        ui.kleBackgroundFileName->hide();
        ui.bOpen->hide();

        ui.lBackgroundFirstColor->show();
        ui.kcbBackgroundFirstColor->show();

        PlotArea::BackgroundColorStyle style =
            (PlotArea::BackgroundColorStyle) ui.cbBackgroundColorStyle->currentIndex();
        if (style == PlotArea::SingleColor){
            ui.lBackgroundFirstColor->setText(i18n("Color"));
            ui.lBackgroundSecondColor->hide();
            ui.kcbBackgroundSecondColor->hide();
        }else{
            ui.lBackgroundFirstColor->setText(i18n("First Color"));
            ui.lBackgroundSecondColor->show();
            ui.kcbBackgroundSecondColor->show();
        }
    }else if(type == PlotArea::Image){
        ui.lBackgroundColorStyle->hide();
        ui.cbBackgroundColorStyle->hide();
        ui.lBackgroundImageStyle->show();
        ui.cbBackgroundImageStyle->show();
        ui.lBackgroundBrushStyle->hide();
        ui.cbBackgroundBrushStyle->hide();
        ui.lBackgroundFileName->show();
        ui.kleBackgroundFileName->show();
        ui.bOpen->show();

        ui.lBackgroundFirstColor->hide();
        ui.kcbBackgroundFirstColor->hide();
        ui.lBackgroundSecondColor->hide();
        ui.kcbBackgroundSecondColor->hide();
    }else if(type == PlotArea::Pattern) {
        ui.lBackgroundFirstColor->setText(i18n("Color"));
        ui.lBackgroundColorStyle->hide();
        ui.cbBackgroundColorStyle->hide();
        ui.lBackgroundImageStyle->hide();
        ui.cbBackgroundImageStyle->hide();
        ui.lBackgroundBrushStyle->show();
        ui.cbBackgroundBrushStyle->show();
        ui.lBackgroundFileName->hide();
        ui.kleBackgroundFileName->hide();
        ui.bOpen->hide();

        ui.lBackgroundFirstColor->show();
        ui.kcbBackgroundFirstColor->show();
        ui.lBackgroundSecondColor->hide();
        ui.kcbBackgroundSecondColor->hide();
    }

    if (m_initializing)
        return;

    foreach(CartesianPlot* plot, m_plotList){
        plot->plotArea()->setBackgroundType(type);
  }
}

void CartesianPlotDock::backgroundColorStyleChanged(int index){
    PlotArea::BackgroundColorStyle style = (PlotArea::BackgroundColorStyle)index;
=======
void CartesianPlotDock::backgroundTypeChanged(int index) {
	PlotArea::BackgroundType type = (PlotArea::BackgroundType)index;

	if (type == PlotArea::Color) {
		ui.lBackgroundColorStyle->show();
		ui.cbBackgroundColorStyle->show();
		ui.lBackgroundImageStyle->hide();
		ui.cbBackgroundImageStyle->hide();
		ui.lBackgroundBrushStyle->hide();
		ui.cbBackgroundBrushStyle->hide();

		ui.lBackgroundFileName->hide();
		ui.kleBackgroundFileName->hide();
		ui.bOpen->hide();

		ui.lBackgroundFirstColor->show();
		ui.kcbBackgroundFirstColor->show();

		PlotArea::BackgroundColorStyle style =
		    (PlotArea::BackgroundColorStyle) ui.cbBackgroundColorStyle->currentIndex();
		if (style == PlotArea::SingleColor) {
			ui.lBackgroundFirstColor->setText(i18n("Color"));
			ui.lBackgroundSecondColor->hide();
			ui.kcbBackgroundSecondColor->hide();
		} else {
			ui.lBackgroundFirstColor->setText(i18n("First Color"));
			ui.lBackgroundSecondColor->show();
			ui.kcbBackgroundSecondColor->show();
		}
	} else if(type == PlotArea::Image) {
		ui.lBackgroundColorStyle->hide();
		ui.cbBackgroundColorStyle->hide();
		ui.lBackgroundImageStyle->show();
		ui.cbBackgroundImageStyle->show();
		ui.lBackgroundBrushStyle->hide();
		ui.cbBackgroundBrushStyle->hide();
		ui.lBackgroundFileName->show();
		ui.kleBackgroundFileName->show();
		ui.bOpen->show();

		ui.lBackgroundFirstColor->hide();
		ui.kcbBackgroundFirstColor->hide();
		ui.lBackgroundSecondColor->hide();
		ui.kcbBackgroundSecondColor->hide();
	} else if(type == PlotArea::Pattern) {
		ui.lBackgroundFirstColor->setText(i18n("Color"));
		ui.lBackgroundColorStyle->hide();
		ui.cbBackgroundColorStyle->hide();
		ui.lBackgroundImageStyle->hide();
		ui.cbBackgroundImageStyle->hide();
		ui.lBackgroundBrushStyle->show();
		ui.cbBackgroundBrushStyle->show();
		ui.lBackgroundFileName->hide();
		ui.kleBackgroundFileName->hide();
		ui.bOpen->hide();

		ui.lBackgroundFirstColor->show();
		ui.kcbBackgroundFirstColor->show();
		ui.lBackgroundSecondColor->hide();
		ui.kcbBackgroundSecondColor->hide();
	}

	if (m_initializing)
		return;

	foreach(CartesianPlot* plot, m_plotList)
		plot->plotArea()->setBackgroundType(type);
}

void CartesianPlotDock::backgroundColorStyleChanged(int index) {
	PlotArea::BackgroundColorStyle style = (PlotArea::BackgroundColorStyle)index;
>>>>>>> 5cec0cb8

	if (style == PlotArea::SingleColor) {
		ui.lBackgroundFirstColor->setText(i18n("Color"));
		ui.lBackgroundSecondColor->hide();
		ui.kcbBackgroundSecondColor->hide();
	} else {
		ui.lBackgroundFirstColor->setText(i18n("First Color"));
		ui.lBackgroundSecondColor->show();
		ui.kcbBackgroundSecondColor->show();
		ui.lBackgroundBrushStyle->hide();
		ui.cbBackgroundBrushStyle->hide();
	}

    if (m_initializing)
        return;

<<<<<<< HEAD
    foreach(CartesianPlot* plot, m_plotList){
        plot->plotArea()->setBackgroundColorStyle(style);
  }
}

void CartesianPlotDock::backgroundImageStyleChanged(int index){
    if (m_initializing)
        return;

    PlotArea::BackgroundImageStyle style = (PlotArea::BackgroundImageStyle)index;
    foreach(CartesianPlot* plot, m_plotList){
        plot->plotArea()->setBackgroundImageStyle(style);
  }
}

void CartesianPlotDock::backgroundBrushStyleChanged(int index){
    if (m_initializing)
        return;

    Qt::BrushStyle style = (Qt::BrushStyle)index;
    foreach(CartesianPlot* plot, m_plotList){
        plot->plotArea()->setBackgroundBrushStyle(style);
  }
}

void CartesianPlotDock::backgroundFirstColorChanged(const QColor& c){
  if (m_initializing)
    return;

  foreach(CartesianPlot* plot, m_plotList){
    plot->plotArea()->setBackgroundFirstColor(c);
  }
}

void CartesianPlotDock::backgroundSecondColorChanged(const QColor& c){
  if (m_initializing)
    return;

  foreach(CartesianPlot* plot, m_plotList){
    plot->plotArea()->setBackgroundSecondColor(c);
  }
=======
	foreach(CartesianPlot* plot, m_plotList)
		plot->plotArea()->setBackgroundColorStyle(style);
}

void CartesianPlotDock::backgroundImageStyleChanged(int index) {
	if (m_initializing)
		return;

	PlotArea::BackgroundImageStyle style = (PlotArea::BackgroundImageStyle)index;
	foreach(CartesianPlot* plot, m_plotList)
		plot->plotArea()->setBackgroundImageStyle(style);
}

void CartesianPlotDock::backgroundBrushStyleChanged(int index) {
	if (m_initializing)
		return;

	Qt::BrushStyle style = (Qt::BrushStyle)index;
	foreach(CartesianPlot* plot, m_plotList)
		plot->plotArea()->setBackgroundBrushStyle(style);
}

void CartesianPlotDock::backgroundFirstColorChanged(const QColor& c) {
	if (m_initializing)
		return;

	foreach(CartesianPlot* plot, m_plotList)
		plot->plotArea()->setBackgroundFirstColor(c);
}

void CartesianPlotDock::backgroundSecondColorChanged(const QColor& c) {
	if (m_initializing)
		return;

	foreach(CartesianPlot* plot, m_plotList)
		plot->plotArea()->setBackgroundSecondColor(c);
>>>>>>> 5cec0cb8
}

/*!
    opens a file dialog and lets the user select the image file.
*/
void CartesianPlotDock::selectFile() {
    KConfigGroup conf(KSharedConfig::openConfig(), "CartesianPlotDock");
    QString dir = conf.readEntry("LastImageDir", "");

	QString formats;
	foreach(const QByteArray format, QImageReader::supportedImageFormats()) {
		QString f = "*." + QString(format.constData());
		formats.isEmpty() ? formats+=f : formats+=' '+f;
	}

	QString path = QFileDialog::getOpenFileName(this, i18n("Select the image file"), dir, i18n("Images (%1)", formats));
	if (path.isEmpty())
		return; //cancel was clicked in the file-dialog

    int pos = path.lastIndexOf(QDir::separator());
    if (pos!=-1) {
        QString newDir = path.left(pos);
        if (newDir!=dir)
            conf.writeEntry("LastImageDir", newDir);
    }

	ui.kleBackgroundFileName->setText( path );

    foreach(CartesianPlot* plot, m_plotList)
        plot->plotArea()->setBackgroundFileName(path);
}

<<<<<<< HEAD
void CartesianPlotDock::fileNameChanged(){
    if (m_initializing)
        return;

    QString fileName = ui.kleBackgroundFileName->text();
    foreach(CartesianPlot* plot, m_plotList){
        plot->plotArea()->setBackgroundFileName(fileName);
  }
}

void CartesianPlotDock::backgroundOpacityChanged(int value){
    if (m_initializing)
        return;
=======
void CartesianPlotDock::fileNameChanged() {
	if (m_initializing)
		return;

	QString fileName = ui.kleBackgroundFileName->text();
	foreach(CartesianPlot* plot, m_plotList)
		plot->plotArea()->setBackgroundFileName(fileName);
}

void CartesianPlotDock::backgroundOpacityChanged(int value) {
	if (m_initializing)
		return;
>>>>>>> 5cec0cb8

    qreal opacity = (float)value/100.;
    foreach(CartesianPlot* plot, m_plotList)
        plot->plotArea()->setBackgroundOpacity(opacity);
}

// "Border"-tab
<<<<<<< HEAD
void CartesianPlotDock::borderStyleChanged(int index){
   if (m_initializing)
    return;

  Qt::PenStyle penStyle=Qt::PenStyle(index);
  QPen pen;
  foreach(CartesianPlot* plot, m_plotList){
    pen=plot->plotArea()->borderPen();
    pen.setStyle(penStyle);
    plot->plotArea()->setBorderPen(pen);
  }
}

void CartesianPlotDock::borderColorChanged(const QColor& color){
  if (m_initializing)
    return;

  QPen pen;
  foreach(CartesianPlot* plot, m_plotList){
    pen=plot->plotArea()->borderPen();
    pen.setColor(color);
    plot->plotArea()->setBorderPen(pen);
  }
=======
void CartesianPlotDock::borderStyleChanged(int index) {
	if (m_initializing)
		return;

	Qt::PenStyle penStyle=Qt::PenStyle(index);
	QPen pen;
	foreach(CartesianPlot* plot, m_plotList) {
		pen=plot->plotArea()->borderPen();
		pen.setStyle(penStyle);
		plot->plotArea()->setBorderPen(pen);
	}
}

void CartesianPlotDock::borderColorChanged(const QColor& color) {
	if (m_initializing)
		return;

	QPen pen;
	foreach(CartesianPlot* plot, m_plotList) {
		pen=plot->plotArea()->borderPen();
		pen.setColor(color);
		plot->plotArea()->setBorderPen(pen);
	}
>>>>>>> 5cec0cb8

	m_initializing=true;
	GuiTools::updatePenStyles(ui.cbBorderStyle, color);
	m_initializing=false;
}

<<<<<<< HEAD
void CartesianPlotDock::borderWidthChanged(double value){
  if (m_initializing)
    return;

  QPen pen;
  foreach(CartesianPlot* plot, m_plotList){
    pen=plot->plotArea()->borderPen();
    pen.setWidthF( Worksheet::convertToSceneUnits(value, Worksheet::Point) );
    plot->plotArea()->setBorderPen(pen);
  }
}

void CartesianPlotDock::borderCornerRadiusChanged(double value){
    if (m_initializing)
        return;
=======
void CartesianPlotDock::borderWidthChanged(double value) {
	if (m_initializing)
		return;

	QPen pen;
	foreach(CartesianPlot* plot, m_plotList) {
		pen=plot->plotArea()->borderPen();
		pen.setWidthF( Worksheet::convertToSceneUnits(value, Worksheet::Point) );
		plot->plotArea()->setBorderPen(pen);
	}
}

void CartesianPlotDock::borderCornerRadiusChanged(double value) {
	if (m_initializing)
		return;
>>>>>>> 5cec0cb8

    foreach(CartesianPlot* plot, m_plotList)
        plot->plotArea()->setBorderCornerRadius(Worksheet::convertToSceneUnits(value, Worksheet::Centimeter));
}

<<<<<<< HEAD
void CartesianPlotDock::borderOpacityChanged(int value){
    if (m_initializing)
        return;
=======
void CartesianPlotDock::borderOpacityChanged(int value) {
	if (m_initializing)
		return;
>>>>>>> 5cec0cb8

    qreal opacity = (float)value/100.;
    foreach(CartesianPlot* plot, m_plotList)
        plot->plotArea()->setBorderOpacity(opacity);
}

<<<<<<< HEAD
void CartesianPlotDock::horizontalPaddingChanged(double value){
  if (m_initializing)
    return;

  foreach(CartesianPlot* plot, m_plotList)
    plot->setHorizontalPadding(Worksheet::convertToSceneUnits(value, Worksheet::Centimeter));
}

void CartesianPlotDock::verticalPaddingChanged(double value){
  if (m_initializing)
    return;

  foreach(CartesianPlot* plot, m_plotList)
    plot->setVerticalPadding(Worksheet::convertToSceneUnits(value, Worksheet::Centimeter));
=======
void CartesianPlotDock::horizontalPaddingChanged(double value) {
	if (m_initializing)
		return;

	foreach(CartesianPlot* plot, m_plotList)
		plot->setHorizontalPadding(Worksheet::convertToSceneUnits(value, Worksheet::Centimeter));
}

void CartesianPlotDock::verticalPaddingChanged(double value) {
	if (m_initializing)
		return;

	foreach(CartesianPlot* plot, m_plotList)
		plot->setVerticalPadding(Worksheet::convertToSceneUnits(value, Worksheet::Centimeter));
>>>>>>> 5cec0cb8
}

//*************************************************************
//****** SLOTs for changes triggered in CartesianPlot *********
//*************************************************************
//general
void CartesianPlotDock::plotDescriptionChanged(const AbstractAspect* aspect) {
    if (m_plot != aspect)
        return;

    m_initializing = true;
    if (aspect->name() != ui.leName->text()) {
        ui.leName->setText(aspect->name());
    } else if (aspect->comment() != ui.leComment->text()) {
        ui.leComment->setText(aspect->comment());
    }
    m_initializing = false;
}

<<<<<<< HEAD
void CartesianPlotDock::plotRectChanged(QRectF& rect){
    m_initializing = true;
    ui.sbLeft->setValue(Worksheet::convertFromSceneUnits(rect.x(), Worksheet::Centimeter));
    ui.sbTop->setValue(Worksheet::convertFromSceneUnits(rect.y(), Worksheet::Centimeter));
    ui.sbWidth->setValue(Worksheet::convertFromSceneUnits(rect.width(), Worksheet::Centimeter));
    ui.sbHeight->setValue(Worksheet::convertFromSceneUnits(rect.height(), Worksheet::Centimeter));
    m_initializing = false;
=======
void CartesianPlotDock::plotRectChanged(QRectF& rect) {
	m_initializing = true;
	ui.sbLeft->setValue(Worksheet::convertFromSceneUnits(rect.x(), Worksheet::Centimeter));
	ui.sbTop->setValue(Worksheet::convertFromSceneUnits(rect.y(), Worksheet::Centimeter));
	ui.sbWidth->setValue(Worksheet::convertFromSceneUnits(rect.width(), Worksheet::Centimeter));
	ui.sbHeight->setValue(Worksheet::convertFromSceneUnits(rect.height(), Worksheet::Centimeter));
	m_initializing = false;
>>>>>>> 5cec0cb8
}

void CartesianPlotDock::plotXAutoScaleChanged(bool value) {
	m_initializing = true;
	ui.chkAutoScaleX->setChecked(value);
	m_initializing = false;
}

<<<<<<< HEAD
void CartesianPlotDock::plotXMinChanged(float value){
    m_initializing = true;
    ui.kleXMin->setText( QString::number(value) );
    m_initializing = false;
}

void CartesianPlotDock::plotXMaxChanged(float value){
    m_initializing = true;
    ui.kleXMax->setText( QString::number(value) );
    m_initializing = false;
}

void CartesianPlotDock::plotXScaleChanged(int scale){
    m_initializing = true;
    ui.cbXScaling->setCurrentIndex( scale );
    m_initializing = false;
=======
void CartesianPlotDock::plotXMinChanged(float value) {
	m_initializing = true;
	ui.kleXMin->setText( QString::number(value) );
	m_initializing = false;
}

void CartesianPlotDock::plotXMaxChanged(float value) {
	m_initializing = true;
	ui.kleXMax->setText( QString::number(value) );
	m_initializing = false;
}

void CartesianPlotDock::plotXScaleChanged(int scale) {
	m_initializing = true;
	ui.cbXScaling->setCurrentIndex( scale );
	m_initializing = false;
>>>>>>> 5cec0cb8
}

void CartesianPlotDock::plotYAutoScaleChanged(bool value) {
	m_initializing = true;
	ui.chkAutoScaleY->setChecked(value);
	m_initializing = false;
}

<<<<<<< HEAD
void CartesianPlotDock::plotYMinChanged(float value){
    m_initializing = true;
    ui.kleYMin->setText( QString::number(value) );
    m_initializing = false;
}

void CartesianPlotDock::plotYMaxChanged(float value){
    m_initializing = true;
    ui.kleYMax->setText( QString::number(value) );
    m_initializing = false;
}

void CartesianPlotDock::plotYScaleChanged(int scale){
    m_initializing = true;
    ui.cbYScaling->setCurrentIndex( scale );
    m_initializing = false;
}

void CartesianPlotDock::plotVisibleChanged(bool on){
    m_initializing = true;
    ui.chkVisible->setChecked(on);
    m_initializing = false;
=======
void CartesianPlotDock::plotYMinChanged(float value) {
	m_initializing = true;
	ui.kleYMin->setText( QString::number(value) );
	m_initializing = false;
}

void CartesianPlotDock::plotYMaxChanged(float value) {
	m_initializing = true;
	ui.kleYMax->setText( QString::number(value) );
	m_initializing = false;
}

void CartesianPlotDock::plotYScaleChanged(int scale) {
	m_initializing = true;
	ui.cbYScaling->setCurrentIndex( scale );
	m_initializing = false;
}

void CartesianPlotDock::plotVisibleChanged(bool on) {
	m_initializing = true;
	ui.chkVisible->setChecked(on);
	m_initializing = false;
>>>>>>> 5cec0cb8
}

//range breaks
void CartesianPlotDock::plotXRangeBreakingEnabledChanged(bool on) {
	m_initializing = true;
	ui.chkXBreak->setChecked(on);
	m_initializing = false;
}

void CartesianPlotDock::plotXRangeBreaksChanged(const CartesianPlot::RangeBreaks& breaks) {
	Q_UNUSED(breaks);
}

void CartesianPlotDock::plotYRangeBreakingEnabledChanged(bool on) {
	m_initializing = true;
	ui.chkYBreak->setChecked(on);
	m_initializing = false;
}

void CartesianPlotDock::plotYRangeBreaksChanged(const CartesianPlot::RangeBreaks& breaks) {
	Q_UNUSED(breaks);
}

//background
<<<<<<< HEAD
void CartesianPlotDock::plotBackgroundTypeChanged(PlotArea::BackgroundType type){
    m_initializing = true;
    ui.cbBackgroundType->setCurrentIndex(type);
    m_initializing = false;
}

void CartesianPlotDock::plotBackgroundColorStyleChanged(PlotArea::BackgroundColorStyle style){
    m_initializing = true;
    ui.cbBackgroundColorStyle->setCurrentIndex(style);
    m_initializing = false;
}

void CartesianPlotDock::plotBackgroundImageStyleChanged(PlotArea::BackgroundImageStyle style){
    m_initializing = true;
    ui.cbBackgroundImageStyle->setCurrentIndex(style);
    m_initializing = false;
}

void CartesianPlotDock::plotBackgroundBrushStyleChanged(Qt::BrushStyle style){
    m_initializing = true;
    ui.cbBackgroundBrushStyle->setCurrentIndex(style);
    m_initializing = false;
}

void CartesianPlotDock::plotBackgroundFirstColorChanged(QColor& color){
    m_initializing = true;
    ui.kcbBackgroundFirstColor->setColor(color);
    m_initializing = false;
}

void CartesianPlotDock::plotBackgroundSecondColorChanged(QColor& color){
    m_initializing = true;
    ui.kcbBackgroundSecondColor->setColor(color);
    m_initializing = false;
}

void CartesianPlotDock::plotBackgroundFileNameChanged(QString& filename){
    m_initializing = true;
    ui.kleBackgroundFileName->setText(filename);
    m_initializing = false;
}

void CartesianPlotDock::plotBackgroundOpacityChanged(float opacity){
    m_initializing = true;
    ui.sbBackgroundOpacity->setValue( round(opacity*100.0) );
    m_initializing = false;
}

void CartesianPlotDock::plotBorderPenChanged(QPen& pen){
    m_initializing = true;
    if(ui.cbBorderStyle->currentIndex() != pen.style())
        ui.cbBorderStyle->setCurrentIndex(pen.style());
    if(ui.kcbBorderColor->color() != pen.color())
        ui.kcbBorderColor->setColor(pen.color());
    if(ui.sbBorderWidth->value() != pen.widthF())
        ui.sbBorderWidth->setValue(Worksheet::convertFromSceneUnits(pen.widthF(),Worksheet::Point));
    m_initializing = false;
}

void CartesianPlotDock::plotBorderCornerRadiusChanged(float value){
    m_initializing = true;
    ui.sbBorderCornerRadius->setValue(Worksheet::convertFromSceneUnits(value, Worksheet::Centimeter));
    m_initializing = false;
}

void CartesianPlotDock::plotBorderOpacityChanged(float value){
    m_initializing = true;
    float v = (float)value*100.;
    ui.sbBorderOpacity->setValue(v);
    m_initializing = false;
}

void CartesianPlotDock::plotHorizontalPaddingChanged(float value){
    m_initializing = true;
    ui.sbPaddingHorizontal->setValue(Worksheet::convertFromSceneUnits(value, Worksheet::Centimeter));
    m_initializing = false;
}

void CartesianPlotDock::plotVerticalPaddingChanged(float value){
    m_initializing = true;
    ui.sbPaddingVertical->setValue(Worksheet::convertFromSceneUnits(value, Worksheet::Centimeter));
    m_initializing = false;
=======
void CartesianPlotDock::plotBackgroundTypeChanged(PlotArea::BackgroundType type) {
	m_initializing = true;
	ui.cbBackgroundType->setCurrentIndex(type);
	m_initializing = false;
}

void CartesianPlotDock::plotBackgroundColorStyleChanged(PlotArea::BackgroundColorStyle style) {
	m_initializing = true;
	ui.cbBackgroundColorStyle->setCurrentIndex(style);
	m_initializing = false;
}

void CartesianPlotDock::plotBackgroundImageStyleChanged(PlotArea::BackgroundImageStyle style) {
	m_initializing = true;
	ui.cbBackgroundImageStyle->setCurrentIndex(style);
	m_initializing = false;
}

void CartesianPlotDock::plotBackgroundBrushStyleChanged(Qt::BrushStyle style) {
	m_initializing = true;
	ui.cbBackgroundBrushStyle->setCurrentIndex(style);
	m_initializing = false;
}

void CartesianPlotDock::plotBackgroundFirstColorChanged(QColor& color) {
	m_initializing = true;
	ui.kcbBackgroundFirstColor->setColor(color);
	m_initializing = false;
}

void CartesianPlotDock::plotBackgroundSecondColorChanged(QColor& color) {
	m_initializing = true;
	ui.kcbBackgroundSecondColor->setColor(color);
	m_initializing = false;
}

void CartesianPlotDock::plotBackgroundFileNameChanged(QString& filename) {
	m_initializing = true;
	ui.kleBackgroundFileName->setText(filename);
	m_initializing = false;
}

void CartesianPlotDock::plotBackgroundOpacityChanged(float opacity) {
	m_initializing = true;
	ui.sbBackgroundOpacity->setValue( round(opacity*100.0) );
	m_initializing = false;
}

void CartesianPlotDock::plotBorderPenChanged(QPen& pen) {
	m_initializing = true;
	if(ui.cbBorderStyle->currentIndex() != pen.style())
		ui.cbBorderStyle->setCurrentIndex(pen.style());
	if(ui.kcbBorderColor->color() != pen.color())
		ui.kcbBorderColor->setColor(pen.color());
	if(ui.sbBorderWidth->value() != pen.widthF())
		ui.sbBorderWidth->setValue(Worksheet::convertFromSceneUnits(pen.widthF(),Worksheet::Point));
	m_initializing = false;
}

void CartesianPlotDock::plotBorderCornerRadiusChanged(float value) {
	m_initializing = true;
	ui.sbBorderCornerRadius->setValue(Worksheet::convertFromSceneUnits(value, Worksheet::Centimeter));
	m_initializing = false;
}

void CartesianPlotDock::plotBorderOpacityChanged(float value) {
	m_initializing = true;
	float v = (float)value*100.;
	ui.sbBorderOpacity->setValue(v);
	m_initializing = false;
}

void CartesianPlotDock::plotHorizontalPaddingChanged(float value) {
	m_initializing = true;
	ui.sbPaddingHorizontal->setValue(Worksheet::convertFromSceneUnits(value, Worksheet::Centimeter));
	m_initializing = false;
}

void CartesianPlotDock::plotVerticalPaddingChanged(float value) {
	m_initializing = true;
	ui.sbPaddingVertical->setValue(Worksheet::convertFromSceneUnits(value, Worksheet::Centimeter));
	m_initializing = false;
>>>>>>> 5cec0cb8
}

//*************************************************************
//******************** SETTINGS *******************************
//*************************************************************
void CartesianPlotDock::loadConfigFromTemplate(KConfig& config) {
    //extract the name of the template from the file name
    QString name;
    int index = config.name().lastIndexOf(QDir::separator());
    if (index!=-1)
        name = config.name().right(config.name().size() - index - 1);
    else
        name = config.name();

    int size = m_plotList.size();
    if (size>1)
        m_plot->beginMacro(i18n("%1 cartesian plots: template \"%2\" loaded", size, name));
    else
        m_plot->beginMacro(i18n("%1: template \"%2\" loaded", m_plot->name(), name));

    this->loadConfig(config);

    m_plot->endMacro();
}

void CartesianPlotDock::load() {
	//General-tab
	ui.chkVisible->setChecked(m_plot->isVisible());
	ui.sbLeft->setValue(Worksheet::convertFromSceneUnits(m_plot->rect().x(), Worksheet::Centimeter));
	ui.sbTop->setValue(Worksheet::convertFromSceneUnits(m_plot->rect().y(), Worksheet::Centimeter));
	ui.sbWidth->setValue(Worksheet::convertFromSceneUnits(m_plot->rect().width(), Worksheet::Centimeter));
	ui.sbHeight->setValue(Worksheet::convertFromSceneUnits(m_plot->rect().height(), Worksheet::Centimeter));

	ui.chkAutoScaleX->setChecked(m_plot->autoScaleX());
	ui.kleXMin->setText( QString::number(m_plot->xMin()) );
	ui.kleXMax->setText( QString::number(m_plot->xMax()) );
	ui.cbXScaling->setCurrentIndex( (int) m_plot->xScale() );

	ui.chkAutoScaleY->setChecked(m_plot->autoScaleY());
	ui.kleYMin->setText( QString::number(m_plot->yMin()) );
	ui.kleYMax->setText( QString::number(m_plot->yMax()) );
	ui.cbYScaling->setCurrentIndex( (int)m_plot->yScale() );

	//Title
	labelWidget->load();

	//x-range breaks, show the first break
	ui.chkXBreak->setChecked(m_plot->xRangeBreakingEnabled());
	this->toggleXBreak(m_plot->xRangeBreakingEnabled());
	ui.bRemoveXBreak->setVisible(m_plot->xRangeBreaks().list.size()>1);
	ui.cbXBreak->clear();
	if (!m_plot->xRangeBreaks().list.isEmpty()) {
		for (int i=1; i<=m_plot->xRangeBreaks().list.size(); ++i)
			ui.cbXBreak->addItem(QString::number(i));
	} else {
		ui.cbXBreak->addItem("1");
	}
	ui.cbXBreak->setCurrentIndex(0);

	//y-range breaks, show the first break
	ui.chkYBreak->setChecked(m_plot->yRangeBreakingEnabled());
	this->toggleYBreak(m_plot->yRangeBreakingEnabled());
	ui.bRemoveYBreak->setVisible(m_plot->yRangeBreaks().list.size()>1);
	ui.cbYBreak->clear();
	if (!m_plot->yRangeBreaks().list.isEmpty()) {
		for (int i=1; i<=m_plot->yRangeBreaks().list.size(); ++i)
			ui.cbYBreak->addItem(QString::number(i));
	} else {
		ui.cbYBreak->addItem("1");
	}
	ui.cbYBreak->setCurrentIndex(0);

	//"Plot Area"-tab
	//Background
	ui.cbBackgroundType->setCurrentIndex( (int)m_plot->plotArea()->backgroundType() );
	ui.cbBackgroundColorStyle->setCurrentIndex( (int) m_plot->plotArea()->backgroundColorStyle() );
	ui.cbBackgroundImageStyle->setCurrentIndex( (int) m_plot->plotArea()->backgroundImageStyle() );
	ui.cbBackgroundBrushStyle->setCurrentIndex( (int) m_plot->plotArea()->backgroundBrushStyle() );
	ui.kleBackgroundFileName->setText( m_plot->plotArea()->backgroundFileName() );
	ui.kcbBackgroundFirstColor->setColor( m_plot->plotArea()->backgroundFirstColor() );
	ui.kcbBackgroundSecondColor->setColor( m_plot->plotArea()->backgroundSecondColor() );
	ui.sbBackgroundOpacity->setValue( round(m_plot->plotArea()->backgroundOpacity()*100.0) );

	//Padding
	ui.sbPaddingHorizontal->setValue( Worksheet::convertFromSceneUnits(m_plot->horizontalPadding(), Worksheet::Centimeter) );
	ui.sbPaddingVertical->setValue( Worksheet::convertFromSceneUnits(m_plot->verticalPadding(), Worksheet::Centimeter) );

	//Border
	ui.kcbBorderColor->setColor( m_plot->plotArea()->borderPen().color() );
	ui.cbBorderStyle->setCurrentIndex( (int) m_plot->plotArea()->borderPen().style() );
	ui.sbBorderWidth->setValue( Worksheet::convertFromSceneUnits(m_plot->plotArea()->borderPen().widthF(), Worksheet::Point) );
	ui.sbBorderCornerRadius->setValue( Worksheet::convertFromSceneUnits(m_plot->plotArea()->borderCornerRadius(), Worksheet::Centimeter) );
	ui.sbBorderOpacity->setValue( round(m_plot->plotArea()->borderOpacity()*100) );

	m_initializing=true;
	GuiTools::updatePenStyles(ui.cbBorderStyle, ui.kcbBorderColor->color());
	m_initializing=false;
}

<<<<<<< HEAD
void CartesianPlotDock::loadConfig(KConfig& config){
//  KConfigGroup group = config.group( "CartesianPlot" );

    //General-tab
    //TODO: decide whether to load properties, not related to the appearance/style of the plot.
    //most probably we don't want: when loading a new template we only want to change the style of the plot
    //and not the plot region that depends on the data currently shown in the plot.
//  ui.chkVisible->setChecked( group.readEntry("Visible", m_plot->isVisible()) );
//  ui.sbLeft->setValue(Worksheet::convertFromSceneUnits(group.readEntry("Left", m_plot->rect().x()), Worksheet::Centimeter));
//  ui.sbTop->setValue(Worksheet::convertFromSceneUnits(group.readEntry("Top", m_plot->rect().y()), Worksheet::Centimeter));
//  ui.sbWidth->setValue(Worksheet::convertFromSceneUnits(group.readEntry("Width", m_plot->rect().width()), Worksheet::Centimeter));
//  ui.sbHeight->setValue(Worksheet::convertFromSceneUnits(group.readEntry("Height", m_plot->rect().height()), Worksheet::Centimeter));
=======
void CartesianPlotDock::loadConfig(KConfig& config) {
// 	KConfigGroup group = config.group( "CartesianPlot" );

	//General-tab
	//TODO: decide whether to load properties, not related to the appearance/style of the plot.
	//most probably we don't want: when loading a new template we only want to change the style of the plot
	//and not the plot region that depends on the data currently shown in the plot.
// 	ui.chkVisible->setChecked( group.readEntry("Visible", m_plot->isVisible()) );
// 	ui.sbLeft->setValue(Worksheet::convertFromSceneUnits(group.readEntry("Left", m_plot->rect().x()), Worksheet::Centimeter));
// 	ui.sbTop->setValue(Worksheet::convertFromSceneUnits(group.readEntry("Top", m_plot->rect().y()), Worksheet::Centimeter));
// 	ui.sbWidth->setValue(Worksheet::convertFromSceneUnits(group.readEntry("Width", m_plot->rect().width()), Worksheet::Centimeter));
// 	ui.sbHeight->setValue(Worksheet::convertFromSceneUnits(group.readEntry("Height", m_plot->rect().height()), Worksheet::Centimeter));
>>>>>>> 5cec0cb8
//
//  ui.chkAutoScaleX->setChecked(group.readEntry("AutoScaleX", m_plot->autoScaleX()));
//      ui.kleXMin->setText( QString::number( group.readEntry("xMin", m_plot->xMin())) );
//  ui.kleXMax->setText( QString::number( group.readEntry("xMax", m_plot->xMax())) );
//  ui.cbXScaling->setCurrentIndex( group.readEntry("xScale", (int) m_plot->xScale()) );
//
//  ui.chkAutoScaleY->setChecked(group.readEntry("AutoScaleY", m_plot->autoScaleY()));
//      ui.kleYMin->setText( QString::number( group.readEntry("yMin", m_plot->yMin())) );
//  ui.kleYMax->setText( QString::number( group.readEntry("yMax", m_plot->yMax())) );
//  ui.cbYScaling->setCurrentIndex( group.readEntry("yScale", (int) m_plot->yScale()) );

    //Title
    KConfigGroup group = config.group("PlotTitle");
    labelWidget->loadConfig(group);

    //Scale breakings
    //TODO

    //Background-tab
    group = config.group("PlotArea");
    ui.cbBackgroundType->setCurrentIndex( group.readEntry("BackgroundType", (int) m_plot->plotArea()->backgroundType()) );
    ui.cbBackgroundColorStyle->setCurrentIndex( group.readEntry("BackgroundColorStyle", (int) m_plot->plotArea()->backgroundColorStyle()) );
    ui.cbBackgroundImageStyle->setCurrentIndex( group.readEntry("BackgroundImageStyle", (int) m_plot->plotArea()->backgroundImageStyle()) );
    ui.cbBackgroundBrushStyle->setCurrentIndex( group.readEntry("BackgroundBrushStyle", (int) m_plot->plotArea()->backgroundBrushStyle()) );
    ui.kleBackgroundFileName->setText( group.readEntry("BackgroundFileName", m_plot->plotArea()->backgroundFileName()) );
    ui.kcbBackgroundFirstColor->setColor( group.readEntry("BackgroundFirstColor", m_plot->plotArea()->backgroundFirstColor()) );
    ui.kcbBackgroundSecondColor->setColor( group.readEntry("BackgroundSecondColor", m_plot->plotArea()->backgroundSecondColor()) );
    ui.sbBackgroundOpacity->setValue( round(group.readEntry("BackgroundOpacity", m_plot->plotArea()->backgroundOpacity())*100.0) );
    ui.sbPaddingHorizontal->setValue(Worksheet::convertFromSceneUnits(group.readEntry("HorizontalPadding", m_plot->horizontalPadding()), Worksheet::Centimeter));
    ui.sbPaddingVertical->setValue(Worksheet::convertFromSceneUnits(group.readEntry("VerticalPadding", m_plot->verticalPadding()), Worksheet::Centimeter));

    //Border-tab
    ui.kcbBorderColor->setColor( group.readEntry("BorderColor", m_plot->plotArea()->borderPen().color()) );
    ui.cbBorderStyle->setCurrentIndex( group.readEntry("BorderStyle", (int) m_plot->plotArea()->borderPen().style()) );
    ui.sbBorderWidth->setValue( Worksheet::convertFromSceneUnits(group.readEntry("BorderWidth", m_plot->plotArea()->borderPen().widthF()), Worksheet::Point) );
    ui.sbBorderCornerRadius->setValue( Worksheet::convertFromSceneUnits(group.readEntry("BorderCornerRadius", m_plot->plotArea()->borderCornerRadius()), Worksheet::Centimeter) );
    ui.sbBorderOpacity->setValue( group.readEntry("BorderOpacity", m_plot->plotArea()->borderOpacity())*100 );

    m_initializing=true;
    GuiTools::updatePenStyles(ui.cbBorderStyle, ui.kcbBorderColor->color());
    m_initializing=false;
}

void CartesianPlotDock::saveConfigAsTemplate(KConfig& config) {
//  KConfigGroup group = config.group( "CartesianPlot" );

    //General-tab
    //TODO: decide whether to save properties, not related to the appearance/style of the plot
//  group.writeEntry("Visible", ui.chkVisible->isChecked());
//  group.writeEntry("Left", Worksheet::convertToSceneUnits(ui.sbLeft->value(), Worksheet::Centimeter));
//  group.writeEntry("Top", Worksheet::convertToSceneUnits(ui.sbTop->value(), Worksheet::Centimeter));
//  group.writeEntry("Width", Worksheet::convertToSceneUnits(ui.sbWidth->value(), Worksheet::Centimeter));
//  group.writeEntry("Height", Worksheet::convertToSceneUnits(ui.sbHeight->value(), Worksheet::Centimeter));
//
//  group.writeEntry("AutoScaleX", ui.chkAutoScaleX->isChecked());
//  group.writeEntry("xMin", ui.kleXMin->text());
//  group.writeEntry("xMax", ui.kleXMax->text());
//  group.writeEntry("xScale", ui.cbXScaling->currentIndex());
//
//  group.writeEntry("AutoScaleY", ui.chkAutoScaleY->isChecked());
//  group.writeEntry("yMin", ui.kleYMin->text());
//  group.writeEntry("yMax", ui.kleYMax->text());
//  group.writeEntry("yScale", ui.cbYScaling->currentIndex());

    //Title
    KConfigGroup group = config.group("PlotTitle");
    labelWidget->saveConfig(group);

    //Scale breakings
    //TODO

    //Background
    group = config.group("PlotArea");
    group.writeEntry("BackgroundType", ui.cbBackgroundType->currentIndex());
    group.writeEntry("BackgroundColorStyle", ui.cbBackgroundColorStyle->currentIndex());
    group.writeEntry("BackgroundImageStyle", ui.cbBackgroundImageStyle->currentIndex());
    group.writeEntry("BackgroundBrushStyle", ui.cbBackgroundBrushStyle->currentIndex());
    group.writeEntry("BackgroundFileName", ui.kleBackgroundFileName->text());
    group.writeEntry("BackgroundFirstColor", ui.kcbBackgroundFirstColor->color());
    group.writeEntry("BackgroundSecondColor", ui.kcbBackgroundSecondColor->color());
    group.writeEntry("BackgroundOpacity", ui.sbBackgroundOpacity->value()/100.0);
    group.writeEntry("HorizontalPadding", Worksheet::convertToSceneUnits(ui.sbPaddingHorizontal->value(), Worksheet::Centimeter));
    group.writeEntry("VerticalPadding", Worksheet::convertToSceneUnits(ui.sbPaddingVertical->value(), Worksheet::Centimeter));

    //Border
    group.writeEntry("BorderStyle", ui.cbBorderStyle->currentIndex());
    group.writeEntry("BorderColor", ui.kcbBorderColor->color());
    group.writeEntry("BorderWidth", Worksheet::convertToSceneUnits(ui.sbBorderWidth->value(), Worksheet::Point));
    group.writeEntry("BorderCornerRadius", Worksheet::convertToSceneUnits(ui.sbBorderCornerRadius->value(), Worksheet::Centimeter));
    group.writeEntry("BorderOpacity", ui.sbBorderOpacity->value()/100.0);

    config.sync();
}<|MERGE_RESOLUTION|>--- conflicted
+++ resolved
@@ -173,59 +173,6 @@
 	delete m_completion;
 }
 
-<<<<<<< HEAD
-void CartesianPlotDock::init(){
-    this->retranslateUi();
-
-    //create icons for the different styles for scale breaking
-    QPainter pa;
-    pa.setPen( QPen(Qt::SolidPattern, 0) );
-    QPixmap pm(20, 20);
-    ui.cbXBreakStyle->setIconSize( QSize(20,20) );
-    ui.cbYBreakStyle->setIconSize( QSize(20,20) );
-
-    //simple
-    pm.fill(Qt::transparent);
-    pa.begin( &pm );
-    pa.setRenderHint(QPainter::Antialiasing);
-    pa.setBrush(Qt::SolidPattern);
-    pa.drawLine(3,10,8,10);
-    pa.drawLine(12,10,17,10);
-    pa.end();
-    ui.cbXBreakStyle->setItemIcon(0, pm);
-    ui.cbYBreakStyle->setItemIcon(0, pm);
-
-    //vertical
-    pm.fill(Qt::transparent);
-    pa.begin( &pm );
-    pa.setRenderHint(QPainter::Antialiasing);
-    pa.setBrush(Qt::SolidPattern);
-    pa.drawLine(3,10,8,10);
-    pa.drawLine(12,10,17,10);
-    pa.drawLine(8,14,8,6);
-    pa.drawLine(12,14,12,6);
-    pa.end();
-    ui.cbXBreakStyle->setItemIcon(1, pm);
-    ui.cbYBreakStyle->setItemIcon(1, pm);
-
-    //sloped
-    pm.fill(Qt::transparent);
-    pa.begin( &pm );
-    pa.setRenderHint(QPainter::Antialiasing);
-    pa.setBrush(Qt::SolidPattern);
-    pa.drawLine(3,10,8,10);
-    pa.drawLine(12,10,17,10);
-    pa.drawLine(6,14,10,6);
-    pa.drawLine(10,14,14,6);
-    pa.end();
-    ui.cbXBreakStyle->setItemIcon(2, pm);
-    ui.cbYBreakStyle->setItemIcon(2, pm);
-}
-
-void CartesianPlotDock::setPlots(QList<CartesianPlot*> list){
-    m_initializing = true;
-    m_plotList = list;
-=======
 void CartesianPlotDock::init() {
 	this->retranslateUi();
 
@@ -277,7 +224,6 @@
 void CartesianPlotDock::setPlots(QList<CartesianPlot*> list) {
 	m_initializing = true;
 	m_plotList = list;
->>>>>>> 5cec0cb8
 
     m_plot=list.first();
 
@@ -294,15 +240,6 @@
 		ui.lComment->setEnabled(true);
 		ui.leComment->setEnabled(true);
 
-<<<<<<< HEAD
-        ui.leName->setText(m_plot->name());
-        ui.leComment->setText(m_plot->comment());
-    }else{
-        ui.lName->setEnabled(false);
-        ui.leName->setEnabled(false);
-        ui.lComment->setEnabled(false);
-        ui.leComment->setEnabled(false);
-=======
 		ui.leName->setText(m_plot->name());
 		ui.leComment->setText(m_plot->comment());
 	} else {
@@ -310,7 +247,6 @@
 		ui.leName->setEnabled(false);
 		ui.lComment->setEnabled(false);
 		ui.leComment->setEnabled(false);
->>>>>>> 5cec0cb8
 
         ui.leName->setText("");
         ui.leComment->setText("");
@@ -371,25 +307,15 @@
 	m_initializing = false;
 }
 
-<<<<<<< HEAD
-void CartesianPlotDock::activateTitleTab(){
-    ui.tabWidget->setCurrentWidget(ui.tabTitle);
-=======
 void CartesianPlotDock::activateTitleTab() {
 	ui.tabWidget->setCurrentWidget(ui.tabTitle);
->>>>>>> 5cec0cb8
 }
 
 //************************************************************
 //**** SLOTs for changes triggered in CartesianPlotDock ******
 //************************************************************
-<<<<<<< HEAD
-void CartesianPlotDock::retranslateUi(){
-    m_initializing = true;
-=======
 void CartesianPlotDock::retranslateUi() {
 	m_initializing = true;
->>>>>>> 5cec0cb8
 
     //general
     ui.cbXScaling->addItem( i18n("linear") );
@@ -437,55 +363,31 @@
 }
 
 // "General"-tab
-<<<<<<< HEAD
-void CartesianPlotDock::nameChanged(){
-  if (m_initializing)
-    return;
-=======
 void CartesianPlotDock::nameChanged() {
 	if (m_initializing)
 		return;
->>>>>>> 5cec0cb8
 
 	m_plot->setName(ui.leName->text());
 }
 
-<<<<<<< HEAD
-void CartesianPlotDock::commentChanged(){
-  if (m_initializing)
-    return;
-=======
 void CartesianPlotDock::commentChanged() {
 	if (m_initializing)
 		return;
->>>>>>> 5cec0cb8
 
 	m_plot->setComment(ui.leComment->text());
 }
 
-<<<<<<< HEAD
-void CartesianPlotDock::visibilityChanged(bool state){
-    if (m_initializing)
-            return;
-=======
 void CartesianPlotDock::visibilityChanged(bool state) {
 	if (m_initializing)
 		return;
->>>>>>> 5cec0cb8
 
     foreach(CartesianPlot* plot, m_plotList)
             plot->setVisible(state);
 }
 
-<<<<<<< HEAD
-void CartesianPlotDock::geometryChanged(){
-    if (m_initializing)
-        return;
-=======
 void CartesianPlotDock::geometryChanged() {
 	if (m_initializing)
 		return;
->>>>>>> 5cec0cb8
 
     float x = Worksheet::convertToSceneUnits(ui.sbLeft->value(), Worksheet::Centimeter);
     float y = Worksheet::convertToSceneUnits(ui.sbTop->value(), Worksheet::Centimeter);
@@ -501,29 +403,6 @@
     Enables/disables the geometry widgets if the layout was deactivated/activated.
     Shows the new geometry values of the first plot if the layout was activated.
  */
-<<<<<<< HEAD
-void CartesianPlotDock::layoutChanged(Worksheet::Layout layout){
-    bool b = (layout == Worksheet::NoLayout);
-    ui.sbTop->setEnabled(b);
-    ui.sbLeft->setEnabled(b);
-    ui.sbWidth->setEnabled(b);
-    ui.sbHeight->setEnabled(b);
-    if (!b){
-        m_initializing = true;
-        ui.sbLeft->setValue(Worksheet::convertFromSceneUnits(m_plot->rect().x(), Worksheet::Centimeter));
-        ui.sbTop->setValue(Worksheet::convertFromSceneUnits(m_plot->rect().y(), Worksheet::Centimeter));
-        ui.sbWidth->setValue(Worksheet::convertFromSceneUnits(m_plot->rect().width(), Worksheet::Centimeter));
-        ui.sbHeight->setValue(Worksheet::convertFromSceneUnits(m_plot->rect().height(), Worksheet::Centimeter));
-        m_initializing = false;
-    }
-}
-
-
-void CartesianPlotDock::autoScaleXChanged(int state){
-    bool checked = (state==Qt::Checked);
-    ui.kleXMin->setEnabled(!checked);
-    ui.kleXMax->setEnabled(!checked);
-=======
 void CartesianPlotDock::layoutChanged(Worksheet::Layout layout) {
 	bool b = (layout == Worksheet::NoLayout);
 	ui.sbTop->setEnabled(b);
@@ -536,7 +415,6 @@
 	bool checked = (state==Qt::Checked);
 	ui.kleXMin->setEnabled(!checked);
 	ui.kleXMax->setEnabled(!checked);
->>>>>>> 5cec0cb8
 
     if (m_initializing)
         return;
@@ -545,30 +423,18 @@
         plot->setAutoScaleX(checked);
 }
 
-<<<<<<< HEAD
-void CartesianPlotDock::xMinChanged(){
-    if (m_initializing)
-        return;
-=======
 void CartesianPlotDock::xMinChanged() {
 	if (m_initializing)
 		return;
->>>>>>> 5cec0cb8
 
     float value = ui.kleXMin->text().toDouble();
     foreach(CartesianPlot* plot, m_plotList)
         plot->setXMin(value);
 }
 
-<<<<<<< HEAD
-void CartesianPlotDock::xMaxChanged(){
-    if (m_initializing)
-        return;
-=======
 void CartesianPlotDock::xMaxChanged() {
 	if (m_initializing)
 		return;
->>>>>>> 5cec0cb8
 
     float value = ui.kleXMax->text().toDouble();
     foreach(CartesianPlot* plot, m_plotList)
@@ -578,20 +444,6 @@
 /*!
     called on scale changes (linear, log) for the x-axis
  */
-<<<<<<< HEAD
-void CartesianPlotDock::xScaleChanged(int scale){
-  if (m_initializing)
-    return;
-
-  foreach(CartesianPlot* plot, m_plotList)
-    plot->setXScale((CartesianPlot::Scale) scale);
-}
-
-void CartesianPlotDock::autoScaleYChanged(int state){
-    bool checked = (state==Qt::Checked);
-    ui.kleYMin->setEnabled(!checked);
-    ui.kleYMax->setEnabled(!checked);
-=======
 void CartesianPlotDock::xScaleChanged(int scale) {
 	if (m_initializing)
 		return;
@@ -604,7 +456,6 @@
 	bool checked = (state==Qt::Checked);
 	ui.kleYMin->setEnabled(!checked);
 	ui.kleYMax->setEnabled(!checked);
->>>>>>> 5cec0cb8
 
     if (m_initializing)
         return;
@@ -613,30 +464,18 @@
         plot->setAutoScaleY(checked);
 }
 
-<<<<<<< HEAD
-void CartesianPlotDock::yMinChanged(){
-    if (m_initializing)
-        return;
-=======
 void CartesianPlotDock::yMinChanged() {
 	if (m_initializing)
 		return;
->>>>>>> 5cec0cb8
 
     float value = ui.kleYMin->text().toDouble();
     foreach(CartesianPlot* plot, m_plotList)
         plot->setYMin(value);
 }
 
-<<<<<<< HEAD
-void CartesianPlotDock::yMaxChanged(){
-    if (m_initializing)
-        return;
-=======
 void CartesianPlotDock::yMaxChanged() {
 	if (m_initializing)
 		return;
->>>>>>> 5cec0cb8
 
     float value = ui.kleYMax->text().toDouble();
     foreach(CartesianPlot* plot, m_plotList)
@@ -646,15 +485,6 @@
 /*!
     called on scale changes (linear, log) for the y-axis
  */
-<<<<<<< HEAD
-void CartesianPlotDock::yScaleChanged(int index){
-  if (m_initializing)
-    return;
-
-  CartesianPlot::Scale scale = (CartesianPlot::Scale)index;
-  foreach(CartesianPlot* plot, m_plotList)
-    plot->setYScale(scale);
-=======
 void CartesianPlotDock::yScaleChanged(int index) {
 	if (m_initializing)
 		return;
@@ -662,7 +492,6 @@
 	CartesianPlot::Scale scale = (CartesianPlot::Scale)index;
 	foreach(CartesianPlot* plot, m_plotList)
 		plot->setYScale(scale);
->>>>>>> 5cec0cb8
 }
 
 // "Range Breaks"-tab
@@ -793,16 +622,11 @@
 	ui.sbYBreakPosition->setEnabled(b);
 	ui.cbYBreakStyle->setEnabled(b);
 
-<<<<<<< HEAD
-    if (m_initializing)
-        return;
-=======
 	if (m_initializing)
 		return;
 
 	foreach(CartesianPlot* plot, m_plotList)
 		plot->setYRangeBreakingEnabled(b);
->>>>>>> 5cec0cb8
 }
 
 void CartesianPlotDock::addYBreak() {
@@ -909,80 +733,6 @@
 }
 
 // "Plot area"-tab
-<<<<<<< HEAD
-void CartesianPlotDock::backgroundTypeChanged(int index){
-    PlotArea::BackgroundType type = (PlotArea::BackgroundType)index;
-
-    if (type == PlotArea::Color){
-        ui.lBackgroundColorStyle->show();
-        ui.cbBackgroundColorStyle->show();
-        ui.lBackgroundImageStyle->hide();
-        ui.cbBackgroundImageStyle->hide();
-        ui.lBackgroundBrushStyle->hide();
-        ui.cbBackgroundBrushStyle->hide();
-
-        ui.lBackgroundFileName->hide();
-        ui.kleBackgroundFileName->hide();
-        ui.bOpen->hide();
-
-        ui.lBackgroundFirstColor->show();
-        ui.kcbBackgroundFirstColor->show();
-
-        PlotArea::BackgroundColorStyle style =
-            (PlotArea::BackgroundColorStyle) ui.cbBackgroundColorStyle->currentIndex();
-        if (style == PlotArea::SingleColor){
-            ui.lBackgroundFirstColor->setText(i18n("Color"));
-            ui.lBackgroundSecondColor->hide();
-            ui.kcbBackgroundSecondColor->hide();
-        }else{
-            ui.lBackgroundFirstColor->setText(i18n("First Color"));
-            ui.lBackgroundSecondColor->show();
-            ui.kcbBackgroundSecondColor->show();
-        }
-    }else if(type == PlotArea::Image){
-        ui.lBackgroundColorStyle->hide();
-        ui.cbBackgroundColorStyle->hide();
-        ui.lBackgroundImageStyle->show();
-        ui.cbBackgroundImageStyle->show();
-        ui.lBackgroundBrushStyle->hide();
-        ui.cbBackgroundBrushStyle->hide();
-        ui.lBackgroundFileName->show();
-        ui.kleBackgroundFileName->show();
-        ui.bOpen->show();
-
-        ui.lBackgroundFirstColor->hide();
-        ui.kcbBackgroundFirstColor->hide();
-        ui.lBackgroundSecondColor->hide();
-        ui.kcbBackgroundSecondColor->hide();
-    }else if(type == PlotArea::Pattern) {
-        ui.lBackgroundFirstColor->setText(i18n("Color"));
-        ui.lBackgroundColorStyle->hide();
-        ui.cbBackgroundColorStyle->hide();
-        ui.lBackgroundImageStyle->hide();
-        ui.cbBackgroundImageStyle->hide();
-        ui.lBackgroundBrushStyle->show();
-        ui.cbBackgroundBrushStyle->show();
-        ui.lBackgroundFileName->hide();
-        ui.kleBackgroundFileName->hide();
-        ui.bOpen->hide();
-
-        ui.lBackgroundFirstColor->show();
-        ui.kcbBackgroundFirstColor->show();
-        ui.lBackgroundSecondColor->hide();
-        ui.kcbBackgroundSecondColor->hide();
-    }
-
-    if (m_initializing)
-        return;
-
-    foreach(CartesianPlot* plot, m_plotList){
-        plot->plotArea()->setBackgroundType(type);
-  }
-}
-
-void CartesianPlotDock::backgroundColorStyleChanged(int index){
-    PlotArea::BackgroundColorStyle style = (PlotArea::BackgroundColorStyle)index;
-=======
 void CartesianPlotDock::backgroundTypeChanged(int index) {
 	PlotArea::BackgroundType type = (PlotArea::BackgroundType)index;
 
@@ -1054,7 +804,6 @@
 
 void CartesianPlotDock::backgroundColorStyleChanged(int index) {
 	PlotArea::BackgroundColorStyle style = (PlotArea::BackgroundColorStyle)index;
->>>>>>> 5cec0cb8
 
 	if (style == PlotArea::SingleColor) {
 		ui.lBackgroundFirstColor->setText(i18n("Color"));
@@ -1071,49 +820,6 @@
     if (m_initializing)
         return;
 
-<<<<<<< HEAD
-    foreach(CartesianPlot* plot, m_plotList){
-        plot->plotArea()->setBackgroundColorStyle(style);
-  }
-}
-
-void CartesianPlotDock::backgroundImageStyleChanged(int index){
-    if (m_initializing)
-        return;
-
-    PlotArea::BackgroundImageStyle style = (PlotArea::BackgroundImageStyle)index;
-    foreach(CartesianPlot* plot, m_plotList){
-        plot->plotArea()->setBackgroundImageStyle(style);
-  }
-}
-
-void CartesianPlotDock::backgroundBrushStyleChanged(int index){
-    if (m_initializing)
-        return;
-
-    Qt::BrushStyle style = (Qt::BrushStyle)index;
-    foreach(CartesianPlot* plot, m_plotList){
-        plot->plotArea()->setBackgroundBrushStyle(style);
-  }
-}
-
-void CartesianPlotDock::backgroundFirstColorChanged(const QColor& c){
-  if (m_initializing)
-    return;
-
-  foreach(CartesianPlot* plot, m_plotList){
-    plot->plotArea()->setBackgroundFirstColor(c);
-  }
-}
-
-void CartesianPlotDock::backgroundSecondColorChanged(const QColor& c){
-  if (m_initializing)
-    return;
-
-  foreach(CartesianPlot* plot, m_plotList){
-    plot->plotArea()->setBackgroundSecondColor(c);
-  }
-=======
 	foreach(CartesianPlot* plot, m_plotList)
 		plot->plotArea()->setBackgroundColorStyle(style);
 }
@@ -1150,7 +856,6 @@
 
 	foreach(CartesianPlot* plot, m_plotList)
 		plot->plotArea()->setBackgroundSecondColor(c);
->>>>>>> 5cec0cb8
 }
 
 /*!
@@ -1183,21 +888,6 @@
         plot->plotArea()->setBackgroundFileName(path);
 }
 
-<<<<<<< HEAD
-void CartesianPlotDock::fileNameChanged(){
-    if (m_initializing)
-        return;
-
-    QString fileName = ui.kleBackgroundFileName->text();
-    foreach(CartesianPlot* plot, m_plotList){
-        plot->plotArea()->setBackgroundFileName(fileName);
-  }
-}
-
-void CartesianPlotDock::backgroundOpacityChanged(int value){
-    if (m_initializing)
-        return;
-=======
 void CartesianPlotDock::fileNameChanged() {
 	if (m_initializing)
 		return;
@@ -1210,7 +900,6 @@
 void CartesianPlotDock::backgroundOpacityChanged(int value) {
 	if (m_initializing)
 		return;
->>>>>>> 5cec0cb8
 
     qreal opacity = (float)value/100.;
     foreach(CartesianPlot* plot, m_plotList)
@@ -1218,31 +907,6 @@
 }
 
 // "Border"-tab
-<<<<<<< HEAD
-void CartesianPlotDock::borderStyleChanged(int index){
-   if (m_initializing)
-    return;
-
-  Qt::PenStyle penStyle=Qt::PenStyle(index);
-  QPen pen;
-  foreach(CartesianPlot* plot, m_plotList){
-    pen=plot->plotArea()->borderPen();
-    pen.setStyle(penStyle);
-    plot->plotArea()->setBorderPen(pen);
-  }
-}
-
-void CartesianPlotDock::borderColorChanged(const QColor& color){
-  if (m_initializing)
-    return;
-
-  QPen pen;
-  foreach(CartesianPlot* plot, m_plotList){
-    pen=plot->plotArea()->borderPen();
-    pen.setColor(color);
-    plot->plotArea()->setBorderPen(pen);
-  }
-=======
 void CartesianPlotDock::borderStyleChanged(int index) {
 	if (m_initializing)
 		return;
@@ -1266,30 +930,12 @@
 		pen.setColor(color);
 		plot->plotArea()->setBorderPen(pen);
 	}
->>>>>>> 5cec0cb8
 
 	m_initializing=true;
 	GuiTools::updatePenStyles(ui.cbBorderStyle, color);
 	m_initializing=false;
 }
 
-<<<<<<< HEAD
-void CartesianPlotDock::borderWidthChanged(double value){
-  if (m_initializing)
-    return;
-
-  QPen pen;
-  foreach(CartesianPlot* plot, m_plotList){
-    pen=plot->plotArea()->borderPen();
-    pen.setWidthF( Worksheet::convertToSceneUnits(value, Worksheet::Point) );
-    plot->plotArea()->setBorderPen(pen);
-  }
-}
-
-void CartesianPlotDock::borderCornerRadiusChanged(double value){
-    if (m_initializing)
-        return;
-=======
 void CartesianPlotDock::borderWidthChanged(double value) {
 	if (m_initializing)
 		return;
@@ -1305,43 +951,20 @@
 void CartesianPlotDock::borderCornerRadiusChanged(double value) {
 	if (m_initializing)
 		return;
->>>>>>> 5cec0cb8
 
     foreach(CartesianPlot* plot, m_plotList)
         plot->plotArea()->setBorderCornerRadius(Worksheet::convertToSceneUnits(value, Worksheet::Centimeter));
 }
 
-<<<<<<< HEAD
-void CartesianPlotDock::borderOpacityChanged(int value){
-    if (m_initializing)
-        return;
-=======
 void CartesianPlotDock::borderOpacityChanged(int value) {
 	if (m_initializing)
 		return;
->>>>>>> 5cec0cb8
 
     qreal opacity = (float)value/100.;
     foreach(CartesianPlot* plot, m_plotList)
         plot->plotArea()->setBorderOpacity(opacity);
 }
 
-<<<<<<< HEAD
-void CartesianPlotDock::horizontalPaddingChanged(double value){
-  if (m_initializing)
-    return;
-
-  foreach(CartesianPlot* plot, m_plotList)
-    plot->setHorizontalPadding(Worksheet::convertToSceneUnits(value, Worksheet::Centimeter));
-}
-
-void CartesianPlotDock::verticalPaddingChanged(double value){
-  if (m_initializing)
-    return;
-
-  foreach(CartesianPlot* plot, m_plotList)
-    plot->setVerticalPadding(Worksheet::convertToSceneUnits(value, Worksheet::Centimeter));
-=======
 void CartesianPlotDock::horizontalPaddingChanged(double value) {
 	if (m_initializing)
 		return;
@@ -1356,7 +979,6 @@
 
 	foreach(CartesianPlot* plot, m_plotList)
 		plot->setVerticalPadding(Worksheet::convertToSceneUnits(value, Worksheet::Centimeter));
->>>>>>> 5cec0cb8
 }
 
 //*************************************************************
@@ -1376,15 +998,6 @@
     m_initializing = false;
 }
 
-<<<<<<< HEAD
-void CartesianPlotDock::plotRectChanged(QRectF& rect){
-    m_initializing = true;
-    ui.sbLeft->setValue(Worksheet::convertFromSceneUnits(rect.x(), Worksheet::Centimeter));
-    ui.sbTop->setValue(Worksheet::convertFromSceneUnits(rect.y(), Worksheet::Centimeter));
-    ui.sbWidth->setValue(Worksheet::convertFromSceneUnits(rect.width(), Worksheet::Centimeter));
-    ui.sbHeight->setValue(Worksheet::convertFromSceneUnits(rect.height(), Worksheet::Centimeter));
-    m_initializing = false;
-=======
 void CartesianPlotDock::plotRectChanged(QRectF& rect) {
 	m_initializing = true;
 	ui.sbLeft->setValue(Worksheet::convertFromSceneUnits(rect.x(), Worksheet::Centimeter));
@@ -1392,7 +1005,6 @@
 	ui.sbWidth->setValue(Worksheet::convertFromSceneUnits(rect.width(), Worksheet::Centimeter));
 	ui.sbHeight->setValue(Worksheet::convertFromSceneUnits(rect.height(), Worksheet::Centimeter));
 	m_initializing = false;
->>>>>>> 5cec0cb8
 }
 
 void CartesianPlotDock::plotXAutoScaleChanged(bool value) {
@@ -1401,24 +1013,6 @@
 	m_initializing = false;
 }
 
-<<<<<<< HEAD
-void CartesianPlotDock::plotXMinChanged(float value){
-    m_initializing = true;
-    ui.kleXMin->setText( QString::number(value) );
-    m_initializing = false;
-}
-
-void CartesianPlotDock::plotXMaxChanged(float value){
-    m_initializing = true;
-    ui.kleXMax->setText( QString::number(value) );
-    m_initializing = false;
-}
-
-void CartesianPlotDock::plotXScaleChanged(int scale){
-    m_initializing = true;
-    ui.cbXScaling->setCurrentIndex( scale );
-    m_initializing = false;
-=======
 void CartesianPlotDock::plotXMinChanged(float value) {
 	m_initializing = true;
 	ui.kleXMin->setText( QString::number(value) );
@@ -1435,7 +1029,6 @@
 	m_initializing = true;
 	ui.cbXScaling->setCurrentIndex( scale );
 	m_initializing = false;
->>>>>>> 5cec0cb8
 }
 
 void CartesianPlotDock::plotYAutoScaleChanged(bool value) {
@@ -1444,30 +1037,6 @@
 	m_initializing = false;
 }
 
-<<<<<<< HEAD
-void CartesianPlotDock::plotYMinChanged(float value){
-    m_initializing = true;
-    ui.kleYMin->setText( QString::number(value) );
-    m_initializing = false;
-}
-
-void CartesianPlotDock::plotYMaxChanged(float value){
-    m_initializing = true;
-    ui.kleYMax->setText( QString::number(value) );
-    m_initializing = false;
-}
-
-void CartesianPlotDock::plotYScaleChanged(int scale){
-    m_initializing = true;
-    ui.cbYScaling->setCurrentIndex( scale );
-    m_initializing = false;
-}
-
-void CartesianPlotDock::plotVisibleChanged(bool on){
-    m_initializing = true;
-    ui.chkVisible->setChecked(on);
-    m_initializing = false;
-=======
 void CartesianPlotDock::plotYMinChanged(float value) {
 	m_initializing = true;
 	ui.kleYMin->setText( QString::number(value) );
@@ -1490,7 +1059,6 @@
 	m_initializing = true;
 	ui.chkVisible->setChecked(on);
 	m_initializing = false;
->>>>>>> 5cec0cb8
 }
 
 //range breaks
@@ -1515,90 +1083,6 @@
 }
 
 //background
-<<<<<<< HEAD
-void CartesianPlotDock::plotBackgroundTypeChanged(PlotArea::BackgroundType type){
-    m_initializing = true;
-    ui.cbBackgroundType->setCurrentIndex(type);
-    m_initializing = false;
-}
-
-void CartesianPlotDock::plotBackgroundColorStyleChanged(PlotArea::BackgroundColorStyle style){
-    m_initializing = true;
-    ui.cbBackgroundColorStyle->setCurrentIndex(style);
-    m_initializing = false;
-}
-
-void CartesianPlotDock::plotBackgroundImageStyleChanged(PlotArea::BackgroundImageStyle style){
-    m_initializing = true;
-    ui.cbBackgroundImageStyle->setCurrentIndex(style);
-    m_initializing = false;
-}
-
-void CartesianPlotDock::plotBackgroundBrushStyleChanged(Qt::BrushStyle style){
-    m_initializing = true;
-    ui.cbBackgroundBrushStyle->setCurrentIndex(style);
-    m_initializing = false;
-}
-
-void CartesianPlotDock::plotBackgroundFirstColorChanged(QColor& color){
-    m_initializing = true;
-    ui.kcbBackgroundFirstColor->setColor(color);
-    m_initializing = false;
-}
-
-void CartesianPlotDock::plotBackgroundSecondColorChanged(QColor& color){
-    m_initializing = true;
-    ui.kcbBackgroundSecondColor->setColor(color);
-    m_initializing = false;
-}
-
-void CartesianPlotDock::plotBackgroundFileNameChanged(QString& filename){
-    m_initializing = true;
-    ui.kleBackgroundFileName->setText(filename);
-    m_initializing = false;
-}
-
-void CartesianPlotDock::plotBackgroundOpacityChanged(float opacity){
-    m_initializing = true;
-    ui.sbBackgroundOpacity->setValue( round(opacity*100.0) );
-    m_initializing = false;
-}
-
-void CartesianPlotDock::plotBorderPenChanged(QPen& pen){
-    m_initializing = true;
-    if(ui.cbBorderStyle->currentIndex() != pen.style())
-        ui.cbBorderStyle->setCurrentIndex(pen.style());
-    if(ui.kcbBorderColor->color() != pen.color())
-        ui.kcbBorderColor->setColor(pen.color());
-    if(ui.sbBorderWidth->value() != pen.widthF())
-        ui.sbBorderWidth->setValue(Worksheet::convertFromSceneUnits(pen.widthF(),Worksheet::Point));
-    m_initializing = false;
-}
-
-void CartesianPlotDock::plotBorderCornerRadiusChanged(float value){
-    m_initializing = true;
-    ui.sbBorderCornerRadius->setValue(Worksheet::convertFromSceneUnits(value, Worksheet::Centimeter));
-    m_initializing = false;
-}
-
-void CartesianPlotDock::plotBorderOpacityChanged(float value){
-    m_initializing = true;
-    float v = (float)value*100.;
-    ui.sbBorderOpacity->setValue(v);
-    m_initializing = false;
-}
-
-void CartesianPlotDock::plotHorizontalPaddingChanged(float value){
-    m_initializing = true;
-    ui.sbPaddingHorizontal->setValue(Worksheet::convertFromSceneUnits(value, Worksheet::Centimeter));
-    m_initializing = false;
-}
-
-void CartesianPlotDock::plotVerticalPaddingChanged(float value){
-    m_initializing = true;
-    ui.sbPaddingVertical->setValue(Worksheet::convertFromSceneUnits(value, Worksheet::Centimeter));
-    m_initializing = false;
-=======
 void CartesianPlotDock::plotBackgroundTypeChanged(PlotArea::BackgroundType type) {
 	m_initializing = true;
 	ui.cbBackgroundType->setCurrentIndex(type);
@@ -1681,7 +1165,6 @@
 	m_initializing = true;
 	ui.sbPaddingVertical->setValue(Worksheet::convertFromSceneUnits(value, Worksheet::Centimeter));
 	m_initializing = false;
->>>>>>> 5cec0cb8
 }
 
 //*************************************************************
@@ -1781,20 +1264,6 @@
 	m_initializing=false;
 }
 
-<<<<<<< HEAD
-void CartesianPlotDock::loadConfig(KConfig& config){
-//  KConfigGroup group = config.group( "CartesianPlot" );
-
-    //General-tab
-    //TODO: decide whether to load properties, not related to the appearance/style of the plot.
-    //most probably we don't want: when loading a new template we only want to change the style of the plot
-    //and not the plot region that depends on the data currently shown in the plot.
-//  ui.chkVisible->setChecked( group.readEntry("Visible", m_plot->isVisible()) );
-//  ui.sbLeft->setValue(Worksheet::convertFromSceneUnits(group.readEntry("Left", m_plot->rect().x()), Worksheet::Centimeter));
-//  ui.sbTop->setValue(Worksheet::convertFromSceneUnits(group.readEntry("Top", m_plot->rect().y()), Worksheet::Centimeter));
-//  ui.sbWidth->setValue(Worksheet::convertFromSceneUnits(group.readEntry("Width", m_plot->rect().width()), Worksheet::Centimeter));
-//  ui.sbHeight->setValue(Worksheet::convertFromSceneUnits(group.readEntry("Height", m_plot->rect().height()), Worksheet::Centimeter));
-=======
 void CartesianPlotDock::loadConfig(KConfig& config) {
 // 	KConfigGroup group = config.group( "CartesianPlot" );
 
@@ -1807,7 +1276,6 @@
 // 	ui.sbTop->setValue(Worksheet::convertFromSceneUnits(group.readEntry("Top", m_plot->rect().y()), Worksheet::Centimeter));
 // 	ui.sbWidth->setValue(Worksheet::convertFromSceneUnits(group.readEntry("Width", m_plot->rect().width()), Worksheet::Centimeter));
 // 	ui.sbHeight->setValue(Worksheet::convertFromSceneUnits(group.readEntry("Height", m_plot->rect().height()), Worksheet::Centimeter));
->>>>>>> 5cec0cb8
 //
 //  ui.chkAutoScaleX->setChecked(group.readEntry("AutoScaleX", m_plot->autoScaleX()));
 //      ui.kleXMin->setText( QString::number( group.readEntry("xMin", m_plot->xMin())) );
