/***************************************************************************
    File                 : CartesianPlotDock.cpp
    Project              : LabPlot
    Description          : widget for cartesian plot properties
    --------------------------------------------------------------------
    Copyright            : (C) 2011-2020 by Alexander Semke (alexander.semke@web.de)
    Copyright            : (C) 2012-2021 by Stefan Gerlach (stefan.gerlach@uni-konstanz.de)

 ***************************************************************************/

/***************************************************************************
 *                                                                         *
 *  This program is free software; you can redistribute it and/or modify   *
 *  it under the terms of the GNU General Public License as published by   *
 *  the Free Software Foundation; either version 2 of the License, or      *
 *  (at your option) any later version.                                    *
 *                                                                         *
 *  This program is distributed in the hope that it will be useful,        *
 *  but WITHOUT ANY WARRANTY; without even the implied warranty of         *
 *  MERCHANTABILITY or FITNESS FOR A PARTICULAR PURPOSE.  See the          *
 *  GNU General Public License for more details.                           *
 *                                                                         *
 *   You should have received a copy of the GNU General Public License     *
 *   along with this program; if not, write to the Free Software           *
 *   Foundation, Inc., 51 Franklin Street, Fifth Floor,                    *
 *   Boston, MA  02110-1301  USA                                           *
 *                                                                         *
 ***************************************************************************/

#include "CartesianPlotDock.h"
#include "backend/worksheet/plots/PlotArea.h"
#include "backend/worksheet/plots/cartesian/Axis.h"
#include "backend/worksheet/plots/cartesian/XYCurve.h"
#include "backend/core/column/Column.h"

#include "kdefrontend/widgets/LabelWidget.h"
#include "kdefrontend/GuiTools.h"
#include "kdefrontend/TemplateHandler.h"
#include "kdefrontend/ThemeHandler.h"

#include <KMessageBox>

#include <QCompleter>
#include <QPainter>
#include <QTimer>
#include <QDir>
#include <QDirModel>
#include <QButtonGroup>
#include <QIntValidator>

namespace {
enum TwRangesColumn{
	Automatic = 0,
	Format,
	Min,
	Max,
	Scale
};
}

#define CELLWIDGET(treewidget, rangeIndex, Column, castObject, function) \
	if (rangeIndex < 0) { \
		for (int i = 0; i < ui.treewidget->rowCount(); i++) { \
			auto obj = qobject_cast<castObject*>(ui.treewidget->cellWidget(i, Column)); \
			if (obj) \
				obj->function; \
		} \
	} else {\
		auto obj = qobject_cast<castObject*>(ui.treewidget->cellWidget(rangeIndex, Column)); \
		if (obj) \
			obj->function; \
	}

/*!
  \class CartesianPlotDock
  \brief  Provides a widget for editing the properties of the cartesian plot currently selected in the project explorer.

  \ingroup kdefrontend
*/

CartesianPlotDock::CartesianPlotDock(QWidget* parent) : BaseDock(parent) {
	ui.setupUi(this);
	m_leName = ui.leName;
	m_teComment = ui.teComment;
	m_teComment->setFixedHeight(m_leName->height());

	//"General"-tab
	auto* rangeButtonsGroup(new QButtonGroup);
	rangeButtonsGroup->addButton(ui.rbRangeFirst);
	rangeButtonsGroup->addButton(ui.rbRangeLast);
	rangeButtonsGroup->addButton(ui.rbRangeFree);

	ui.twXRanges->setSizeAdjustPolicy(QAbstractScrollArea::AdjustToContents);
	ui.twYRanges->setSizeAdjustPolicy(QAbstractScrollArea::AdjustToContents);
	ui.twPlotRanges->setSizeAdjustPolicy(QAbstractScrollArea::AdjustToContents);

	//"Range breaks"-tab
	ui.bAddXBreak->setIcon( QIcon::fromTheme("list-add") );
	ui.bRemoveXBreak->setIcon( QIcon::fromTheme("list-remove") );
	ui.cbXBreak->addItem("1");

	ui.bAddYBreak->setIcon( QIcon::fromTheme("list-add") );
	ui.bRemoveYBreak->setIcon( QIcon::fromTheme("list-remove") );
	ui.cbYBreak->addItem("1");

	//"Background"-tab
	ui.bOpen->setIcon( QIcon::fromTheme("document-open") );
	ui.leBackgroundFileName->setCompleter(new QCompleter(new QDirModel, this));

	//"Title"-tab
	auto* hboxLayout = new QHBoxLayout(ui.tabTitle);
	labelWidget = new LabelWidget(ui.tabTitle);
	hboxLayout->addWidget(labelWidget);
	hboxLayout->setContentsMargins(2,2,2,2);
	hboxLayout->setSpacing(2);

	//adjust layouts in the tabs
	for (int i = 0; i < ui.tabWidget->count(); ++i) {
		auto* layout = qobject_cast<QGridLayout*>(ui.tabWidget->widget(i)->layout());
		if (!layout)
			continue;

		layout->setContentsMargins(2,2,2,2);
		layout->setHorizontalSpacing(2);
		layout->setVerticalSpacing(2);
	}

	// "Cursor"-tab
	QStringList list = {i18n("NoPen"), i18n("SolidLine"), i18n("DashLine"), i18n("DotLine"), i18n("DashDotLine"), i18n("DashDotDotLine")};
	ui.cbCursorLineStyle->clear();
	for (int i = 0; i < list.count(); i++)
		ui.cbCursorLineStyle->addItem(list[i], i);

	//Validators
	ui.leRangeFirst->setValidator( new QIntValidator(ui.leRangeFirst) );
	ui.leRangeLast->setValidator( new QIntValidator(ui.leRangeLast) );
	ui.leXBreakStart->setValidator( new QDoubleValidator(ui.leXBreakStart) );
	ui.leXBreakEnd->setValidator( new QDoubleValidator(ui.leXBreakEnd) );
	ui.leYBreakStart->setValidator( new QDoubleValidator(ui.leYBreakStart) );
	ui.leYBreakEnd->setValidator( new QDoubleValidator(ui.leYBreakEnd) );

	//set the current locale
	updateLocale();

	//SIGNAL/SLOT
	//General
	connect(ui.leName, &QLineEdit::textChanged, this, &CartesianPlotDock::nameChanged);
	connect(ui.teComment, &QTextEdit::textChanged, this, &CartesianPlotDock::commentChanged);
	connect(ui.chkVisible, &QCheckBox::clicked, this, &CartesianPlotDock::visibilityChanged);
	connect(ui.sbLeft, QOverload<double>::of(&QDoubleSpinBox::valueChanged), this, &CartesianPlotDock::geometryChanged);
	connect(ui.sbTop, QOverload<double>::of(&QDoubleSpinBox::valueChanged), this, &CartesianPlotDock::geometryChanged);
	connect(ui.sbWidth, QOverload<double>::of(&QDoubleSpinBox::valueChanged), this, &CartesianPlotDock::geometryChanged);
	connect(ui.sbHeight, QOverload<double>::of(&QDoubleSpinBox::valueChanged), this, &CartesianPlotDock::geometryChanged);

	connect(ui.leRangeFirst, &QLineEdit::textChanged, this, &CartesianPlotDock::rangeFirstChanged);
	connect(ui.leRangeLast, &QLineEdit::textChanged, this, &CartesianPlotDock::rangeLastChanged);
	connect(rangeButtonsGroup, QOverload<int>::of(&QButtonGroup::buttonClicked), this, &CartesianPlotDock::rangeTypeChanged);

	//Range breaks
	connect(ui.chkXBreak, &QCheckBox::toggled, this, &CartesianPlotDock::toggleXBreak);
	connect(ui.bAddXBreak, &QPushButton::clicked, this, &CartesianPlotDock::addXBreak);
	connect(ui.bRemoveXBreak, &QPushButton::clicked, this, &CartesianPlotDock::removeXBreak);
	connect(ui.cbXBreak, QOverload<int>::of(&QComboBox::currentIndexChanged), this, &CartesianPlotDock::currentXBreakChanged);
	connect(ui.leXBreakStart, &QLineEdit::textChanged, this, &CartesianPlotDock::xBreakStartChanged);
	connect(ui.leXBreakEnd, &QLineEdit::textChanged, this, &CartesianPlotDock::xBreakEndChanged);
	connect(ui.sbXBreakPosition, QOverload<int>::of(&QSpinBox::valueChanged), this, &CartesianPlotDock::xBreakPositionChanged);
	connect(ui.cbXBreakStyle, QOverload<int>::of(&QComboBox::currentIndexChanged), this, &CartesianPlotDock::xBreakStyleChanged);

	connect(ui.chkYBreak, &QCheckBox::toggled, this, &CartesianPlotDock::toggleYBreak);
	connect(ui.bAddYBreak, &QPushButton::clicked, this, &CartesianPlotDock::addYBreak);
	connect(ui.bRemoveYBreak, &QPushButton::clicked, this, &CartesianPlotDock::removeYBreak);
	connect(ui.cbYBreak, QOverload<int>::of(&QComboBox::currentIndexChanged), this, &CartesianPlotDock::currentYBreakChanged);
	connect(ui.leYBreakStart, &QLineEdit::textChanged, this, &CartesianPlotDock::yBreakStartChanged);
	connect(ui.leYBreakEnd, &QLineEdit::textChanged, this, &CartesianPlotDock::yBreakEndChanged);
	connect(ui.sbYBreakPosition, QOverload<int>::of(&QSpinBox::valueChanged), this, &CartesianPlotDock::yBreakPositionChanged);
	connect(ui.cbYBreakStyle, QOverload<int>::of(&QComboBox::currentIndexChanged), this, &CartesianPlotDock::yBreakStyleChanged);

	//Background
	connect(ui.cbBackgroundType, QOverload<int>::of(&QComboBox::currentIndexChanged), this, &CartesianPlotDock::backgroundTypeChanged);
	connect(ui.cbBackgroundColorStyle, QOverload<int>::of(&QComboBox::currentIndexChanged), this, &CartesianPlotDock::backgroundColorStyleChanged);
	connect(ui.cbBackgroundImageStyle, QOverload<int>::of(&QComboBox::currentIndexChanged), this, &CartesianPlotDock::backgroundImageStyleChanged);
	connect(ui.cbBackgroundBrushStyle, QOverload<int>::of(&QComboBox::currentIndexChanged), this, &CartesianPlotDock::backgroundBrushStyleChanged);
	connect(ui.bOpen, &QPushButton::clicked, this, &CartesianPlotDock::selectFile);
	connect(ui.leBackgroundFileName, &QLineEdit::textChanged, this, &CartesianPlotDock::fileNameChanged);
	connect(ui.kcbBackgroundFirstColor, &KColorButton::changed, this, &CartesianPlotDock::backgroundFirstColorChanged);
	connect(ui.kcbBackgroundSecondColor, &KColorButton::changed, this, &CartesianPlotDock::backgroundSecondColorChanged);
	connect(ui.sbBackgroundOpacity, QOverload<int>::of(&QSpinBox::valueChanged), this, &CartesianPlotDock::backgroundOpacityChanged);

	//Border
	connect(ui.tbBorderTypeLeft, &QToolButton::clicked, this, &CartesianPlotDock::borderTypeChanged);
	connect(ui.tbBorderTypeTop, &QToolButton::clicked, this, &CartesianPlotDock::borderTypeChanged);
	connect(ui.tbBorderTypeRight, &QToolButton::clicked, this, &CartesianPlotDock::borderTypeChanged);
	connect(ui.tbBorderTypeBottom, &QToolButton::clicked, this, &CartesianPlotDock::borderTypeChanged);
	connect(ui.cbBorderStyle, QOverload<int>::of(&QComboBox::currentIndexChanged), this, &CartesianPlotDock::borderStyleChanged);
	connect(ui.kcbBorderColor, &KColorButton::changed, this, &CartesianPlotDock::borderColorChanged);
	connect(ui.sbBorderWidth, QOverload<double>::of(&QDoubleSpinBox::valueChanged), this, &CartesianPlotDock::borderWidthChanged);
	connect(ui.sbBorderCornerRadius, QOverload<double>::of(&QDoubleSpinBox::valueChanged), this, &CartesianPlotDock::borderCornerRadiusChanged);
	connect(ui.sbBorderOpacity, QOverload<int>::of(&QSpinBox::valueChanged), this, &CartesianPlotDock::borderOpacityChanged);

	//Padding
	connect(ui.sbPaddingHorizontal, QOverload<double>::of(&QDoubleSpinBox::valueChanged), this, &CartesianPlotDock::horizontalPaddingChanged);
	connect(ui.sbPaddingVertical, QOverload<double>::of(&QDoubleSpinBox::valueChanged), this, &CartesianPlotDock::verticalPaddingChanged);
	connect(ui.sbPaddingRight, QOverload<double>::of(&QDoubleSpinBox::valueChanged), this, &CartesianPlotDock::rightPaddingChanged);
	connect(ui.sbPaddingBottom, QOverload<double>::of(&QDoubleSpinBox::valueChanged), this, &CartesianPlotDock::bottomPaddingChanged);
	connect(ui.cbPaddingSymmetric, &QCheckBox::toggled, this, &CartesianPlotDock::symmetricPaddingChanged);

	// Cursor
	connect(ui.sbCursorLineWidth, QOverload<int>::of(&QSpinBox::valueChanged), this, &CartesianPlotDock::cursorLineWidthChanged);
	connect(ui.kcbCursorLineColor, &KColorButton::changed, this, &CartesianPlotDock::cursorLineColorChanged);
	connect(ui.cbCursorLineStyle, QOverload<int>::of(&QComboBox::currentIndexChanged), this, &CartesianPlotDock::cursorLineStyleChanged);

	//theme and template handlers
	auto* frame = new QFrame(this);
	auto* layout = new QHBoxLayout(frame);
	layout->setContentsMargins(0, 11, 0, 11);

	m_themeHandler = new ThemeHandler(this);
	layout->addWidget(m_themeHandler);
	connect(m_themeHandler, &ThemeHandler::loadThemeRequested, this, &CartesianPlotDock::loadTheme);
	connect(m_themeHandler, &ThemeHandler::info, this, &CartesianPlotDock::info);

	auto* templateHandler = new TemplateHandler(this, TemplateHandler::ClassName::CartesianPlot);
	layout->addWidget(templateHandler);
	connect(templateHandler, &TemplateHandler::loadConfigRequested, this, &CartesianPlotDock::loadConfigFromTemplate);
	connect(templateHandler, &TemplateHandler::saveConfigRequested, this, &CartesianPlotDock::saveConfigAsTemplate);
	connect(templateHandler, &TemplateHandler::info, this, &CartesianPlotDock::info);

	ui.verticalLayout->addWidget(frame);

	//TODO: activate the tab again once the functionality is implemented
	ui.tabWidget->removeTab(2);

	init();
}

void CartesianPlotDock::init() {
	this->retranslateUi();

	GuiTools::updatePenStyles(ui.cbCursorLineStyle, Qt::black);

	//draw the icons for the for border sides
	QPainter pa;
	pa.setRenderHint(QPainter::Antialiasing);
	int iconSize = 20;
	QPixmap pm(iconSize, iconSize);

	QPen pen(Qt::SolidPattern);
	const QColor& color = (palette().color(QPalette::Base).lightness() < 128) ? Qt::white : Qt::black;
	pen.setColor(color);


	//left
	pm.fill(Qt::transparent);
	pa.begin(&pm);
	pen.setStyle(Qt::SolidLine);
	pen.setWidthF(1.0);
	pa.setPen(pen);
	pa.drawLine(1, 1, 1, 19);
	pen.setStyle(Qt::DotLine);
	pen.setWidthF(0.0);
	pa.setPen(pen);
	pa.drawLine(1, 19, 19, 19);
	pa.drawLine(19, 19, 19, 1);
	pa.drawLine(19, 1, 1, 1);
	ui.tbBorderTypeLeft->setIcon(pm);

	//top
	pm.fill(Qt::transparent);
	pa.begin(&pm);
	pen.setStyle(Qt::SolidLine);
	pen.setWidthF(1.0);
	pa.setPen(pen);
	pa.drawLine(19, 1, 1, 1);
	pen.setStyle(Qt::DotLine);
	pen.setWidthF(0.0);
	pa.setPen(pen);
	pa.drawLine(1, 19, 19, 19);
	pa.drawLine(1, 1, 1, 19);
	pa.drawLine(19, 19, 19, 1);
	pa.end();
	ui.tbBorderTypeTop->setIcon(pm);

	//right
	pm.fill(Qt::transparent);
	pa.begin(&pm);
	pen.setStyle(Qt::SolidLine);
	pen.setWidthF(1.0);
	pa.setPen(pen);
	pa.drawLine(19, 19, 19, 1);
	pen.setStyle(Qt::DotLine);
	pen.setWidthF(0.0);
	pa.setPen(pen);
	pa.drawLine(1, 1, 1, 19);
	pa.drawLine(1, 19, 19, 19);
	pa.drawLine(19, 1, 1, 1);
	pa.end();
	ui.tbBorderTypeRight->setIcon(pm);

	//bottom
	pm.fill(Qt::transparent);
	pa.begin(&pm);
	pen.setStyle(Qt::SolidLine);
	pen.setWidthF(1.0);
	pa.setPen(pen);
	pa.drawLine(1, 19, 19, 19);
	pen.setStyle(Qt::DotLine);
	pen.setWidthF(0.0);
	pa.setPen(pen);
	pa.drawLine(1, 1, 1, 19);
	pa.drawLine(19, 19, 19, 1);
	pa.drawLine(19, 1, 1, 1);
	pa.end();
	ui.tbBorderTypeBottom->setIcon(pm);

	/*
	 //TODO: activate later once range breaking is implemented
	//create icons for the different styles for scale breaking
	QPainter pa;
	pa.setPen( QPen(Qt::SolidPattern, 0) );
	QPixmap pm(20, 20);
	ui.cbXBreakStyle->setIconSize( QSize(20,20) );
	ui.cbYBreakStyle->setIconSize( QSize(20,20) );

	//simple
	pm.fill(Qt::transparent);
	pa.begin( &pm );
	pa.setRenderHint(QPainter::Antialiasing);
	pa.setBrush(Qt::SolidPattern);
	pa.drawLine(3,10,8,10);
	pa.drawLine(12,10,17,10);
	pa.end();
	ui.cbXBreakStyle->setItemIcon(0, pm);
	ui.cbYBreakStyle->setItemIcon(0, pm);

	//vertical
	pm.fill(Qt::transparent);
	pa.begin( &pm );
	pa.setRenderHint(QPainter::Antialiasing);
	pa.setBrush(Qt::SolidPattern);
	pa.drawLine(3,10,8,10);
	pa.drawLine(12,10,17,10);
	pa.drawLine(8,14,8,6);
	pa.drawLine(12,14,12,6);
	pa.end();
	ui.cbXBreakStyle->setItemIcon(1, pm);
	ui.cbYBreakStyle->setItemIcon(1, pm);

	//sloped
	pm.fill(Qt::transparent);
	pa.begin( &pm );
	pa.setRenderHint(QPainter::Antialiasing);
	pa.setBrush(Qt::SolidPattern);
	pa.drawLine(3,10,8,10);
	pa.drawLine(12,10,17,10);
	pa.drawLine(6,14,10,6);
	pa.drawLine(10,14,14,6);
	pa.end();
	ui.cbXBreakStyle->setItemIcon(2, pm);
	ui.cbYBreakStyle->setItemIcon(2, pm);
	*/
}

void CartesianPlotDock::setPlots(QList<CartesianPlot*> list) {
	DEBUG(Q_FUNC_INFO)
	m_initializing = true;
	m_plotList = list;
	m_plot = list.first();
	m_aspect = list.first();

	QList<TextLabel*> labels;
	for (auto* plot : list)
		labels.append(plot->title());

	labelWidget->setLabels(labels);

	//if there is more then one plot in the list, disable the name and comment fields in the tab "general"
	if (list.size() == 1) {
		ui.lName->setEnabled(true);
		ui.leName->setEnabled(true);
		ui.lComment->setEnabled(true);
		ui.teComment->setEnabled(true);

		ui.leName->setText(m_plot->name());
		ui.teComment->setText(m_plot->comment());
	} else {
		ui.lName->setEnabled(false);
		ui.leName->setEnabled(false);
		ui.lComment->setEnabled(false);
		ui.teComment->setEnabled(false);

		ui.leName->setText(QString());
		ui.teComment->setText(QString());
	}

	symmetricPaddingChanged(m_plot->symmetricPadding());

	ui.leName->setStyleSheet("");
	ui.leName->setToolTip("");

	//show the properties of the first plot
	this->load();

//	updateXRangeList();
//	updateYRangeList();
	updatePlotRangeList();

	//update active widgets
	m_themeHandler->setCurrentTheme(m_plot->theme());

	//Deactivate the geometry related widgets, if the worksheet layout is active.
	//Currently, a plot can only be a child of the worksheet itself, so we only need to ask the parent aspect (=worksheet).
	//TODO redesign this, if the hierarchy will be changend in future (a plot is a child of a new object group/container or so)
	auto* w = dynamic_cast<Worksheet*>(m_plot->parentAspect());
	if (w) {
		bool b = (w->layout() == Worksheet::Layout::NoLayout);
		ui.sbTop->setEnabled(b);
		ui.sbLeft->setEnabled(b);
		ui.sbWidth->setEnabled(b);
		ui.sbHeight->setEnabled(b);
		connect(w, &Worksheet::layoutChanged, this, &CartesianPlotDock::layoutChanged);
	}

	//SIGNALs/SLOTs
	connect(m_plot, &CartesianPlot::aspectDescriptionChanged, this, &CartesianPlotDock::aspectDescriptionChanged);
	connect(m_plot, &CartesianPlot::rectChanged, this, &CartesianPlotDock::plotRectChanged);
	connect(m_plot, &CartesianPlot::rangeTypeChanged, this, &CartesianPlotDock::plotRangeTypeChanged);
	connect(m_plot, &CartesianPlot::rangeFirstValuesChanged, this, &CartesianPlotDock::plotRangeFirstValuesChanged);
	connect(m_plot, &CartesianPlot::rangeLastValuesChanged, this, &CartesianPlotDock::plotRangeLastValuesChanged);
	//TODO: check if needed
	connect(m_plot, &CartesianPlot::xAutoScaleChanged, this, &CartesianPlotDock::plotXAutoScaleChanged);
	connect(m_plot, &CartesianPlot::xMinChanged, this, &CartesianPlotDock::plotXMinChanged);
	connect(m_plot, &CartesianPlot::xMaxChanged, this, &CartesianPlotDock::plotXMaxChanged);
	connect(m_plot, &CartesianPlot::xRangeChanged, this, &CartesianPlotDock::plotXRangeChanged);
	connect(m_plot, &CartesianPlot::xScaleChanged, this, &CartesianPlotDock::plotXScaleChanged);
	connect(m_plot, &CartesianPlot::xRangeFormatChanged, this, &CartesianPlotDock::plotXRangeFormatChanged);
	connect(m_plot, &CartesianPlot::yAutoScaleChanged, this, &CartesianPlotDock::plotYAutoScaleChanged);
	connect(m_plot, &CartesianPlot::yMinChanged, this, &CartesianPlotDock::plotYMinChanged);
	connect(m_plot, &CartesianPlot::yMaxChanged, this, &CartesianPlotDock::plotYMaxChanged);
	connect(m_plot, &CartesianPlot::yRangeChanged, this, &CartesianPlotDock::plotYRangeChanged);
	connect(m_plot, &CartesianPlot::yScaleChanged, this, &CartesianPlotDock::plotYScaleChanged);
	connect(m_plot, &CartesianPlot::yRangeFormatChanged, this, &CartesianPlotDock::plotYRangeFormatChanged);

	connect(m_plot, &CartesianPlot::visibleChanged, this, &CartesianPlotDock::plotVisibleChanged);

	//range breaks
	connect(m_plot, &CartesianPlot::xRangeBreakingEnabledChanged, this, &CartesianPlotDock::plotXRangeBreakingEnabledChanged);
	connect(m_plot, &CartesianPlot::xRangeBreaksChanged, this, &CartesianPlotDock::plotXRangeBreaksChanged);
	connect(m_plot, &CartesianPlot::yRangeBreakingEnabledChanged, this, &CartesianPlotDock::plotYRangeBreakingEnabledChanged);
	connect(m_plot, &CartesianPlot::yRangeBreaksChanged, this, &CartesianPlotDock::plotYRangeBreaksChanged);

	// Plot Area
	connect(m_plot->plotArea(), &PlotArea::backgroundTypeChanged, this, &CartesianPlotDock::plotBackgroundTypeChanged);
	connect(m_plot->plotArea(), &PlotArea::backgroundColorStyleChanged, this, &CartesianPlotDock::plotBackgroundColorStyleChanged);
	connect(m_plot->plotArea(), &PlotArea::backgroundImageStyleChanged, this, &CartesianPlotDock::plotBackgroundImageStyleChanged);
	connect(m_plot->plotArea(), &PlotArea::backgroundBrushStyleChanged, this, &CartesianPlotDock::plotBackgroundBrushStyleChanged);
	connect(m_plot->plotArea(), &PlotArea::backgroundFirstColorChanged, this, &CartesianPlotDock::plotBackgroundFirstColorChanged);
	connect(m_plot->plotArea(), &PlotArea::backgroundSecondColorChanged, this, &CartesianPlotDock::plotBackgroundSecondColorChanged);
	connect(m_plot->plotArea(), &PlotArea::backgroundFileNameChanged, this, &CartesianPlotDock::plotBackgroundFileNameChanged);
	connect(m_plot->plotArea(), &PlotArea::backgroundOpacityChanged, this, &CartesianPlotDock::plotBackgroundOpacityChanged);
	connect(m_plot->plotArea(), &PlotArea::borderTypeChanged, this, &CartesianPlotDock::plotBorderTypeChanged);
	connect(m_plot->plotArea(), &PlotArea::borderPenChanged, this, &CartesianPlotDock::plotBorderPenChanged);
	connect(m_plot->plotArea(), &PlotArea::borderOpacityChanged, this, &CartesianPlotDock::plotBorderOpacityChanged);
	connect(m_plot, &CartesianPlot::horizontalPaddingChanged, this, &CartesianPlotDock::plotHorizontalPaddingChanged);
	connect(m_plot, &CartesianPlot::verticalPaddingChanged, this, &CartesianPlotDock::plotVerticalPaddingChanged);
	connect(m_plot, &CartesianPlot::rightPaddingChanged, this, &CartesianPlotDock::plotRightPaddingChanged);
	connect(m_plot, &CartesianPlot::bottomPaddingChanged, this, &CartesianPlotDock::plotBottomPaddingChanged);
	connect(m_plot, &CartesianPlot::symmetricPaddingChanged, this, &CartesianPlotDock::plotSymmetricPaddingChanged);

	m_initializing = false;
}

void CartesianPlotDock::activateTitleTab() {
	ui.tabWidget->setCurrentWidget(ui.tabTitle);
}

/*
 * updates the locale in the widgets. called when the application settins are changed.
 */
void CartesianPlotDock::updateLocale() {
	DEBUG(Q_FUNC_INFO)
	SET_NUMBER_LOCALE

	//update the QSpinBoxes
	ui.sbLeft->setLocale(numberLocale);
	ui.sbTop->setLocale(numberLocale);
	ui.sbWidth->setLocale(numberLocale);
	ui.sbHeight->setLocale(numberLocale);
	ui.sbBorderWidth->setLocale(numberLocale);
	ui.sbBorderCornerRadius->setLocale(numberLocale);
	ui.sbPaddingHorizontal->setLocale(numberLocale);
	ui.sbPaddingVertical->setLocale(numberLocale);
	ui.sbPaddingRight->setLocale(numberLocale);
	ui.sbPaddingBottom->setLocale(numberLocale);

	//update the QLineEdits, avoid the change events
	if (m_plot) {
		Lock lock(m_initializing);
		ui.leRangeFirst->setText( numberLocale.toString(m_plot->rangeFirstValues()) );
		ui.leRangeLast->setText( numberLocale.toString(m_plot->rangeLastValues()) );

		// x ranges
		bool isDateTime{ false };
		for (int row = 0; row < qMin(ui.twXRanges->rowCount(), m_plot->xRangeCount()); row++) {
			const auto xRange{ m_plot->xRangeFromIndex(row) };
			DEBUG(Q_FUNC_INFO << ", x range " << row << " auto scale = " << xRange.autoScale())
			if (m_plot->xRangeFormat(row) == RangeT::Format::Numeric) {
				auto* le = qobject_cast<QLineEdit*>(ui.twXRanges->cellWidget(row, TwRangesColumn::Min));
				// save cursor position
				int pos = le->cursorPosition();
				CELLWIDGET(twXRanges, row, TwRangesColumn::Min, QLineEdit, setText(numberLocale.toString(xRange.start())));
				le->setCursorPosition(pos);
				le = qobject_cast<QLineEdit*>(ui.twXRanges->cellWidget(row, TwRangesColumn::Max));
				pos = le->cursorPosition();
				CELLWIDGET(twXRanges, row, TwRangesColumn::Max, QLineEdit, setText(numberLocale.toString(xRange.end())));
				le->setCursorPosition(pos);

			} else {
				CELLWIDGET(twXRanges, row, TwRangesColumn::Min, QDateTimeEdit, setDateTime( QDateTime::fromMSecsSinceEpoch(xRange.start())));
				CELLWIDGET(twXRanges, row, TwRangesColumn::Max, QDateTimeEdit, setDateTime( QDateTime::fromMSecsSinceEpoch(xRange.start())));
				auto* dte = qobject_cast<QDateTimeEdit*>(ui.twXRanges->cellWidget(row, TwRangesColumn::Min));
				if (dte)
					isDateTime = true;
			}
		}

//TODO
		if (isDateTime) {
			ui.twXRanges->resizeColumnToContents(2);
			ui.twXRanges->resizeColumnToContents(3);
		}

		// y ranges
		isDateTime = false;
		for (int row = 0; row < qMin(ui.twYRanges->rowCount(), m_plot->yRangeCount()); row++) {
			const auto yRange{ m_plot->yRangeFromIndex(row) };
			DEBUG(Q_FUNC_INFO << ", y range " << row << " auto scale = " << yRange.autoScale())
			if (m_plot->yRangeFormat(row) == RangeT::Format::Numeric) {
				auto* le = qobject_cast<QLineEdit*>(ui.twYRanges->cellWidget(row, TwRangesColumn::Min));
				// save cursor position
				int pos = le->cursorPosition();
				CELLWIDGET(twYRanges, row, TwRangesColumn::Min, QLineEdit, setText(numberLocale.toString(yRange.start())));
				le->setCursorPosition(pos);
				le = qobject_cast<QLineEdit*>(ui.twYRanges->cellWidget(row, TwRangesColumn::Max));
				pos = le->cursorPosition();
				CELLWIDGET(twYRanges, row, TwRangesColumn::Max, QLineEdit, setText(numberLocale.toString(yRange.end())));
				le->setCursorPosition(pos);
			} else {
				CELLWIDGET(twYRanges, row, TwRangesColumn::Min, QDateTimeEdit, setDateTime( QDateTime::fromMSecsSinceEpoch(yRange.start())));
				CELLWIDGET(twYRanges, row, TwRangesColumn::Max, QDateTimeEdit, setDateTime( QDateTime::fromMSecsSinceEpoch(yRange.end())));
				auto* dte = qobject_cast<QDateTimeEdit*>(ui.twYRanges->cellWidget(row, TwRangesColumn::Min));
				if (dte)
					isDateTime = true;
			}
		}
//TODO
		DEBUG(Q_FUNC_INFO << ", section size = " << ui.twYRanges->horizontalHeader()->sectionSize(2));
		DEBUG(Q_FUNC_INFO << ", min section size = " << ui.twYRanges->horizontalHeader()->minimumSectionSize());
//		ui.twYRanges->horizontalHeader()->resizeSection(2, ui.twYRanges->horizontalHeader()->minimumSectionSize());
//		ui.twYRanges->horizontalHeader()->setDefaultSectionSize(ui.twYRanges->horizontalHeader()->minimumSectionSize());
		DEBUG(Q_FUNC_INFO << ", section size = " << ui.twYRanges->horizontalHeader()->sectionSize(2));
		DEBUG(Q_FUNC_INFO << ", min section size = " << ui.twYRanges->horizontalHeader()->minimumSectionSize());
		if (isDateTime) {
			ui.twYRanges->resizeColumnToContents(2);
			DEBUG(Q_FUNC_INFO << ", section size = " << ui.twYRanges->horizontalHeader()->sectionSize(2));
			DEBUG(Q_FUNC_INFO << ", min section size = " << ui.twYRanges->horizontalHeader()->minimumSectionSize());
			ui.twYRanges->resizeColumnToContents(3);
		}
	}

	//update the title label
	labelWidget->updateLocale();
}

void CartesianPlotDock::updateUnits() {
	const KConfigGroup group = KSharedConfig::openConfig()->group(QLatin1String("Settings_General"));
	BaseDock::Units units = (BaseDock::Units)group.readEntry("Units", static_cast<int>(Units::Metric));
	if (units == m_units)
		return;

	m_units = units;
	Lock lock(m_initializing);
	QString suffix;
	if (m_units == Units::Metric) {
		//convert from imperial to metric
		m_worksheetUnit = Worksheet::Unit::Centimeter;
		suffix = QLatin1String(" cm");
		ui.sbLeft->setValue(ui.sbLeft->value()*2.54);
		ui.sbTop->setValue(ui.sbTop->value()*2.54);
		ui.sbWidth->setValue(ui.sbWidth->value()*2.54);
		ui.sbHeight->setValue(ui.sbHeight->value()*2.54);
		ui.sbBorderCornerRadius->setValue(ui.sbBorderCornerRadius->value()*2.54);
		ui.sbPaddingHorizontal->setValue(ui.sbPaddingHorizontal->value()*2.54);
		ui.sbPaddingVertical->setValue(ui.sbPaddingVertical->value()*2.54);
		ui.sbPaddingRight->setValue(ui.sbPaddingRight->value()*2.54);
		ui.sbPaddingBottom->setValue(ui.sbPaddingBottom->value()*2.54);
	} else {
		//convert from metric to imperial
		m_worksheetUnit = Worksheet::Unit::Inch;
		suffix = QLatin1String(" in");
		ui.sbLeft->setValue(ui.sbLeft->value()/2.54);
		ui.sbTop->setValue(ui.sbTop->value()/2.54);
		ui.sbWidth->setValue(ui.sbWidth->value()/2.54);
		ui.sbHeight->setValue(ui.sbHeight->value()/2.54);
		ui.sbBorderCornerRadius->setValue(ui.sbBorderCornerRadius->value()/2.54);
		ui.sbPaddingHorizontal->setValue(ui.sbPaddingHorizontal->value()/2.54);
		ui.sbPaddingVertical->setValue(ui.sbPaddingVertical->value()/2.54);
		ui.sbPaddingRight->setValue(ui.sbPaddingRight->value()/2.54);
		ui.sbPaddingBottom->setValue(ui.sbPaddingBottom->value()/2.54);
	}

	ui.sbLeft->setSuffix(suffix);
	ui.sbTop->setSuffix(suffix);
	ui.sbWidth->setSuffix(suffix);
	ui.sbHeight->setSuffix(suffix);
	ui.sbBorderCornerRadius->setSuffix(suffix);
	ui.sbPaddingHorizontal->setSuffix(suffix);
	ui.sbPaddingVertical->setSuffix(suffix);
	ui.sbPaddingRight->setSuffix(suffix);
	ui.sbPaddingBottom->setSuffix(suffix);

	labelWidget->updateUnits();
}

void CartesianPlotDock::updateXRangeList() {
	if (!m_plot)
		return;

	const int xRangeCount{ m_plot->xRangeCount() };
	DEBUG(Q_FUNC_INFO << ", x range count = " << xRangeCount)

	ui.twXRanges->setRowCount(xRangeCount);
	for (int i = 0; i < xRangeCount; i++) {
		const auto xRange{ m_plot->xRangeFromIndex(i) };
		const auto format{ xRange.format() };
		const auto scale { xRange.scale() };
		DEBUG(Q_FUNC_INFO << ", x range " << i << " format : " << static_cast<int>(format)
			<< " scale : " << static_cast<int>(scale) << " auto scale = " << xRange.autoScale())

		// auto scale
		QCheckBox *chk = new QCheckBox(ui.twXRanges);
		chk->setProperty("row", i);
		chk->setChecked(xRange.autoScale());
//		chk->setStyleSheet("margin-left:50%; margin-right:50%;");	// center button
		ui.twXRanges->setCellWidget(i, TwRangesColumn::Automatic, chk);
		connect(chk, &QCheckBox::stateChanged, this, &CartesianPlotDock::autoScaleXChanged);

		// format
		QComboBox *cb = new QComboBox(ui.twXRanges);
		cb->addItem( i18n("Numeric") );
		cb->addItem( i18n("Date/Time") );
		cb->setProperty("row", i);
		cb->setCurrentIndex(static_cast<int>(format));
		ui.twXRanges->setCellWidget(i, TwRangesColumn::Format, cb);
		connect(cb, QOverload<int>::of(&QComboBox::currentIndexChanged), this, &CartesianPlotDock::xRangeFormatChanged);

		// start/end (values set in updateLocale())
		if (format == RangeT::Format::Numeric) {
			QLineEdit *le = new QLineEdit(ui.twXRanges);
			le->setValidator(new QDoubleValidator(le));
			le->setProperty("row", i);
//			le->setSizePolicy(QSizePolicy::Ignored, QSizePolicy::Preferred);
//			le->resize(le->minimumSizeHint());
			ui.twXRanges->setCellWidget(i, TwRangesColumn::Min, le);
			connect(le, &QLineEdit::textChanged, this, &CartesianPlotDock::xMinChanged);
			le = new QLineEdit(ui.twXRanges);
			le->setValidator(new QDoubleValidator(le));
			le->setProperty("row", i);
//			le->setSizePolicy(QSizePolicy::Ignored, QSizePolicy::Preferred);
//			le->resize(le->minimumSizeHint());
			ui.twXRanges->setCellWidget(i, TwRangesColumn::Max, le);
			connect(le, &QLineEdit::textChanged, this, &CartesianPlotDock::xMaxChanged);
		} else {
			QDateTimeEdit *dte = new QDateTimeEdit(ui.twXRanges);
			dte->setDisplayFormat( m_plot->xRangeDateTimeFormat(i) );
			dte->setDateTime(QDateTime::fromMSecsSinceEpoch(xRange.start()));
			dte->setWrapping(true);
			ui.twXRanges->setCellWidget(i, TwRangesColumn::Min, dte);
			dte->setProperty("row", i);
			connect(dte, &QDateTimeEdit::dateTimeChanged, this, &CartesianPlotDock::xMinDateTimeChanged);
			dte = new QDateTimeEdit(ui.twXRanges);
			dte->setDisplayFormat( m_plot->xRangeDateTimeFormat(i) );
			dte->setDateTime(QDateTime::fromMSecsSinceEpoch(xRange.end()));
			dte->setWrapping(true);
			ui.twXRanges->setCellWidget(i, TwRangesColumn::Max, dte);
			dte->setProperty("row", i);
			connect(dte, &QDateTimeEdit::dateTimeChanged, this, &CartesianPlotDock::xMaxDateTimeChanged);
		}

		// scale
		cb = new QComboBox(ui.twXRanges);
		//TODO: -> updateLocale()
		for (const auto& name: RangeT::scaleNames)
			cb->addItem(name);

		cb->setCurrentIndex(static_cast<int>(scale));
		cb->setProperty("row", i);
		ui.twXRanges->setCellWidget(i, TwRangesColumn::Scale, cb);
		connect(cb, QOverload<int>::of(&QComboBox::currentIndexChanged), this, &CartesianPlotDock::xScaleChanged);
	}
	ui.twXRanges->resizeColumnToContents(1);

	ui.tbRemoveXRange->setEnabled(xRangeCount > 1 ? true : false);

	updateLocale();	// fill values
	updatePlotRangeList();	// update x ranges used in plot ranges

	// enable/disable widgets
	for (int i{0}; i < xRangeCount; i++) {
		const bool checked{ m_plot->xRangeFromIndex(i).autoScale() };
		CELLWIDGET(twXRanges, i, TwRangesColumn::Format, QComboBox, setEnabled(!checked));
		CELLWIDGET(twXRanges, i, TwRangesColumn::Min, QWidget, setEnabled(!checked));
		CELLWIDGET(twXRanges, i, TwRangesColumn::Max, QWidget, setEnabled(!checked));
	}
}
void CartesianPlotDock::updateYRangeList() {
	if (!m_plot)
		return;

	const int yRangeCount{ m_plot->yRangeCount() };
	DEBUG(Q_FUNC_INFO << ", y range count = " << yRangeCount)

	ui.twYRanges->setRowCount(yRangeCount);
	for (int i = 0; i < yRangeCount; i++) {
		const auto yRange{ m_plot->yRangeFromIndex(i) };
		const auto format{ yRange.format() };
		const auto scale { yRange.scale() };
		DEBUG(Q_FUNC_INFO << ", y range " << i << " format : " << static_cast<int>(format)
			<< " scale : " << static_cast<int>(scale) << " auto scale = " << yRange.autoScale())

		// auto scale
		QCheckBox *chk = new QCheckBox(ui.twYRanges);
		chk->setProperty("row", i);
		chk->setChecked(yRange.autoScale());
		//	chk->setStyleSheet("margin-left:50%; margin-right:50%;");	// center button
		ui.twYRanges->setCellWidget(i, TwRangesColumn::Automatic, chk);
		connect(chk, &QCheckBox::stateChanged, this, &CartesianPlotDock::autoScaleYChanged);

		// format
		QComboBox *cb = new QComboBox(ui.twYRanges);
		cb->addItem( i18n("Numeric") );
		cb->addItem( i18n("Date/Time") );
		cb->setProperty("row", i);
		cb->setCurrentIndex(static_cast<int>(format));
		ui.twYRanges->setCellWidget(i, TwRangesColumn::Format, cb);
		connect(cb, QOverload<int>::of(&QComboBox::currentIndexChanged), this, &CartesianPlotDock::yRangeFormatChanged);

		// start/end (values set in updateLocale())
		if (format == RangeT::Format::Numeric) {
			QLineEdit *le = new QLineEdit(ui.twYRanges);
			le->setValidator(new QDoubleValidator(le));
			le->setProperty("row", i);
//TODO			le->setSizePolicy(QSizePolicy::Preferred, QSizePolicy::Preferred);
			QDEBUG(Q_FUNC_INFO << ", SIZE HINT = " << le->sizeHint())
			QDEBUG(Q_FUNC_INFO << ", MIN SIZE HINT = " << le->minimumSizeHint())
			QDEBUG(Q_FUNC_INFO << ", SIZE = " << le->size())
//			le->resize(le->minimumSizeHint());
//			QDEBUG(Q_FUNC_INFO << ", resize SIZE = " << le->size())
			ui.twYRanges->setCellWidget(i, TwRangesColumn::Min, le);
			connect(le, &QLineEdit::textChanged, this, &CartesianPlotDock::yMinChanged);
			le = new QLineEdit(ui.twYRanges);
			le->setValidator(new QDoubleValidator(le));
			le->setProperty("row", i);
//			le->setSizePolicy(QSizePolicy::Minimum, QSizePolicy::Preferred);
//			le->setMinimumSize(le->minimumSizeHint());
			ui.twYRanges->setCellWidget(i, TwRangesColumn::Max, le);
			connect(le, &QLineEdit::textChanged, this, &CartesianPlotDock::yMaxChanged);
		} else {
			QDateTimeEdit *dte = new QDateTimeEdit(ui.twYRanges);
			dte->setDisplayFormat( m_plot->yRangeDateTimeFormat(i) );
			dte->setDateTime(QDateTime::fromMSecsSinceEpoch(m_plot->yRangeFromIndex(i).start()));
			dte->setWrapping(true);
			ui.twYRanges->setCellWidget(i, TwRangesColumn::Min, dte);
			dte->setProperty("row", i);
			connect(dte, &QDateTimeEdit::dateTimeChanged, this, &CartesianPlotDock::yMinDateTimeChanged);
			dte = new QDateTimeEdit(ui.twYRanges);
			dte->setDisplayFormat( m_plot->yRangeDateTimeFormat(i) );
			dte->setDateTime(QDateTime::fromMSecsSinceEpoch(m_plot->yRangeFromIndex(i).end()));
			dte->setWrapping(true);
			ui.twYRanges->setCellWidget(i, TwRangesColumn::Max, dte);
			dte->setProperty("row", i);
			connect(dte, &QDateTimeEdit::dateTimeChanged, this, &CartesianPlotDock::yMaxDateTimeChanged);
		}

		// scale
		cb = new QComboBox(ui.twYRanges);
		//TODO: -> updateLocale()
		for (const auto& name: RangeT::scaleNames)
			cb->addItem(name);

		cb->setCurrentIndex(static_cast<int>(scale));
		cb->setProperty("row", i);
		ui.twYRanges->setCellWidget(i, TwRangesColumn::Scale, cb);
		connect(cb, QOverload<int>::of(&QComboBox::currentIndexChanged), this, &CartesianPlotDock::yScaleChanged);
	}
//TODO	ui.twYRanges->horizontalHeader()->resizeSection(2, ui.twYRanges->horizontalHeader()->minimumSectionSize());
	DEBUG(Q_FUNC_INFO << ", section resize mode = " << ui.twYRanges->horizontalHeader()->sectionResizeMode(2));
	DEBUG(Q_FUNC_INFO << ", section size = " << ui.twYRanges->horizontalHeader()->sectionSize(2));
	DEBUG(Q_FUNC_INFO << ", min section size = " << ui.twYRanges->horizontalHeader()->minimumSectionSize());
//	DEBUG(Q_FUNC_INFO << ", min section size = " << ui.twYRanges->sizeHintForColumn());
//	ui.twYRanges->resizeColumnsToContents();
//	ui.twYRanges->setColumnWidth(2, 57);
	DEBUG(Q_FUNC_INFO << ", section size = " << ui.twYRanges->horizontalHeader()->sectionSize(2));
	DEBUG(Q_FUNC_INFO << ", min section size = " << ui.twYRanges->horizontalHeader()->minimumSectionSize());
	ui.twYRanges->resizeColumnToContents(0);
	ui.twYRanges->resizeColumnToContents(1);
	ui.twYRanges->resizeColumnToContents(4);
//	ui.twYRanges->resizeColumnsToContents();

	ui.tbRemoveYRange->setEnabled(yRangeCount > 1 ? true : false);

	updateLocale();	// fill values
	updatePlotRangeList();	// update y ranges used in plot ranges

	// enable/disable widgets
	for (int i = 0; i < yRangeCount; i++) {
		const bool checked{ m_plot->yRangeFromIndex(i).autoScale() };
		CELLWIDGET(twYRanges, i, TwRangesColumn::Format, QComboBox, setEnabled(!checked));
		CELLWIDGET(twYRanges, i, TwRangesColumn::Min, QWidget, setEnabled(!checked));
		CELLWIDGET(twYRanges, i, TwRangesColumn::Max, QWidget, setEnabled(!checked));
	}
}

// update plot ranges in list
void CartesianPlotDock::updatePlotRangeList() {
	if (!m_plot)
		return;

	const int cSystemCount{ m_plot->coordinateSystemCount() };
	DEBUG(Q_FUNC_INFO << ", nr of cSystems = " << cSystemCount)
	ui.twPlotRanges->setRowCount(cSystemCount);
	for (int i{0}; i < cSystemCount; i++) {
		const auto* cSystem{ m_plot->coordinateSystem(i) };
		const int xIndex{ cSystem->xIndex() }, yIndex{ cSystem->yIndex() };
		const auto xRange{ m_plot->xRange(xIndex) }, yRange{ m_plot->yRange(yIndex) };

		DEBUG(Q_FUNC_INFO << ", coordinate system " << i+1 << " : xIndex = " << xIndex << ", yIndex = " << yIndex)
		DEBUG(Q_FUNC_INFO << ", x range = " << xRange.toStdString() << " auto scale = " << xRange.autoScale())
		DEBUG(Q_FUNC_INFO << ", y range = " << yRange.toStdString() << " auto scale = " << yRange.autoScale())

		QComboBox *cb = new QComboBox(ui.twPlotRanges);
		cb->setEditable(true);	// to have a line edit
		cb->lineEdit()->setReadOnly(true);
		cb->lineEdit()->setAlignment(Qt::AlignHCenter);
		if (m_plot->xRangeCount() > 1) {
			for (int index = 0; index < m_plot->xRangeCount(); index++)
				cb->addItem( QString::number(index + 1) + QLatin1String(" : ") + m_plot->xRangeFromIndex(index).toLocaleString() );
			cb->setCurrentIndex(xIndex);
			cb->setProperty("row", i);
			connect(cb, QOverload<int>::of(&QComboBox::currentIndexChanged), this, &CartesianPlotDock::PlotRangeXChanged);
		} else {
			cb->addItem( xRange.toLocaleString() );
			cb->setStyleSheet("QComboBox::drop-down {border-width: 0px;}");	// hide arrow if there is only one range
		}
		ui.twPlotRanges->setCellWidget(i, 0, cb);

		cb = new QComboBox(ui.twPlotRanges);
		cb->setEditable(true);	// to have a line edit
		cb->lineEdit()->setReadOnly(true);
		cb->lineEdit()->setAlignment(Qt::AlignHCenter);
		if (m_plot->yRangeCount() > 1) {
			for (int index{0}; index < m_plot->yRangeCount(); index++)
				cb->addItem( QString::number(index + 1) + QLatin1String(" : ") + m_plot->yRangeFromIndex(index).toLocaleString() );
			cb->setCurrentIndex(yIndex);
			cb->setProperty("row", i);
			connect(cb, QOverload<int>::of(&QComboBox::currentIndexChanged), this, &CartesianPlotDock::PlotRangeYChanged);
		} else {
			cb->addItem( yRange.toLocaleString() );
			cb->setStyleSheet("QComboBox::drop-down {border-width: 0px;}");	// hide arrow if there is only one range
		}
		ui.twPlotRanges->setCellWidget(i, 1, cb);
	}
	ui.twPlotRanges->resizeColumnToContents(0);
	ui.twPlotRanges->resizeColumnToContents(1);

	if (m_bgDefaultPlotRange) {
		for (auto* button : m_bgDefaultPlotRange->buttons())
			m_bgDefaultPlotRange->removeButton(button);
	} else {
		m_bgDefaultPlotRange = new QButtonGroup(this);
		connect(m_bgDefaultPlotRange, QOverload<QAbstractButton *>::of(&QButtonGroup::buttonClicked), this, &CartesianPlotDock::defaultPlotRangeChanged);
	}
	for (int i{0}; i < cSystemCount; i++) {
		QRadioButton *rb = new QRadioButton();
		if (i == m_plot->defaultCoordinateSystemIndex())
			rb->setChecked(true);
		m_bgDefaultPlotRange->addButton(rb);
		rb->setStyleSheet("margin-left:50%; margin-right:50%;");	// center button
		ui.twPlotRanges->setCellWidget(i, 2, rb);
		m_bgDefaultPlotRange->setId(rb, i);
	}

	ui.tbRemovePlotRange->setEnabled(cSystemCount > 1 ? true : false);
}

//************************************************************
//**** SLOTs for changes triggered in CartesianPlotDock ******
//************************************************************
void CartesianPlotDock::retranslateUi() {
	Lock lock(m_initializing);

	//scale breakings
	ui.cbXBreakStyle->addItem( i18n("Simple") );
	ui.cbXBreakStyle->addItem( i18n("Vertical") );
	ui.cbXBreakStyle->addItem( i18n("Sloped") );

	ui.cbYBreakStyle->addItem( i18n("Simple") );
	ui.cbYBreakStyle->addItem( i18n("Vertical") );
	ui.cbYBreakStyle->addItem( i18n("Sloped") );

	//plot area
	ui.cbBackgroundType->addItem(i18n("Color"));
	ui.cbBackgroundType->addItem(i18n("Image"));
	ui.cbBackgroundType->addItem(i18n("Pattern"));

	ui.cbBackgroundColorStyle->addItem(i18n("Single Color"));
	ui.cbBackgroundColorStyle->addItem(i18n("Horizontal Gradient"));
	ui.cbBackgroundColorStyle->addItem(i18n("Vertical Gradient"));
	ui.cbBackgroundColorStyle->addItem(i18n("Diag. Gradient (From Top Left)"));
	ui.cbBackgroundColorStyle->addItem(i18n("Diag. Gradient (From Bottom Left)"));
	ui.cbBackgroundColorStyle->addItem(i18n("Radial Gradient"));

	ui.cbBackgroundImageStyle->addItem(i18n("Scaled and Cropped"));
	ui.cbBackgroundImageStyle->addItem(i18n("Scaled"));
	ui.cbBackgroundImageStyle->addItem(i18n("Scaled, Keep Proportions"));
	ui.cbBackgroundImageStyle->addItem(i18n("Centered"));
	ui.cbBackgroundImageStyle->addItem(i18n("Tiled"));
	ui.cbBackgroundImageStyle->addItem(i18n("Center Tiled"));

	GuiTools::updatePenStyles(ui.cbBorderStyle, Qt::black);
	GuiTools::updateBrushStyles(ui.cbBackgroundBrushStyle, Qt::SolidPattern);

	QString suffix;
	if (m_units == Units::Metric)
		suffix = QLatin1String(" cm");
	else
		suffix = QLatin1String(" in");

	ui.sbLeft->setSuffix(suffix);
	ui.sbTop->setSuffix(suffix);
	ui.sbWidth->setSuffix(suffix);
	ui.sbHeight->setSuffix(suffix);
	ui.sbBorderCornerRadius->setSuffix(suffix);
	ui.sbPaddingHorizontal->setSuffix(suffix);
	ui.sbPaddingVertical->setSuffix(suffix);
	ui.sbPaddingRight->setSuffix(suffix);
	ui.sbPaddingBottom->setSuffix(suffix);
}

// "General"-tab
void CartesianPlotDock::visibilityChanged(bool state) {
	if (m_initializing)
		return;

	for (auto* plot : m_plotList)
		plot->setVisible(state);
}

void CartesianPlotDock::geometryChanged() {
	if (m_initializing)
		return;

	double x = Worksheet::convertToSceneUnits(ui.sbLeft->value(), m_worksheetUnit);
	double y = Worksheet::convertToSceneUnits(ui.sbTop->value(), m_worksheetUnit);
	double w = Worksheet::convertToSceneUnits(ui.sbWidth->value(), m_worksheetUnit);
	double h = Worksheet::convertToSceneUnits(ui.sbHeight->value(), m_worksheetUnit);

	QRectF rect(x, y, w, h);
	m_plot->setRect(rect);
}

/*!
    Called when the layout in the worksheet gets changed.
    Enables/disables the geometry widgets if the layout was deactivated/activated.
    Shows the new geometry values of the first plot if the layout was activated.
 */
void CartesianPlotDock::layoutChanged(Worksheet::Layout layout) {
	bool b = (layout == Worksheet::Layout::NoLayout);
	ui.sbTop->setEnabled(b);
	ui.sbLeft->setEnabled(b);
	ui.sbWidth->setEnabled(b);
	ui.sbHeight->setEnabled(b);
}

void CartesianPlotDock::rangeTypeChanged() {
	CartesianPlot::RangeType type;
	if (ui.rbRangeFirst->isChecked()) {
		ui.leRangeFirst->setEnabled(true);
		ui.leRangeLast->setEnabled(false);
		type = CartesianPlot::RangeType::First;
	} else if (ui.rbRangeLast->isChecked()) {
		ui.leRangeFirst->setEnabled(false);
		ui.leRangeLast->setEnabled(true);
		type = CartesianPlot::RangeType::Last;
	} else {
		ui.leRangeFirst->setEnabled(false);
		ui.leRangeLast->setEnabled(false);
		type = CartesianPlot::RangeType::Free;
	}

	if (m_initializing)
		return;

	for (auto* plot : m_plotList)
		plot->setRangeType(type);
}

void CartesianPlotDock::rangeFirstChanged(const QString& text) {
	if (m_initializing)
		return;

	const int value = text.toInt();
	for (auto* plot : m_plotList)
		plot->setRangeFirstValues(value);
}

void CartesianPlotDock::rangeLastChanged(const QString& text) {
	if (m_initializing)
		return;

	const int value = text.toInt();
	for (auto* plot : m_plotList)
		plot->setRangeLastValues(value);
}

// x/y Ranges

void CartesianPlotDock::autoScaleXChanged(int state) {
	DEBUG(Q_FUNC_INFO << ", state = " << state)
	if (m_initializing)
		return;

	bool checked = (state == Qt::Checked);
	const int xRangeIndex{ sender()->property("row").toInt() };
	DEBUG( Q_FUNC_INFO << ", x range index: " << xRangeIndex )

	autoScaleXRange(xRangeIndex, checked);
}
void CartesianPlotDock::autoScaleXRange(const int index, bool checked) {
	DEBUG(Q_FUNC_INFO << ", index = " << index << " checked = " << checked)

	if (ui.twXRanges->cellWidget(index, TwRangesColumn::Format)) {
		CELLWIDGET(twXRanges, index, TwRangesColumn::Format, QComboBox, setEnabled(!checked));
		CELLWIDGET(twXRanges, index, TwRangesColumn::Min, QWidget, setEnabled(!checked));
		CELLWIDGET(twXRanges, index, TwRangesColumn::Max, QWidget, setEnabled(!checked));
	}

	for (auto* plot : m_plotList) {
		int retransform = 0;
<<<<<<< HEAD
		plot->setAutoScaleX(index, checked);
		DEBUG(Q_FUNC_INFO << " new auto scale = " << plot->xRange(index).autoScale())
		if (checked) { // && index == plot->defaultCoordinateSystem()->yIndex()
			retransform = plot->scaleAutoX(index, true, true);

			for (int i=0; i < plot->coordinateSystemCount(); i++)
			{
				auto cSystem = plot->coordinateSystem(i);
				if (cSystem->xIndex() == index) {
					if (plot->autoScaleY(cSystem->xIndex()))
						retransform += plot->scaleAutoY(cSystem->yIndex(), false, true);
=======
		for (int i = 0; i < plot->coordinateSystemCount(); i++) {
			if (plot->coordinateSystem(i)->xIndex() == index) {
				plot->setAutoScaleX(i, checked);
				DEBUG(Q_FUNC_INFO << " new auto scale = " << plot->xRangeFromIndex(index).autoScale())
				if (checked) { // && index == plot->defaultCoordinateSystem()->xIndex()
					retransform = plot->scaleAutoX(i, true, true);
					if (plot->autoScaleY(i))
						retransform += plot->scaleAutoY(i, false, true);
>>>>>>> a3371676
				}
			}
		}
		if (retransform) // TODO: not necessay to retransform all coordinatesystems. Maybe storing in a vector all system indices and then retransform only them
			plot->retransformScales();
		else {
			// TODO:when no object used the range, handle it differently

		}

	}
	updateXRangeList();	// see range changes
	updatePlotRangeList();
}

void CartesianPlotDock::autoScaleYChanged(int state) {
	DEBUG(Q_FUNC_INFO << ", state = " << state)
	if (m_initializing)
		return;

	bool checked = (state == Qt::Checked);
	const int yRangeIndex{ sender()->property("row").toInt() };
	DEBUG( Q_FUNC_INFO << ", y range " << yRangeIndex+1 )

	autoScaleYRange(yRangeIndex, checked);
}
// index - y range index
void CartesianPlotDock::autoScaleYRange(const int index, const bool checked) {
	DEBUG(Q_FUNC_INFO << ", index = " << index << ", check = " << checked)

	CELLWIDGET(twYRanges, index, TwRangesColumn::Format, QComboBox, setEnabled(!checked));
	CELLWIDGET(twYRanges, index, TwRangesColumn::Min, QWidget, setEnabled(!checked));
	CELLWIDGET(twYRanges, index, TwRangesColumn::Max, QWidget, setEnabled(!checked));

	for (auto* plot : m_plotList) {
		int retransform = 0;
<<<<<<< HEAD
		plot->setAutoScaleY(index, checked);
		DEBUG(Q_FUNC_INFO << " new auto scale = " << plot->yRange(index).autoScale())
		if (checked) { // && index == plot->defaultCoordinateSystem()->yIndex()
			retransform = plot->scaleAutoY(index, true, true);

			for (int i=0; i < plot->coordinateSystemCount(); i++)
			{
				auto cSystem = plot->coordinateSystem(i);
				if (cSystem->yIndex() == index) {
					if (plot->autoScaleX(cSystem->xIndex()))
						retransform += plot->scaleAutoX(cSystem->xIndex(), false, true);
=======
		for (int i = 0; i < plot->coordinateSystemCount(); i++) {
			if (plot->coordinateSystem(i)->yIndex() == index) {
				plot->setAutoScaleY(i, checked);
				DEBUG(Q_FUNC_INFO << " new auto scale = " << plot->yRangeFromIndex(index).autoScale())
				if (checked) { // && index == plot->defaultCoordinateSystem()->yIndex()
					retransform = plot->scaleAutoY(i, true, true);
					//TODO: which yIndex?
					if (plot->autoScaleX(i))
						retransform += plot->scaleAutoX(i, false, true);
>>>>>>> a3371676
				}
			}
		}

		if (retransform)
			plot->retransformScales();
	}
	updateYRangeList();	// see range changes
	updatePlotRangeList();
}

void CartesianPlotDock::xMinChanged(const QString& value) {
	DEBUG(Q_FUNC_INFO << ", value = " << value.toStdString())
	DEBUG(Q_FUNC_INFO)
	if (m_initializing)
		return;

	const Lock lock(m_initializing);
	bool ok;
	SET_NUMBER_LOCALE
	const double xMin = numberLocale.toDouble(value, &ok);
	if (ok) {
		// selected x range
		const int index{ sender()->property("row").toInt() };
		DEBUG( Q_FUNC_INFO << ", x range index: " << index )
		bool changed{false};
		for (auto* plot : m_plotList)
			if (!qFuzzyCompare(xMin, plot->xRangeFromIndex(index).start())) {
				plot->setXMin(index, xMin);
				changed = true;
			}

		if (changed) {
			updateYRangeList();	// plot is auto scaled
			updatePlotRangeList();
		}
	}
}
void CartesianPlotDock::yMinChanged(const QString& value) {
	DEBUG(Q_FUNC_INFO << ", value = " << value.toStdString())
	if (m_initializing)
		return;

	const Lock lock(m_initializing);
	bool ok;
	SET_NUMBER_LOCALE
	const double yMin = numberLocale.toDouble(value, &ok);
	if (ok) {
		// selected y range
		const int index{ sender()->property("row").toInt() };
		DEBUG( Q_FUNC_INFO << ", y range index: " << index )
		bool changed{false};
		for (auto* plot : m_plotList)
			if (!qFuzzyCompare(yMin, plot->yRangeFromIndex(index).start())) {
				plot->setYMin(index, yMin);
				changed = true;
			}

		if (changed) {
			updateXRangeList();	// plot is auto scaled
			updatePlotRangeList();
		}
	}
}

void CartesianPlotDock::xMaxChanged(const QString& value) {
	DEBUG(Q_FUNC_INFO << ", value = " << value.toStdString())
	if (m_initializing)
		return;

	const Lock lock(m_initializing);
	bool ok;
	SET_NUMBER_LOCALE
	const double xMax = numberLocale.toDouble(value, &ok);
	if (ok) {
		// selected x range
		const int index{ sender()->property("row").toInt() };
		DEBUG( Q_FUNC_INFO << ", x range index: " << index )
		bool changed{false};
		for (auto* plot : m_plotList)
			if (!qFuzzyCompare(xMax, plot->xRangeFromIndex(index).end())) {
				plot->setXMax(index, xMax);
				changed = true;
			}

		if (changed) {
			updateYRangeList();	// plot is auto scaled
			updatePlotRangeList();
		}
	}
}
void CartesianPlotDock::yMaxChanged(const QString& value) {
	DEBUG(Q_FUNC_INFO << ", value = " << value.toStdString())
	if (m_initializing)
		return;

	const Lock lock(m_initializing);
	bool ok;
	SET_NUMBER_LOCALE
	const double yMax = numberLocale.toDouble(value, &ok);
	if (ok) {
		// selected y range
		const int index{ sender()->property("row").toInt() };
		DEBUG( Q_FUNC_INFO << ", y range index: " << index )
		bool changed{false};
		for (auto* plot : m_plotList)
			if (!qFuzzyCompare(yMax, plot->yRangeFromIndex(index).end())) {
				plot->setYMax(index, yMax);
				changed = true;
			}

		if (changed) {
			updateXRangeList();	// plot is auto scaled
			updatePlotRangeList();
		}
	}
}

void CartesianPlotDock::xRangeChanged(const Range<double>& range) {
	if (m_initializing)
		return;

	// selected x range
	const int index{ sender()->property("row").toInt() };
	DEBUG( Q_FUNC_INFO << ", x range index: " << index )
	for (auto* plot : m_plotList)
			plot->setXRange(index, range);
	updatePlotRangeList();
}
void CartesianPlotDock::yRangeChanged(const Range<double>& range) {
	if (m_initializing)
		return;

	// selected y range
	const int index{ sender()->property("row").toInt() };
	DEBUG( Q_FUNC_INFO << ", y range index: " << index )
	for (auto* plot : m_plotList)
			plot->setYRange(index, range);
	updatePlotRangeList();
}

void CartesianPlotDock::xMinDateTimeChanged(const QDateTime& dateTime) {
	if (m_initializing)
		return;

	quint64 value = dateTime.toMSecsSinceEpoch();
	// selected x range
	const int index{ sender()->property("row").toInt() };
	DEBUG( Q_FUNC_INFO << ", x range index: " << index )
	for (auto* plot : m_plotList)
		plot->setXMin(index, value);
	updatePlotRangeList();
}
void CartesianPlotDock::yMinDateTimeChanged(const QDateTime& dateTime) {
	if (m_initializing)
		return;

	quint64 value = dateTime.toMSecsSinceEpoch();
	// selected y range
	const int index{ sender()->property("row").toInt() };
	DEBUG( Q_FUNC_INFO << ", y range index: " << index )
	for (auto* plot : m_plotList)
		plot->setYMin(index, value);
	updatePlotRangeList();
}

void CartesianPlotDock::xMaxDateTimeChanged(const QDateTime& dateTime) {
	if (m_initializing)
		return;

	quint64 value = dateTime.toMSecsSinceEpoch();
	// selected x range
	const int index{ sender()->property("row").toInt() };
	DEBUG( Q_FUNC_INFO << ", x range index: " << index )
	for (auto* plot : m_plotList)
		plot->setXMax(index, value);
	updatePlotRangeList();
}
void CartesianPlotDock::yMaxDateTimeChanged(const QDateTime& dateTime) {
	if (m_initializing)
		return;

	quint64 value = dateTime.toMSecsSinceEpoch();
	// selected y range
	const int index{ sender()->property("row").toInt() };
	DEBUG( Q_FUNC_INFO << ", y range index: " << index )
	for (auto* plot : m_plotList)
		plot->setYMax(index, value);
	updatePlotRangeList();
}

/*!
 *  called on scale changes (linear, log) for the x-/y-axis
 */
void CartesianPlotDock::xScaleChanged(int index) {
	if (m_initializing)
		return;

	const int xRangeIndex{ sender()->property("row").toInt() };
	DEBUG(Q_FUNC_INFO << ", x range " << xRangeIndex << " scale changed to " << index)
	const auto scale{ static_cast<RangeT::Scale>(index) };
	for (auto* plot : m_plotList)
		plot->setXRangeScale(xRangeIndex, scale);
}
void CartesianPlotDock::yScaleChanged(int index) {
	if (m_initializing)
		return;

	const int yRangeIndex{ sender()->property("row").toInt() };
	DEBUG(Q_FUNC_INFO << ", y range " << yRangeIndex << " scale changed to " << index)
	const auto scale{ static_cast<RangeT::Scale>(index) };
	for (auto* plot : m_plotList)
		plot->setYRangeScale(yRangeIndex, scale);
}

void CartesianPlotDock::xRangeFormatChanged(int index) {
	const int xRangeIndex{ sender()->property("row").toInt() };
	DEBUG(Q_FUNC_INFO << ", x range " << xRangeIndex+1 << " format = " << index)

	if (m_initializing)
		return;

	const auto format{ static_cast<RangeT::Format>(index) };
	for (auto* plot : m_plotList) {
		DEBUG(Q_FUNC_INFO << ", set format of x range " << xRangeIndex+1 << " to " << static_cast<int>(format))
		plot->setXRangeFormat(xRangeIndex, format);
	}
	updateXRangeList();
	updatePlotRangeList();
}
void CartesianPlotDock::yRangeFormatChanged(int index) {
	const int yRangeIndex{ sender()->property("row").toInt() };
	DEBUG(Q_FUNC_INFO << ", y range " << yRangeIndex+1 << " format = " << index)

	if (m_initializing)
		return;

	const auto format{ static_cast<RangeT::Format>(index) };
	for (auto* plot : m_plotList) {
		DEBUG(Q_FUNC_INFO << ", set format of y range " << yRangeIndex+1 << " to " << static_cast<int>(format))
		plot->setYRangeFormat(yRangeIndex, format);
	}
	updateYRangeList();
	updatePlotRangeList();
}


void CartesianPlotDock::addXRange() {
	if (!m_plot)
		return;

	DEBUG(Q_FUNC_INFO << ", current x range count = " << m_plot->xRangeCount())

	m_plot->addXRange();
	updateXRangeList();
}
void CartesianPlotDock::addYRange() {
	if (!m_plot)
		return;

	DEBUG(Q_FUNC_INFO << ", current y range count = " << m_plot->yRangeCount())

	m_plot->addYRange();
	updateYRangeList();
}

void CartesianPlotDock::removeXRange() {
	if (!m_plot)
		return;

	int currentRow{ ui.twXRanges->currentRow() };
	QDEBUG(Q_FUNC_INFO << ", current x range = " << currentRow)
	if (currentRow < 0 || currentRow > m_plot->xRangeCount()) {
		DEBUG(Q_FUNC_INFO << ", no current x range")
		currentRow = m_plot->xRangeCount() - 1;
	}
	QDEBUG(Q_FUNC_INFO << ", removing x range " << currentRow)

	// check plot ranges using range to remove
	const int cSystemCount{ m_plot->coordinateSystemCount() };
	DEBUG(Q_FUNC_INFO << ", nr of cSystems = " << cSystemCount)
	QString msg;
	for (int i{0}; i < cSystemCount; i++) {
		const auto* cSystem{ m_plot->coordinateSystem(i) };

		if (cSystem->xIndex() == currentRow) {
			if (msg.size() > 0)
				msg += ", ";
			msg += QString::number(i+1);
		}
	}

	if (msg.size() > 0) {
		DEBUG(Q_FUNC_INFO << ", x range used in plot range " << msg.toStdString())
		auto ret = KMessageBox::warningYesNo(this, i18n("X range %1 is used in plot range %2. ", currentRow+1, msg)
							+ i18n("Really remove it?"));
		if (ret == KMessageBox::No)
			return;
		else {
			// reset x ranges of cSystems using the range to be removed
			for (int i{0}; i < cSystemCount; i++) {
				auto* cSystem{ m_plot->coordinateSystem(i) };

				if (cSystem->xIndex() == currentRow)
					cSystem->setXIndex(0);	// first range
				else if (cSystem->xIndex() > currentRow)
					cSystem->setXIndex(cSystem->xIndex() - 1);
			}
		}
	}

	m_plot->removeXRange(currentRow);
	updateXRangeList();
}
void CartesianPlotDock::removeYRange() {
	if (!m_plot)
		return;

	int currentRow{ ui.twYRanges->currentRow() };
	QDEBUG(Q_FUNC_INFO << ", current y range = " << currentRow)
	if (currentRow < 0 || currentRow > m_plot->yRangeCount()) {
		DEBUG(Q_FUNC_INFO << ", no current y range")
		currentRow = m_plot->yRangeCount() - 1;
	}
	QDEBUG(Q_FUNC_INFO << ", removing y range " << currentRow)

	// check plot ranges using range to remove
	const int cSystemCount{ m_plot->coordinateSystemCount() };
	DEBUG(Q_FUNC_INFO << ", nr of cSystems = " << cSystemCount)
	QString msg;
	for (int i{0}; i < cSystemCount; i++) {
		const auto* cSystem{ m_plot->coordinateSystem(i) };

		if (cSystem->yIndex() == currentRow) {
			if (msg.size() > 0)
				msg += ", ";
			msg += QString::number(i+1);
		}
	}

	if (msg.size() > 0) {
		DEBUG(Q_FUNC_INFO << ", y range used in plot range " << msg.toStdString())
		auto ret = KMessageBox::warningYesNo(this, i18n("Y range %1 is used in plot range %2. ", currentRow+1, msg)
							+ i18n("Really remove it?"));
		if (ret == KMessageBox::No)
			return;
		else {
			// reset y ranges of cSystems using the range to be removed
			for (int i{0}; i < cSystemCount; i++) {
				auto* cSystem{ m_plot->coordinateSystem(i) };

				if (cSystem->yIndex() == currentRow)
					cSystem->setYIndex(0);	// first range
				else if (cSystem->yIndex() > currentRow)
					cSystem->setYIndex(cSystem->yIndex() - 1);
			}
		}
	}

	m_plot->removeYRange(currentRow);
	updateYRangeList();
}

// plot ranges

void CartesianPlotDock::addPlotRange() {
	if (!m_plot)
		return;

	m_plot->addCoordinateSystem();
	updatePlotRangeList();
}

void CartesianPlotDock::removePlotRange() {
	DEBUG(Q_FUNC_INFO)

	int currentRow{ ui.twPlotRanges->currentRow() };
	QDEBUG(Q_FUNC_INFO << ", current plot range = " << currentRow)
	if (currentRow < 0 || currentRow > m_plot->coordinateSystemCount()) {
		DEBUG(Q_FUNC_INFO << ", no current plot range")
		currentRow = m_plot->coordinateSystemCount() - 1;
	}
	QDEBUG(Q_FUNC_INFO << ", removing plot range " << currentRow)

	// check all children for cSystem usage
	for (auto* element : m_plot->children<WorksheetElement>()) {
		const int cSystemIndex{ element->coordinateSystemIndex() };
		DEBUG(Q_FUNC_INFO << ", element x index = " << cSystemIndex)
		if (cSystemIndex == currentRow) {
			DEBUG(Q_FUNC_INFO << ", WARNING: plot range used in element")
			auto ret = KMessageBox::warningYesNo(this, i18n("Plot range %1 is used by element \"%2\". ", currentRow+1, element->name())
								+ i18n("Really remove it?"));
			if (ret == KMessageBox::No)
				return;
			else
				element->setCoordinateSystemIndex(0);	// reset
		}
	}

	m_plot->removeCoordinateSystem(currentRow);
	updatePlotRangeList();
	m_plot->retransform();	// update plot and elements
}

/*
 * Called when x/y range of plot range in plot range list changes
 */
void CartesianPlotDock::PlotRangeXChanged(const int index) {
	const int plotRangeIndex{ sender()->property("row").toInt() };
	DEBUG(Q_FUNC_INFO << ", Set x range of plot range " << plotRangeIndex+1  << " to " << index+1)
	auto* cSystem{ m_plot->coordinateSystem(plotRangeIndex) };
	cSystem->setXIndex(index);

	// auto scale x range when on auto scale (now that it is used)
	if (m_plot->xRangeFromIndex(index).autoScale()) {
		autoScaleXRange(index, true);
		updateXRangeList();
	}

	for (auto* axis : m_plot->children<Axis>()) {
		const int cSystemIndex{ axis->coordinateSystemIndex() };
		DEBUG(Q_FUNC_INFO << ", Axis \"" << axis->name().toStdString() << "\" cSystem index = " << cSystemIndex)
		if (cSystemIndex == plotRangeIndex) {
			DEBUG(Q_FUNC_INFO << ", Plot range used in axis \"" << axis->name().toStdString() << "\" has changed")
			if (axis->autoScale() && axis->orientation() == Axis::Orientation::Horizontal) {
				DEBUG(Q_FUNC_INFO << ", set x range of axis to " << m_plot->xRangeFromIndex(index).toStdString())
				axis->setRange(m_plot->xRangeFromIndex(index));
			}
		}
	}

	m_plot->dataChanged(index, -1);	// update plot
}
void CartesianPlotDock::PlotRangeYChanged(const int index) {
	const int plotRangeIndex{ sender()->property("row").toInt() };
	DEBUG(Q_FUNC_INFO << ", set y range of plot range " << plotRangeIndex+1  << " to " << index+1)
	auto* cSystem{ m_plot->coordinateSystem(plotRangeIndex) };
	cSystem->setYIndex(index);

	// auto scale y range when on auto scale (now that it is used)
	if (m_plot->yRangeFromIndex(index).autoScale()) {
		autoScaleYRange(index, true);
		updateYRangeList();
	}
	for (auto* axis : m_plot->children<Axis>()) {
		const int cSystemIndex{ axis->coordinateSystemIndex() };
		if (cSystemIndex == plotRangeIndex) {
			DEBUG(Q_FUNC_INFO << ", plot range used in axis \"" << axis->name().toStdString() << "\" has changed")
			if (axis->autoScale() && axis->orientation() == Axis::Orientation::Vertical) {
				DEBUG(Q_FUNC_INFO << ", set range to " << m_plot->yRangeFromIndex(index).toStdString())
				axis->setRange(m_plot->yRangeFromIndex(index));
			}
		}
	}

	// TODO: cha
	m_plot->dataChanged(-1, index);	// update plot
}

// "Range Breaks"-tab

// x-range breaks
void CartesianPlotDock::toggleXBreak(bool b) {
	ui.frameXBreakEdit->setEnabled(b);
	ui.leXBreakStart->setEnabled(b);
	ui.leXBreakEnd->setEnabled(b);
	ui.sbXBreakPosition->setEnabled(b);
	ui.cbXBreakStyle->setEnabled(b);

	if (m_initializing)
		return;

	for (auto* plot : m_plotList)
		plot->setXRangeBreakingEnabled(b);
}

void CartesianPlotDock::addXBreak() {
	ui.bRemoveXBreak->setVisible(true);

	CartesianPlot::RangeBreaks breaks = m_plot->xRangeBreaks();
	CartesianPlot::RangeBreak b;
	breaks.list<<b;
	breaks.lastChanged = breaks.list.size() - 1;
	for (auto* plot : m_plotList)
		plot->setXRangeBreaks(breaks);

	ui.cbXBreak->addItem(QString::number(ui.cbXBreak->count() + 1));
	ui.cbXBreak->setCurrentIndex(ui.cbXBreak->count() - 1);
}

void CartesianPlotDock::removeXBreak() {
	ui.bRemoveXBreak->setVisible(m_plot->xRangeBreaks().list.size() > 1);
	int index = ui.cbXBreak->currentIndex();
	CartesianPlot::RangeBreaks breaks = m_plot->xRangeBreaks();
	breaks.list.takeAt(index);
	breaks.lastChanged = -1;
	for (auto* plot : m_plotList)
		plot->setXRangeBreaks(breaks);

	ui.cbXBreak->clear();
	for (int i = 1; i <= breaks.list.size(); ++i)
		ui.cbXBreak->addItem(QString::number(i));

	if (index < ui.cbXBreak->count() - 1)
		ui.cbXBreak->setCurrentIndex(index);
	else
		ui.cbXBreak->setCurrentIndex(ui.cbXBreak->count() - 1);

	ui.bRemoveXBreak->setVisible(ui.cbXBreak->count() != 1);
}

void CartesianPlotDock::currentXBreakChanged(int index) {
	if (m_initializing)
		return;

	if (index == -1)
		return;

	m_initializing = true;
	SET_NUMBER_LOCALE
	const CartesianPlot::RangeBreak rangeBreak = m_plot->xRangeBreaks().list.at(index);
	QString str = qIsNaN(rangeBreak.range.start()) ? QString() : numberLocale.toString(rangeBreak.range.start());
	ui.leXBreakStart->setText(str);
	str = std::isnan(rangeBreak.range.end()) ? QString() : numberLocale.toString(rangeBreak.range.end());
	ui.leXBreakEnd->setText(str);
	ui.sbXBreakPosition->setValue(rangeBreak.position*100);
	ui.cbXBreakStyle->setCurrentIndex((int)rangeBreak.style);
	m_initializing = false;
}

void CartesianPlotDock::xBreakStartChanged() {
	if (m_initializing)
		return;

	int index = ui.cbXBreak->currentIndex();
	CartesianPlot::RangeBreaks breaks = m_plot->xRangeBreaks();
	breaks.list[index].range.start() = ui.leXBreakStart->text().toDouble();
	breaks.lastChanged = index;

	for (auto* plot : m_plotList)
		plot->setXRangeBreaks(breaks);
}

void CartesianPlotDock::xBreakEndChanged() {
	if (m_initializing)
		return;

	int index = ui.cbXBreak->currentIndex();
	CartesianPlot::RangeBreaks breaks = m_plot->xRangeBreaks();
	breaks.list[index].range.end() = ui.leXBreakEnd->text().toDouble();
	breaks.lastChanged = index;

	for (auto* plot : m_plotList)
		plot->setXRangeBreaks(breaks);
}

void CartesianPlotDock::xBreakPositionChanged(int value) {
	if (m_initializing)
		return;

	int index = ui.cbXBreak->currentIndex();
	CartesianPlot::RangeBreaks breaks = m_plot->xRangeBreaks();
	breaks.list[index].position = (double)value/100.;
	breaks.lastChanged = index;

	for (auto* plot : m_plotList)
		plot->setXRangeBreaks(breaks);
}

void CartesianPlotDock::xBreakStyleChanged(int styleIndex) {
	if (m_initializing)
		return;

	int index = ui.cbXBreak->currentIndex();
	auto style = CartesianPlot::RangeBreakStyle(styleIndex);
	CartesianPlot::RangeBreaks breaks = m_plot->xRangeBreaks();
	breaks.list[index].style = style;
	breaks.lastChanged = index;

	for (auto* plot : m_plotList)
		plot->setXRangeBreaks(breaks);
}

// y-range breaks
void CartesianPlotDock::toggleYBreak(bool b) {
	ui.frameYBreakEdit->setEnabled(b);
	ui.leYBreakStart->setEnabled(b);
	ui.leYBreakEnd->setEnabled(b);
	ui.sbYBreakPosition->setEnabled(b);
	ui.cbYBreakStyle->setEnabled(b);

	if (m_initializing)
		return;

	for (auto* plot : m_plotList)
		plot->setYRangeBreakingEnabled(b);
}

void CartesianPlotDock::addYBreak() {
	ui.bRemoveYBreak->setVisible(true);

	CartesianPlot::RangeBreaks breaks = m_plot->yRangeBreaks();
	CartesianPlot::RangeBreak b;
	breaks.list << b;
	breaks.lastChanged = breaks.list.size() - 1;
	for (auto* plot : m_plotList)
		plot->setYRangeBreaks(breaks);

	ui.cbYBreak->addItem(QString::number(ui.cbYBreak->count() + 1));
	ui.cbYBreak->setCurrentIndex(ui.cbYBreak->count()-1);
}

void CartesianPlotDock::removeYBreak() {
	ui.bRemoveYBreak->setVisible(m_plot->yRangeBreaks().list.size() > 1);
	int index = ui.cbYBreak->currentIndex();
	CartesianPlot::RangeBreaks breaks = m_plot->yRangeBreaks();
	breaks.list.takeAt(index);
	breaks.lastChanged = -1;
	for (auto* plot : m_plotList)
		plot->setYRangeBreaks(breaks);

	ui.cbYBreak->clear();
	for (int i = 1; i <= breaks.list.size(); ++i)
		ui.cbYBreak->addItem(QString::number(i));

	if (index < ui.cbYBreak->count()-1)
		ui.cbYBreak->setCurrentIndex(index);
	else
		ui.cbYBreak->setCurrentIndex(ui.cbYBreak->count()-1);

	ui.bRemoveYBreak->setVisible(ui.cbYBreak->count() != 1);
}

void CartesianPlotDock::currentYBreakChanged(int index) {
	if (m_initializing)
		return;

	if (index == -1)
		return;

	m_initializing = true;
	SET_NUMBER_LOCALE
	const CartesianPlot::RangeBreak rangeBreak = m_plot->yRangeBreaks().list.at(index);
	QString str = qIsNaN(rangeBreak.range.start()) ? QString() : numberLocale.toString(rangeBreak.range.start());
	ui.leYBreakStart->setText(str);
	str = std::isnan(rangeBreak.range.end()) ? QString() : numberLocale.toString(rangeBreak.range.end());
	ui.leYBreakEnd->setText(str);
	ui.sbYBreakPosition->setValue(rangeBreak.position * 100);
	ui.cbYBreakStyle->setCurrentIndex((int)rangeBreak.style);
	m_initializing = false;
}

void CartesianPlotDock::yBreakStartChanged() {
	if (m_initializing)
		return;

	int index = ui.cbYBreak->currentIndex();
	CartesianPlot::RangeBreaks breaks = m_plot->yRangeBreaks();
	breaks.list[index].range.start() = ui.leYBreakStart->text().toDouble();
	breaks.lastChanged = index;

	for (auto* plot : m_plotList)
		plot->setYRangeBreaks(breaks);
}

void CartesianPlotDock::yBreakEndChanged() {
	if (m_initializing)
		return;

	int index = ui.cbYBreak->currentIndex();
	CartesianPlot::RangeBreaks breaks = m_plot->yRangeBreaks();
	breaks.list[index].range.end() = ui.leYBreakEnd->text().toDouble();
	breaks.lastChanged = index;

	for (auto* plot : m_plotList)
		plot->setYRangeBreaks(breaks);
}

void CartesianPlotDock::yBreakPositionChanged(int value) {
	if (m_initializing)
		return;

	int index = ui.cbYBreak->currentIndex();
	CartesianPlot::RangeBreaks breaks = m_plot->yRangeBreaks();
	breaks.list[index].position = (float)value/100.;
	breaks.lastChanged = index;

	for (auto* plot : m_plotList)
		plot->setYRangeBreaks(breaks);
}

void CartesianPlotDock::yBreakStyleChanged(int styleIndex) {
	if (m_initializing)
		return;

	int index = ui.cbYBreak->currentIndex();
	auto style = CartesianPlot::RangeBreakStyle(styleIndex);
	CartesianPlot::RangeBreaks breaks = m_plot->yRangeBreaks();
	breaks.list[index].style = style;
	breaks.lastChanged = index;

	for (auto* plot : m_plotList)
		plot->setYRangeBreaks(breaks);
}

// "Plot area"-tab
void CartesianPlotDock::backgroundTypeChanged(int index) {
	auto type = (PlotArea::BackgroundType)index;

	if (type == PlotArea::BackgroundType::Color) {
		ui.lBackgroundColorStyle->show();
		ui.cbBackgroundColorStyle->show();
		ui.lBackgroundImageStyle->hide();
		ui.cbBackgroundImageStyle->hide();
		ui.lBackgroundBrushStyle->hide();
		ui.cbBackgroundBrushStyle->hide();

		ui.lBackgroundFileName->hide();
		ui.leBackgroundFileName->hide();
		ui.bOpen->hide();

		ui.lBackgroundFirstColor->show();
		ui.kcbBackgroundFirstColor->show();

		auto style = (PlotArea::BackgroundColorStyle) ui.cbBackgroundColorStyle->currentIndex();
		if (style == PlotArea::BackgroundColorStyle::SingleColor) {
			ui.lBackgroundFirstColor->setText(i18n("Color:"));
			ui.lBackgroundSecondColor->hide();
			ui.kcbBackgroundSecondColor->hide();
		} else {
			ui.lBackgroundFirstColor->setText(i18n("First color:"));
			ui.lBackgroundSecondColor->show();
			ui.kcbBackgroundSecondColor->show();
		}
	} else if (type == PlotArea::BackgroundType::Image) {
		ui.lBackgroundColorStyle->hide();
		ui.cbBackgroundColorStyle->hide();
		ui.lBackgroundImageStyle->show();
		ui.cbBackgroundImageStyle->show();
		ui.lBackgroundBrushStyle->hide();
		ui.cbBackgroundBrushStyle->hide();
		ui.lBackgroundFileName->show();
		ui.leBackgroundFileName->show();
		ui.bOpen->show();

		ui.lBackgroundFirstColor->hide();
		ui.kcbBackgroundFirstColor->hide();
		ui.lBackgroundSecondColor->hide();
		ui.kcbBackgroundSecondColor->hide();
	} else if (type == PlotArea::BackgroundType::Pattern) {
		ui.lBackgroundFirstColor->setText(i18n("Color:"));
		ui.lBackgroundColorStyle->hide();
		ui.cbBackgroundColorStyle->hide();
		ui.lBackgroundImageStyle->hide();
		ui.cbBackgroundImageStyle->hide();
		ui.lBackgroundBrushStyle->show();
		ui.cbBackgroundBrushStyle->show();
		ui.lBackgroundFileName->hide();
		ui.leBackgroundFileName->hide();
		ui.bOpen->hide();

		ui.lBackgroundFirstColor->show();
		ui.kcbBackgroundFirstColor->show();
		ui.lBackgroundSecondColor->hide();
		ui.kcbBackgroundSecondColor->hide();
	}

	if (m_initializing)
		return;

	for (auto* plot : m_plotList)
		plot->plotArea()->setBackgroundType(type);
}

void CartesianPlotDock::backgroundColorStyleChanged(int index) {
	auto style = (PlotArea::BackgroundColorStyle)index;

	if (style == PlotArea::BackgroundColorStyle::SingleColor) {
		ui.lBackgroundFirstColor->setText(i18n("Color:"));
		ui.lBackgroundSecondColor->hide();
		ui.kcbBackgroundSecondColor->hide();
	} else {
		ui.lBackgroundFirstColor->setText(i18n("First color:"));
		ui.lBackgroundSecondColor->show();
		ui.kcbBackgroundSecondColor->show();
		ui.lBackgroundBrushStyle->hide();
		ui.cbBackgroundBrushStyle->hide();
	}

	if (m_initializing)
		return;

	for (auto* plot : m_plotList)
		plot->plotArea()->setBackgroundColorStyle(style);
}

void CartesianPlotDock::backgroundImageStyleChanged(int index) {
	if (m_initializing)
		return;

	auto style = (PlotArea::BackgroundImageStyle)index;
	for (auto* plot : m_plotList)
		plot->plotArea()->setBackgroundImageStyle(style);
}

void CartesianPlotDock::backgroundBrushStyleChanged(int index) {
	if (m_initializing)
		return;

	auto style = (Qt::BrushStyle)index;
	for (auto* plot : m_plotList)
		plot->plotArea()->setBackgroundBrushStyle(style);
}

void CartesianPlotDock::backgroundFirstColorChanged(const QColor& c) {
	if (m_initializing)
		return;

	for (auto* plot : m_plotList)
		plot->plotArea()->setBackgroundFirstColor(c);
}

void CartesianPlotDock::backgroundSecondColorChanged(const QColor& c) {
	if (m_initializing)
		return;

	for (auto* plot : m_plotList)
		plot->plotArea()->setBackgroundSecondColor(c);
}

/*!
    opens a file dialog and lets the user select the image file.
*/
void CartesianPlotDock::selectFile() {
	const QString& path = GuiTools::openImageFile(QLatin1String("CartesianPlotDock"));
	if (path.isEmpty())
		return;

	ui.leBackgroundFileName->setText(path);
}

void CartesianPlotDock::fileNameChanged() {
	if (m_initializing)
		return;

	const QString& fileName = ui.leBackgroundFileName->text();
	bool invalid = (!fileName.isEmpty() && !QFile::exists(fileName));
	GuiTools::highlight(ui.leBackgroundFileName, invalid);

	for (auto* plot : m_plotList)
		plot->plotArea()->setBackgroundFileName(fileName);
}

void CartesianPlotDock::backgroundOpacityChanged(int value) {
	if (m_initializing)
		return;

	qreal opacity = (double)value/100.;
	for (auto* plot : m_plotList)
		plot->plotArea()->setBackgroundOpacity(opacity);
}

// "Border"-tab
void CartesianPlotDock::borderTypeChanged() {
	if (m_initializing)
		return;

	auto type = m_plot->plotArea()->borderType();
	auto* tb = static_cast<QToolButton*>(QObject::sender());
	bool checked = tb->isChecked();
	if (tb == ui.tbBorderTypeLeft)
		type.setFlag(PlotArea::BorderTypeFlags::BorderLeft, checked);
	else if (tb == ui.tbBorderTypeTop)
		type.setFlag(PlotArea::BorderTypeFlags::BorderTop, checked);
	else if (tb == ui.tbBorderTypeRight)
		type.setFlag(PlotArea::BorderTypeFlags::BorderRight, checked);
	else if (tb == ui.tbBorderTypeBottom)
		type.setFlag(PlotArea::BorderTypeFlags::BorderBottom, checked);

	for (auto* plot : m_plotList)
		plot->plotArea()->setBorderType(type);
}

void CartesianPlotDock::borderStyleChanged(int index) {
	if (m_initializing)
		return;

	auto penStyle = Qt::PenStyle(index);
	QPen pen;
	for (auto* plot : m_plotList) {
		pen = plot->plotArea()->borderPen();
		pen.setStyle(penStyle);
		plot->plotArea()->setBorderPen(pen);
	}
}

void CartesianPlotDock::borderColorChanged(const QColor& color) {
	if (m_initializing)
		return;

	QPen pen;
	for (auto* plot : m_plotList) {
		pen = plot->plotArea()->borderPen();
		pen.setColor(color);
		plot->plotArea()->setBorderPen(pen);
	}

	m_initializing = true;
	GuiTools::updatePenStyles(ui.cbBorderStyle, color);
	m_initializing = false;
}

void CartesianPlotDock::borderWidthChanged(double value) {
	if (m_initializing)
		return;

	QPen pen;
	for (auto* plot : m_plotList) {
		pen = plot->plotArea()->borderPen();
		pen.setWidthF( Worksheet::convertToSceneUnits(value, Worksheet::Unit::Point) );
		plot->plotArea()->setBorderPen(pen);
	}
}

void CartesianPlotDock::borderCornerRadiusChanged(double value) {
	if (m_initializing)
		return;

	for (auto* plot : m_plotList)
		plot->plotArea()->setBorderCornerRadius(Worksheet::convertToSceneUnits(value, m_worksheetUnit));
}

void CartesianPlotDock::borderOpacityChanged(int value) {
	if (m_initializing)
		return;

	qreal opacity = (double)value/100.;
	for (auto* plot : m_plotList)
		plot->plotArea()->setBorderOpacity(opacity);
}

void CartesianPlotDock::symmetricPaddingChanged(bool checked) {
	ui.lPaddingHorizontalRight->setVisible(!checked);
	ui.sbPaddingRight->setVisible(!checked);
	ui.lPaddingVerticalDown->setVisible(!checked);
	ui.sbPaddingBottom->setVisible(!checked);

	if (checked) {
		ui.lPaddingHorizontal->setText(i18n("Horizontal:"));
		ui.lPaddingVertical->setText(i18n("Vertical:"));
	} else {
		ui.lPaddingHorizontal->setText(i18n("Left:"));
		ui.lPaddingVertical->setText(i18n("Top:"));
	}

	if (m_initializing)
		return;

	for (auto* plot : m_plotList)
		plot->setSymmetricPadding(checked);

	if (checked) {
		rightPaddingChanged(ui.sbPaddingHorizontal->value());
		bottomPaddingChanged(ui.sbPaddingVertical->value());
	}
}

void CartesianPlotDock::horizontalPaddingChanged(double value) {
	if (m_initializing)
		return;
	double padding = Worksheet::convertToSceneUnits(value, m_worksheetUnit);
	for (auto* plot : m_plotList) {
		//if symmetric padding is active we also adjust the right padding.
		//start a macro in this case to only have one single entry on the undo stack.
		//TODO: ideally this is done in CartesianPlot and is completely transparent to CartesianPlotDock.
		const bool sym = m_plot->symmetricPadding();
		if (sym)
			plot->beginMacro(i18n("%1: set horizontal padding", plot->name()));

		plot->setHorizontalPadding(padding);

		if (sym) {
			plot->setRightPadding(padding);
			plot->endMacro();
		}
	}
}

void CartesianPlotDock::rightPaddingChanged(double value) {
	if (m_initializing)
		return;
	double padding = Worksheet::convertToSceneUnits(value, m_worksheetUnit);
	for (auto* plot : m_plotList)
		plot->setRightPadding(padding);
}

void CartesianPlotDock::verticalPaddingChanged(double value) {
	if (m_initializing)
		return;

	const double padding = Worksheet::convertToSceneUnits(value, m_worksheetUnit);
	for (auto* plot : m_plotList) {
		const bool sym = m_plot->symmetricPadding();
		if (sym)
			plot->beginMacro(i18n("%1: set vertical padding", plot->name()));

		plot->setVerticalPadding(padding);

		if (sym) {
			plot->setBottomPadding(padding);
			plot->endMacro();
		}
	}
}

void CartesianPlotDock::bottomPaddingChanged(double value) {
	if (m_initializing)
		return;
	double padding = Worksheet::convertToSceneUnits(value, m_worksheetUnit);
	for (auto* plot : m_plotList)
		plot->setBottomPadding(padding);
}

void CartesianPlotDock::cursorLineWidthChanged(int width) {
	if (m_initializing)
		return;

	for (auto* plot : m_plotList) {
		QPen pen = plot->cursorPen();
		pen.setWidthF( Worksheet::convertToSceneUnits(width, Worksheet::Unit::Point) );
		plot->setCursorPen(pen);
	}
}

void CartesianPlotDock::cursorLineColorChanged(const QColor& color) {
	if (m_initializing)
		return;

	for (auto* plot : m_plotList) {
		QPen pen = plot->cursorPen();
		pen.setColor(color);
		plot->setCursorPen(pen);
	}

	m_initializing = true;
	GuiTools::updatePenStyles(ui.cbCursorLineStyle, color);
	m_initializing = false;
}

void CartesianPlotDock::cursorLineStyleChanged(int index) {
	if (m_initializing)
		return;

	if (index > 5)
		return;

	for (auto* plot : m_plotList) {
		QPen pen = plot->cursorPen();
		pen.setStyle(static_cast<Qt::PenStyle>(index));
		plot->setCursorPen(pen);
	}
}

//*************************************************************
//****** SLOTs for changes triggered in CartesianPlot *********
//*************************************************************
//general
void CartesianPlotDock::plotRectChanged(QRectF& rect) {
	m_initializing = true;
	ui.sbLeft->setValue(Worksheet::convertFromSceneUnits(rect.x(), m_worksheetUnit));
	ui.sbTop->setValue(Worksheet::convertFromSceneUnits(rect.y(), m_worksheetUnit));
	ui.sbWidth->setValue(Worksheet::convertFromSceneUnits(rect.width(), m_worksheetUnit));
	ui.sbHeight->setValue(Worksheet::convertFromSceneUnits(rect.height(), m_worksheetUnit));
	m_initializing = false;
}

void CartesianPlotDock::plotRangeTypeChanged(CartesianPlot::RangeType type) {
	m_initializing = true;
	switch (type) {
	case CartesianPlot::RangeType::Free:
		ui.rbRangeFree->setChecked(true);
		break;
	case CartesianPlot::RangeType::First:
		ui.rbRangeFirst->setChecked(true);
		break;
	case CartesianPlot::RangeType::Last:
		ui.rbRangeLast->setChecked(true);
		break;
	}
	m_initializing = false;
}

void CartesianPlotDock::plotRangeFirstValuesChanged(int value) {
	m_initializing = true;
	SET_NUMBER_LOCALE
	ui.leRangeFirst->setText(numberLocale.toString(value));
	m_initializing = false;
}

void CartesianPlotDock::plotRangeLastValuesChanged(int value) {
	m_initializing = true;
	SET_NUMBER_LOCALE
	ui.leRangeLast->setText(numberLocale.toString(value));
	m_initializing = false;
}

// x & y ranges
void CartesianPlotDock::plotXAutoScaleChanged(int xRangeIndex, bool checked) {
	DEBUG(Q_FUNC_INFO << ", checked = " << checked)
	m_initializing = true;
	//OLD: ui.chkAutoScaleX->setChecked(value);
	CELLWIDGET(twXRanges, xRangeIndex, TwRangesColumn::Automatic, QCheckBox, setChecked(checked));
	m_initializing = false;
}
void CartesianPlotDock::plotYAutoScaleChanged(int yRangeIndex, bool checked) {
	DEBUG(Q_FUNC_INFO << ", checked = " << checked)
	m_initializing = true;
	//OLD: ui.chkAutoScaleY->setChecked(value);
	CELLWIDGET(twYRanges, yRangeIndex, TwRangesColumn::Automatic, QCheckBox, setChecked(checked));
	m_initializing = false;
}

void CartesianPlotDock::plotXMinChanged(int xRangeIndex, double value) {
	DEBUG(Q_FUNC_INFO << ", value = " << value)
	if (m_initializing)
		return;
	const Lock lock(m_initializing);
	SET_NUMBER_LOCALE
	CELLWIDGET(twXRanges, xRangeIndex, TwRangesColumn::Min, QLineEdit, setText(numberLocale.toString(value)));
	CELLWIDGET(twXRanges, xRangeIndex, TwRangesColumn::Min, QDateTimeEdit, setDateTime(QDateTime::fromMSecsSinceEpoch(value)));
}
void CartesianPlotDock::plotYMinChanged(int yRangeIndex, double value) {
	DEBUG(Q_FUNC_INFO << ", value = " << value)
	if (m_initializing)
		return;
	const Lock lock(m_initializing);
	SET_NUMBER_LOCALE
	CELLWIDGET(twYRanges, yRangeIndex, TwRangesColumn::Min, QLineEdit, setText(numberLocale.toString(value)));
	CELLWIDGET(twYRanges, yRangeIndex, TwRangesColumn::Min, QDateTimeEdit, setDateTime(QDateTime::fromMSecsSinceEpoch(value)));
}

void CartesianPlotDock::plotXMaxChanged(int xRangeIndex, double value) {
	DEBUG(Q_FUNC_INFO << ", value = " << value)
	if (m_initializing)
		return;
	const Lock lock(m_initializing);
	SET_NUMBER_LOCALE
	CELLWIDGET(twXRanges, xRangeIndex, TwRangesColumn::Max, QLineEdit, setText(numberLocale.toString(value)));
	CELLWIDGET(twXRanges, xRangeIndex, TwRangesColumn::Max, QDateTimeEdit, setDateTime(QDateTime::fromMSecsSinceEpoch(value)));
}
void CartesianPlotDock::plotYMaxChanged(int yRangeIndex, double value) {
	DEBUG(Q_FUNC_INFO << ", value = " << value)
	if (m_initializing)
		return;
	const Lock lock(m_initializing);
	SET_NUMBER_LOCALE
	CELLWIDGET(twYRanges, yRangeIndex, TwRangesColumn::Max, QLineEdit, setText(numberLocale.toString(value)));
	CELLWIDGET(twYRanges, yRangeIndex, TwRangesColumn::Max, QDateTimeEdit, setDateTime(QDateTime::fromMSecsSinceEpoch(value)));
}

void CartesianPlotDock::plotXRangeChanged(int xRangeIndex, Range<double> range) {
	DEBUG(Q_FUNC_INFO << ", x range = " << range.toStdString())
	if (m_initializing)
			return;

	const Lock lock(m_initializing);
	SET_NUMBER_LOCALE
	CELLWIDGET(twXRanges, xRangeIndex, TwRangesColumn::Min, QLineEdit, setText(numberLocale.toString(range.start())));
	CELLWIDGET(twXRanges, xRangeIndex, TwRangesColumn::Min, QDateTimeEdit, setDateTime(QDateTime::fromMSecsSinceEpoch(range.start())));
	CELLWIDGET(twXRanges, xRangeIndex, TwRangesColumn::Max, QLineEdit, setText(numberLocale.toString(range.end())));
	CELLWIDGET(twXRanges, xRangeIndex, TwRangesColumn::Max, QDateTimeEdit, setDateTime(QDateTime::fromMSecsSinceEpoch(range.end())));
}
void CartesianPlotDock::plotYRangeChanged(int yRangeIndex, Range<double> range) {
	DEBUG(Q_FUNC_INFO)
	if (m_initializing)
		return;

	const Lock lock(m_initializing);
	SET_NUMBER_LOCALE
	CELLWIDGET(twYRanges, yRangeIndex, TwRangesColumn::Min, QLineEdit, setText(numberLocale.toString(range.start())));
	CELLWIDGET(twYRanges, yRangeIndex, TwRangesColumn::Min, QDateTimeEdit, setDateTime(QDateTime::fromMSecsSinceEpoch(range.start())));
	CELLWIDGET(twYRanges, yRangeIndex, TwRangesColumn::Max, QLineEdit, setText(numberLocale.toString(range.end())));
	CELLWIDGET(twYRanges, yRangeIndex, TwRangesColumn::Max, QDateTimeEdit, setDateTime(QDateTime::fromMSecsSinceEpoch(range.end())));
}

void CartesianPlotDock::plotXScaleChanged(int xRangeIndex, RangeT::Scale scale) {
	DEBUG(Q_FUNC_INFO << ", scale = " << (int)scale)
	m_initializing = true;
	CELLWIDGET(twXRanges, xRangeIndex, TwRangesColumn::Scale, QComboBox, setCurrentIndex(static_cast<int>(scale)));
	m_initializing = false;
}
void CartesianPlotDock::plotYScaleChanged(int yRangeIndex, RangeT::Scale scale) {
	m_initializing = true;
	CELLWIDGET(twYRanges, yRangeIndex, TwRangesColumn::Scale, QComboBox, setCurrentIndex(static_cast<int>(scale)));
	m_initializing = false;
}

void CartesianPlotDock::plotXRangeFormatChanged(int xRangeIndex, RangeT::Format format) {
	DEBUG(Q_FUNC_INFO << ", format = " << static_cast<int>(format))
	m_initializing = true;
	CELLWIDGET(twXRanges, xRangeIndex, TwRangesColumn::Format, QComboBox, setCurrentIndex(static_cast<int>(format)));
	m_initializing = false;
}
void CartesianPlotDock::plotYRangeFormatChanged(int yRangeIndex, RangeT::Format format) {
	m_initializing = true;
	CELLWIDGET(twYRanges, yRangeIndex, TwRangesColumn::Format, QComboBox, setCurrentIndex(static_cast<int>(format)));
	m_initializing = false;
}

// plot range
void CartesianPlotDock::defaultPlotRangeChanged() {
	const int index{ m_bgDefaultPlotRange->checkedId() };
	DEBUG(Q_FUNC_INFO << ", index = " << index)
	m_plot->setDefaultCoordinateSystemIndex(index);
	updatePlotRangeList();	// changing default cSystem may change x/y-ranges when on auto scale
	m_plot->retransform();	// update plot
}

//range breaks
void CartesianPlotDock::plotXRangeBreakingEnabledChanged(bool on) {
	m_initializing = true;
	ui.chkXBreak->setChecked(on);
	m_initializing = false;
}

void CartesianPlotDock::plotXRangeBreaksChanged(const CartesianPlot::RangeBreaks& breaks) {
	Q_UNUSED(breaks);
}

void CartesianPlotDock::plotYRangeBreakingEnabledChanged(bool on) {
	m_initializing = true;
	ui.chkYBreak->setChecked(on);
	m_initializing = false;
}

void CartesianPlotDock::plotYRangeBreaksChanged(const CartesianPlot::RangeBreaks& breaks) {
	Q_UNUSED(breaks);
}

void CartesianPlotDock::plotVisibleChanged(bool on) {
	m_initializing = true;
	ui.chkVisible->setChecked(on);
	m_initializing = false;
}

//background
void CartesianPlotDock::plotBackgroundTypeChanged(PlotArea::BackgroundType type) {
	m_initializing = true;
	ui.cbBackgroundType->setCurrentIndex(static_cast<int>(type));
	m_initializing = false;
}

void CartesianPlotDock::plotBackgroundColorStyleChanged(PlotArea::BackgroundColorStyle style) {
	m_initializing = true;
	ui.cbBackgroundColorStyle->setCurrentIndex(static_cast<int>(style));
	m_initializing = false;
}

void CartesianPlotDock::plotBackgroundImageStyleChanged(PlotArea::BackgroundImageStyle style) {
	m_initializing = true;
	ui.cbBackgroundImageStyle->setCurrentIndex(static_cast<int>(style));
	m_initializing = false;
}

void CartesianPlotDock::plotBackgroundBrushStyleChanged(Qt::BrushStyle style) {
	m_initializing = true;
	ui.cbBackgroundBrushStyle->setCurrentIndex(style);
	m_initializing = false;
}

void CartesianPlotDock::plotBackgroundFirstColorChanged(QColor& color) {
	m_initializing = true;
	ui.kcbBackgroundFirstColor->setColor(color);
	m_initializing = false;
}

void CartesianPlotDock::plotBackgroundSecondColorChanged(QColor& color) {
	m_initializing = true;
	ui.kcbBackgroundSecondColor->setColor(color);
	m_initializing = false;
}

void CartesianPlotDock::plotBackgroundFileNameChanged(QString& filename) {
	m_initializing = true;
	ui.leBackgroundFileName->setText(filename);
	m_initializing = false;
}

void CartesianPlotDock::plotBackgroundOpacityChanged(float opacity) {
	m_initializing = true;
	ui.sbBackgroundOpacity->setValue( round(opacity*100.0) );
	m_initializing = false;
}

void CartesianPlotDock::plotBorderTypeChanged(PlotArea::BorderType type) {
	Lock lock(m_initializing);
	ui.tbBorderTypeLeft->setChecked(type.testFlag(PlotArea::BorderTypeFlags::BorderLeft));
	ui.tbBorderTypeRight->setChecked(type.testFlag(PlotArea::BorderTypeFlags::BorderRight));
	ui.tbBorderTypeTop->setChecked(type.testFlag(PlotArea::BorderTypeFlags::BorderTop));
	ui.tbBorderTypeBottom->setChecked(type.testFlag(PlotArea::BorderTypeFlags::BorderBottom));
}

void CartesianPlotDock::plotBorderPenChanged(QPen& pen) {
	m_initializing = true;
	if (ui.cbBorderStyle->currentIndex() != pen.style())
		ui.cbBorderStyle->setCurrentIndex(pen.style());
	if (ui.kcbBorderColor->color() != pen.color())
		ui.kcbBorderColor->setColor(pen.color());
	if (ui.sbBorderWidth->value() != pen.widthF())
		ui.sbBorderWidth->setValue(Worksheet::convertFromSceneUnits(pen.widthF(), Worksheet::Unit::Point));
	m_initializing = false;
}

void CartesianPlotDock::plotBorderCornerRadiusChanged(float value) {
	m_initializing = true;
	ui.sbBorderCornerRadius->setValue(Worksheet::convertFromSceneUnits(value, m_worksheetUnit));
	m_initializing = false;
}

void CartesianPlotDock::plotBorderOpacityChanged(float value) {
	m_initializing = true;
	float v = (float)value*100.;
	ui.sbBorderOpacity->setValue(v);
	m_initializing = false;
}

void CartesianPlotDock::plotHorizontalPaddingChanged(float value) {
	m_initializing = true;
	ui.sbPaddingHorizontal->setValue(Worksheet::convertFromSceneUnits(value, m_worksheetUnit));
	m_initializing = false;
}

void CartesianPlotDock::plotVerticalPaddingChanged(float value) {
	m_initializing = true;
	ui.sbPaddingVertical->setValue(Worksheet::convertFromSceneUnits(value, m_worksheetUnit));
	m_initializing = false;
}

void CartesianPlotDock::plotRightPaddingChanged(double value) {
	m_initializing = true;
	ui.sbPaddingRight->setValue(Worksheet::convertFromSceneUnits(value, m_worksheetUnit));
	m_initializing = false;
}

void CartesianPlotDock::plotBottomPaddingChanged(double value) {
	m_initializing = true;
	ui.sbPaddingBottom->setValue(Worksheet::convertFromSceneUnits(value, m_worksheetUnit));
	m_initializing = false;
}

void CartesianPlotDock::plotSymmetricPaddingChanged(bool symmetric) {
	m_initializing = true;
	ui.cbPaddingSymmetric->setChecked(symmetric);
	m_initializing = false;
}

void CartesianPlotDock::plotCursorPenChanged(const QPen& pen) {
	m_initializing = true;
	ui.sbCursorLineWidth->setValue(Worksheet::convertFromSceneUnits(pen.widthF(), Worksheet::Unit::Point));
	ui.kcbCursorLineColor->setColor(pen.color());
	ui.cbCursorLineStyle->setCurrentIndex(pen.style());
	m_initializing = false;
}

//*************************************************************
//******************** SETTINGS *******************************
//*************************************************************
void CartesianPlotDock::loadConfigFromTemplate(KConfig& config) {
	//extract the name of the template from the file name
	QString name;
	int index = config.name().lastIndexOf(QLatin1String("/"));
	if (index != -1)
		name = config.name().right(config.name().size() - index - 1);
	else
		name = config.name();

	int size = m_plotList.size();
	if (size > 1)
		m_plot->beginMacro(i18n("%1 cartesian plots: template \"%2\" loaded", size, name));
	else
		m_plot->beginMacro(i18n("%1: template \"%2\" loaded", m_plot->name(), name));

	this->loadConfig(config);

	m_plot->endMacro();
}

void CartesianPlotDock::load() {
	//General-tab
	ui.chkVisible->setChecked(m_plot->isVisible());
	ui.sbLeft->setValue(Worksheet::convertFromSceneUnits(m_plot->rect().x(), m_worksheetUnit));
	ui.sbTop->setValue(Worksheet::convertFromSceneUnits(m_plot->rect().y(), m_worksheetUnit));
	ui.sbWidth->setValue(Worksheet::convertFromSceneUnits(m_plot->rect().width(), m_worksheetUnit));
	ui.sbHeight->setValue(Worksheet::convertFromSceneUnits(m_plot->rect().height(), m_worksheetUnit));

	switch (m_plot->rangeType()) {
	case CartesianPlot::RangeType::Free:
		ui.rbRangeFree->setChecked(true);
		break;
	case CartesianPlot::RangeType::First:
		ui.rbRangeFirst->setChecked(true);
		break;
	case CartesianPlot::RangeType::Last:
		ui.rbRangeLast->setChecked(true);
		break;
	}
	rangeTypeChanged();
	SET_NUMBER_LOCALE
	ui.leRangeFirst->setText( numberLocale.toString(m_plot->rangeFirstValues()) );
	ui.leRangeLast->setText( numberLocale.toString(m_plot->rangeLastValues()) );

	// x ranges
//	for (int row{0}; row < ui.twXRanges->rowCount(); row++) {
//		const auto xRange{ m_plot->xRangeFromIndex(row) };
//		DEBUG(Q_FUNC_INFO << ", x range " << row << " auto scale = " << xRange.autoScale())

//		auto* chk = qobject_cast<QCheckBox*>(ui.twXRanges->cellWidget(row, TwRangesColumn::Automatic));
//		chk->setChecked(xRange.autoScale());

//		auto* cb = qobject_cast<QComboBox*>(ui.twXRanges->cellWidget(row, TwRangesColumn::Format));
//		cb->setCurrentIndex(static_cast<int>(xRange.format()));

//		if (xRange.format() == RangeT::Format::Numeric) {
//			auto* le = qobject_cast<QLineEdit*>(ui.twXRanges->cellWidget(row, TwRangesColumn::Min));
//			if (le) {	// may be nullptr
//				le->setText( numberLocale.toString(xRange.start()) );
//				le = qobject_cast<QLineEdit*>(ui.twXRanges->cellWidget(row, TwRangesColumn::Max));
//				le->setText( numberLocale.toString(xRange.end()) );
//			}
//		} else {
//			auto* dte = qobject_cast<QDateTimeEdit*>(ui.twXRanges->cellWidget(row, TwRangesColumn::Min));
//			if (dte) {	// may be nullptr
//				dte->setDisplayFormat( m_plot->xRangeDateTimeFormat(row) );
//				dte->setDateTime(QDateTime::fromMSecsSinceEpoch( static_cast<qint64>(xRange.start())) );
//				dte = qobject_cast<QDateTimeEdit*>(ui.twXRanges->cellWidget(row, TwRangesColumn::Max));
//				dte->setDisplayFormat( m_plot->xRangeDateTimeFormat(row) );
//				dte->setDateTime(QDateTime::fromMSecsSinceEpoch( static_cast<qint64>(xRange.end())) );
//			}
//		}

//		cb = qobject_cast<QComboBox*>(ui.twXRanges->cellWidget(row, TwRangesColumn::Scale));
//		cb->setCurrentIndex(static_cast<int>(xRange.scale()));
//	}
	updateXRangeList();
	updateYRangeList();

	// y ranges
//	for (int row{0}; row < ui.twYRanges->rowCount(); row++) {
//		const auto yRange{ m_plot->yRangeFromIndex(row) };
//		DEBUG(Q_FUNC_INFO << ", y range " << row << " auto scale = " << yRange.autoScale())

//		auto* chk = qobject_cast<QCheckBox*>(ui.twYRanges->cellWidget(row, TwRangesColumn::Automatic));
//		chk->setChecked(yRange.autoScale());

//		auto* cb = qobject_cast<QComboBox*>(ui.twYRanges->cellWidget(row, TwRangesColumn::Format));
//		cb->setCurrentIndex(static_cast<int>(yRange.format()));

//		if (yRange.format() == RangeT::Format::Numeric) {
//			auto* le = qobject_cast<QLineEdit*>(ui.twYRanges->cellWidget(row, TwRangesColumn::Min));
//			if (le) {	// may be nullptr
//				le->setText( numberLocale.toString(yRange.start()) );
//				le = qobject_cast<QLineEdit*>(ui.twYRanges->cellWidget(row, TwRangesColumn::Max));
//				le->setText( numberLocale.toString(yRange.end()) );
//			}
//		} else {
//			auto* dte = qobject_cast<QDateTimeEdit*>(ui.twYRanges->cellWidget(row, TwRangesColumn::Min));
//			if (dte) {	// may be nullptr
//				dte->setDisplayFormat( m_plot->yRangeDateTimeFormat(row) );
//				dte->setDateTime(QDateTime::fromMSecsSinceEpoch( static_cast<qint64>(yRange.start())) );
//				dte = qobject_cast<QDateTimeEdit*>(ui.twYRanges->cellWidget(row, TwRangesColumn::Max));
//				dte->setDisplayFormat( m_plot->yRangeDateTimeFormat(row) );
//				dte->setDateTime(QDateTime::fromMSecsSinceEpoch( static_cast<qint64>(yRange.end())) );
//			}
//		}

//		cb = qobject_cast<QComboBox*>(ui.twYRanges->cellWidget(row, TwRangesColumn::Scale));
//		cb->setCurrentIndex(static_cast<int>(yRange.scale()));
//	}


	//Title
	labelWidget->load();

	//x-range breaks, show the first break
	ui.chkXBreak->setChecked(m_plot->xRangeBreakingEnabled());
	this->toggleXBreak(m_plot->xRangeBreakingEnabled());
	ui.bRemoveXBreak->setVisible(m_plot->xRangeBreaks().list.size() > 1);
	ui.cbXBreak->clear();
	if (!m_plot->xRangeBreaks().list.isEmpty()) {
		for (int i = 1; i <= m_plot->xRangeBreaks().list.size(); ++i)
			ui.cbXBreak->addItem(QString::number(i));
	} else
		ui.cbXBreak->addItem("1");
	ui.cbXBreak->setCurrentIndex(0);

	//y-range breaks, show the first break
	ui.chkYBreak->setChecked(m_plot->yRangeBreakingEnabled());
	this->toggleYBreak(m_plot->yRangeBreakingEnabled());
	ui.bRemoveYBreak->setVisible(m_plot->yRangeBreaks().list.size() > 1);
	ui.cbYBreak->clear();
	if (!m_plot->yRangeBreaks().list.isEmpty()) {
		for (int i = 1; i <= m_plot->yRangeBreaks().list.size(); ++i)
			ui.cbYBreak->addItem(QString::number(i));
	} else
		ui.cbYBreak->addItem("1");
	ui.cbYBreak->setCurrentIndex(0);

	//"Plot Area"-tab
	const auto* plotArea = m_plot->plotArea();

	//Background
	ui.cbBackgroundType->setCurrentIndex( (int)plotArea->backgroundType() );
	backgroundTypeChanged(ui.cbBackgroundType->currentIndex());
	ui.cbBackgroundColorStyle->setCurrentIndex( (int) plotArea->backgroundColorStyle() );
	ui.cbBackgroundImageStyle->setCurrentIndex( (int) plotArea->backgroundImageStyle() );
	ui.cbBackgroundBrushStyle->setCurrentIndex( (int) plotArea->backgroundBrushStyle() );
	ui.leBackgroundFileName->setText( plotArea->backgroundFileName() );
	ui.kcbBackgroundFirstColor->setColor( plotArea->backgroundFirstColor() );
	ui.kcbBackgroundSecondColor->setColor( plotArea->backgroundSecondColor() );
	ui.sbBackgroundOpacity->setValue( round(plotArea->backgroundOpacity()*100.0) );

	//highlight the text field for the background image red if an image is used and cannot be found
	const QString& fileName = plotArea->backgroundFileName();
	bool invalid = (!fileName.isEmpty() && !QFile::exists(fileName));
	GuiTools::highlight(ui.leBackgroundFileName, invalid);

	//Padding
	ui.sbPaddingHorizontal->setValue( Worksheet::convertFromSceneUnits(m_plot->horizontalPadding(), m_worksheetUnit) );
	ui.sbPaddingVertical->setValue( Worksheet::convertFromSceneUnits(m_plot->verticalPadding(), m_worksheetUnit) );
	ui.sbPaddingRight->setValue(Worksheet::convertFromSceneUnits(m_plot->rightPadding(), m_worksheetUnit));
	ui.sbPaddingBottom->setValue(Worksheet::convertFromSceneUnits(m_plot->bottomPadding(), m_worksheetUnit));
	ui.cbPaddingSymmetric->setChecked(m_plot->symmetricPadding());

	//Border
	ui.tbBorderTypeLeft->setChecked(plotArea->borderType().testFlag(PlotArea::BorderTypeFlags::BorderLeft));
	ui.tbBorderTypeRight->setChecked(plotArea->borderType().testFlag(PlotArea::BorderTypeFlags::BorderRight));
	ui.tbBorderTypeTop->setChecked(plotArea->borderType().testFlag(PlotArea::BorderTypeFlags::BorderTop));
	ui.tbBorderTypeBottom->setChecked(plotArea->borderType().testFlag(PlotArea::BorderTypeFlags::BorderBottom));
	ui.kcbBorderColor->setColor( plotArea->borderPen().color() );
	ui.cbBorderStyle->setCurrentIndex( (int) plotArea->borderPen().style() );
	ui.sbBorderWidth->setValue( Worksheet::convertFromSceneUnits(plotArea->borderPen().widthF(), Worksheet::Unit::Point) );
	ui.sbBorderCornerRadius->setValue( Worksheet::convertFromSceneUnits(plotArea->borderCornerRadius(), m_worksheetUnit) );
	ui.sbBorderOpacity->setValue( round(plotArea->borderOpacity()*100) );
	GuiTools::updatePenStyles(ui.cbBorderStyle, ui.kcbBorderColor->color());

	// Cursor
	QPen pen = m_plot->cursorPen();
	ui.cbCursorLineStyle->setCurrentIndex(pen.style());
	ui.kcbCursorLineColor->setColor(pen.color());
	ui.sbCursorLineWidth->setValue(pen.width());
	GuiTools::updatePenStyles(ui.cbCursorLineStyle, pen.color());
}

void CartesianPlotDock::loadConfig(KConfig& config) {
	KConfigGroup group = config.group("CartesianPlot");

	//General
	//we don't load/save the settings in the general-tab, since they are not style related.
	//It doesn't make sense to load/save them in the template.
	//This data is read in CartesianPlotDock::setPlots().

	//Title
	KConfigGroup plotTitleGroup = config.group("CartesianPlotTitle");
	labelWidget->loadConfig(plotTitleGroup);

	//Scale breakings
	//TODO

	//Background-tab
	const auto* plotArea = m_plot->plotArea();
	ui.cbBackgroundType->setCurrentIndex( group.readEntry("BackgroundType", (int) plotArea->backgroundType()) );
	ui.cbBackgroundColorStyle->setCurrentIndex( group.readEntry("BackgroundColorStyle", (int) plotArea->backgroundColorStyle()) );
	ui.cbBackgroundImageStyle->setCurrentIndex( group.readEntry("BackgroundImageStyle", (int) plotArea->backgroundImageStyle()) );
	ui.cbBackgroundBrushStyle->setCurrentIndex( group.readEntry("BackgroundBrushStyle", (int) plotArea->backgroundBrushStyle()) );
	ui.leBackgroundFileName->setText( group.readEntry("BackgroundFileName", plotArea->backgroundFileName()) );
	ui.kcbBackgroundFirstColor->setColor( group.readEntry("BackgroundFirstColor", plotArea->backgroundFirstColor()) );
	ui.kcbBackgroundSecondColor->setColor( group.readEntry("BackgroundSecondColor", plotArea->backgroundSecondColor()) );
	ui.sbBackgroundOpacity->setValue( round(group.readEntry("BackgroundOpacity", plotArea->backgroundOpacity())*100.0) );
	ui.sbPaddingHorizontal->setValue(Worksheet::convertFromSceneUnits(group.readEntry("HorizontalPadding", m_plot->horizontalPadding()), m_worksheetUnit));
	ui.sbPaddingVertical->setValue(Worksheet::convertFromSceneUnits(group.readEntry("VerticalPadding", m_plot->verticalPadding()), m_worksheetUnit));
	ui.sbPaddingRight->setValue(Worksheet::convertFromSceneUnits(group.readEntry("RightPadding", m_plot->rightPadding()), m_worksheetUnit));
	ui.sbPaddingBottom->setValue(Worksheet::convertFromSceneUnits(group.readEntry("BottomPadding", m_plot->bottomPadding()), m_worksheetUnit));
	ui.cbPaddingSymmetric->setChecked(group.readEntry("SymmetricPadding", m_plot->symmetricPadding()));

	//Border-tab
	auto type = static_cast<PlotArea::BorderType>(group.readEntry("BorderType", static_cast<int>(plotArea->borderType())));
	ui.tbBorderTypeLeft->setChecked(type.testFlag(PlotArea::BorderTypeFlags::BorderLeft));
	ui.tbBorderTypeRight->setChecked(type.testFlag(PlotArea::BorderTypeFlags::BorderRight));
	ui.tbBorderTypeTop->setChecked(type.testFlag(PlotArea::BorderTypeFlags::BorderTop));
	ui.tbBorderTypeBottom->setChecked(type.testFlag(PlotArea::BorderTypeFlags::BorderBottom));
	ui.kcbBorderColor->setColor( group.readEntry("BorderColor", plotArea->borderPen().color()) );
	ui.cbBorderStyle->setCurrentIndex( group.readEntry("BorderStyle", (int) plotArea->borderPen().style()) );
	ui.sbBorderWidth->setValue( Worksheet::convertFromSceneUnits(group.readEntry("BorderWidth", plotArea->borderPen().widthF()), Worksheet::Unit::Point) );
	ui.sbBorderCornerRadius->setValue( Worksheet::convertFromSceneUnits(group.readEntry("BorderCornerRadius", plotArea->borderCornerRadius()), m_worksheetUnit) );
	ui.sbBorderOpacity->setValue( group.readEntry("BorderOpacity", plotArea->borderOpacity())*100 );

	m_initializing = true;
	GuiTools::updatePenStyles(ui.cbBorderStyle, ui.kcbBorderColor->color());
	GuiTools::updatePenStyles(ui.cbCursorLineStyle, m_plot->cursorPen().color());
	m_initializing = false;
}

void CartesianPlotDock::saveConfigAsTemplate(KConfig& config) {
	KConfigGroup group = config.group("CartesianPlot");

	//General
	//we don't load/save the settings in the general-tab, since they are not style related.
	//It doesn't make sense to load/save them in the template.

	//Title
	KConfigGroup plotTitleGroup = config.group("CartesianPlotTitle");
	labelWidget->saveConfig(plotTitleGroup);

	//Scale breakings
	//TODO

	//Background
	group.writeEntry("BackgroundType", ui.cbBackgroundType->currentIndex());
	group.writeEntry("BackgroundColorStyle", ui.cbBackgroundColorStyle->currentIndex());
	group.writeEntry("BackgroundImageStyle", ui.cbBackgroundImageStyle->currentIndex());
	group.writeEntry("BackgroundBrushStyle", ui.cbBackgroundBrushStyle->currentIndex());
	group.writeEntry("BackgroundFileName", ui.leBackgroundFileName->text());
	group.writeEntry("BackgroundFirstColor", ui.kcbBackgroundFirstColor->color());
	group.writeEntry("BackgroundSecondColor", ui.kcbBackgroundSecondColor->color());
	group.writeEntry("BackgroundOpacity", ui.sbBackgroundOpacity->value()/100.0);
	group.writeEntry("HorizontalPadding", Worksheet::convertToSceneUnits(ui.sbPaddingHorizontal->value(), m_worksheetUnit));
	group.writeEntry("VerticalPadding", Worksheet::convertToSceneUnits(ui.sbPaddingVertical->value(), m_worksheetUnit));
	group.writeEntry("RightPadding", Worksheet::convertToSceneUnits(ui.sbPaddingRight->value(), m_worksheetUnit));
	group.writeEntry("BottomPadding", Worksheet::convertToSceneUnits(ui.sbPaddingBottom->value(), m_worksheetUnit));
	group.writeEntry("SymmetricPadding", ui.cbPaddingSymmetric->isChecked());

	//Border
	group.writeEntry("BorderType", static_cast<int>(m_plot->plotArea()->borderType()));
	group.writeEntry("BorderStyle", ui.cbBorderStyle->currentIndex());
	group.writeEntry("BorderColor", ui.kcbBorderColor->color());
	group.writeEntry("BorderWidth", Worksheet::convertToSceneUnits(ui.sbBorderWidth->value(), Worksheet::Unit::Point));
	group.writeEntry("BorderCornerRadius", Worksheet::convertToSceneUnits(ui.sbBorderCornerRadius->value(), m_worksheetUnit));
	group.writeEntry("BorderOpacity", ui.sbBorderOpacity->value()/100.0);

	config.sync();
}

void CartesianPlotDock::loadTheme(const QString& theme) {
	for (auto* plot : m_plotList)
		plot->setTheme(theme);
}

void CartesianPlotDock::saveTheme(KConfig& config) const {
	if (!m_plotList.isEmpty())
		m_plotList.at(0)->saveTheme(config);
}<|MERGE_RESOLUTION|>--- conflicted
+++ resolved
@@ -1046,7 +1046,6 @@
 
 	for (auto* plot : m_plotList) {
 		int retransform = 0;
-<<<<<<< HEAD
 		plot->setAutoScaleX(index, checked);
 		DEBUG(Q_FUNC_INFO << " new auto scale = " << plot->xRange(index).autoScale())
 		if (checked) { // && index == plot->defaultCoordinateSystem()->yIndex()
@@ -1058,16 +1057,6 @@
 				if (cSystem->xIndex() == index) {
 					if (plot->autoScaleY(cSystem->xIndex()))
 						retransform += plot->scaleAutoY(cSystem->yIndex(), false, true);
-=======
-		for (int i = 0; i < plot->coordinateSystemCount(); i++) {
-			if (plot->coordinateSystem(i)->xIndex() == index) {
-				plot->setAutoScaleX(i, checked);
-				DEBUG(Q_FUNC_INFO << " new auto scale = " << plot->xRangeFromIndex(index).autoScale())
-				if (checked) { // && index == plot->defaultCoordinateSystem()->xIndex()
-					retransform = plot->scaleAutoX(i, true, true);
-					if (plot->autoScaleY(i))
-						retransform += plot->scaleAutoY(i, false, true);
->>>>>>> a3371676
 				}
 			}
 		}
@@ -1104,7 +1093,6 @@
 
 	for (auto* plot : m_plotList) {
 		int retransform = 0;
-<<<<<<< HEAD
 		plot->setAutoScaleY(index, checked);
 		DEBUG(Q_FUNC_INFO << " new auto scale = " << plot->yRange(index).autoScale())
 		if (checked) { // && index == plot->defaultCoordinateSystem()->yIndex()
@@ -1116,17 +1104,6 @@
 				if (cSystem->yIndex() == index) {
 					if (plot->autoScaleX(cSystem->xIndex()))
 						retransform += plot->scaleAutoX(cSystem->xIndex(), false, true);
-=======
-		for (int i = 0; i < plot->coordinateSystemCount(); i++) {
-			if (plot->coordinateSystem(i)->yIndex() == index) {
-				plot->setAutoScaleY(i, checked);
-				DEBUG(Q_FUNC_INFO << " new auto scale = " << plot->yRangeFromIndex(index).autoScale())
-				if (checked) { // && index == plot->defaultCoordinateSystem()->yIndex()
-					retransform = plot->scaleAutoY(i, true, true);
-					//TODO: which yIndex?
-					if (plot->autoScaleX(i))
-						retransform += plot->scaleAutoX(i, false, true);
->>>>>>> a3371676
 				}
 			}
 		}
