--- conflicted
+++ resolved
@@ -680,12 +680,8 @@
 				this->maxChanged(dim, sb->property("row").toInt(), value);
 			});
 		} else {
-<<<<<<< HEAD
-			auto* dte = new QDateTimeEdit(tw);
+			auto* dte = new UTCDateTimeEdit(tw);
 			dte->setSizePolicy(QSizePolicy::Expanding, QSizePolicy::Preferred);
-=======
-			auto* dte = new UTCDateTimeEdit(tw);
->>>>>>> c8e7027f
 			dte->setDisplayFormat(m_plot->rangeDateTimeFormat(dim, i));
 			dte->setMSecsSinceEpochUTC(r.start());
 			dte->setWrapping(true);
@@ -694,12 +690,9 @@
 			connect(dte, &UTCDateTimeEdit::mSecsSinceEpochUTCChanged, [this, dim, dte](qint64 dateTime) {
 				this->minDateTimeChanged(dte, dim, dateTime);
 			});
-<<<<<<< HEAD
-			dte = new QDateTimeEdit(tw);
+
+			dte = new UTCDateTimeEdit(tw);
 			dte->setSizePolicy(QSizePolicy::Expanding, QSizePolicy::Preferred);
-=======
-			dte = new UTCDateTimeEdit(tw);
->>>>>>> c8e7027f
 			dte->setDisplayFormat(m_plot->rangeDateTimeFormat(dim, i));
 			dte->setMSecsSinceEpochUTC(r.end());
 			dte->setWrapping(true);
