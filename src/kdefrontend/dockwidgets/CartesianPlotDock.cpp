--- conflicted
+++ resolved
@@ -388,62 +388,52 @@
 	ui.sbPaddingBottom->setLocale(numberLocale);
 
 	//update the QLineEdits, avoid the change events
-<<<<<<< HEAD
-	Lock lock(m_initializing);
-	ui.leRangeFirst->setText( numberLocale.toString(m_plot->rangeFirstValues()) );
-	ui.leRangeLast->setText( numberLocale.toString(m_plot->rangeLastValues()) );
-
-	// x ranges
-	for (int row{0}; row < ui.twXRanges->rowCount(); row++) {
-		if (m_plot->xRangeFormat(row) == RangeT::Format::Numeric) {
-			auto* le = qobject_cast<QLineEdit*>(ui.twXRanges->cellWidget(row, 2));
-			if (le) {	// may be nullptr
-				le->setText( numberLocale.toString(m_plot->xRange(row).start()) );
-				le = qobject_cast<QLineEdit*>( ui.twXRanges->cellWidget(row, 3) );
-				le->setText( numberLocale.toString(m_plot->xRange(row).end()) );
-			}
-		} else {
-			auto* dte = qobject_cast<QDateTimeEdit*>(ui.twXRanges->cellWidget(row, 2));
-			if (dte) {
-				dte->setDateTime( QDateTime::fromMSecsSinceEpoch(m_plot->xRange(row).start()) );
-				dte = qobject_cast<QDateTimeEdit*>( ui.twXRanges->cellWidget(row, 3) );
-				dte->setDateTime( QDateTime::fromMSecsSinceEpoch(m_plot->xRange(row).end()) );
+	if (m_plot) {
+		Lock lock(m_initializing);
+		ui.leRangeFirst->setText( numberLocale.toString(m_plot->rangeFirstValues()) );
+		ui.leRangeLast->setText( numberLocale.toString(m_plot->rangeLastValues()) );
+
+		// x ranges
+		for (int row{0}; row < ui.twXRanges->rowCount(); row++) {
+			if (m_plot->xRangeFormat(row) == RangeT::Format::Numeric) {
+				auto* le = qobject_cast<QLineEdit*>(ui.twXRanges->cellWidget(row, 2));
+				if (le) {	// may be nullptr
+					le->setText( numberLocale.toString(m_plot->xRange(row).start()) );
+					le = qobject_cast<QLineEdit*>( ui.twXRanges->cellWidget(row, 3) );
+					le->setText( numberLocale.toString(m_plot->xRange(row).end()) );
+				}
+			} else {
+				auto* dte = qobject_cast<QDateTimeEdit*>(ui.twXRanges->cellWidget(row, 2));
+				if (dte) {
+					dte->setDateTime( QDateTime::fromMSecsSinceEpoch(m_plot->xRange(row).start()) );
+					dte = qobject_cast<QDateTimeEdit*>( ui.twXRanges->cellWidget(row, 3) );
+					dte->setDateTime( QDateTime::fromMSecsSinceEpoch(m_plot->xRange(row).end()) );
+				}
 			}
 		}
-	}
-//	ui.twXRanges->resizeColumnToContents(1);
-//	ui.twXRanges->resizeColumnToContents(2);
-	// y ranges
-	for (int row{0}; row < ui.twYRanges->rowCount(); row++) {
-		if (m_plot->yRangeFormat(row) == RangeT::Format::Numeric) {
-			auto* le = qobject_cast<QLineEdit*>(ui.twYRanges->cellWidget(row, 2));
-			if (le) {	// may be nullptr
-				le->setText( numberLocale.toString(m_plot->yRange(row).start()) );
-				le = qobject_cast<QLineEdit*>( ui.twYRanges->cellWidget(row, 3) );
-				le->setText( numberLocale.toString(m_plot->yRange(row).end()) );
-			}
-		} else {
-			auto* dte = qobject_cast<QDateTimeEdit*>(ui.twYRanges->cellWidget(row, 2));
-			if (dte) {
-				dte->setDateTime( QDateTime::fromMSecsSinceEpoch(m_plot->yRange(row).start()) );
-				dte = qobject_cast<QDateTimeEdit*>( ui.twYRanges->cellWidget(row, 3) );
-				dte->setDateTime( QDateTime::fromMSecsSinceEpoch(m_plot->yRange(row).end()) );
+//		ui.twXRanges->resizeColumnToContents(1);
+//		ui.twXRanges->resizeColumnToContents(2);
+		// y ranges
+		for (int row{0}; row < ui.twYRanges->rowCount(); row++) {
+			if (m_plot->yRangeFormat(row) == RangeT::Format::Numeric) {
+				auto* le = qobject_cast<QLineEdit*>(ui.twYRanges->cellWidget(row, 2));
+				if (le) {	// may be nullptr
+					le->setText( numberLocale.toString(m_plot->yRange(row).start()) );
+					le = qobject_cast<QLineEdit*>( ui.twYRanges->cellWidget(row, 3) );
+					le->setText( numberLocale.toString(m_plot->yRange(row).end()) );
+				}
+			} else {
+				auto* dte = qobject_cast<QDateTimeEdit*>(ui.twYRanges->cellWidget(row, 2));
+				if (dte) {
+					dte->setDateTime( QDateTime::fromMSecsSinceEpoch(m_plot->yRange(row).start()) );
+					dte = qobject_cast<QDateTimeEdit*>( ui.twYRanges->cellWidget(row, 3) );
+					dte->setDateTime( QDateTime::fromMSecsSinceEpoch(m_plot->yRange(row).end()) );
+				}
 			}
 		}
-	}
-//	ui.twYRanges->resizeColumnToContents(1);
-//	ui.twYRanges->resizeColumnToContents(2);
-=======
-	if (m_plot) {
-		Lock lock(m_initializing);
-		ui.leRangeFirst->setText(numberLocale.toString(m_plot->rangeFirstValues()));
-		ui.leRangeLast->setText(numberLocale.toString(m_plot->rangeLastValues()));
-		ui.leXMin->setText(numberLocale.toString(m_plot->xMin()));
-		ui.leXMax->setText(numberLocale.toString(m_plot->xMax()));
-		ui.leYMin->setText(numberLocale.toString(m_plot->yMin()));
-		ui.leYMax->setText(numberLocale.toString(m_plot->yMax()));
-	}
->>>>>>> b14ba6fa
+//		ui.twYRanges->resizeColumnToContents(1);
+//		ui.twYRanges->resizeColumnToContents(2);
+	}
 
 	//update the title label
 	labelWidget->updateLocale();
