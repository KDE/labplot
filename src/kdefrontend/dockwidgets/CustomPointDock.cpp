--- conflicted
+++ resolved
@@ -33,14 +33,11 @@
 
 #include <QPainter>
 #include <QDir>
-<<<<<<< HEAD
 #include <KLocale>
 #include <KConfig>
 #include <KConfigGroup>
-=======
 
 #include <cmath>
->>>>>>> dd1fb816
 
 CustomPointDock::CustomPointDock(QWidget *parent): QWidget(parent) {
 	ui.setupUi(this);
