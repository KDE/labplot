--- conflicted
+++ resolved
@@ -48,12 +48,7 @@
 	mainWidget = new QWidget(this);
 	ui.setupUi(mainWidget);
 
-<<<<<<< HEAD
-	KUrlCompletion *comp = new KUrlCompletion();
-	ui.kleFileName->setCompletionObject(comp);
-=======
     ui.kleFileName->setCompletionObject(urlCompletion);
->>>>>>> 3cbf1fbb
 
 	ui.bOpen->setIcon( QIcon::fromTheme("document-open") );
 
