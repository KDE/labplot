--- conflicted
+++ resolved
@@ -48,12 +48,8 @@
 		Ui::RandomValuesWidget ui;
 		QList<Column*> m_columns;
 		Spreadsheet* m_spreadsheet;
-<<<<<<< HEAD
-		QMap<int, QString> m_formulaPixs;
 		QPushButton *okButton;
-=======
 //		QMap<int, QString> m_formulaPixs;
->>>>>>> b66e5e41
 
 	private slots:
 		void generate();
