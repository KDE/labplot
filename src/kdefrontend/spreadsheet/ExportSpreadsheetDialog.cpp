/***************************************************************************
    File                 : ExportSpreadsheetDialog.cpp
    Project              : LabPlot
    Description          : export spreadsheet dialog
    --------------------------------------------------------------------
    Copyright            : (C) 2014-2016 by Alexander Semke (alexander.semke@web.de)

 ***************************************************************************/

/***************************************************************************
 *                                                                         *
 *  This program is free software; you can redistribute it and/or modify   *
 *  it under the terms of the GNU General Public License as published by   *
 *  the Free Software Foundation; either version 2 of the License, or      *
 *  (at your option) any later version.                                    *
 *                                                                         *
 *  This program is distributed in the hope that it will be useful,        *
 *  but WITHOUT ANY WARRANTY; without even the implied warranty of         *
 *  MERCHANTABILITY or FITNESS FOR A PARTICULAR PURPOSE.  See the          *
 *  GNU General Public License for more details.                           *
 *                                                                         *
 *   You should have received a copy of the GNU General Public License     *
 *   along with this program; if not, write to the Free Software           *
 *   Foundation, Inc., 51 Franklin Street, Fifth Floor,                    *
 *   Boston, MA  02110-1301  USA                                           *
 *                                                                         *
 ***************************************************************************/

#include "ExportSpreadsheetDialog.h"

#include <QFileDialog>
#include <QStandardItemModel>
#include <KMessageBox>
#include <QLabel>
#include <QComboBox>

/*!
	\class ExportSpreadsheetDialog
	\brief Dialog for exporting a spreadsheet to a file.

	\ingroup kdefrontend
*/

ExportSpreadsheetDialog::ExportSpreadsheetDialog(QWidget* parent) : KDialog(parent),
    m_matrixMode(false), urlCompletion(new KUrlCompletion) {
	mainWidget = new QWidget(this);
	ui.setupUi(mainWidget);
	ui.gbOptions->hide();

    ui.kleFileName->setCompletionObject(urlCompletion);

	ui.cbFormat->addItem("ASCII");
	ui.cbFormat->addItem("Binary");
	ui.cbFormat->addItem("LaTeX");
    ui.cbFormat->addItem("FITS");

	ui.cbSeparator->addItem("TAB");
	ui.cbSeparator->addItem("SPACE");
	ui.cbSeparator->addItem(",");
	ui.cbSeparator->addItem(";");
	ui.cbSeparator->addItem(":");
	ui.cbSeparator->addItem(",TAB");
	ui.cbSeparator->addItem(";TAB");
	ui.cbSeparator->addItem(":TAB");
	ui.cbSeparator->addItem(",SPACE");
	ui.cbSeparator->addItem(";SPACE");
	ui.cbSeparator->addItem(":SPACE");

	ui.cbLaTeXExport->addItem(i18n("Export spreadsheet"));
	ui.cbLaTeXExport->addItem(i18n("Export selection"));

	ui.bOpen->setIcon( KIcon("document-open") );

	setMainWidget( mainWidget );

	setButtons( KDialog::Ok | KDialog::User1 | KDialog::Cancel );

	connect( ui.bOpen, SIGNAL(clicked()), this, SLOT (selectFile()) );
	connect( ui.kleFileName, SIGNAL(textChanged(QString)), this, SLOT(fileNameChanged(QString)) );
	connect(this,SIGNAL(user1Clicked()), this, SLOT(toggleOptions()));
	connect(ui.cbFormat, SIGNAL(currentIndexChanged(int)), this, SLOT(formatChanged(int)));
    connect(ui.cbExportToFITS, SIGNAL(currentIndexChanged(int)), this, SLOT(fitsExportToChanged(int)));

	setCaption(i18n("Export spreadsheet"));
	setWindowIcon(KIcon("document-export-database"));

	//restore saved settings

	KConfigGroup conf(KSharedConfig::openConfig(), "ExportSpreadsheetDialog");
	ui.cbFormat->setCurrentIndex(conf.readEntry("Format", 0));
	ui.chkExportHeader->setChecked(conf.readEntry("Header", true));
	ui.cbSeparator->setCurrentItem(conf.readEntry("Separator", "TAB"));
	ui.chkHeaders->setChecked(conf.readEntry("LaTeXHeaders", true));
	ui.chkGridLines->setChecked(conf.readEntry("LaTeXGridLines", true));
	ui.chkCaptions->setChecked(conf.readEntry("LaTeXCaptions", true));
	ui.chkEmptyRows->setChecked(conf.readEntry("LaTeXSkipEmpty", false));
	ui.cbLaTeXExport->setCurrentIndex(conf.readEntry("ExportOnly", 0));
	ui.chkMatrixHHeader->setChecked(conf.readEntry("MatrixHorizontalHeader", true));
	ui.chkMatrixVHeader->setChecked(conf.readEntry("MatrixVerticalHeader", true));
    ui.chkMatrixVHeader->setChecked(conf.readEntry("FITSSpreadsheetColumnsUnits", true));
    ui.cbExportToFITS->setCurrentIndex(conf.readEntry("FITSTo", 0));
	m_showOptions = conf.readEntry("ShowOptions", false);
	ui.gbOptions->setVisible(m_showOptions);
	m_showOptions ? setButtonText(KDialog::User1,i18n("Hide Options")) : setButtonText(KDialog::User1,i18n("Show Options"));
	restoreDialogSize(conf);
}

ExportSpreadsheetDialog::~ExportSpreadsheetDialog() {
	//save current settings
	KConfigGroup conf(KSharedConfig::openConfig(), "ExportSpreadsheetDialog");
	conf.writeEntry("Format", ui.cbFormat->currentIndex());
	conf.writeEntry("Header", ui.chkExportHeader->isChecked());
	conf.writeEntry("Separator", ui.cbSeparator->currentIndex());
	conf.writeEntry("ShowOptions", m_showOptions);
	conf.writeEntry("LaTeXHeaders", ui.chkHeaders->isChecked());
	conf.writeEntry("LaTeXGridLines", ui.chkGridLines->isChecked());
	conf.writeEntry("LaTeXCaptions", ui.chkCaptions->isChecked());
	conf.writeEntry("LaTeXSkipEmpty", ui.chkEmptyRows->isChecked());
	conf.writeEntry("ExportOnly", ui.cbLaTeXExport->currentIndex());
	conf.writeEntry("MatrixVerticalHeader", ui.chkMatrixVHeader->isChecked());
	conf.writeEntry("MatrixHorizontalHeader", ui.chkMatrixHHeader->isChecked());
    conf.writeEntry("FITSTo", ui.cbExportToFITS->currentIndex());
    conf.writeEntry("FITSSpreadsheetColumnsUnits", ui.chkColumnsAsUnits->isChecked());

	saveDialogSize(conf);
    delete urlCompletion;
}

void ExportSpreadsheetDialog::setFileName(const QString& name) {
	KConfigGroup conf(KSharedConfig::openConfig(), "ExportSpreadsheetDialog");
	QString dir = conf.readEntry("LastDir", "");
	if (dir.isEmpty()) dir = QDir::homePath();
	ui.kleFileName->setText(dir + QDir::separator() +  name);
	this->formatChanged(ui.cbFormat->currentIndex());
}

void ExportSpreadsheetDialog::fitsExportToChanged(int idx) {
    if (idx == 0) {
        ui.chkColumnsAsUnits->hide();
        ui.lColumnAsUnits->hide();
    } else {
        if (!m_matrixMode) {
            ui.chkColumnsAsUnits->show();
            ui.lColumnAsUnits->show();
        }
    }
}

void ExportSpreadsheetDialog::setMatrixMode(bool b) {
	if (b) {
		setCaption(i18n("Export matrix"));
		ui.lExportHeader->hide();
		ui.chkExportHeader->hide();
		ui.lEmptyRows->hide();
		ui.chkEmptyRows->hide();
        if (ui.cbFormat->currentIndex() != 3) {
            ui.chkMatrixHHeader->show();
            ui.chkMatrixVHeader->show();
            ui.lMatrixHHeader->show();
            ui.lMatrixVHeader->show();
        }

		ui.lHeader->hide();
		ui.chkHeaders->hide();
		ui.cbLaTeXExport->setItemText(0,i18n("Export matrix"));
        ui.cbExportToFITS->setCurrentIndex(0);

        ui.lColumnAsUnits->hide();
        ui.chkColumnsAsUnits->hide();

		m_matrixMode = b;
	}
}

QString ExportSpreadsheetDialog::path() const {
	return ui.kleFileName->text();
}

int ExportSpreadsheetDialog::exportToFits() const {
    return ui.cbExportToFITS->currentIndex();
}

bool ExportSpreadsheetDialog::exportHeader() const {
	return ui.chkExportHeader->isChecked();
}

bool ExportSpreadsheetDialog::captions() const {
	return ui.chkCaptions->isChecked();
}

bool ExportSpreadsheetDialog::exportLatexHeader() const {
	return ui.chkHeaders->isChecked();
}

bool ExportSpreadsheetDialog::gridLines() const {
	return ui.chkGridLines->isChecked();
}

bool ExportSpreadsheetDialog::skipEmptyRows() const {
	return ui.chkEmptyRows->isChecked();
}

bool ExportSpreadsheetDialog::exportSelection() const {
	return ui.cbLaTeXExport->currentIndex() == 1;
}

bool ExportSpreadsheetDialog::entireSpreadheet() const {
	return ui.cbLaTeXExport->currentIndex() == 0;
}

bool ExportSpreadsheetDialog::matrixHorizontalHeader() const {
	return ui.chkMatrixHHeader->isChecked();
}

bool ExportSpreadsheetDialog::matrixVerticalHeader() const {
	return ui.chkMatrixVHeader->isChecked();
}

bool ExportSpreadsheetDialog::commentsAsUnitsFits() const {
    return ui.chkColumnsAsUnits->isChecked();
}

QString ExportSpreadsheetDialog::separator() const {
	return ui.cbSeparator->currentText();
}

void ExportSpreadsheetDialog::slotButtonClicked(int button) {
	if (button == KDialog::Ok)
		okClicked();
	else
		KDialog::slotButtonClicked(button);
}

void ExportSpreadsheetDialog::setExportToImage(bool possible) {
    if (!possible) {
        ui.cbExportToFITS->setCurrentIndex(1);
        ui.cbExportToFITS->setItemData(0, 0, Qt::UserRole - 1);
    }
}

//SLOTS
void ExportSpreadsheetDialog::okClicked() {
    if (format() != FITS)
        if ( QFile::exists(ui.kleFileName->text()) ) {
            int r=KMessageBox::questionYesNo(this, i18n("The file already exists. Do you really want to overwrite it?"), i18n("Export"));
            if (r==KMessageBox::No)
                return;
        }
    KConfigGroup conf(KSharedConfig::openConfig(), "ExportSpreadsheetDialog");
    conf.writeEntry("Format", ui.cbFormat->currentIndex());
    conf.writeEntry("Header", ui.chkExportHeader->isChecked());
	conf.writeEntry("Separator", ui.cbSeparator->currentText());

	QString path = ui.kleFileName->text();
	if (!path.isEmpty()) {
		QString dir = conf.readEntry("LastDir", "");
		ui.kleFileName->setText(path);
		int pos = path.lastIndexOf(QDir::separator());
		if (pos!=-1) {
			QString newDir = path.left(pos);
			if (newDir!=dir)
				conf.writeEntry("LastDir", newDir);
		}
	}

	accept();
}

/*!
	Shows/hides the GroupBox with export options in this dialog.
*/
void ExportSpreadsheetDialog::toggleOptions() {
	m_showOptions = !m_showOptions;
	ui.gbOptions->setVisible(m_showOptions);
	m_showOptions ? setButtonText(KDialog::User1, i18n("Hide Options")) : setButtonText(KDialog::User1, i18n("Show Options"));
	//resize the dialog
	mainWidget->resize(layout()->minimumSize());
	layout()->activate();
	resize( QSize(this->width(),0).expandedTo(minimumSize()) );
}

/*!
	opens a file dialog and lets the user select the file.
*/
void ExportSpreadsheetDialog::selectFile() {
	KConfigGroup conf(KSharedConfig::openConfig(), "ExportSpreadsheetDialog");
	QString dir = conf.readEntry("LastDir", "");
	QString path = QFileDialog::getOpenFileName(this, i18n("Export to file"), dir);
	if (!path.isEmpty()) {
		ui.kleFileName->setText(path);

		int pos = path.lastIndexOf(QDir::separator());
		if (pos!=-1) {
			QString newDir = path.left(pos);
			if (newDir!=dir)
				conf.writeEntry("LastDir", newDir);
		}
	}
}

/*!
	called when the output format was changed. Adjusts the extension for the specified file.
 */
void ExportSpreadsheetDialog::formatChanged(int index) {
	QStringList extensions;
<<<<<<< HEAD
    extensions<<".txt"<<".bin" << ".tex" << ".fits";
	QString path = ui.kleFileName->text();
	int i = path.indexOf(".");
	if (i==-1)
		path = path + extensions.at(index);
	else
		path=path.left(i) + extensions.at(index);

	if (ui.cbFormat->currentIndex() == 2) {
		ui.cbSeparator->hide();
		ui.lSeparator->hide();

		ui.chkCaptions->show();
		ui.chkGridLines->show();;
		ui.lExportArea->show();
		ui.lGridLines->show();
=======
	extensions<<".txt"<<".bin" << ".tex";
    QString path = ui.kleFileName->text();
    int i = path.indexOf(".");
    if (index != -1) {
        if (i==-1)
            path = path + extensions.at(index);
        else
            path=path.left(i) + extensions.at(index);
    }
    if (ui.cbFormat->currentIndex() == 2) {
        ui.cbSeparator->hide();
        ui.lSeparator->hide();

        ui.chkCaptions->show();
        ui.chkGridLines->show();;
        ui.lExportArea->show();
        ui.lGridLines->show();
>>>>>>> 46024855
		ui.lCaptions->show();
		ui.cbLaTeXExport->show();

		if (!m_matrixMode) {
			ui.lHeader->show();
			ui.chkHeaders->show();
			ui.lEmptyRows->show();
			ui.chkEmptyRows->show();
            ui.lMatrixHHeader->hide();
            ui.lMatrixVHeader->hide();
            ui.chkMatrixHHeader->hide();
            ui.chkMatrixVHeader->hide();
		} else {
			ui.lMatrixHHeader->show();
			ui.lMatrixVHeader->show();
			ui.chkMatrixHHeader->show();
			ui.chkMatrixVHeader->show();
		}
<<<<<<< HEAD
        ui.cbExportToFITS->hide();
        ui.lExportToFITS->hide();
        ui.lColumnAsUnits->hide();
        ui.chkColumnsAsUnits->hide();
    //FITS
    } else if(ui.cbFormat->currentIndex() == 3) {
        ui.lCaptions->hide();
        ui.lEmptyRows->hide();
        ui.lExportArea->hide();
        ui.lGridLines->hide();
        ui.lMatrixHHeader->hide();
        ui.lMatrixVHeader->hide();
        ui.lSeparator->hide();
        ui.lHeader->hide();
        ui.chkEmptyRows->hide();
        ui.chkHeaders->hide();
        ui.chkExportHeader->hide();
        ui.lExportHeader->hide();
        ui.chkGridLines->hide();
        ui.chkMatrixHHeader->hide();
        ui.chkMatrixVHeader->hide();
        ui.chkCaptions->hide();
        ui.cbLaTeXExport->hide();
        ui.cbSeparator->hide();

        ui.cbExportToFITS->show();
        ui.lExportToFITS->show();
        if (!m_matrixMode) {
            ui.lColumnAsUnits->show();
            ui.chkColumnsAsUnits->show();
        }
    } else {
        ui.cbSeparator->show();
        ui.lSeparator->show();

        ui.chkCaptions->hide();
        ui.chkEmptyRows->hide();
        ui.chkGridLines->hide();;
        ui.lEmptyRows->hide();
        ui.lExportArea->hide();
        ui.lGridLines->hide();
        ui.lCaptions->hide();
        ui.cbLaTeXExport->hide();
        ui.lMatrixHHeader->hide();
        ui.lMatrixVHeader->hide();
        ui.chkMatrixHHeader->hide();
        ui.chkMatrixVHeader->hide();

        ui.lHeader->hide();
        ui.chkHeaders->hide();

        ui.cbExportToFITS->hide();
        ui.lExportToFITS->hide();
        ui.lColumnAsUnits->hide();
        ui.chkColumnsAsUnits->hide();
    }
=======
	} else {
		ui.cbSeparator->show();
		ui.lSeparator->show();

		ui.chkCaptions->hide();
		ui.chkEmptyRows->hide();
		ui.chkGridLines->hide();;
		ui.lEmptyRows->hide();
		ui.lExportArea->hide();
		ui.lGridLines->hide();
		ui.lCaptions->hide();
		ui.cbLaTeXExport->hide();
		ui.lMatrixHHeader->hide();
		ui.lMatrixVHeader->hide();
		ui.chkMatrixHHeader->hide();
		ui.chkMatrixVHeader->hide();

		ui.lHeader->hide();
		ui.chkHeaders->hide();
	}
>>>>>>> 46024855

	if (!m_matrixMode) {
            ui.chkExportHeader->show();
            ui.lExportHeader->show();
	} else {
		ui.chkExportHeader->hide();
		ui.lExportHeader->hide();
	}
    if (ui.cbFormat->currentIndex() == 3) {
        ui.chkExportHeader->hide();
        ui.lExportHeader->hide();
    }

	setFormat(static_cast<Format>(index));
	ui.kleFileName->setText(path);
}

void ExportSpreadsheetDialog::setExportSelection(bool enable) {
    if (!enable) {
        const QStandardItemModel* areaToExportModel = qobject_cast<const QStandardItemModel*>(ui.cbLaTeXExport->model());
        QStandardItem* item = areaToExportModel->item(1);
        item->setFlags(item->flags() & ~(Qt::ItemIsSelectable|Qt::ItemIsEnabled));
    }
}

void ExportSpreadsheetDialog::setFormat(Format format) {
	m_format = format;
}

void ExportSpreadsheetDialog::setExportTo(const QStringList &to) {
    ui.cbExportToFITS->addItems(to);
}

ExportSpreadsheetDialog::Format ExportSpreadsheetDialog::format() const {
	return m_format;
}

void ExportSpreadsheetDialog::fileNameChanged(const QString& name) {
	enableButtonOk( !name.simplified().isEmpty() );
}<|MERGE_RESOLUTION|>--- conflicted
+++ resolved
@@ -303,15 +303,15 @@
  */
 void ExportSpreadsheetDialog::formatChanged(int index) {
 	QStringList extensions;
-<<<<<<< HEAD
-    extensions<<".txt"<<".bin" << ".tex" << ".fits";
+	extensions << ".txt" << ".bin" << ".tex" << ".fits";
 	QString path = ui.kleFileName->text();
 	int i = path.indexOf(".");
-	if (i==-1)
-		path = path + extensions.at(index);
-	else
-		path=path.left(i) + extensions.at(index);
-
+	if (index != 1) {
+		if (i==-1)
+			path = path + extensions.at(index);
+		else
+			path=path.left(i) + extensions.at(index);
+	}
 	if (ui.cbFormat->currentIndex() == 2) {
 		ui.cbSeparator->hide();
 		ui.lSeparator->hide();
@@ -320,25 +320,6 @@
 		ui.chkGridLines->show();;
 		ui.lExportArea->show();
 		ui.lGridLines->show();
-=======
-	extensions<<".txt"<<".bin" << ".tex";
-    QString path = ui.kleFileName->text();
-    int i = path.indexOf(".");
-    if (index != -1) {
-        if (i==-1)
-            path = path + extensions.at(index);
-        else
-            path=path.left(i) + extensions.at(index);
-    }
-    if (ui.cbFormat->currentIndex() == 2) {
-        ui.cbSeparator->hide();
-        ui.lSeparator->hide();
-
-        ui.chkCaptions->show();
-        ui.chkGridLines->show();;
-        ui.lExportArea->show();
-        ui.lGridLines->show();
->>>>>>> 46024855
 		ui.lCaptions->show();
 		ui.cbLaTeXExport->show();
 
@@ -357,64 +338,37 @@
 			ui.chkMatrixHHeader->show();
 			ui.chkMatrixVHeader->show();
 		}
-<<<<<<< HEAD
-        ui.cbExportToFITS->hide();
-        ui.lExportToFITS->hide();
-        ui.lColumnAsUnits->hide();
-        ui.chkColumnsAsUnits->hide();
-    //FITS
-    } else if(ui.cbFormat->currentIndex() == 3) {
-        ui.lCaptions->hide();
-        ui.lEmptyRows->hide();
-        ui.lExportArea->hide();
-        ui.lGridLines->hide();
-        ui.lMatrixHHeader->hide();
-        ui.lMatrixVHeader->hide();
-        ui.lSeparator->hide();
-        ui.lHeader->hide();
-        ui.chkEmptyRows->hide();
-        ui.chkHeaders->hide();
-        ui.chkExportHeader->hide();
-        ui.lExportHeader->hide();
-        ui.chkGridLines->hide();
-        ui.chkMatrixHHeader->hide();
-        ui.chkMatrixVHeader->hide();
-        ui.chkCaptions->hide();
-        ui.cbLaTeXExport->hide();
-        ui.cbSeparator->hide();
-
-        ui.cbExportToFITS->show();
-        ui.lExportToFITS->show();
-        if (!m_matrixMode) {
-            ui.lColumnAsUnits->show();
-            ui.chkColumnsAsUnits->show();
-        }
-    } else {
-        ui.cbSeparator->show();
-        ui.lSeparator->show();
-
-        ui.chkCaptions->hide();
-        ui.chkEmptyRows->hide();
-        ui.chkGridLines->hide();;
-        ui.lEmptyRows->hide();
-        ui.lExportArea->hide();
-        ui.lGridLines->hide();
-        ui.lCaptions->hide();
-        ui.cbLaTeXExport->hide();
-        ui.lMatrixHHeader->hide();
-        ui.lMatrixVHeader->hide();
-        ui.chkMatrixHHeader->hide();
-        ui.chkMatrixVHeader->hide();
-
-        ui.lHeader->hide();
-        ui.chkHeaders->hide();
-
-        ui.cbExportToFITS->hide();
-        ui.lExportToFITS->hide();
-        ui.lColumnAsUnits->hide();
-        ui.chkColumnsAsUnits->hide();
-    }
-=======
+		ui.cbExportToFITS->hide();
+		ui.lExportToFITS->hide();
+		ui.lColumnAsUnits->hide();
+		ui.chkColumnsAsUnits->hide();
+	//FITS
+	} else if(ui.cbFormat->currentIndex() == 3) {
+		ui.lCaptions->hide();
+		ui.lEmptyRows->hide();
+		ui.lExportArea->hide();
+		ui.lGridLines->hide();
+		ui.lMatrixHHeader->hide();
+		ui.lMatrixVHeader->hide();
+		ui.lSeparator->hide();
+		ui.lHeader->hide();
+		ui.chkEmptyRows->hide();
+		ui.chkHeaders->hide();
+		ui.chkExportHeader->hide();
+		ui.lExportHeader->hide();
+		ui.chkGridLines->hide();
+		ui.chkMatrixHHeader->hide();
+		ui.chkMatrixVHeader->hide();
+		ui.chkCaptions->hide();
+		ui.cbLaTeXExport->hide();
+		ui.cbSeparator->hide();
+
+		ui.cbExportToFITS->show();
+		ui.lExportToFITS->show();
+		if (!m_matrixMode) {
+			ui.lColumnAsUnits->show();
+			ui.chkColumnsAsUnits->show();
+		}
 	} else {
 		ui.cbSeparator->show();
 		ui.lSeparator->show();
@@ -434,31 +388,35 @@
 
 		ui.lHeader->hide();
 		ui.chkHeaders->hide();
-	}
->>>>>>> 46024855
+
+		ui.cbExportToFITS->hide();
+		ui.lExportToFITS->hide();
+		ui.lColumnAsUnits->hide();
+		ui.chkColumnsAsUnits->hide();
+	}
 
 	if (!m_matrixMode) {
-            ui.chkExportHeader->show();
-            ui.lExportHeader->show();
+			ui.chkExportHeader->show();
+			ui.lExportHeader->show();
 	} else {
 		ui.chkExportHeader->hide();
 		ui.lExportHeader->hide();
 	}
-    if (ui.cbFormat->currentIndex() == 3) {
-        ui.chkExportHeader->hide();
-        ui.lExportHeader->hide();
-    }
+	if (ui.cbFormat->currentIndex() == 3) {
+		ui.chkExportHeader->hide();
+		ui.lExportHeader->hide();
+	}
 
 	setFormat(static_cast<Format>(index));
 	ui.kleFileName->setText(path);
 }
 
 void ExportSpreadsheetDialog::setExportSelection(bool enable) {
-    if (!enable) {
-        const QStandardItemModel* areaToExportModel = qobject_cast<const QStandardItemModel*>(ui.cbLaTeXExport->model());
-        QStandardItem* item = areaToExportModel->item(1);
-        item->setFlags(item->flags() & ~(Qt::ItemIsSelectable|Qt::ItemIsEnabled));
-    }
+	if (!enable) {
+		const QStandardItemModel* areaToExportModel = qobject_cast<const QStandardItemModel*>(ui.cbLaTeXExport->model());
+		QStandardItem* item = areaToExportModel->item(1);
+		item->setFlags(item->flags() & ~(Qt::ItemIsSelectable|Qt::ItemIsEnabled));
+	}
 }
 
 void ExportSpreadsheetDialog::setFormat(Format format) {
@@ -466,7 +424,7 @@
 }
 
 void ExportSpreadsheetDialog::setExportTo(const QStringList &to) {
-    ui.cbExportToFITS->addItems(to);
+	ui.cbExportToFITS->addItems(to);
 }
 
 ExportSpreadsheetDialog::Format ExportSpreadsheetDialog::format() const {
