--- conflicted
+++ resolved
@@ -153,7 +153,7 @@
 	if (m_project != nullptr) {
 
 		if(dynamic_cast<QQuickWidget*>(centralWidget()) == nullptr)
-			m_mdiArea->closeAllSubWindows();		
+			m_mdiArea->closeAllSubWindows();
 
 		disconnect(m_project, nullptr, this, nullptr);
 		delete m_project;
@@ -327,8 +327,8 @@
 
 	if(m_showWelcomeScreen) {
 		m_welcomeWidget = createWelcomeScreen();
-		setCentralWidget(m_welcomeWidget);		
-	}	
+		setCentralWidget(m_welcomeWidget);
+	}
 }
 
 /**
@@ -364,7 +364,7 @@
 	if(m_welcomeScreenHelper != nullptr)
 		delete m_welcomeScreenHelper;
 	m_welcomeScreenHelper = new WelcomeScreenHelper();
-	connect(m_welcomeScreenHelper, SIGNAL(openExampleProject(QString)), this, SLOT(openProject(const QString& )));	
+	connect(m_welcomeScreenHelper, SIGNAL(openExampleProject(QString)), this, SLOT(openProject(const QString& )));
 
 	ctxt->setContextProperty("datasetModel", m_welcomeScreenHelper->getDatasetModel());
 	ctxt->setContextProperty("helper", m_welcomeScreenHelper);
@@ -677,7 +677,7 @@
 	m_importMenu = new QMenu(this);
 	m_importMenu->setIcon(QIcon::fromTheme("document-import"));
 	m_importMenu ->addAction(m_importFileAction);
-	m_importMenu ->addAction(m_importSqlAction);	
+	m_importMenu ->addAction(m_importSqlAction);
 	m_newMenu->addAction(m_newDatasetAction);
 	m_importMenu->addSeparator();
 	m_importMenu->addAction(m_importLabPlotAction);
@@ -1491,60 +1491,16 @@
 }
 
 /*!
-<<<<<<< HEAD
-	returns a pointer to a Workbook-object, if the currently active Mdi-Subwindow is \a WorkbookView.
-	Otherwise returns \a 0.
-*/
-Workbook* MainWin::activeWorkbook() const {
-	if(dynamic_cast<QQuickWidget*>(centralWidget()) != nullptr) {
-		return nullptr;
-	}
-
-	QMdiSubWindow* win = m_mdiArea->currentSubWindow();
-	if (!win)
-		return nullptr;
-
-	AbstractPart* part = dynamic_cast<PartMdiView*>(win)->part();
-	Q_ASSERT(part);
-	return dynamic_cast<Workbook*>(part);
-}
-
-/*!
-	returns a pointer to a Datapicker-object, if the currently active Mdi-Subwindow is \a DatapickerView.
-	Otherwise returns \a 0.
-*/
-Datapicker* MainWin::activeDatapicker() const {
-	if(dynamic_cast<QQuickWidget*>(centralWidget()) != nullptr) {
-		return nullptr;
-	}
-
-	QMdiSubWindow* win = m_mdiArea->currentSubWindow();
-	if (!win)
-		return nullptr;
-
-	AbstractPart* part = dynamic_cast<PartMdiView*>(win)->part();
-	Q_ASSERT(part);
-	return dynamic_cast<Datapicker*>(part);
-}
-
-/*!
-=======
->>>>>>> db8886d4
 	returns a pointer to a \c Spreadsheet object, if the currently active Mdi-Subwindow
 	or if the currently selected tab in a \c WorkbookView is a \c SpreadsheetView
 	Otherwise returns \c 0.
 */
 Spreadsheet* MainWin::activeSpreadsheet() const {
-<<<<<<< HEAD
 	if(dynamic_cast<QQuickWidget*>(centralWidget()) != nullptr) {
 		return nullptr;
 	}
 
-	QMdiSubWindow* win = m_mdiArea->currentSubWindow();
-	if (!win)
-=======
 	if (!m_currentAspect)
->>>>>>> db8886d4
 		return nullptr;
 
 	Spreadsheet* spreadsheet = nullptr;
@@ -1560,59 +1516,6 @@
 	return spreadsheet;
 }
 
-<<<<<<< HEAD
-/*!
-	returns a pointer to a \c Matrix object, if the currently active Mdi-Subwindow
-	or if the currently selected tab in a \c WorkbookView is a \c MatrixView
-	Otherwise returns \c 0.
-*/
-Matrix* MainWin::activeMatrix() const {
-	if(dynamic_cast<QQuickWidget*>(centralWidget()) != nullptr) {
-		return nullptr;
-	}
-
-	QMdiSubWindow* win = m_mdiArea->currentSubWindow();
-	if (!win)
-		return nullptr;
-
-	AbstractPart* part = dynamic_cast<PartMdiView*>(win)->part();
-	Q_ASSERT(part);
-	Matrix* matrix = nullptr;
-	const auto* workbook = dynamic_cast<Workbook*>(part);
-	if (workbook) {
-		matrix = workbook->currentMatrix();
-		if (!matrix) {
-			//potentially, the matrix was not selected in workbook yet since the selection in project explorer
-			//arrives in workbook's slot later than in this function
-			//->check whether we have a matrix currently selected in the project explorer
-			matrix = dynamic_cast<Matrix*>(m_currentAspect);
-		}
-	} else
-		matrix = dynamic_cast<Matrix*>(part);
-
-	return matrix;
-}
-
-/*!
-	returns a pointer to a Worksheet-object, if the currently active Mdi-Subwindow is \a WorksheetView
-	Otherwise returns \a 0.
-*/
-Worksheet* MainWin::activeWorksheet() const {
-	QMdiSubWindow* win = m_mdiArea->currentSubWindow();
-	if (!win)
-		return nullptr;
-
-	if(dynamic_cast<QQuickWidget*>(centralWidget()) != nullptr) {
-		return nullptr;
-	}
-
-	AbstractPart* part = dynamic_cast<PartMdiView*>(win)->part();
-	Q_ASSERT(part);
-	return dynamic_cast<Worksheet*>(part);
-}
-
-=======
->>>>>>> db8886d4
 #ifdef HAVE_CANTOR_LIBS
 /*
     adds a new Cantor Spreadsheet to the project.
