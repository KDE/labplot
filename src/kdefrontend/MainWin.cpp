/***************************************************************************
    File                 : MainWin.cc
    Project              : LabPlot
    Description          : Main window of the application
    --------------------------------------------------------------------
    Copyright            : (C) 2009-2015 Alexander Semke (alexander.semke@web.de)
    Copyright            : (C) 2008-2015 Stefan Gerlach (stefan.gerlach@uni.kn)

 ***************************************************************************/

/***************************************************************************
 *                                                                         *
 *  This program is free software; you can redistribute it and/or modify   *
 *  it under the terms of the GNU General Public License as published by   *
 *  the Free Software Foundation; either version 2 of the License, or      *
 *  (at your option) any later version.                                    *
 *                                                                         *
 *  This program is distributed in the hope that it will be useful,        *
 *  but WITHOUT ANY WARRANTY; without even the implied warranty of         *
 *  MERCHANTABILITY or FITNESS FOR A PARTICULAR PURPOSE.  See the          *
 *  GNU General Public License for more details.                           *
 *                                                                         *
 *   You should have received a copy of the GNU General Public License     *
 *   along with this program; if not, write to the Free Software           *
 *   Foundation, Inc., 51 Franklin Street, Fifth Floor,                    *
 *   Boston, MA  02110-1301  USA                                           *
 *                                                                         *
 ***************************************************************************/

#include "MainWin.h"

#include "backend/core/Project.h"
#include "backend/core/Folder.h"
#include "backend/core/AspectTreeModel.h"
#include "backend/core/Workbook.h"
#include "backend/spreadsheet/Spreadsheet.h"
#include "backend/matrix/Matrix.h"
#include "backend/worksheet/Worksheet.h"
#include "backend/datasources/FileDataSource.h"
#ifdef HAVE_CANTOR_LIBS
#include "backend/cantorWorksheet/CantorWorksheet.h"
#endif
#include "backend/datapicker/Datapicker.h"
#include "backend/note/Note.h"
#include "backend/lib/macros.h"

#include "commonfrontend/ProjectExplorer.h"
#include "commonfrontend/matrix/MatrixView.h"
#include "commonfrontend/spreadsheet/SpreadsheetView.h"
#include "commonfrontend/worksheet/WorksheetView.h"
#ifdef HAVE_CANTOR_LIBS
#include "commonfrontend/cantorWorksheet/CantorWorksheetView.h"
#endif
#include "commonfrontend/datapicker/DatapickerView.h"
#include "commonfrontend/datapicker/DatapickerImageView.h"
#include "commonfrontend/note/NoteView.h"

#include "kdefrontend/datasources/ImportFileDialog.h"
#include "kdefrontend/dockwidgets/ProjectDock.h"
#include "kdefrontend/HistoryDialog.h"
#include "kdefrontend/SettingsDialog.h"
#include "kdefrontend/GuiObserver.h"
#include "kdefrontend/widgets/FITSHeaderEditDialog.h"

#include <QMdiArea>
#include <QMenu>
#include <QDockWidget>
#include <QStackedWidget>
#include <QUndoStack>
#include <QCloseEvent>
#include <QFileDialog>
#include <QMimeData>
#include <QElapsedTimer>
#include <QHash>
#include <QDebug>	// qWarning()

#include <KActionCollection>
#include <KFileDialog>
#include <KStandardAction>
#include <kxmlguifactory.h>
#include <KMessageBox>
#include <KToolBar>
#include <KStatusBar>
#include <KLocalizedString>
#include <KFilterDev>

#ifdef HAVE_CANTOR_LIBS
#include <cantor/backend.h>
#endif

/*!
\class MainWin
\brief Main application window.

\ingroup kdefrontend
*/

MainWin::MainWin(QWidget *parent, const QString& filename)
	: KXmlGuiWindow(parent),
	m_currentSubWindow(0),
	m_project(0),
	m_aspectTreeModel(0),
	m_projectExplorer(0),
	m_projectExplorerDock(0),
	m_propertiesDock(0),
	m_currentAspect(0),
	m_currentFolder(0),
	m_suppressCurrentSubWindowChangedEvent(false),
	m_closing(false),
	m_autoSaveActive(false),
	m_visibilityMenu(0),
	m_newMenu(0),
	m_editMenu(0),
	axisDock(0),
	notesDock(0),
	cartesianPlotDock(0),
	cartesianPlotLegendDock(0),
	columnDock(0),
	matrixDock(0),
	spreadsheetDock(0),
	projectDock(0),
	xyCurveDock(0),
	xyEquationCurveDock(0),
	xyDataReductionCurveDock(0),
	xyDifferentiationCurveDock(0),
	xyIntegrationCurveDock(0),
	xyInterpolationCurveDock(0),
	xySmoothCurveDock(0),
	xyFitCurveDock(0),
	xyFourierFilterCurveDock(0),
	xyFourierTransformCurveDock(0),
	worksheetDock(0),
	textLabelDock(0),
	customPointDock(0),
	datapickerImageDock(0),
	datapickerCurveDock(0),
#ifdef HAVE_CANTOR_LIBS
	cantorWorksheetDock(0),
#endif
	m_guiObserver(0) {

// 	QTimer::singleShot( 0, this, SLOT(initGUI(filename)) );  //TODO doesn't work anymore
	initGUI(filename);
	setAcceptDrops(true);
}

MainWin::~MainWin() {
	//write settings
	m_recentProjectsAction->saveEntries( KSharedConfig::openConfig()->group("Recent Files") );
// 	qDebug()<<"SAVED m_recentProjectsAction->urls()="<<m_recentProjectsAction->urls()<<endl;
	//etc...

	KSharedConfig::openConfig()->sync();

	if (m_project != 0) {
		m_mdiArea->closeAllSubWindows();
		disconnect(m_project, 0, this, 0);
		delete m_project;
	}

	if (m_aspectTreeModel)
		delete m_aspectTreeModel;

	if (m_guiObserver)
		delete m_guiObserver;
}

AspectTreeModel* MainWin::model() const {
	return m_aspectTreeModel;
}

void MainWin::initGUI(const QString& fileName) {
	m_mdiArea = new QMdiArea;
	setCentralWidget(m_mdiArea);
	connect(m_mdiArea, SIGNAL(subWindowActivated(QMdiSubWindow*)),
		this, SLOT(handleCurrentSubWindowChanged(QMdiSubWindow*)));
#ifdef _WIN32
	QIcon::setThemeName("hicolor");
#endif

	statusBar()->showMessage(i18nc("%1 is the LabPlot version", "Welcome to LabPlot %1", QLatin1String(LVERSION)));
	initActions();
#ifdef __APPLE__
	setupGUI(Default, QLatin1String("/Applications/labplot2.app/Contents/share/labplot2ui.rc"));
#else
	setupGUI(Default, QLatin1String("labplot2ui.rc"));
#endif
	initMenus();
	setWindowIcon(QIcon::fromTheme("LabPlot2"));
	setAttribute( Qt::WA_DeleteOnClose );

	//make the status bar of a fixed size in order to avoid height changes when placing a ProgressBar there.
	QFont font;
	font.setFamily(font.defaultFamily());
	QFontMetrics fm(font);
	statusBar()->setFixedHeight(fm.height()+5);

	//load recently used projects
	m_recentProjectsAction->loadEntries( KSharedConfig::openConfig()->group("Recent Files") );

	//set the view mode of the mdi area
	KConfigGroup group = KSharedConfig::openConfig()->group( "Settings_General" );
	int viewMode = group.readEntry("ViewMode", 0);
	if (viewMode == 1) {
		m_mdiArea->setViewMode(QMdiArea::TabbedView);
		int tabPosition = group.readEntry("TabPosition", 0);
		m_mdiArea->setTabPosition(QTabWidget::TabPosition(tabPosition));
		m_mdiArea->setTabsClosable(true);
		m_mdiArea->setTabsMovable(true);
		m_tileWindows->setVisible(false);
		m_cascadeWindows->setVisible(false);
	}

	//auto-save
	m_autoSaveActive = group.readEntry<bool>("AutoSave", 0);
	int interval = group.readEntry("AutoSaveInterval", 1);
	interval = interval*60*1000;
	m_autoSaveTimer.setInterval(interval);
	connect(&m_autoSaveTimer, SIGNAL(timeout()), this, SLOT(autoSaveProject()));

	if (!fileName.isEmpty())
		openProject(fileName);
	else {
		//There is no file to open. Depending on the settings do nothing,
		//create a new project or open the last used project.
		int load = group.readEntry("LoadOnStart", 0);
		if (load == 1)   //create new project
			newProject();
		else if (load == 2) { //create new project with a worksheet
			newProject();
			newWorksheet();
		} else if (load == 3) { //open last used project
			if (!m_recentProjectsAction->urls().isEmpty()) {
				QDEBUG("TO OPEN m_recentProjectsAction->urls() =" << m_recentProjectsAction->urls().first());
				openRecentProject( m_recentProjectsAction->urls().first() );
			}
		}
	}
	updateGUIOnProjectChanges();
}

void MainWin::initActions() {
	// ******************** File-menu *******************************
	//add some standard actions
	KStandardAction::openNew(this, SLOT(newProject()),actionCollection());
	KStandardAction::open(this, SLOT(openProject()),actionCollection());
	m_recentProjectsAction = KStandardAction::openRecent(this, SLOT(openRecentProject(QUrl)),actionCollection());
	m_closeAction = KStandardAction::close(this, SLOT(closeProject()),actionCollection());
	m_saveAction = KStandardAction::save(this, SLOT(saveProject()),actionCollection());
	m_saveAsAction = KStandardAction::saveAs(this, SLOT(saveProjectAs()),actionCollection());
	m_printAction = KStandardAction::print(this, SLOT(print()),actionCollection());
	m_printPreviewAction = KStandardAction::printPreview(this, SLOT(printPreview()),actionCollection());
	KStandardAction::fullScreen(this, SLOT(toggleFullScreen()), this, actionCollection());
	//New Folder/Workbook/Spreadsheet/Matrix/Worksheet/Datasources
	m_newWorkbookAction = new QAction(QIcon::fromTheme("labplot-workbook-new"),i18n("Workbook"),this);
	actionCollection()->addAction("new_workbook", m_newWorkbookAction);
	connect(m_newWorkbookAction, SIGNAL(triggered()), SLOT(newWorkbook()));

	m_newDatapickerAction = new QAction(QIcon::fromTheme("color-picker-black"), i18n("Datapicker"), this);
	actionCollection()->addAction("new_datapicker", m_newDatapickerAction);
	connect(m_newDatapickerAction, SIGNAL(triggered()), SLOT(newDatapicker()));

	m_newSpreadsheetAction = new QAction(QIcon::fromTheme("labplot-spreadsheet-new"),i18n("Spreadsheet"),this);

// 	m_newSpreadsheetAction->setShortcut(Qt::CTRL+Qt::Key_Equal);
	actionCollection()->addAction("new_spreadsheet", m_newSpreadsheetAction);
	connect(m_newSpreadsheetAction, SIGNAL(triggered()), SLOT(newSpreadsheet()));

	m_newMatrixAction = new QAction(QIcon::fromTheme("labplot-matrix-new"),i18n("Matrix"),this);
// 	m_newMatrixAction->setShortcut(Qt::CTRL+Qt::Key_Equal);
	actionCollection()->addAction("new_matrix", m_newMatrixAction);
	connect(m_newMatrixAction, SIGNAL(triggered()), SLOT(newMatrix()));

	m_newWorksheetAction= new QAction(QIcon::fromTheme("labplot-worksheet-new"),i18n("Worksheet"),this);
// 	m_newWorksheetAction->setShortcut(Qt::ALT+Qt::Key_X);
	actionCollection()->addAction("new_worksheet", m_newWorksheetAction);
	connect(m_newWorksheetAction, SIGNAL(triggered()), SLOT(newWorksheet()));

	m_newNotesAction= new QAction(QIcon::fromTheme("document-new"),i18n("Note"),this);
	actionCollection()->addAction("new_notes", m_newNotesAction);
	connect(m_newNotesAction, SIGNAL(triggered()), SLOT(newNotes()));

// 	m_newScriptAction = new QAction(QIcon::fromTheme("insert-text"),i18n("Note/Script"),this);
// 	actionCollection()->addAction("new_script", m_newScriptAction);
// 	connect(m_newScriptAction, SIGNAL(triggered()),SLOT(newScript()));

	m_newFolderAction = new QAction(QIcon::fromTheme("folder-new"),i18n("Folder"),this);
	actionCollection()->addAction("new_folder", m_newFolderAction);
	connect(m_newFolderAction, SIGNAL(triggered()), SLOT(newFolder()));

	//"New file datasources"
	m_newFileDataSourceAction = new QAction(QIcon::fromTheme("application-octet-stream"),i18n("File Data Source"),this);
	actionCollection()->addAction("new_file_datasource", m_newFileDataSourceAction);
	connect(m_newFileDataSourceAction, SIGNAL(triggered()), this, SLOT(newFileDataSourceActionTriggered()));

	//"New database datasources"
// 	m_newSqlDataSourceAction = new QAction(QIcon::fromTheme("server-database"),i18n("SQL Data Source "),this);
// 	actionCollection()->addAction("new_database_datasource", m_newSqlDataSourceAction);
// 	connect(m_newSqlDataSourceAction, SIGNAL(triggered()), this, SLOT(newSqlDataSourceActionTriggered()));

	m_importAction = new QAction(QIcon::fromTheme("document-import"), i18n("Import"), this);
	actionCollection()->setDefaultShortcut(m_importAction, Qt::CTRL+Qt::SHIFT+Qt::Key_I);
	actionCollection()->addAction("import", m_importAction);
	connect(m_importAction, SIGNAL(triggered()), SLOT(importFileDialog()));

	m_exportAction = new QAction(QIcon::fromTheme("document-export"), i18n("Export"), this);
	actionCollection()->setDefaultShortcut(m_exportAction, Qt::CTRL+Qt::SHIFT+Qt::Key_E);
	actionCollection()->addAction("export", m_exportAction);
	connect(m_exportAction, SIGNAL(triggered()), SLOT(exportDialog()));

	m_editFitsFileAction = new QAction(i18n("Edit FITS file header"), this);
	actionCollection()->addAction("edit_fits", m_editFitsFileAction);
	connect(m_editFitsFileAction, SIGNAL(triggered()), SLOT(editFitsFileDialog()));

	// Edit
	//Undo/Redo-stuff
	m_undoAction = KStandardAction::undo(this, SLOT(undo()), actionCollection());
	m_redoAction = KStandardAction::redo(this, SLOT(redo()), actionCollection());

	m_historyAction = new QAction(QIcon::fromTheme("view-history"), i18n("Undo/Redo History"),this);
	actionCollection()->addAction("history", m_historyAction);
	connect(m_historyAction, SIGNAL(triggered()), SLOT(historyDialog()));

	// TODO: more menus
	//  Appearance
	// Analysis: see WorksheetView.cpp
	// Drawing
	// Script

	//Windows
	QAction* action  = new QAction(i18n("Cl&ose"), this);
	actionCollection()->setDefaultShortcut(action, Qt::CTRL+Qt::Key_W);
	action->setStatusTip(i18n("Close the active window"));
	actionCollection()->addAction("close window", action);
	connect(action, SIGNAL(triggered()), m_mdiArea, SLOT(closeActiveSubWindow()));

	action = new QAction(i18n("Close &All"), this);
	action->setStatusTip(i18n("Close all the windows"));
	actionCollection()->addAction("close all windows", action);
	connect(action, SIGNAL(triggered()), m_mdiArea, SLOT(closeAllSubWindows()));

	m_tileWindows = new QAction(i18n("&Tile"), this);
	m_tileWindows->setStatusTip(i18n("Tile the windows"));
	actionCollection()->addAction("tile windows", m_tileWindows);
	connect(m_tileWindows, SIGNAL(triggered()), m_mdiArea, SLOT(tileSubWindows()));

	m_cascadeWindows = new QAction(i18n("&Cascade"), this);
	m_cascadeWindows->setStatusTip(i18n("Cascade the windows"));
	actionCollection()->addAction("cascade windows", m_cascadeWindows);
	connect(m_cascadeWindows, SIGNAL(triggered()), m_mdiArea, SLOT(cascadeSubWindows()));
	action = new QAction(QIcon::fromTheme("go-next-view"), i18n("Ne&xt"), this);
	action->setStatusTip(i18n("Move the focus to the next window"));
	actionCollection()->addAction("next window", action);
	connect(action, SIGNAL(triggered()), m_mdiArea, SLOT(activateNextSubWindow()));

	action = new QAction(QIcon::fromTheme("go-previous-view"), i18n("Pre&vious"), this);
	action->setStatusTip(i18n("Move the focus to the previous window"));
	actionCollection()->addAction("previous window", action);
	connect(action, SIGNAL(triggered()), m_mdiArea, SLOT(activatePreviousSubWindow()));

	//"Standard actions"
	KStandardAction::preferences(this, SLOT(settingsDialog()), actionCollection());
	KStandardAction::quit(this, SLOT(close()), actionCollection());

	//Actions for window visibility
	QActionGroup* windowVisibilityActions = new QActionGroup(this);
	windowVisibilityActions->setExclusive(true);

	m_visibilityFolderAction = new QAction(QIcon::fromTheme("folder"), i18n("Current &Folder Only"), windowVisibilityActions);
	m_visibilityFolderAction->setCheckable(true);
	m_visibilityFolderAction->setData(Project::folderOnly);

	m_visibilitySubfolderAction = new QAction(QIcon::fromTheme("folder-documents"), i18n("Current Folder and &Subfolders"), windowVisibilityActions);
	m_visibilitySubfolderAction->setCheckable(true);
	m_visibilitySubfolderAction->setData(Project::folderAndSubfolders);

	m_visibilityAllAction = new QAction(i18n("&All"), windowVisibilityActions);
	m_visibilityAllAction->setCheckable(true);
	m_visibilityAllAction->setData(Project::allMdiWindows);

	connect(windowVisibilityActions, SIGNAL(triggered(QAction*)), this, SLOT(setMdiWindowVisibility(QAction*)));

	//Actions for hiding/showing the dock widgets
	QActionGroup * docksActions = new QActionGroup(this);
	docksActions->setExclusive(false);

	m_toggleProjectExplorerDockAction = new QAction(QIcon::fromTheme("view-list-tree"), i18n("Project explorer"), docksActions);
	m_toggleProjectExplorerDockAction->setCheckable(true);
	m_toggleProjectExplorerDockAction->setChecked(true);
	actionCollection()->addAction("toggle_project_explorer_dock", m_toggleProjectExplorerDockAction);

	m_togglePropertiesDockAction = new QAction(QIcon::fromTheme("view-list-details"), i18n("Properties explorer"), docksActions);
	m_togglePropertiesDockAction->setCheckable(true);
	m_togglePropertiesDockAction->setChecked(true);
	actionCollection()->addAction("toggle_properties_explorer_dock", m_togglePropertiesDockAction);

	connect(docksActions, SIGNAL(triggered(QAction*)), this, SLOT(toggleDockWidget(QAction*)));
}

void MainWin::initMenus() {
	//menu for adding new aspects
	m_newMenu = new QMenu(i18n("Add new"), this);
	m_newMenu->setIcon(QIcon::fromTheme("document-new"));
	m_newMenu->addAction(m_newFolderAction);
	m_newMenu->addAction(m_newWorkbookAction);
	m_newMenu->addAction(m_newSpreadsheetAction);
	m_newMenu->addAction(m_newMatrixAction);
	m_newMenu->addAction(m_newWorksheetAction);
	m_newMenu->addAction(m_newNotesAction);
	m_newMenu->addAction(m_newDatapickerAction);
	m_newMenu->addSeparator();
	m_newMenu->addAction(m_newFileDataSourceAction);

#ifdef HAVE_CANTOR_LIBS
	m_newMenu->addSeparator();
	m_newCantorWorksheetMenu = new QMenu(i18n("CAS Worksheet"));
	m_newCantorWorksheetMenu->setIcon(QIcon::fromTheme("archive-insert"));

	//"Adding Cantor backends to menue and context menu"
	QStringList m_availableBackend = Cantor::Backend::listAvailableBackends();
	if(m_availableBackend.count() > 0) {
		unplugActionList(QLatin1String("backends_list"));
		QList<QAction*> newBackendActions;
		foreach (Cantor::Backend* backend, Cantor::Backend::availableBackends()) {
			if (!backend->isEnabled()) continue;
			QAction* action = new QAction(QIcon::fromTheme(backend->icon()), backend->name(),this);
			action->setData(backend->name());
			newBackendActions << action;
			m_newCantorWorksheetMenu->addAction(action);
		}

		connect(m_newCantorWorksheetMenu, SIGNAL(triggered(QAction*)), this, SLOT(newCantorWorksheet(QAction*)));
		plugActionList(QLatin1String("backends_list"), newBackendActions);
	}
	m_newMenu->addMenu(m_newCantorWorksheetMenu);
#else
	delete this->guiFactory()->container("cas_worksheet", this);
	delete this->guiFactory()->container("new_casWorksheet", this);
	delete this->guiFactory()->container("cas_worksheet_toolbar", this);
#endif

// 	m_newMenu->addAction(m_newSqlDataSourceAction);

	//menu subwindow visibility policy
	m_visibilityMenu = new QMenu(i18n("Window visibility policy"), this);
	m_visibilityMenu->setIcon(QIcon::fromTheme("window-duplicate"));
	m_visibilityMenu ->addAction(m_visibilityFolderAction);
	m_visibilityMenu ->addAction(m_visibilitySubfolderAction);
	m_visibilityMenu ->addAction(m_visibilityAllAction);

	//menu for editing files
	m_editMenu = new QMenu(i18n("Edit"), this);
	m_editMenu->addAction(m_editFitsFileAction);
}

/*!
	Asks to save the project if it was modified.
	\return \c true if the project still needs to be saved ("cancel" clicked), \c false otherwise.
 */
bool MainWin::warnModified() {
	if (m_project->hasChanged()) {
		int want_save = KMessageBox::warningYesNoCancel( this,
		                i18n("The current project %1 has been modified. Do you want to save it?", m_project->name()),
		                i18n("Save Project"));
		switch (want_save) {
		case KMessageBox::Yes:
			return !saveProject();
		case KMessageBox::No:
			break;
		case KMessageBox::Cancel:
			return true;
		}
	}

	return false;
}

/*!
 * updates the state of actions, menus and toolbars (enabled or disabled)
 * on project changes (project closes and opens)
 */
void MainWin::updateGUIOnProjectChanges() {
	if (m_closing)
		return;

	KXMLGUIFactory* factory = this->guiFactory();
	if (factory->container("worksheet", this) == NULL) {
		//no worksheet menu found, most probably labplot2ui.rc
		//was not properly installed -> return here in order not to crash
		return;
	}

	//disable all menus if there is no project
	bool b = (m_project == 0);
	m_saveAction->setEnabled(!b);
	m_saveAsAction->setEnabled(!b);
	m_printAction->setEnabled(!b);
	m_printPreviewAction->setEnabled(!b);
	m_importAction->setEnabled(!b);
	m_exportAction->setEnabled(!b);
	m_newWorkbookAction->setEnabled(!b);
	m_newSpreadsheetAction->setEnabled(!b);
	m_newMatrixAction->setEnabled(!b);
	m_newWorksheetAction->setEnabled(!b);
	m_newDatapickerAction->setEnabled(!b);
	m_closeAction->setEnabled(!b);
	m_toggleProjectExplorerDockAction->setEnabled(!b);
	m_togglePropertiesDockAction->setEnabled(!b);

	if (!m_mdiArea->currentSubWindow()) {
		factory->container("spreadsheet", this)->setEnabled(false);
		factory->container("matrix", this)->setEnabled(false);
		factory->container("worksheet", this)->setEnabled(false);
		factory->container("analysis", this)->setEnabled(false);
		factory->container("datapicker", this)->setEnabled(false);
		factory->container("spreadsheet_toolbar", this)->hide();
		factory->container("worksheet_toolbar", this)->hide();
		factory->container("cartesian_plot_toolbar", this)->hide();
		factory->container("datapicker_toolbar", this)->hide();
#ifdef HAVE_CANTOR_LIBS
		factory->container("cas_worksheet", this)->setEnabled(false);
		factory->container("cas_worksheet_toolbar", this)->hide();
#endif
	}

	factory->container("new", this)->setEnabled(!b);
	factory->container("edit", this)->setEnabled(!b);

	if (b)
		setCaption("LabPlot2");
	else
		setCaption(m_project->name());

	// undo/redo actions are disabled in both cases - when the project is closed or opened
	m_undoAction->setEnabled(false);
	m_redoAction->setEnabled(false);
}

/*
 * updates the state of actions, menus and toolbars (enabled or disabled)
 * depending on the currently active window (worksheet or spreadsheet).
 */
void MainWin::updateGUI() {
	if (m_closing)
		return;

	KXMLGUIFactory* factory = this->guiFactory();
	if (factory->container("worksheet", this) == NULL) {
		//no worksheet menu found, most probably labplot2ui.rc
		//was not properly installed -> return here in order not to crash
		return;
	}

	if (!m_mdiArea->currentSubWindow()) {
		factory->container("spreadsheet", this)->setEnabled(false);
		factory->container("matrix", this)->setEnabled(false);
		factory->container("worksheet", this)->setEnabled(false);
		factory->container("analysis", this)->setEnabled(false);
		factory->container("datapicker", this)->setEnabled(false);
		factory->container("spreadsheet_toolbar", this)->hide();
		factory->container("worksheet_toolbar", this)->hide();
		factory->container("cartesian_plot_toolbar", this)->hide();
		factory->container("datapicker_toolbar", this)->hide();
#ifdef HAVE_CANTOR_LIBS
		factory->container("cas_worksheet", this)->setEnabled(false);
		factory->container("cas_worksheet_toolbar", this)->hide();
#endif
		return;
	}

	//for the toolbar worksheet_toolbar, spreadsheet_toolbar and cartesian_plot_toolbar
	//the default desktop style is ignored and the buttons are shown with icons and texts.
	//We need to set the style explicitly when the toolbar is shown for the first time
	//(no subgroup in the group "MainWindow" available)
	//TODO: is this the usual behaviour for toolbars defined in the rc-file?
	KConfigGroup group = KSharedConfig::openConfig()->group("MainWindow");

	//Handle the Worksheet-object
	Worksheet* w = this->activeWorksheet();
	if (w != 0) {
		//enable worksheet related menus
		factory->container("worksheet", this)->setEnabled(true);
		factory->container("analysis", this)->setEnabled(true);
//TODO 		factory->container("drawing", this)->setEnabled(true);

		//disable spreadsheet and matrix related menus
		factory->container("spreadsheet", this)->setEnabled(false);
		factory->container("matrix", this)->setEnabled(false);

		//populate worksheet menu
		WorksheetView* view=qobject_cast<WorksheetView*>(w->view());
		QMenu* menu = qobject_cast<QMenu*>(factory->container("worksheet", this));
		menu->clear();
		view->createContextMenu(menu);

		//populate analysis menu
		menu = qobject_cast<QMenu*>(factory->container("analysis", this));
		menu->clear();
		view->createAnalysisMenu(menu);

		//populate worksheet-toolbar
		QToolBar* toolbar = qobject_cast<QToolBar*>(factory->container("worksheet_toolbar", this));
		if (group.groupList().indexOf("Toolbar worksheet_toolbar") == -1)
			toolbar->setToolButtonStyle(Qt::ToolButtonFollowStyle);

		toolbar->clear();
		view->fillToolBar(toolbar);
		toolbar->setVisible(true);

		//populate the toolbar for cartesian plots
		toolbar=qobject_cast<QToolBar*>(factory->container("cartesian_plot_toolbar", this));
		if (group.groupList().indexOf("Toolbar cartesian_plot_toolbar") == -1)
			toolbar->setToolButtonStyle(Qt::ToolButtonFollowStyle);

		toolbar->clear();
		view->fillCartesianPlotToolBar(toolbar);
		toolbar->setVisible(true);

		//hide the spreadsheet toolbar
		factory->container("spreadsheet_toolbar", this)->setVisible(false);
	} else {
		factory->container("worksheet", this)->setEnabled(false);
		factory->container("analysis", this)->setEnabled(false);
//		factory->container("drawing", this)->setEnabled(false);
		factory->container("worksheet_toolbar", this)->setVisible(false);
		factory->container("cartesian_plot_toolbar", this)->setVisible(false);
	}

	//Handle the Spreadsheet-object
	const  Spreadsheet* spreadsheet = this->activeSpreadsheet();
	if (spreadsheet) {
		//enable spreadsheet related menus
		factory->container("spreadsheet", this)->setEnabled(true);

		//populate spreadsheet-menu
		SpreadsheetView* view = qobject_cast<SpreadsheetView*>(spreadsheet->view());
		QMenu* menu = qobject_cast<QMenu*>(factory->container("spreadsheet", this));
		menu->clear();
		view->createContextMenu(menu);

		//populate spreadsheet-toolbar
		QToolBar* toolbar = qobject_cast<QToolBar*>(factory->container("spreadsheet_toolbar", this));
		if (group.groupList().indexOf("Toolbar spreadsheet_toolbar") == -1)
			toolbar->setToolButtonStyle(Qt::ToolButtonFollowStyle);

		toolbar->setVisible(true);
		toolbar->clear();
		view->fillToolBar(toolbar);
	} else {
		factory->container("spreadsheet", this)->setEnabled(false);
		factory->container("spreadsheet_toolbar", this)->setVisible(false);
	}

	//Handle the Matrix-object
	const  Matrix* matrix = this->activeMatrix();
	if (matrix) {
		factory->container("matrix", this)->setEnabled(true);

		//populate matrix-menu
		MatrixView* view = qobject_cast<MatrixView*>(matrix->view());
		QMenu* menu = qobject_cast<QMenu*>(factory->container("matrix", this));
		menu->clear();
		view->createContextMenu(menu);
	} else
		factory->container("matrix", this)->setEnabled(false);

#ifdef HAVE_CANTOR_LIBS
	CantorWorksheet* cantorworksheet = this->activeCantorWorksheet();
	if(cantorworksheet) {
		// enable Cantor Worksheet related menues
		factory->container("cas_worksheet", this)->setEnabled(true);
		CantorWorksheetView* view=qobject_cast<CantorWorksheetView*>(cantorworksheet->view());
		QMenu* menu=qobject_cast<QMenu*>(factory->container("cas_worksheet", this));
		menu->clear();
		view->createContextMenu(menu);
		QToolBar* toolbar=qobject_cast<QToolBar*>(factory->container("cas_worksheet_toolbar", this));
		toolbar->setVisible(true);
		toolbar->clear();
		view->fillToolBar(toolbar);
	} else {
		//no cantor worksheet selected -> deactivate cantor worksheet related menu and toolbar
		factory->container("cas_worksheet", this)->setEnabled(false);
		factory->container("cas_worksheet_toolbar", this)->setVisible(false);
	}
#endif

	const Datapicker* datapicker = this->activeDatapicker();
	if (datapicker) {
		factory->container("datapicker", this)->setEnabled(true);
		//populate datapicker-menu
		DatapickerView* view = qobject_cast<DatapickerView*>(datapicker->view());
		QMenu* menu = qobject_cast<QMenu*>(factory->container("datapicker", this));
		menu->clear();
		view->createContextMenu(menu);

		//populate spreadsheet-toolbar
		QToolBar* toolbar = qobject_cast<QToolBar*>(factory->container("datapicker_toolbar", this));
		if (group.groupList().indexOf("Toolbar datapicker_toolbar") == -1)
			toolbar->setToolButtonStyle(Qt::ToolButtonFollowStyle);

		toolbar->clear();
		view->fillToolBar(toolbar);
		toolbar->setVisible(true);
	} else {
		factory->container("datapicker", this)->setEnabled(false);
		factory->container("datapicker_toolbar", this)->setVisible(false);
	}
}

/*!
	creates a new empty project. Returns \c true, if a new project was created.
*/
bool MainWin::newProject() {
	//close the current project, if available
	if (!closeProject())
		return false;

	QApplication::processEvents(QEventLoop::AllEvents, 100);

	if (m_project)
		delete m_project;

	if (m_aspectTreeModel)
		delete m_aspectTreeModel;

	m_project = new Project();
	m_currentAspect = m_project;
	m_currentFolder = m_project;

	KConfigGroup group = KSharedConfig::openConfig()->group( "Settings_General" );
	Project::MdiWindowVisibility vis = Project::MdiWindowVisibility(group.readEntry("MdiWindowVisibility", 0));
	m_project->setMdiWindowVisibility( vis );
	if (vis == Project::folderOnly)
		m_visibilityFolderAction->setChecked(true);
	else if (vis == Project::folderAndSubfolders)
		m_visibilitySubfolderAction->setChecked(true);
	else
		m_visibilityAllAction->setChecked(true);

	m_aspectTreeModel = new AspectTreeModel(m_project, this);

	//newProject is called for the first time, there is no project explorer yet
	//-> initialize the project explorer,  the GUI-observer and the dock widgets.
	if (m_projectExplorer == 0) {
		m_projectExplorerDock = new QDockWidget(this);
		m_projectExplorerDock->setObjectName("projectexplorer");
		m_projectExplorerDock->setWindowTitle(i18n("Project Explorer"));
		addDockWidget(Qt::LeftDockWidgetArea, m_projectExplorerDock);

		m_projectExplorer = new ProjectExplorer(m_projectExplorerDock);
		m_projectExplorerDock->setWidget(m_projectExplorer);

		connect(m_projectExplorer, SIGNAL(currentAspectChanged(AbstractAspect*)),
		        this, SLOT(handleCurrentAspectChanged(AbstractAspect*)));

		//Properties dock
		m_propertiesDock = new QDockWidget(this);
		m_propertiesDock->setObjectName("aspect_properties_dock");
		m_propertiesDock->setWindowTitle(i18n("Properties"));
		addDockWidget(Qt::RightDockWidgetArea, m_propertiesDock);

		QScrollArea* sa = new QScrollArea(m_propertiesDock);
		stackedWidget = new QStackedWidget(sa);
		sa->setWidget(stackedWidget);
		sa->setWidgetResizable(true);
		m_propertiesDock->setWidget(sa);

		//GUI-observer;
		m_guiObserver = new GuiObserver(this);
	}

	m_projectExplorer->setModel(m_aspectTreeModel);
	m_projectExplorer->setProject(m_project);
	m_projectExplorer->setCurrentAspect(m_project);

	m_projectExplorerDock->show();
	m_propertiesDock->show();
	updateGUIOnProjectChanges();

	connect(m_project, SIGNAL(aspectAdded(const AbstractAspect*)), this, SLOT(handleAspectAdded(const AbstractAspect*)));
	connect(m_project, SIGNAL(aspectRemoved(const AbstractAspect*,const AbstractAspect*,const AbstractAspect*)),
	        this, SLOT(handleAspectRemoved(const AbstractAspect*,const AbstractAspect*,const AbstractAspect*)));
	connect(m_project, SIGNAL(aspectAboutToBeRemoved(const AbstractAspect*)),
	        this, SLOT(handleAspectAboutToBeRemoved(const AbstractAspect*)));
	connect(m_project, SIGNAL(statusInfo(QString)), statusBar(), SLOT(showMessage(QString)));
	connect(m_project, SIGNAL(changed()), this, SLOT(projectChanged()));
	connect(m_project, SIGNAL(requestProjectContextMenu(QMenu*)), this, SLOT(createContextMenu(QMenu*)));
	connect(m_project, SIGNAL(requestFolderContextMenu(const Folder*,QMenu*)), this, SLOT(createFolderContextMenu(const Folder*,QMenu*)));
	connect(m_project, SIGNAL(mdiWindowVisibilityChanged()), this, SLOT(updateMdiWindowVisibility()));

	m_undoViewEmptyLabel = i18n("Project %1 created", m_project->name());
	setCaption(m_project->name());

	return true;
}

void MainWin::openProject() {
	KConfigGroup conf(KSharedConfig::openConfig(), "MainWin");
	QString dir = conf.readEntry("LastOpenDir", "");
	QString path = QFileDialog::getOpenFileName(this,i18n("Open project"), dir,
	               i18n("LabPlot Projects (*.lml *.lml.gz *.lml.bz2 *.lml.xz *.LML *.LML.GZ *.LML.BZ2 *.LML.XZ)"));

	if (!path.isEmpty()) {
		this->openProject(path);

		int pos = path.lastIndexOf(QDir::separator());
		if (pos != -1) {
			QString newDir = path.left(pos);
			if (newDir != dir)
				conf.writeEntry("LastOpenDir", newDir);
		}
	}
}

void MainWin::openProject(const QString& filename) {
	if (filename == m_currentFileName) {
		KMessageBox::information(this, i18n("The project file %1 is already opened.", filename), i18n("Open project"));
		return;
	}

	QIODevice *file;
	// first try gzip compression, because projects can be gzipped and end with .lml
<<<<<<< HEAD
	if (filename.endsWith(".lml", Qt::CaseInsensitive))
		file = new KCompressionDevice(filename,KFilterDev::compressionTypeForMimeType("application/x-gzip"));
=======
	if (filename.endsWith(QLatin1String(".lml"), Qt::CaseInsensitive))
		file = KFilterDev::deviceForFile(filename, QLatin1String("application/x-gzip"), true);
>>>>>>> 26624224
	else	// opens filename using file ending
		file = new KFilterDev(filename);

	if (file == 0)
		file = new QFile(filename);

	if (!file->open(QIODevice::ReadOnly)) {
		KMessageBox::error(this, i18n("Sorry. Could not open file for reading."));
		return;
	}

	//TODO: this solves the problem with empty files (the application doesn't hang anymore)
	//but it crashes from time to time at unexpected places within Qt.
// 	char* c;
// 	bool rc = file->getChar(c);
// 	if (!rc) {
// 		KMessageBox::error(this, "The project file is empty.", i18n("Error opening project"));
// 		file->close();
// 		delete file;
// 		return;
// 	}
// 	file->seek(0);

	if (!newProject()) {
		file->close();
		delete file;
		return;
	}

	WAIT_CURSOR;
	QElapsedTimer timer;
	timer.start();
	bool rc = openXML(file);
	file->close();
	delete file;
	if (!rc) {
		closeProject();
		return;
	}

	m_currentFileName = filename;
	m_project->setFileName(filename);
	m_project->undoStack()->clear();
	m_undoViewEmptyLabel = i18n("Project %1 opened", m_project->name());
	m_recentProjectsAction->addUrl( QUrl(filename) );
	setCaption(m_project->name());
	updateGUIOnProjectChanges();
	updateGUI(); //there are most probably worksheets or spreadsheets in the open project -> update the GUI
	m_saveAction->setEnabled(false);

	statusBar()->showMessage( i18n("Project successfully opened (in %1 seconds).", (float)timer.elapsed()/1000) );

	if (m_autoSaveActive)
		m_autoSaveTimer.start();

	RESET_CURSOR;
}

void MainWin::openRecentProject(const QUrl& url) {
	if (url.isLocalFile())	// fix for Windows
		this->openProject(url.toLocalFile());
	else
		this->openProject(url.path());
}

bool MainWin::openXML(QIODevice *file) {
	XmlStreamReader reader(file);
	if (m_project->load(&reader) == false) {
		RESET_CURSOR;
		QString msg_text = reader.errorString();
		KMessageBox::error(this, msg_text, i18n("Error when opening the project"));
		statusBar()->showMessage(msg_text);
		return false;
	}

	if (reader.hasWarnings()) {
		QString msg = i18n("The following problems occurred when loading the project file:\n");
		const QStringList& warnings = reader.warningStrings();
		foreach (const QString& str, warnings)
			msg += str + '\n';

		qWarning() << msg;
//TODO: show warnings in a kind of "log window" but not in message box
// 		KMessageBox::error(this, msg, i18n("Project loading partly failed"));
// 		statusBar()->showMessage(msg);
	}

	return true;
}

/*!
	Closes the current project, if available. Return \c true, if the project was closed.
*/
bool MainWin::closeProject() {
	if (m_project == 0)
		return true; //nothing to close

	if (warnModified())
		return false;

	delete m_aspectTreeModel;
	m_aspectTreeModel = 0;
	delete m_project;
	m_project = 0;
	m_currentFileName = "";

	//update the UI if we're just closing a project
	//and not closing(quitting) the application
	if (!m_closing) {
		m_projectExplorerDock->hide();
		m_propertiesDock->hide();
		m_currentAspect = 0;
		m_currentFolder = 0;
		updateGUIOnProjectChanges();

		if (m_autoSaveActive)
			m_autoSaveTimer.stop();
	}

	return true;
}

bool MainWin::saveProject() {
	const QString& fileName = m_project->fileName();
	if (fileName.isEmpty())
		return saveProjectAs();
	else
		return save(fileName);
}

bool MainWin::saveProjectAs() {
	KConfigGroup conf(KSharedConfig::openConfig(), "MainWin");
	QString dir = conf.readEntry("LastOpenDir", "");
	QString fileName = QFileDialog::getSaveFileName(this, i18n("Save project as"), dir,
		i18n("LabPlot Projects (*.lml *.lml.gz *.lml.bz2 *.lml.xz *.LML *.LML.GZ *.LML.BZ2 *.LML.XZ)"));

	if (fileName.isEmpty())// "Cancel" was clicked
		return false;

	if (fileName.contains(QLatin1String(".lml"), Qt::CaseInsensitive) == false)
		fileName.append(QLatin1String(".lml"));

	return save(fileName);
}

/*!
 * auxillary function that does the actual saving of the project
 */
bool MainWin::save(const QString& fileName) {
	WAIT_CURSOR;
	// use file ending to find out how to compress file
	QIODevice* file;
	// if ending is .lml, do gzip compression anyway
<<<<<<< HEAD
	if (fileName.endsWith(".lml"))
		file = new KCompressionDevice(fileName, KCompressionDevice::GZip);
=======
	if (fileName.endsWith(QLatin1String(".lml")))
		file = KFilterDev::deviceForFile(fileName, QLatin1String("application/x-gzip"), true);
>>>>>>> 26624224
	else
		file = new KFilterDev(fileName);

	if (file == 0)
		file = new QFile(fileName);

	bool ok;
	if (file->open(QIODevice::WriteOnly)) {
		m_project->setFileName(fileName);

		QXmlStreamWriter writer(file);
		m_project->save(&writer);
		m_project->undoStack()->clear();
		m_project->setChanged(false);
		file->close();

		setCaption(m_project->name());
		statusBar()->showMessage(i18n("Project saved"));
		m_saveAction->setEnabled(false);
		m_recentProjectsAction->addUrl( QUrl(fileName) );
		ok = true;

		//if the project dock is visible, refresh the shown content
		//(version and modification time might have been changed)
		if (stackedWidget->currentWidget() == projectDock)
			projectDock->setProject(m_project);

		//we have a file name now
		// -> auto save can be activated now if not happened yet
		if (m_autoSaveActive && !m_autoSaveTimer.isActive())
			m_autoSaveTimer.start();
	} else {
		KMessageBox::error(this, i18n("Sorry. Could not open file for writing."));
		ok = false;
	}

	delete file;

	RESET_CURSOR;
	return ok;
}

/*!
 * automatically saves the project in the specified time interval.
 */
void MainWin::autoSaveProject() {
	//don't auto save when there are no changes or the file name
	//was not provided yet (the project was never explicitly saved yet).
	if ( !m_project->hasChanged() || m_project->fileName().isEmpty())
		return;

	this->saveProject();
}

/*!
	prints the current sheet (worksheet, spreadsheet or matrix)
*/
void MainWin::print() {
	QMdiSubWindow* win = m_mdiArea->currentSubWindow();
	if (!win)
		return;

	AbstractPart* part = dynamic_cast<PartMdiView*>(win)->part();
	statusBar()->showMessage(i18n("Preparing printing of %1", part->name()));
	if (part->printView())
		statusBar()->showMessage(i18n("%1 printed", part->name()));
	else
		statusBar()->showMessage("");
}

void MainWin::printPreview() {
	QMdiSubWindow* win = m_mdiArea->currentSubWindow();
	if (!win)
		return;

	AbstractPart* part = dynamic_cast<PartMdiView*>(win)->part();
	statusBar()->showMessage(i18n("Preparing printing of %1", part->name()));
	if (part->printPreview())
		statusBar()->showMessage(i18n("%1 printed", part->name()));
	else
		statusBar()->showMessage("");
}

/**************************************************************************************/

/*!
	adds a new Folder to the project.
*/
void MainWin::newFolder() {
	Folder* folder = new Folder(i18n("Folder"));
	this->addAspectToProject(folder);
}

/*!
	adds a new Workbook to the project.
*/
void MainWin::newWorkbook() {
	Workbook* workbook = new Workbook(0, i18n("Workbook"));
	this->addAspectToProject(workbook);
}

/*!
	adds a new Datapicker to the project.
*/
void MainWin::newDatapicker() {
	Datapicker* datapicker = new Datapicker(0, i18n("Datapicker"));
	this->addAspectToProject(datapicker);
}
/*!
	adds a new Spreadsheet to the project.
*/
void MainWin::newSpreadsheet() {
	Spreadsheet* spreadsheet = new Spreadsheet(0, i18n("Spreadsheet"));

	//if the current active window is a workbook and no folder/project is selected in the project explorer,
	//add the new spreadsheet to the workbook
	Workbook* workbook = activeWorkbook();
	if (workbook) {
		QModelIndex index = m_projectExplorer->currentIndex();
		AbstractAspect* aspect = static_cast<AbstractAspect*>(index.internalPointer());
		if (!aspect->inherits("Folder")) {
			workbook->addChild(spreadsheet);
			return;
		}
	}

	this->addAspectToProject(spreadsheet);
}

/*!
	adds a new Matrix to the project.
*/
void MainWin::newMatrix() {
	Matrix* matrix = new Matrix(0, i18n("Matrix"));

	//if the current active window is a workbook and no folder/project is selected in the project explorer,
	//add the new spreadsheet to the workbook
	Workbook* workbook = activeWorkbook();
	if (workbook) {
		QModelIndex index = m_projectExplorer->currentIndex();
		AbstractAspect* aspect = static_cast<AbstractAspect*>(index.internalPointer());
		if (!aspect->inherits("Folder")) {
			workbook->addChild(matrix);
			return;
		}
	}

	this->addAspectToProject(matrix);
}

/*!
	adds a new Worksheet to the project.
*/
void MainWin::newWorksheet() {
	Worksheet* worksheet= new Worksheet(0, i18n("Worksheet"));
	this->addAspectToProject(worksheet);
}

void MainWin::newNotes() {
	Note* notes = new Note(i18n("Note"));
	this->addAspectToProject(notes);
}

/*!
	returns a pointer to a Workbook-object, if the currently active Mdi-Subwindow is \a WorkbookView.
	Otherwise returns \a 0.
*/
Workbook* MainWin::activeWorkbook() const {
	QMdiSubWindow* win = m_mdiArea->currentSubWindow();
	if (!win)
		return 0;

	AbstractPart* part = dynamic_cast<PartMdiView*>(win)->part();
	Q_ASSERT(part);
	return dynamic_cast<Workbook*>(part);
}

/*!
	returns a pointer to a Datapicker-object, if the currently active Mdi-Subwindow is \a DatapickerView.
	Otherwise returns \a 0.
*/
Datapicker* MainWin::activeDatapicker() const {
	QMdiSubWindow* win = m_mdiArea->currentSubWindow();
	if (!win)
		return 0;

	AbstractPart* part = dynamic_cast<PartMdiView*>(win)->part();
	Q_ASSERT(part);
	return dynamic_cast<Datapicker*>(part);
}

/*!
	returns a pointer to a \c Spreadsheet object, if the currently active Mdi-Subwindow
	or if the currently selected tab in a \c WorkbookView is a \c SpreadsheetView
	Otherwise returns \c 0.
*/
Spreadsheet* MainWin::activeSpreadsheet() const {
	QMdiSubWindow* win = m_mdiArea->currentSubWindow();
	if (!win)
		return 0;

	AbstractPart* part = dynamic_cast<PartMdiView*>(win)->part();
	Q_ASSERT(part);
	Spreadsheet* spreadsheet = 0;
	const Workbook* workbook = dynamic_cast<const Workbook*>(part);
	if (workbook) {
		spreadsheet = workbook->currentSpreadsheet();
		if (!spreadsheet) {
			//potentially, the spreadsheet was not selected in workbook yet since the selection in project explorer
			//arrives in workbook's slot later than in this function
			//->check whether we have a spreadsheet or one of its columns currently selected in the project explorer
			spreadsheet = dynamic_cast<Spreadsheet*>(m_currentAspect);
			if (!spreadsheet) {
				if (m_currentAspect->parentAspect())
					spreadsheet = dynamic_cast<Spreadsheet*>(m_currentAspect->parentAspect());
			}
		}
	} else
		spreadsheet = dynamic_cast<Spreadsheet*>(part);

	return spreadsheet;
}

/*!
	returns a pointer to a \c Matrix object, if the currently active Mdi-Subwindow
	or if the currently selected tab in a \c WorkbookView is a \c MatrixView
	Otherwise returns \c 0.
*/
Matrix* MainWin::activeMatrix() const {
	QMdiSubWindow* win = m_mdiArea->currentSubWindow();
	if (!win)
		return 0;

	AbstractPart* part = dynamic_cast<PartMdiView*>(win)->part();
	Q_ASSERT(part);
	Matrix* matrix = 0;
	Workbook* workbook = dynamic_cast<Workbook*>(part);
	if (workbook) {
		matrix = workbook->currentMatrix();
		if (!matrix) {
			//potentially, the matrix was not selected in workbook yet since the selection in project explorer
			//arrives in workbook's slot later than in this function
			//->check whether we have a matrix currently selected in the project explorer
			matrix = dynamic_cast<Matrix*>(m_currentAspect);
		}
	} else
		matrix = dynamic_cast<Matrix*>(part);

	return matrix;
}

/*!
	returns a pointer to a Worksheet-object, if the currently active Mdi-Subwindow is \a WorksheetView
	Otherwise returns \a 0.
*/
Worksheet* MainWin::activeWorksheet() const {
	QMdiSubWindow* win = m_mdiArea->currentSubWindow();
	if (!win)
		return 0;

	AbstractPart* part = dynamic_cast<PartMdiView*>(win)->part();
	Q_ASSERT(part);
	return dynamic_cast<Worksheet*>(part);
}

#ifdef HAVE_CANTOR_LIBS
/*
    adds a new Cantor Spreadsheet to the project.
*/
void MainWin::newCantorWorksheet(QAction* action) {
	CantorWorksheet* cantorworksheet = new CantorWorksheet(0, action->data().toString());
	this->addAspectToProject(cantorworksheet);
}

/********************************************************************************/
/*!
    returns a pointer to a CantorWorksheet-object, if the currently active Mdi-Subwindow is \a CantorWorksheetView
    Otherwise returns \a 0.
*/
CantorWorksheet* MainWin::activeCantorWorksheet() const{
    QMdiSubWindow* win = m_mdiArea->currentSubWindow();
    if (!win)
        return 0;

    AbstractPart* part = dynamic_cast<PartMdiView*>(win)->part();
    Q_ASSERT(part);
    return dynamic_cast<CantorWorksheet*>(part);
}
#endif

/*!
	called if there were changes in the project.
	Adds "changed" to the window caption and activates the save-Action.
*/
void MainWin::projectChanged() {
	setCaption(i18n("%1    [Changed]", m_project->name()));
	m_saveAction->setEnabled(true);
	m_undoAction->setEnabled(true);
	return;
}

void MainWin::handleCurrentSubWindowChanged(QMdiSubWindow* win) {
	if (!win)
		return;

	PartMdiView *view = qobject_cast<PartMdiView*>(win);
	if (!view) {
		updateGUI();
		return;
	}

	if (view == m_currentSubWindow) {
		//do nothing, if the current sub-window gets selected again.
		//This event happens, when labplot loses the focus (modal window is opened or the user switches to another application)
		//and gets it back (modal window is closed or the user switches back to labplot).
		return;
	} else
		m_currentSubWindow = view;

	updateGUI();
	if (!m_suppressCurrentSubWindowChangedEvent)
		m_projectExplorer->setCurrentAspect(view->part());
}

void MainWin::handleAspectAdded(const AbstractAspect* aspect) {
	const AbstractPart* part = dynamic_cast<const AbstractPart*>(aspect);
	if (part) {
		//TODO: export, print and print preview should be handled in the views and not in MainWin.
		connect(part, SIGNAL(exportRequested()), this, SLOT(exportDialog()));
		connect(part, SIGNAL(printRequested()), this, SLOT(print()));
		connect(part, SIGNAL(printPreviewRequested()), this, SLOT(printPreview()));
		connect(part, SIGNAL(showRequested()), this, SLOT(handleShowSubWindowRequested()));
	}
}

void MainWin::handleAspectRemoved(const AbstractAspect* parent,const AbstractAspect* before,const AbstractAspect* aspect) {
	Q_UNUSED(before);
	Q_UNUSED(aspect);
	m_projectExplorer->setCurrentAspect(parent);
}

void MainWin::handleAspectAboutToBeRemoved(const AbstractAspect *aspect) {
	const AbstractPart *part = qobject_cast<const AbstractPart*>(aspect);
	if (!part) return;

	const Workbook* workbook = dynamic_cast<const Workbook*>(aspect->parentAspect());
	const Datapicker* datapicker = dynamic_cast<const Datapicker*>(aspect->parentAspect());
	if (!datapicker)
		datapicker = dynamic_cast<const Datapicker*>(aspect->parentAspect()->parentAspect());

	if (!workbook && !datapicker) {
		PartMdiView* win = part->mdiSubWindow();
		if (win)
			m_mdiArea->removeSubWindow(win);
	}
}

/*!
    called when the current aspect in the tree of the project explorer was changed.
    Selects the new aspect.
*/
void MainWin::handleCurrentAspectChanged(AbstractAspect *aspect) {
	if (!aspect)
		aspect = m_project; // should never happen, just in case

	m_suppressCurrentSubWindowChangedEvent = true;
	if (aspect->folder() != m_currentFolder) {
		m_currentFolder = aspect->folder();
		updateMdiWindowVisibility();
	}

	m_currentAspect = aspect;

	//activate the corresponding MDI sub window for the current aspect
	activateSubWindowForAspect(aspect);
	m_suppressCurrentSubWindowChangedEvent = false;

	updateGUI();
}

void MainWin::activateSubWindowForAspect(const AbstractAspect* aspect) const {
	const AbstractPart* part = dynamic_cast<const AbstractPart*>(aspect);
	if (part) {
		//for FileDataSource we currently don't show any view
		if (dynamic_cast<const FileDataSource*>(part))
			return;

		PartMdiView* win;

		//for aspects being children of a Workbook, we show workbook's window, otherwise the window of the selected part
		const Workbook* workbook = dynamic_cast<const Workbook*>(aspect->parentAspect());
		const Datapicker* datapicker = dynamic_cast<const Datapicker*>(aspect->parentAspect());
		if (!datapicker)
			datapicker = dynamic_cast<const Datapicker*>(aspect->parentAspect()->parentAspect());

		if (workbook)
			win = workbook->mdiSubWindow();
		else if (datapicker)
			win = datapicker->mdiSubWindow();
		else
			win = part->mdiSubWindow();

		if (m_mdiArea->subWindowList().indexOf(win) == -1) {
			if (dynamic_cast<const Note*>(part))
				m_mdiArea->addSubWindow(win, Qt::Tool);
			else
				m_mdiArea->addSubWindow(win);
			win->show();
		}
		m_mdiArea->setActiveSubWindow(win);
	} else {
		//activate the mdiView of the parent, if a child was selected
		const AbstractAspect* parent = aspect->parentAspect();
		if (parent) {
			activateSubWindowForAspect(parent);

			//if the parent's parent is a Workbook (a column of a spreadsheet in workbook was selected),
			//we need to select the corresponding tab in WorkbookView too
			if (parent->parentAspect()) {
				Workbook* workbook = dynamic_cast<Workbook*>(parent->parentAspect());
				Datapicker* datapicker = dynamic_cast<Datapicker*>(parent->parentAspect());
				if (!datapicker)
					datapicker = dynamic_cast<Datapicker*>(parent->parentAspect()->parentAspect());

				if (workbook)
					workbook->childSelected(parent);
				else if (datapicker)
					datapicker->childSelected(parent);
			}
		}
	}
	return;
}

void MainWin::setMdiWindowVisibility(QAction * action) {
	m_project->setMdiWindowVisibility((Project::MdiWindowVisibility)(action->data().toInt()));
}

/*!
	shows the sub window of a worksheet, matrix or a spreadsheet.
	Used if the window was closed before and the user asks to show
	the window again via the context menu in the project explorer.
*/
void MainWin::handleShowSubWindowRequested() {
	activateSubWindowForAspect(m_currentAspect);
}

/*!
	this is called on a right click on the root folder in the project explorer
*/
void MainWin::createContextMenu(QMenu* menu) const {
	menu->addMenu(m_newMenu);

	//The tabbed view collides with the visibility policy for the subwindows.
	//Hide the menus for the visibility policy if the tabbed view is used.
	if (m_mdiArea->viewMode() != QMdiArea::TabbedView)
		menu->addMenu(m_visibilityMenu);
}

/*!
	this is called on a right click on a non-root folder in the project explorer
*/
void MainWin::createFolderContextMenu(const Folder* folder, QMenu* menu) const {
	Q_UNUSED(folder);

	//Folder provides it's own context menu. Add a separator before adding additional actions.
	menu->addSeparator();
	this->createContextMenu(menu);
}

void MainWin::undo() {
	WAIT_CURSOR;
	m_project->undoStack()->undo();
	if (m_project->undoStack()->index()==0) {
		setCaption(m_project->name());
		m_saveAction->setEnabled(false);
		m_undoAction->setEnabled(false);
		m_project->setChanged(false);
	}
	m_redoAction->setEnabled(true);
	RESET_CURSOR;
}

void MainWin::redo() {
	WAIT_CURSOR;
	m_project->undoStack()->redo();
	projectChanged();
	if (m_project->undoStack()->index() == m_project->undoStack()->count())
		m_redoAction->setEnabled(false);
	RESET_CURSOR;
}

/*!
	Shows/hides mdi sub-windows depending on the current visibility policy.
*/
void MainWin::updateMdiWindowVisibility() const {
	QList<QMdiSubWindow *> windows = m_mdiArea->subWindowList();
	PartMdiView* part_view;
	switch (m_project->mdiWindowVisibility()) {
	case Project::allMdiWindows:
		foreach (QMdiSubWindow* window, windows)
			window->show();

		break;
	case Project::folderOnly:
		foreach (QMdiSubWindow *window, windows) {
			part_view = qobject_cast<PartMdiView *>(window);
			Q_ASSERT(part_view);
			if (part_view->part()->folder() == m_currentFolder)
				part_view->show();
			else
				part_view->hide();
		}
		break;
	case Project::folderAndSubfolders:
		foreach (QMdiSubWindow *window, windows) {
			part_view = qobject_cast<PartMdiView *>(window);
			if (part_view->part()->isDescendantOf(m_currentFolder))
				part_view->show();
			else
				part_view->hide();
		}
		break;
	}
}

void MainWin::toggleDockWidget(QAction* action) const {
	if (action->objectName() == "toggle_project_explorer_dock") {
		if (m_projectExplorerDock->isVisible())
			m_projectExplorerDock->hide();
		else
			m_projectExplorerDock->show();
	} else if (action->objectName() == "toggle_properties_explorer_dock") {
		if (m_propertiesDock->isVisible())
			m_propertiesDock->hide();
		else
			m_propertiesDock->show();
	}
}

void MainWin::toggleFullScreen() {
	if (this->windowState() == Qt::WindowFullScreen)
		this->setWindowState(m_lastWindowState);
	else {
		m_lastWindowState = this->windowState();
		this->showFullScreen();
	}
}

void MainWin::closeEvent(QCloseEvent* event) {
	m_closing = true;
	if (!this->closeProject()) {
		m_closing = false;
		event->ignore();
	}
}

void MainWin::dragEnterEvent(QDragEnterEvent* event) {
	event->accept();
}

void MainWin::dropEvent(QDropEvent* event) {
	if (!m_project)
		newProject();

	QUrl url = event->mimeData()->urls().at(0);
	importFileDialog(url.toLocalFile());
}

void MainWin::handleSettingsChanges() {
	const KConfigGroup group = KSharedConfig::openConfig()->group( "Settings_General" );

	QMdiArea::ViewMode viewMode = QMdiArea::ViewMode(group.readEntry("ViewMode", 0));
	if (m_mdiArea->viewMode() != viewMode) {
		m_mdiArea->setViewMode(viewMode);
		if (viewMode == QMdiArea::SubWindowView)
			this->updateMdiWindowVisibility();
	}

	if (m_mdiArea->viewMode() == QMdiArea::TabbedView) {
		m_tileWindows->setVisible(false);
		m_cascadeWindows->setVisible(false);
		QTabWidget::TabPosition tabPosition = QTabWidget::TabPosition(group.readEntry("TabPosition", 0));
		if (m_mdiArea->tabPosition() != tabPosition)
			m_mdiArea->setTabPosition(tabPosition);
	} else {
		m_tileWindows->setVisible(true);
		m_cascadeWindows->setVisible(true);
	}

	//autosave
	bool autoSave = group.readEntry("AutoSave", 0);
	if (m_autoSaveActive != autoSave) {
		m_autoSaveActive = autoSave;
		if (autoSave)
			m_autoSaveTimer.start();
		else
			m_autoSaveTimer.stop();
	}

	int interval = group.readEntry("AutoSaveInterval", 1);
	interval *= 60*1000;
	if (interval != m_autoSaveTimer.interval())
		m_autoSaveTimer.setInterval(interval);
}

/***************************************************************************************/
/************************************** dialogs ***************************************/
/***************************************************************************************/
/*!
  shows the dialog with the Undo-history.
*/
void MainWin::historyDialog() {
	if (!m_project->undoStack())
		return;

	HistoryDialog* dialog = new HistoryDialog(this, m_project->undoStack(), m_undoViewEmptyLabel);
	int index = m_project->undoStack()->index();
	if (dialog->exec() != QDialog::Accepted) {
		if (m_project->undoStack()->count() != 0)
			m_project->undoStack()->setIndex(index);
	}

	//disable undo/redo-actions if the history was cleared
	//(in both cases, when accepted or rejected in the dialog)
	if (m_project->undoStack()->count() == 0) {
		m_undoAction->setEnabled(false);
		m_redoAction->setEnabled(false);
	}
}

/*!
  Opens the dialog to import data to the selected workbook, spreadsheet or matrix
*/
void MainWin::importFileDialog(const QString& fileName) {
	DEBUG("MainWin::importFileDialog()");
	m_importFileDialog = new ImportFileDialog(this, false, fileName);

	// explicitly do not delete on close (Windows does this!)
	m_importFileDialog->setAttribute(Qt::WA_DeleteOnClose, false);

	// select existing container
	if (m_currentAspect->inherits("Spreadsheet") || m_currentAspect->inherits("Matrix") || m_currentAspect->inherits("Workbook"))
		m_importFileDialog->setCurrentIndex( m_projectExplorer->currentIndex());
	else if (m_currentAspect->inherits("Column")) {
		if (m_currentAspect->parentAspect()->inherits("Spreadsheet"))
			m_importFileDialog->setCurrentIndex(m_aspectTreeModel->modelIndexOfAspect(m_currentAspect->parentAspect()));
	}

	if (m_importFileDialog->exec() == QDialog::Accepted) {
		m_importFileDialog->importTo(statusBar());
		m_project->setChanged(true);
	}

	delete m_importFileDialog;
	m_importFileDialog = 0;
	DEBUG("MainWin::importFileDialog() DONE");
}

/*!
  opens the dialog for the export of the currently active worksheet, spreadsheet or matrix.
 */
void MainWin::exportDialog() {
	QMdiSubWindow* win = m_mdiArea->currentSubWindow();
	if (!win)
		return;

	AbstractPart* part = dynamic_cast<PartMdiView*>(win)->part();
	if (part->exportView())
		statusBar()->showMessage(i18n("%1 exported", part->name()));
}

void MainWin::editFitsFileDialog() {
	FITSHeaderEditDialog* editDialog = new FITSHeaderEditDialog(this);
	if (editDialog->exec() == KDialog::Accepted) {
		if (editDialog->saved())
			statusBar()->showMessage(i18n("FITS files saved"));
	}
}

/*!
  adds a new file data source to the current project.
*/
void MainWin::newFileDataSourceActionTriggered() {
	ImportFileDialog* dlg = new ImportFileDialog(this, true);
	if (dlg->exec() == QDialog::Accepted) {
		FileDataSource* dataSource = new FileDataSource(0,  i18n("File data source%1", 1));
		dlg->importToFileDataSource(dataSource, statusBar());
		this->addAspectToProject(dataSource);
	}
	delete dlg;
}

/*!
  adds a new SQL data source to the current project.
*/
void MainWin::newSqlDataSourceActionTriggered() {
	//TODO
}

void MainWin::addAspectToProject(AbstractAspect* aspect) {
	QModelIndex index = m_projectExplorer->currentIndex();
	if (!index.isValid())
		m_project->addChild(aspect);
	else {
		AbstractAspect* parent_aspect = static_cast<AbstractAspect *>(index.internalPointer());
		// every aspect contained in the project should have a folder
		Q_ASSERT(parent_aspect->folder());
		parent_aspect->folder()->addChild(aspect);
	}
}

void MainWin::settingsDialog() {
	SettingsDialog* dlg = new SettingsDialog(this);
	connect (dlg, SIGNAL(settingsChanged()), this, SLOT(handleSettingsChanges()));
	dlg->exec();
}<|MERGE_RESOLUTION|>--- conflicted
+++ resolved
@@ -820,13 +820,8 @@
 
 	QIODevice *file;
 	// first try gzip compression, because projects can be gzipped and end with .lml
-<<<<<<< HEAD
-	if (filename.endsWith(".lml", Qt::CaseInsensitive))
+	if (filename.endsWith(QLatin1String(".lml"), Qt::CaseInsensitive))
 		file = new KCompressionDevice(filename,KFilterDev::compressionTypeForMimeType("application/x-gzip"));
-=======
-	if (filename.endsWith(QLatin1String(".lml"), Qt::CaseInsensitive))
-		file = KFilterDev::deviceForFile(filename, QLatin1String("application/x-gzip"), true);
->>>>>>> 26624224
 	else	// opens filename using file ending
 		file = new KFilterDev(filename);
 
@@ -980,13 +975,8 @@
 	// use file ending to find out how to compress file
 	QIODevice* file;
 	// if ending is .lml, do gzip compression anyway
-<<<<<<< HEAD
-	if (fileName.endsWith(".lml"))
+	if (fileName.endsWith(QLatin1String(".lml")))
 		file = new KCompressionDevice(fileName, KCompressionDevice::GZip);
-=======
-	if (fileName.endsWith(QLatin1String(".lml")))
-		file = KFilterDev::deviceForFile(fileName, QLatin1String("application/x-gzip"), true);
->>>>>>> 26624224
 	else
 		file = new KFilterDev(fileName);
 
