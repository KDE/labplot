--- conflicted
+++ resolved
@@ -1218,17 +1218,6 @@
 	return dynamic_cast<Worksheet*>(part);
 }
 
-<<<<<<< HEAD
-Notes* MainWin::activeNotes() const {
-	QMdiSubWindow* win = m_mdiArea->currentSubWindow();
-	if (!win)
-		return 0;
-
-	AbstractPart* part = dynamic_cast<PartMdiView*>(win)->part();
-	Q_ASSERT(part);
-	return dynamic_cast<Notes*>(part);
-}
-
 #ifdef HAVE_CANTOR_LIBS
 /*
     adds a new Cantor Spreadsheet to the project.
@@ -1238,8 +1227,6 @@
 	this->addAspectToProject(cantorworksheet);
 }
 
-=======
->>>>>>> 0282e658
 /********************************************************************************/
 /*!
     returns a pointer to a CantorWorksheet-object, if the currently active Mdi-Subwindow is \a CantorWorksheetView
