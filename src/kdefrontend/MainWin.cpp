--- conflicted
+++ resolved
@@ -1831,7 +1831,6 @@
 void MainWin::newLiveDataSourceActionTriggered() {
 	ImportFileDialog* dlg = new ImportFileDialog(this, true);
 	if (dlg->exec() == QDialog::Accepted) {
-<<<<<<< HEAD
 		if(static_cast<LiveDataSource::SourceType>(dlg->sourceType()) == LiveDataSource::MQTT) {
 #ifdef HAVE_MQTT
 			MQTTClient* mqttClient = new MQTTClient(i18n("MQTT Client%1", 1));
@@ -1858,10 +1857,7 @@
 #endif
 		}
 		else {
-		LiveDataSource* dataSource = new LiveDataSource(0,  i18n("Live data source%1", 1), false);
-=======
 		LiveDataSource* dataSource = new LiveDataSource(i18n("Live data source%1", 1), false);
->>>>>>> a26d3e69
 		dlg->importToLiveDataSource(dataSource, statusBar());
 		this->addAspectToProject(dataSource);
 		}
