/***************************************************************************
    File                 : MainWin.cc
    Project              : LabPlot
    Description          : Main window of the application
    --------------------------------------------------------------------
    Copyright            : (C) 2009-2015 Alexander Semke (alexander.semke@web.de)
    Copyright            : (C) 2008-2015 Stefan Gerlach (stefan.gerlach@uni.kn)

 ***************************************************************************/

/***************************************************************************
 *                                                                         *
 *  This program is free software; you can redistribute it and/or modify   *
 *  it under the terms of the GNU General Public License as published by   *
 *  the Free Software Foundation; either version 2 of the License, or      *
 *  (at your option) any later version.                                    *
 *                                                                         *
 *  This program is distributed in the hope that it will be useful,        *
 *  but WITHOUT ANY WARRANTY; without even the implied warranty of         *
 *  MERCHANTABILITY or FITNESS FOR A PARTICULAR PURPOSE.  See the          *
 *  GNU General Public License for more details.                           *
 *                                                                         *
 *   You should have received a copy of the GNU General Public License     *
 *   along with this program; if not, write to the Free Software           *
 *   Foundation, Inc., 51 Franklin Street, Fifth Floor,                    *
 *   Boston, MA  02110-1301  USA                                           *
 *                                                                         *
 ***************************************************************************/

#include "MainWin.h"

#include "backend/core/Project.h"
#include "backend/core/Folder.h"
#include "backend/core/AspectTreeModel.h"
#include "backend/core/Workbook.h"
#include "backend/spreadsheet/Spreadsheet.h"
#include "backend/matrix/Matrix.h"
#include "backend/worksheet/Worksheet.h"
#include "backend/datasources/FileDataSource.h"
#include "backend/cantorWorksheet/CantorWorksheet.h"
#include "backend/datapicker/Datapicker.h"

#include "commonfrontend/ProjectExplorer.h"
#include "commonfrontend/matrix/MatrixView.h"
#include "commonfrontend/spreadsheet/SpreadsheetView.h"
#include "commonfrontend/worksheet/WorksheetView.h"
#include "commonfrontend/cantorWorksheet/CantorWorksheetView.h"
#include "commonfrontend/datapicker/DatapickerView.h"
#include "commonfrontend/datapicker/DatapickerImageView.h"

#include "kdefrontend/datasources/ImportFileDialog.h"
#include "kdefrontend/dockwidgets/ProjectDock.h"
#include "kdefrontend/HistoryDialog.h"
#include "kdefrontend/SettingsDialog.h"
#include "kdefrontend/GuiObserver.h"

#include <QMdiArea>
#include <QMenu>
#include <QDockWidget>
#include <QStackedWidget>
#include <QUndoStack>
#include <QCloseEvent>
#include <QFileDialog>
#include <QMimeData>
#include <QElapsedTimer>
#include <QDebug>
#include <QHash>

#include <KActionCollection>
#include <KFileDialog>
#include <KStandardAction>
#include <kxmlguifactory.h>
#include <KMessageBox>
#include <KToolBar>
#include <KStatusBar>
#include <KLocalizedString>
#include <KFilterDev>

#ifdef HAVE_CANTOR_LIBS
#include <cantor/backend.h>
#endif

/*!
\class MainWin
\brief Main application window.

\ingroup kdefrontend
*/

MainWin::MainWin(QWidget *parent, const QString& filename)
	: KXmlGuiWindow(parent),
	  m_currentSubWindow(0),
	  m_project(0),
	  m_aspectTreeModel(0),
	  m_projectExplorer(0),
	  m_projectExplorerDock(0),
	  m_propertiesDock(0),
	  m_currentAspect(0),
	  m_currentFolder(0),
	  m_suppressCurrentSubWindowChangedEvent(false),
	  m_closing(false),
	  m_autoSaveActive(false),
	  m_visibilityMenu(0),
	  m_newMenu(0),
	  axisDock(0),
	  cartesianPlotDock(0),
	  cartesianPlotLegendDock(0),
	  columnDock(0),
	  matrixDock(0),
	  spreadsheetDock(0),
	  projectDock(0),
	  xyCurveDock(0),
	  xyEquationCurveDock(0),
	  xyInterpolationCurveDock(0),
	  xySmoothCurveDock(0),
	  xyFitCurveDock(0),
	  xyFourierFilterCurveDock(0),
	  worksheetDock(0),
	  textLabelDock(0),
	  customPointDock(0),
	  datapickerImageDock(0),
	  datapickerCurveDock(0),
#ifdef HAVE_CANTOR_LIBS
	cantorWorksheetDock(0),
#endif
	  m_guiObserver(0) {

// 	QTimer::singleShot( 0, this, SLOT(initGUI(filename)) );  //TODO doesn't work anymore
	initGUI(filename);
	setAcceptDrops(true);
}

MainWin::~MainWin() {
	//write settings
	m_recentProjectsAction->saveEntries( KSharedConfig::openConfig()->group("Recent Files") );
// 	qDebug()<<"SAVED m_recentProjectsAction->urls()="<<m_recentProjectsAction->urls()<<endl;
	//etc...

	KSharedConfig::openConfig()->sync();

	if (m_project!=0) {
		m_mdiArea->closeAllSubWindows();
		disconnect(m_project, 0, this, 0);
		delete m_project;
	}

	if (m_aspectTreeModel)
		delete m_aspectTreeModel;

	if (m_guiObserver)
		delete m_guiObserver;
}

AspectTreeModel* MainWin::model() const {
	return m_aspectTreeModel;
}

void MainWin::initGUI(const QString& fileName) {
	m_mdiArea = new QMdiArea;
	setCentralWidget(m_mdiArea);
	connect(m_mdiArea, SIGNAL(subWindowActivated(QMdiSubWindow*)),
	        this, SLOT(handleCurrentSubWindowChanged(QMdiSubWindow*)));

	statusBar()->showMessage(i18nc("%1 is the LabPlot version", "Welcome to LabPlot %1", QLatin1String(LVERSION)));
	initActions();
	setupGUI(Default, QLatin1String("labplot2ui.rc"));
	initMenus();
	setWindowIcon(QIcon::fromTheme("LabPlot2"));
	setAttribute( Qt::WA_DeleteOnClose );

	//make the status bar of a fixed size in order to avoid height changes when placing a ProgressBar there.
	QFont font;
	font.setFamily(font.defaultFamily());
	QFontMetrics fm(font);
	statusBar()->setFixedHeight(fm.height()+5);

	//load recently used projects
	m_recentProjectsAction->loadEntries( KSharedConfig::openConfig()->group("Recent Files") );

	//set the view mode of the mdi area
	KConfigGroup group = KSharedConfig::openConfig()->group("General");
	int viewMode = group.readEntry("ViewMode", 0);
	if (viewMode == 1) {
		m_mdiArea->setViewMode(QMdiArea::TabbedView);
		int tabPosition = group.readEntry("TabPosition", 0);
		m_mdiArea->setTabPosition(QTabWidget::TabPosition(tabPosition));
		m_mdiArea->setTabsClosable(true);
		m_mdiArea->setTabsMovable(true);
		m_tileWindows->setVisible(false);
		m_cascadeWindows->setVisible(false);
	}

	//auto-save
	m_autoSaveActive = group.readEntry<bool>("AutoSave", 0);
	int interval = group.readEntry("AutoSaveInterval", 1);
	interval = interval*60*1000;
	m_autoSaveTimer.setInterval(interval);
	connect(&m_autoSaveTimer, SIGNAL(timeout()), this, SLOT(autoSaveProject()));

	if ( !fileName.isEmpty() ) {
		openProject(fileName);
	} else {
		//There is no file to open. Depending on the settings do nothing,
		//create a new project or open the last used project.
		int load = group.readEntry("LoadOnStart", 0);
		if (load == 1) { //create new project
			newProject();
		} else if (load == 2) { //create new project with a worksheet
			newProject();
			newWorksheet();
		} else if (load == 3) { //open last used project
			if (m_recentProjectsAction->urls().size()) {
				qDebug()<<"TO OPEN m_recentProjectsAction->urls()="<<m_recentProjectsAction->urls().first()<<endl;
				openRecentProject( m_recentProjectsAction->urls().first() );
			}
		}
	}
	updateGUIOnProjectChanges();
}

void MainWin::initActions() {
	QAction* action;

	// ******************** File-menu *******************************
	//add some standard actions
	action = KStandardAction::openNew(this, SLOT(newProject()),actionCollection());
	action = KStandardAction::open(this, SLOT(openProject()),actionCollection());
	m_recentProjectsAction = KStandardAction::openRecent(this, SLOT(openRecentProject(QUrl)),actionCollection());
	m_closeAction = KStandardAction::close(this, SLOT(closeProject()),actionCollection());
	m_saveAction = KStandardAction::save(this, SLOT(saveProject()),actionCollection());
	m_saveAsAction = KStandardAction::saveAs(this, SLOT(saveProjectAs()),actionCollection());
	m_printAction = KStandardAction::print(this, SLOT(print()),actionCollection());
	m_printPreviewAction = KStandardAction::printPreview(this, SLOT(printPreview()),actionCollection());
	KStandardAction::fullScreen(this, SLOT(toggleFullScreen()), this, actionCollection());
	//New Folder/Workbook/Spreadsheet/Matrix/Worksheet/Datasources
	m_newWorkbookAction = new QAction(QIcon::fromTheme("labplot-workbook-new"),i18n("Workbook"),this);
	actionCollection()->addAction("new_workbook", m_newWorkbookAction);
	connect(m_newWorkbookAction, SIGNAL(triggered()),SLOT(newWorkbook()));

	m_newDatapickerAction = new QAction(QIcon::fromTheme("color-picker-black"), i18n("Datapicker"), this);
	actionCollection()->addAction("new_datapicker", m_newDatapickerAction);
	connect(m_newDatapickerAction, SIGNAL(triggered()),SLOT(newDatapicker()));

	m_newSpreadsheetAction = new QAction(QIcon::fromTheme("labplot-spreadsheet-new"),i18n("Spreadsheet"),this);

// 	m_newSpreadsheetAction->setShortcut(Qt::CTRL+Qt::Key_Equal);
	actionCollection()->addAction("new_spreadsheet", m_newSpreadsheetAction);
	connect(m_newSpreadsheetAction, SIGNAL(triggered()),SLOT(newSpreadsheet()));

	m_newMatrixAction = new QAction(QIcon::fromTheme("labplot-matrix-new"),i18n("Matrix"),this);
// 	m_newMatrixAction->setShortcut(Qt::CTRL+Qt::Key_Equal);
	actionCollection()->addAction("new_matrix", m_newMatrixAction);
	connect(m_newMatrixAction, SIGNAL(triggered()),SLOT(newMatrix()));

	m_newWorksheetAction= new QAction(QIcon::fromTheme("labplot-worksheet-new"),i18n("Worksheet"),this);
// 	m_newWorksheetAction->setShortcut(Qt::ALT+Qt::Key_X);
	actionCollection()->addAction("new_worksheet", m_newWorksheetAction);
	connect(m_newWorksheetAction, SIGNAL(triggered()), SLOT(newWorksheet()));

// 	m_newScriptAction = new QAction(QIcon::fromTheme("insert-text"),i18n("Note/Script"),this);
// 	actionCollection()->addAction("new_script", m_newScriptAction);
// 	connect(m_newScriptAction, SIGNAL(triggered()),SLOT(newScript()));

	m_newFolderAction = new QAction(QIcon::fromTheme("folder-new"),i18n("Folder"),this);
	actionCollection()->addAction("new_folder", m_newFolderAction);
	connect(m_newFolderAction, SIGNAL(triggered()),SLOT(newFolder()));

	//"New file datasources"
	m_newFileDataSourceAction = new QAction(QIcon::fromTheme("application-octet-stream"),i18n("File Data Source"),this);
	actionCollection()->addAction("new_file_datasource", m_newFileDataSourceAction);
	connect(m_newFileDataSourceAction, SIGNAL(triggered()), this, SLOT(newFileDataSourceActionTriggered()));

	//"New database datasources"
// 	m_newSqlDataSourceAction = new QAction(QIcon::fromTheme("server-database"),i18n("SQL Data Source "),this);
// 	actionCollection()->addAction("new_database_datasource", m_newSqlDataSourceAction);
// 	connect(m_newSqlDataSourceAction, SIGNAL(triggered()), this, SLOT(newSqlDataSourceActionTriggered()));

	m_importAction = new QAction(QIcon::fromTheme("document-import"), i18n("Import"), this);
	actionCollection()->setDefaultShortcut(m_importAction, Qt::CTRL+Qt::SHIFT+Qt::Key_I);
	actionCollection()->addAction("import", m_importAction);
	connect(m_importAction, SIGNAL(triggered()),SLOT(importFileDialog()));

	m_exportAction = new QAction(QIcon::fromTheme("document-export"), i18n("Export"), this);
	actionCollection()->setDefaultShortcut(m_exportAction, Qt::CTRL+Qt::SHIFT+Qt::Key_E);
	actionCollection()->addAction("export", m_exportAction);
	connect(m_exportAction, SIGNAL(triggered()),SLOT(exportDialog()));

	// Edit
	//Undo/Redo-stuff
	m_undoAction = KStandardAction::undo(this, SLOT(undo()), actionCollection());
	m_redoAction = KStandardAction::redo(this, SLOT(redo()), actionCollection());

	m_historyAction = new QAction(QIcon::fromTheme("view-history"), i18n("Undo/Redo History"),this);
	actionCollection()->addAction("history", m_historyAction);
	connect(m_historyAction, SIGNAL(triggered()),SLOT(historyDialog()));

	// Appearance
	// Analysis: see WorksheetView.cpp
	// Drawing
	// Script

	//Windows
	action  = new QAction(i18n("Cl&ose"), this);
	actionCollection()->setDefaultShortcut(action, Qt::CTRL+Qt::Key_W);
	action->setStatusTip(i18n("Close the active window"));
	actionCollection()->addAction("close window", action);
	connect(action, SIGNAL(triggered()), m_mdiArea, SLOT(closeActiveSubWindow()));

	action = new QAction(i18n("Close &All"), this);
	action->setStatusTip(i18n("Close all the windows"));
	actionCollection()->addAction("close all windows", action);
	connect(action, SIGNAL(triggered()), m_mdiArea, SLOT(closeAllSubWindows()));

	m_tileWindows = new QAction(i18n("&Tile"), this);
	m_tileWindows->setStatusTip(i18n("Tile the windows"));
	actionCollection()->addAction("tile windows", m_tileWindows);
	connect(m_tileWindows, SIGNAL(triggered()), m_mdiArea, SLOT(tileSubWindows()));

	m_cascadeWindows = new QAction(i18n("&Cascade"), this);
	m_cascadeWindows->setStatusTip(i18n("Cascade the windows"));
	actionCollection()->addAction("cascade windows", m_cascadeWindows);
	connect(m_cascadeWindows, SIGNAL(triggered()), m_mdiArea, SLOT(cascadeSubWindows()));
	action = new QAction(QIcon::fromTheme("go-next-view"), i18n("Ne&xt"), this);
	action->setStatusTip(i18n("Move the focus to the next window"));
	actionCollection()->addAction("next window", action);
	connect(action, SIGNAL(triggered()), m_mdiArea, SLOT(activateNextSubWindow()));

	action = new QAction(QIcon::fromTheme("go-previous-view"), i18n("Pre&vious"), this);
	action->setStatusTip(i18n("Move the focus to the previous window"));
	actionCollection()->addAction("previous window", action);
	connect(action, SIGNAL(triggered()), m_mdiArea, SLOT(activatePreviousSubWindow()));

	//"Standard actions"
	KStandardAction::preferences(this, SLOT(settingsDialog()), actionCollection());
	KStandardAction::quit(this, SLOT(close()), actionCollection());

	//Actions for window visibility
	QActionGroup* windowVisibilityActions = new QActionGroup(this);
	windowVisibilityActions->setExclusive(true);

	m_visibilityFolderAction = new QAction(QIcon::fromTheme("folder"), i18n("Current &Folder Only"), windowVisibilityActions);
	m_visibilityFolderAction->setCheckable(true);
	m_visibilityFolderAction->setData(Project::folderOnly);

	m_visibilitySubfolderAction = new QAction(QIcon::fromTheme("folder-documents"), i18n("Current Folder and &Subfolders"), windowVisibilityActions);
	m_visibilitySubfolderAction->setCheckable(true);
	m_visibilitySubfolderAction->setData(Project::folderAndSubfolders);

	m_visibilityAllAction = new QAction(i18n("&All"), windowVisibilityActions);
	m_visibilityAllAction->setCheckable(true);
	m_visibilityAllAction->setData(Project::allMdiWindows);

	connect(windowVisibilityActions, SIGNAL(triggered(QAction*)), this, SLOT(setMdiWindowVisibility(QAction*)));

	//Actions for hiding/showing the dock widgets
	QActionGroup * docksActions = new QActionGroup(this);
	docksActions->setExclusive(false);

	m_toggleProjectExplorerDockAction = new QAction(QIcon::fromTheme("view-list-tree"), i18n("Project explorer"), docksActions);
	m_toggleProjectExplorerDockAction->setCheckable(true);
	m_toggleProjectExplorerDockAction->setChecked(true);
	actionCollection()->addAction("toggle_project_explorer_dock", m_toggleProjectExplorerDockAction);

	m_togglePropertiesDockAction = new QAction(QIcon::fromTheme("view-list-details"), i18n("Properties explorer"), docksActions);
	m_togglePropertiesDockAction->setCheckable(true);
	m_togglePropertiesDockAction->setChecked(true);
	actionCollection()->addAction("toggle_properties_explorer_dock", m_togglePropertiesDockAction);

	connect(docksActions, SIGNAL(triggered(QAction*)), this, SLOT(toggleDockWidget(QAction*)));
}

void MainWin::initMenus() {
	//menu for adding new aspects
	m_newMenu = new QMenu(i18n("Add new"), this);
	m_newMenu->setIcon(QIcon::fromTheme("document-new"));
	m_newMenu->addAction(m_newFolderAction);
	m_newMenu->addAction(m_newWorkbookAction);
	m_newMenu->addAction(m_newSpreadsheetAction);
	m_newMenu->addAction(m_newMatrixAction);
	m_newMenu->addAction(m_newWorksheetAction);
	m_newMenu->addAction(m_newDatapickerAction);
	m_newMenu->addSeparator();
	m_newMenu->addAction(m_newFileDataSourceAction);

#ifdef HAVE_CANTOR_LIBS
	m_newMenu->addSeparator();
	//"Adding Cantor backends to menue and context menu"
	QStringList m_availableBackend = Cantor::Backend::listAvailableBackends();
	if(m_availableBackend.count() > 0) {
		m_newCantorWorksheetMenu = new QMenu(i18n("CAS Worksheet"));
		m_newCantorWorksheetMenu->setIcon(QIcon::fromTheme("archive-insert"));
		unplugActionList(QLatin1String("backends_list"));
		QList<QAction*> newBackendActions;
		foreach (Cantor::Backend* backend, Cantor::Backend::availableBackends()) {
			if (!backend->isEnabled()) continue;
			QAction* action = new QAction(QIcon::fromTheme(backend->icon()), backend->name(),this);
			action->setData(backend->name());
			newBackendActions << action;
			m_newCantorWorksheetMenu->addAction(action);
		}

		connect(m_newCantorWorksheetMenu, SIGNAL(triggered(QAction*)), this, SLOT(newCantorWorksheet(QAction*)));
		plugActionList(QLatin1String("backends_list"), newBackendActions);
		m_newMenu->addMenu(m_newCantorWorksheetMenu);
	} else {
		int choice = KMessageBox::warningContinueCancel(this, i18n("No backend for Cantor is installed."), i18n("Warning"));
		switch(choice) {
			case KMessageBox::Cancel:
			close();
			break;
		}
	}
#else
	delete this->guiFactory()->container("casWorksheet", this);
	delete this->guiFactory()->container("new_casWorksheet", this);
	delete this->guiFactory()->container("cantorworksheet_toolbar", this);
#endif

// 	m_newMenu->addAction(m_newSqlDataSourceAction);

	//menu subwindow visibility policy
	m_visibilityMenu = new QMenu(i18n("Window visibility policy"), this);
	m_visibilityMenu->setIcon(QIcon::fromTheme("window-duplicate"));
	m_visibilityMenu ->addAction(m_visibilityFolderAction);
	m_visibilityMenu ->addAction(m_visibilitySubfolderAction);
	m_visibilityMenu ->addAction(m_visibilityAllAction);
}

/*!
	Asks to save the project if it was modified.
	\return \c true if the project still needs to be saved ("cancel" clicked), \c false otherwise.
 */
bool MainWin::warnModified() {
	if(m_project->hasChanged()) {
		int want_save = KMessageBox::warningYesNoCancel( this,
		                i18n("The current project %1 has been modified. Do you want to save it?", m_project->name()),
		                i18n("Save Project"));
		switch (want_save) {
		case KMessageBox::Yes:
			return !saveProject();
		case KMessageBox::No:
			break;
		case KMessageBox::Cancel:
			return true;
		}
	}

	return false;
}

/*!
 * updates the state of actions, menus and toolbars (enabled or disabled)
 * on project changes (project closes and opens)
 */
void MainWin::updateGUIOnProjectChanges() {
	if (m_closing)
		return;

	KXMLGUIFactory* factory=this->guiFactory();
	if (factory->container("worksheet", this)==NULL) {
		//no worksheet menu found, most probably labplot2ui.rc
		//was not properly installed -> return here in order not to crash
		return;
	}

	//disable all menus if there is no project
	bool b = (m_project==0);
	m_saveAction->setEnabled(!b);
	m_saveAsAction->setEnabled(!b);
	m_printAction->setEnabled(!b);
	m_printPreviewAction->setEnabled(!b);
	m_importAction->setEnabled(!b);
	m_exportAction->setEnabled(!b);
	m_newWorkbookAction->setEnabled(!b);
	m_newSpreadsheetAction->setEnabled(!b);
	m_newMatrixAction->setEnabled(!b);
	m_newWorksheetAction->setEnabled(!b);
	m_newDatapickerAction->setEnabled(!b);
	m_closeAction->setEnabled(!b);
	m_toggleProjectExplorerDockAction->setEnabled(!b);
	m_togglePropertiesDockAction->setEnabled(!b);

	if (!m_mdiArea->currentSubWindow()) {
		factory->container("spreadsheet", this)->setEnabled(false);
		factory->container("matrix", this)->setEnabled(false);
		factory->container("worksheet", this)->setEnabled(false);
		factory->container("analysis", this)->setEnabled(false);
		factory->container("datapicker", this)->setEnabled(false);
		factory->container("spreadsheet_toolbar", this)->hide();
		factory->container("worksheet_toolbar", this)->hide();
		factory->container("cartesian_plot_toolbar", this)->hide();
		factory->container("datapicker_toolbar", this)->hide();
#ifdef HAVE_CANTOR_LIBS
		factory->container("casWorksheet", this)->setEnabled(false);
		factory->container("cantorworksheet_toolbar", this)->hide();
#endif
	}

	factory->container("new", this)->setEnabled(!b);
	factory->container("edit", this)->setEnabled(!b);

	if (b)
		setCaption("LabPlot2");
	else
		setCaption(m_project->name());

	// undo/redo actions are disabled in both cases - when the project is closed or opened
	m_undoAction->setEnabled(false);
	m_redoAction->setEnabled(false);
}

/*
 * updates the state of actions, menus and toolbars (enabled or disabled)
 * depending on the currently active window (worksheet or spreadsheet).
 */
void MainWin::updateGUI() {
	if (m_closing)
		return;

	KXMLGUIFactory* factory=this->guiFactory();
	if (factory->container("worksheet", this)==NULL) {
		//no worksheet menu found, most probably labplot2ui.rc
		//was not properly installed -> return here in order not to crash
		return;
	}

	if (!m_mdiArea->currentSubWindow()) {
		factory->container("spreadsheet", this)->setEnabled(false);
		factory->container("matrix", this)->setEnabled(false);
		factory->container("worksheet", this)->setEnabled(false);
		factory->container("analysis", this)->setEnabled(false);
		factory->container("datapicker", this)->setEnabled(false);
		factory->container("spreadsheet_toolbar", this)->hide();
		factory->container("worksheet_toolbar", this)->hide();
		factory->container("cartesian_plot_toolbar", this)->hide();
		factory->container("datapicker_toolbar", this)->hide();
#ifdef HAVE_CANTOR_LIBS
		factory->container("casWorksheet", this)->setEnabled(false);
		factory->container("cantorworksheet_toolbar", this)->hide();
#endif
		return;
	}

	//for the toolbar worksheet_toolbar, spreadsheet_toolbar and cartesian_plot_toolbar
	//the default desktop style is ignored and the buttons are shown with icons and texts.
	//We need to set the style explicitly when the toolbar is shown for the first time
	//(no subgroup in the group "MainWindow" available)
	//TODO: is this the usual behaviour for toolbars defined in the rc-file?
	KConfigGroup group = KSharedConfig::openConfig()->group("MainWindow");


	//Handle the Worksheet-object
	Worksheet* w = this->activeWorksheet();
	if (w!=0) {
		//enable worksheet related menus
		factory->container("worksheet", this)->setEnabled(true);
 		factory->container("analysis", this)->setEnabled(true);
// 		factory->container("drawing", this)->setEnabled(true);

		//disable spreadsheet and matrix related menus
		factory->container("spreadsheet", this)->setEnabled(false);
		factory->container("matrix", this)->setEnabled(false);

		//populate worksheet menu
		WorksheetView* view=qobject_cast<WorksheetView*>(w->view());
		QMenu* menu=qobject_cast<QMenu*>(factory->container("worksheet", this));
		menu->clear();
		view->createContextMenu(menu);

		//populate analysis menu
		menu=qobject_cast<QMenu*>(factory->container("analysis", this));
		menu->clear();
		view->createAnalysisMenu(menu);

		//populate worksheet-toolbar
		QToolBar* toolbar=qobject_cast<QToolBar*>(factory->container("worksheet_toolbar", this));
		if (group.groupList().indexOf("Toolbar worksheet_toolbar")==-1)
			toolbar->setToolButtonStyle(Qt::ToolButtonFollowStyle);

		toolbar->setVisible(true);
		toolbar->clear();
		view->fillToolBar(toolbar);

		//populate the toolbar for cartesian plots
		toolbar=qobject_cast<QToolBar*>(factory->container("cartesian_plot_toolbar", this));
		if (group.groupList().indexOf("Toolbar cartesian_plot_toolbar")==-1)
			toolbar->setToolButtonStyle(Qt::ToolButtonFollowStyle);

		toolbar->setVisible(true);
		toolbar->clear();
		view->fillCartesianPlotToolBar(toolbar);

		//hide the spreadsheet toolbar
		factory->container("spreadsheet_toolbar", this)->setVisible(false);
	} else {
		factory->container("worksheet", this)->setEnabled(false);
 		factory->container("analysis", this)->setEnabled(false);
//		factory->container("drawing", this)->setEnabled(false);
		factory->container("worksheet_toolbar", this)->setVisible(false);
		factory->container("cartesian_plot_toolbar", this)->setVisible(false);

	}

	//Handle the Spreadsheet-object
	const  Spreadsheet* spreadsheet = this->activeSpreadsheet();
	if (spreadsheet) {
		//enable spreadsheet related menus
		factory->container("spreadsheet", this)->setEnabled(true);

		//populate spreadsheet-menu
		SpreadsheetView* view=qobject_cast<SpreadsheetView*>(spreadsheet->view());
		QMenu* menu=qobject_cast<QMenu*>(factory->container("spreadsheet", this));
		menu->clear();
		view->createContextMenu(menu);

		//populate spreadsheet-toolbar
		QToolBar* toolbar=qobject_cast<QToolBar*>(factory->container("spreadsheet_toolbar", this));
		if (group.groupList().indexOf("Toolbar spreadsheet_toolbar")==-1)
			toolbar->setToolButtonStyle(Qt::ToolButtonFollowStyle);

		toolbar->setVisible(true);
		toolbar->clear();
		view->fillToolBar(toolbar);
	} else {
		factory->container("spreadsheet", this)->setEnabled(false);
		factory->container("spreadsheet_toolbar", this)->setVisible(false);
	}

	//Handle the Matrix-object
	const  Matrix* matrix = this->activeMatrix();
	if (matrix) {
		factory->container("matrix", this)->setEnabled(true);

		//populate matrix-menu
		MatrixView* view=qobject_cast<MatrixView*>(matrix->view());
		QMenu* menu=qobject_cast<QMenu*>(factory->container("matrix", this));
		menu->clear();
		view->createContextMenu(menu);
	} else {
		factory->container("matrix", this)->setEnabled(false);
	}

#ifdef HAVE_CANTOR_LIBS
	CantorWorksheet* cantorworksheet = this->activeCantorWorksheet();
	if(cantorworksheet) {
		// enable Cantor Worksheet related menues
		factory->container("casWorksheet", this)->setEnabled(true);
		CantorWorksheetView* view=qobject_cast<CantorWorksheetView*>(cantorworksheet->view());
		QMenu* menu=qobject_cast<QMenu*>(factory->container("casWorksheet", this));
		menu->clear();
		view->createContextMenu(menu);
		QToolBar* toolbar=qobject_cast<QToolBar*>(factory->container("cantorworksheet_toolbar", this));
		toolbar->setVisible(true);
		toolbar->clear();
		view->fillToolBar(toolbar);
	} else {
		//no cantor worksheet selected -> deactivate cantor worksheet related menus
		factory->container("casWorksheet", this)->setEnabled(false);
		factory->container("casWorksheet", this)->setVisible(false);
	}
#endif

	const Datapicker* datapicker = this->activeDatapicker();
	if (datapicker) {
		factory->container("datapicker", this)->setEnabled(true);
		//populate datapicker-menu
		DatapickerView* view=qobject_cast<DatapickerView*>(datapicker->view());
		QMenu* menu=qobject_cast<QMenu*>(factory->container("datapicker", this));
		menu->clear();
		view->createContextMenu(menu);

		//populate spreadsheet-toolbar
		QToolBar* toolbar=qobject_cast<QToolBar*>(factory->container("datapicker_toolbar", this));
		if (group.groupList().indexOf("Toolbar datapicker_toolbar")==-1)
			toolbar->setToolButtonStyle(Qt::ToolButtonFollowStyle);

		toolbar->setVisible(true);
		toolbar->clear();
		view->fillToolBar(toolbar);
	} else {
		factory->container("datapicker", this)->setEnabled(false);
		factory->container("datapicker_toolbar", this)->setVisible(false);
	}
}

/*!
	creates a new empty project. Returns \c true, if a new project was created.
*/
bool MainWin::newProject() {
	//close the current project, if available
	if (!closeProject())
		return false;

	QApplication::processEvents(QEventLoop::AllEvents, 100);

	if (m_project)
		delete m_project;

	if (m_aspectTreeModel)
		delete m_aspectTreeModel;

	m_project = new Project();
	m_currentAspect = m_project;
	m_currentFolder = m_project;

	KConfigGroup group = KSharedConfig::openConfig()->group("General");
	Project::MdiWindowVisibility vis = Project::MdiWindowVisibility(group.readEntry("MdiWindowVisibility", 0));
	m_project->setMdiWindowVisibility( vis );
	if (vis == Project::folderOnly)
		m_visibilityFolderAction->setChecked(true);
	else if (vis == Project::folderAndSubfolders)
		m_visibilitySubfolderAction->setChecked(true);
	else
		m_visibilityAllAction->setChecked(true);

	m_aspectTreeModel = new AspectTreeModel(m_project, this);

	//newProject is called for the first time, there is no project explorer yet
	//-> initialize the project explorer,  the GUI-observer and the dock widgets.
	if ( m_projectExplorer==0 ) {
		m_projectExplorerDock = new QDockWidget(this);
		m_projectExplorerDock->setObjectName("projectexplorer");
		m_projectExplorerDock->setWindowTitle(i18n("Project Explorer"));
		addDockWidget(Qt::LeftDockWidgetArea, m_projectExplorerDock);

		m_projectExplorer = new ProjectExplorer(m_projectExplorerDock);
		m_projectExplorerDock->setWidget(m_projectExplorer);

		connect(m_projectExplorer, SIGNAL(currentAspectChanged(AbstractAspect*)),
		        this, SLOT(handleCurrentAspectChanged(AbstractAspect*)));

		//Properties dock
		m_propertiesDock = new QDockWidget(this);
		m_propertiesDock->setObjectName("aspect_properties_dock");
		m_propertiesDock->setWindowTitle(i18n("Properties"));
		addDockWidget(Qt::RightDockWidgetArea, m_propertiesDock);

		QScrollArea* sa = new QScrollArea(m_propertiesDock);
		stackedWidget = new QStackedWidget(sa);
		sa->setWidget(stackedWidget);
		sa->setWidgetResizable(true);
		m_propertiesDock->setWidget(sa);

		//GUI-observer;
		m_guiObserver = new GuiObserver(this);
	}

	m_projectExplorer->setModel(m_aspectTreeModel);
	m_projectExplorer->setProject(m_project);
	m_projectExplorer->setCurrentAspect(m_project);

	m_projectExplorerDock->show();
	m_propertiesDock->show();
	updateGUIOnProjectChanges();

	connect(m_project, SIGNAL(aspectAdded(const AbstractAspect*)), this, SLOT(handleAspectAdded(const AbstractAspect*)));
	connect(m_project, SIGNAL(aspectRemoved(const AbstractAspect*,const AbstractAspect*,const AbstractAspect*)),
	        this, SLOT(handleAspectRemoved(const AbstractAspect*,const AbstractAspect*,const AbstractAspect*)));
	connect(m_project, SIGNAL(aspectAboutToBeRemoved(const AbstractAspect*)),
	        this, SLOT(handleAspectAboutToBeRemoved(const AbstractAspect*)));
	connect(m_project, SIGNAL(statusInfo(QString)), statusBar(), SLOT(showMessage(QString)));
	connect(m_project, SIGNAL(changed()), this, SLOT(projectChanged()));
	connect(m_project, SIGNAL(requestProjectContextMenu(QMenu*)), this, SLOT(createContextMenu(QMenu*)));
	connect(m_project, SIGNAL(requestFolderContextMenu(const Folder*,QMenu*)), this, SLOT(createFolderContextMenu(const Folder*,QMenu*)));
	connect(m_project, SIGNAL(mdiWindowVisibilityChanged()), this, SLOT(updateMdiWindowVisibility()));

	m_undoViewEmptyLabel = i18n("Project %1 created", m_project->name());
	setCaption(m_project->name());

	return true;
}

void MainWin::openProject() {
	KConfigGroup conf(KSharedConfig::openConfig(), "MainWin");
	QString dir = conf.readEntry("LastOpenDir", "");
<<<<<<< HEAD
	QString path = QFileDialog::getOpenFileName(this,i18n("Open project"), dir,
	               i18n("LabPlot Projects (*.lml *.lml.gz *.lml.bz2 *.LML *.LML.GZ *.LML.BZ2)"));
=======
	QString path = KFileDialog::getOpenFileName(KUrl(dir),i18n("LabPlot Projects (*.lml *.lml.gz *.lml.bz2 *.lml.xz *.LML *.LML.GZ *.LML.BZ2 *.LML.XZ)"),this, i18n("Open project"));
>>>>>>> dd1fb816

	if (!path.isEmpty()) {
		this->openProject(path);

		int pos = path.lastIndexOf(QDir::separator());
		if (pos!=-1) {
			QString newDir = path.left(pos);
			if (newDir!=dir)
				conf.writeEntry("LastOpenDir", newDir);
		}
	}
}

void MainWin::openProject(const QString& filename) {
	if (filename == m_currentFileName) {
		KMessageBox::information(this, i18n("The project file %1 is already opened.", filename),i18n("Open project"));
		return;
	}

<<<<<<< HEAD
	QIODevice *file = new KCompressionDevice(filename,KFilterDev::compressionTypeForMimeType("application/x-gzip"));
=======
	QIODevice *file;
	// first try gzip compression, because older files are gzipped but end with .lml
	if (filename.endsWith(".lml", Qt::CaseInsensitive))
		file = KFilterDev::deviceForFile(filename, "application/x-gzip", true);
	else	// opens filename using file ending
		file = KFilterDev::deviceForFile(filename);

>>>>>>> dd1fb816
	if (file==0)
		file = new QFile(filename);

	if (!file->open(QIODevice::ReadOnly)) {
		KMessageBox::error(this, i18n("Sorry. Could not open file for reading."));
		return;
	}

	//TODO: this solves the problem with empty files (the application doesn't hang anymore)
	//but it crashes from time to time at unexpected places within Qt.
// 	char* c;
// 	bool rc = file->getChar(c);
// 	if (!rc) {
// 		KMessageBox::error(this, "The project file is empty.", i18n("Error opening project"));
// 		file->close();
// 		delete file;
// 		return;
// 	}
// 	file->seek(0);

	if (!newProject()) {
		file->close();
		delete file;
		return;
	}

	WAIT_CURSOR;
	QElapsedTimer timer;
	timer.start();
	bool rc = openXML(file);
	file->close();
	delete file;
	if (!rc) {
		closeProject();
		return;
	}

	m_currentFileName = filename;
	m_project->setFileName(filename);
	m_project->undoStack()->clear();
	m_undoViewEmptyLabel = i18n("Project %1 opened", m_project->name());
	m_recentProjectsAction->addUrl( QUrl(filename) );
	setCaption(m_project->name());
	updateGUIOnProjectChanges();
	updateGUI(); //there are most probably worksheets or spreadsheets in the open project -> update the GUI
	m_saveAction->setEnabled(false);

	statusBar()->showMessage( i18n("Project successfully opened (in %1 seconds).", (float)timer.elapsed()/1000) );

	if (m_autoSaveActive)
		m_autoSaveTimer.start();

	RESET_CURSOR;
}

void MainWin::openRecentProject(const QUrl& url) {
	this->openProject(url.path());
}

bool MainWin::openXML(QIODevice *file) {
	XmlStreamReader reader(file);
	if (m_project->load(&reader) == false) {
		RESET_CURSOR;
		QString msg_text = reader.errorString();
		KMessageBox::error(this, msg_text, i18n("Error when opening the project"));
		statusBar()->showMessage(msg_text);
		return false;
	}

	//TODO: show warnings in a kind of "log window" but not in message box
// 	if (reader.hasWarnings()) {
// 		QString msg_text = i18n("The following problems occurred when loading the project:\n");
// 		QStringList warnings = reader.warningStrings();
// 		foreach(const QString& str, warnings)
// 			msg_text += str + '\n';
// 		KMessageBox::error(this, msg_text, i18n("Project loading partly failed"));
// 		statusBar()->showMessage(msg_text);
// 	}

	return true;
}

/*!
	Closes the current project, if available. Return \c true, if the project was closed.
*/
bool MainWin::closeProject() {
	if (m_project==0)
		return true; //nothing to close

	if(warnModified())
		return false;

	delete m_aspectTreeModel;
	m_aspectTreeModel=0;
	delete m_project;
	m_project=0;
	m_currentFileName = "";

	//update the UI if we're just closing a project
	//and not closing(quitting) the application
	if (!m_closing) {
		m_projectExplorerDock->hide();
		m_propertiesDock->hide();
		m_currentAspect=0;
		m_currentFolder=0;
		updateGUIOnProjectChanges();

		if (m_autoSaveActive)
			m_autoSaveTimer.stop();
	}

	return true;
}

bool MainWin::saveProject() {
	const QString& fileName = m_project->fileName();
	if(fileName.isEmpty())
		return saveProjectAs();
	else
		return save(fileName);
}

bool MainWin::saveProjectAs() {
	KConfigGroup conf(KSharedConfig::openConfig(), "MainWin");
	QString dir = conf.readEntry("LastOpenDir", "");
<<<<<<< HEAD
	QString fileName = QFileDialog::getSaveFileName(this, i18n("Save project as"), dir,
	                   i18n("LabPlot Projects (*.lml *.lml.gz *.lml.bz2 *.LML *.LML.GZ *.LML.BZ2)"));
=======
	QString fileName = KFileDialog::getSaveFileName(KUrl(dir),
	                   i18n("LabPlot Projects (*.lml *.lml.gz *.lml.bz2 *.lml.xz *.LML *.LML.GZ *.LML.BZ2 *.LML.XZ)"),
	                   this, i18n("Save project as"));
>>>>>>> dd1fb816

	if( fileName.isEmpty() )// "Cancel" was clicked
		return false;

	if( fileName.contains(QLatin1String(".lml"),Qt::CaseInsensitive) == false )
		fileName.append(QLatin1String(".lml"));

	return save(fileName);
}

/*!
 * auxillary function that does the actual saving of the project
 */
bool MainWin::save(const QString& fileName) {
	WAIT_CURSOR;
	QIODevice* file = new KCompressionDevice(fileName, KFilterDev::compressionTypeForMimeType("application/x-gzip"));
	if (file == 0)
		file = new QFile(fileName);

	bool ok;
	if(file->open(QIODevice::WriteOnly)) {
		m_project->setFileName(fileName);

		QXmlStreamWriter writer(file);
		m_project->save(&writer);
		m_project->undoStack()->clear();
		m_project->setChanged(false);
		file->close();

		setCaption(m_project->name());
		statusBar()->showMessage(i18n("Project saved"));
		m_saveAction->setEnabled(false);
		m_recentProjectsAction->addUrl( QUrl(fileName) );
		ok = true;

		//if the project dock is visible, refresh the shown content
		//(version and modification time might have been changed)
		if (stackedWidget->currentWidget() == projectDock)
			projectDock->setProject(m_project);

		//we have a file name now
		// -> auto save can be activated now if not happened yet
		if (m_autoSaveActive && !m_autoSaveTimer.isActive())
			m_autoSaveTimer.start();
	} else {
		KMessageBox::error(this, i18n("Sorry. Could not open file for writing."));
		ok = false;
	}

	delete file;

	RESET_CURSOR;
	return ok;
}

/*!
 * automatically saves the project in the specified time interval.
 */
void MainWin::autoSaveProject() {
	//don't auto save when there are no changes or the file name
	//was not provided yet (the project was never explicitly saved yet).
	if ( !m_project->hasChanged() || m_project->fileName().isEmpty())
		return;

	this->saveProject();
}

/*!
	prints the current sheet (worksheet, spreadsheet or matrix)
*/
void MainWin::print() {
	QMdiSubWindow* win = m_mdiArea->currentSubWindow();
	if (!win)
		return;

	AbstractPart* part = dynamic_cast<PartMdiView*>(win)->part();
    if (part->printView()){
        statusBar()->showMessage(i18n("%1 printed", part->name()));
    }
}

void MainWin::printPreview() {
	QMdiSubWindow* win = m_mdiArea->currentSubWindow();
	if (!win)
		return;

	AbstractPart* part = dynamic_cast<PartMdiView*>(win)->part();
    if (part->printPreview()){
        statusBar()->showMessage(i18n("%1 printed", part->name()));
    }
}

/**************************************************************************************/

/*!
	adds a new Folder to the project.
*/
void MainWin::newFolder() {
	Folder* folder = new Folder(i18n("Folder"));
	this->addAspectToProject(folder);
}

/*!
	adds a new Workbook to the project.
*/
void MainWin::newWorkbook() {
	Workbook* workbook = new Workbook(0, i18n("Workbook"));
	this->addAspectToProject(workbook);
}

/*!
    adds a new Datapicker to the project.
*/
void MainWin::newDatapicker() {
	Datapicker* datapicker = new Datapicker(0, i18n("Datapicker"));
	this->addAspectToProject(datapicker);
}
/*!
	adds a new Spreadsheet to the project.
*/
void MainWin::newSpreadsheet() {
	Spreadsheet* spreadsheet = new Spreadsheet(0, i18n("Spreadsheet"));

	//if the current active window is a workbook and no folder/project is selected in the project explorer,
	//add the new spreadsheet to the workbook
	Workbook* workbook = activeWorkbook();
	if (workbook) {
		QModelIndex index = m_projectExplorer->currentIndex();
		AbstractAspect* aspect = static_cast<AbstractAspect*>(index.internalPointer());
		if (!aspect->inherits("Folder")) {
			workbook->addChild(spreadsheet);
			return;
		}
	}

	this->addAspectToProject(spreadsheet);
}

/*!
	adds a new Matrix to the project.
*/
void MainWin::newMatrix() {
	Matrix* matrix = new Matrix(0, i18n("Matrix"));

	//if the current active window is a workbook and no folder/project is selected in the project explorer,
	//add the new spreadsheet to the workbook
	Workbook* workbook = activeWorkbook();
	if (workbook) {
		QModelIndex index = m_projectExplorer->currentIndex();
		AbstractAspect* aspect = static_cast<AbstractAspect*>(index.internalPointer());
		if (!aspect->inherits("Folder")) {
			workbook->addChild(matrix);
			return;
		}
	}

	this->addAspectToProject(matrix);
}

/*!
	adds a new Worksheet to the project.
*/
void MainWin::newWorksheet() {
	Worksheet* worksheet= new Worksheet(0,  i18n("Worksheet"));
	this->addAspectToProject(worksheet);
}

//TODO: void MainWin::newScript(){}

/*!
	returns a pointer to a Workbook-object, if the currently active Mdi-Subwindow is \a WorkbookView.
	Otherwise returns \a 0.
*/
Workbook* MainWin::activeWorkbook() const {
	QMdiSubWindow* win = m_mdiArea->currentSubWindow();
	if (!win)
		return 0;

	AbstractPart* part = dynamic_cast<PartMdiView*>(win)->part();
	Q_ASSERT(part);
	return dynamic_cast<Workbook*>(part);
}

/*!
    returns a pointer to a Datapicker-object, if the currently active Mdi-Subwindow is \a DatapickerView.
    Otherwise returns \a 0.
*/
Datapicker* MainWin::activeDatapicker() const {
	QMdiSubWindow* win = m_mdiArea->currentSubWindow();
	if (!win)
		return 0;

	AbstractPart* part = dynamic_cast<PartMdiView*>(win)->part();
	Q_ASSERT(part);
	return dynamic_cast<Datapicker*>(part);
}

/*!
	returns a pointer to a \c Spreadsheet object, if the currently active Mdi-Subwindow
	or if the currently selected tab in a \c WorkbookView is a \c SpreadsheetView
	Otherwise returns \c 0.
*/
Spreadsheet* MainWin::activeSpreadsheet() const {
	QMdiSubWindow* win = m_mdiArea->currentSubWindow();
	if (!win)
		return 0;

	AbstractPart* part = dynamic_cast<PartMdiView*>(win)->part();
	Q_ASSERT(part);
	Spreadsheet* spreadsheet = 0;
	const Workbook* workbook = dynamic_cast<const Workbook*>(part);
	if (workbook) {
		spreadsheet = workbook->currentSpreadsheet();
		if (!spreadsheet) {
			//potentially, the spreadsheet was not selected in workbook yet since the selection in project explorer
			//arrives in workbook's slot later than in this function
			//->check whether we have a spreadsheet or one of its columns currently selected in the project explorer
			spreadsheet = dynamic_cast<Spreadsheet*>(m_currentAspect);
			if (!spreadsheet) {
				if (m_currentAspect->parentAspect())
					spreadsheet = dynamic_cast<Spreadsheet*>(m_currentAspect->parentAspect());
			}
		}
	} else {
		spreadsheet = dynamic_cast<Spreadsheet*>(part);
	}

	return spreadsheet;
}

/*!
	returns a pointer to a \c Matrix object, if the currently active Mdi-Subwindow
	or if the currently selected tab in a \c WorkbookView is a \c MatrixView
	Otherwise returns \c 0.
*/
Matrix* MainWin::activeMatrix() const {
	QMdiSubWindow* win = m_mdiArea->currentSubWindow();
	if (!win)
		return 0;

	AbstractPart* part = dynamic_cast<PartMdiView*>(win)->part();
	Q_ASSERT(part);
	Matrix* matrix = 0;
	Workbook* workbook = dynamic_cast<Workbook*>(part);
	if (workbook) {
		matrix = workbook->currentMatrix();
		if (!matrix) {
			//potentially, the matrix was not selected in workbook yet since the selection in project explorer
			//arrives in workbook's slot later than in this function
			//->check whether we have a matrix currently selected in the project explorer
			matrix = dynamic_cast<Matrix*>(m_currentAspect);
		}
	} else {
		matrix = dynamic_cast<Matrix*>(part);
	}

	return matrix;
}

/*!
	returns a pointer to a Worksheet-object, if the currently active Mdi-Subwindow is \a WorksheetView
	Otherwise returns \a 0.
*/
Worksheet* MainWin::activeWorksheet() const {
	QMdiSubWindow* win = m_mdiArea->currentSubWindow();
	if (!win)
		return 0;

	AbstractPart* part = dynamic_cast<PartMdiView*>(win)->part();
	Q_ASSERT(part);
	return dynamic_cast<Worksheet*>(part);
}

#ifdef HAVE_CANTOR_LIBS
/*
    adds a new Cantor Spreadsheet to the project.
*/
void MainWin::newCantorWorksheet(QAction* action) {
	CantorWorksheet* cantorworksheet = new CantorWorksheet(0, action->data().toString());
	this->addAspectToProject(cantorworksheet);
}

/********************************************************************************/
/*!
    returns a pointer to a CantorWorksheet-object, if the currently active Mdi-Subwindow is \a CantorWorksheetView
    Otherwise returns \a 0.
*/
CantorWorksheet* MainWin::activeCantorWorksheet() const{
    QMdiSubWindow* win = m_mdiArea->currentSubWindow();
    if (!win)
        return 0;

    AbstractPart* part = dynamic_cast<PartMdiView*>(win)->part();
    Q_ASSERT(part);
    return dynamic_cast<CantorWorksheet*>(part);
}
#endif

/*!
	called if there were changes in the project.
	Adds "changed" to the window caption and activates the save-Action.
*/
void MainWin::projectChanged() {
	setCaption(i18n("%1    [Changed]", m_project->name()));
	m_saveAction->setEnabled(true);
	m_undoAction->setEnabled(true);
	return;
}

void MainWin::handleCurrentSubWindowChanged(QMdiSubWindow* win) {
	if (!win)
		return;

	PartMdiView *view = qobject_cast<PartMdiView*>(win);
	if (!view) {
		updateGUI();
		return;
	}

	if (view == m_currentSubWindow) {
		//do nothing, if the current sub-window gets selected again.
		//This event happens, when labplot loses the focus (modal window is opened or the user switches to another application)
		//and gets it back (modal window is closed or the user switches back to labplot).
		return;
	} else {
		m_currentSubWindow = view;
	}

	updateGUI();
	if (!m_suppressCurrentSubWindowChangedEvent)
		m_projectExplorer->setCurrentAspect(view->part());
}

void MainWin::handleAspectAdded(const AbstractAspect* aspect) {
	const AbstractPart* part = dynamic_cast<const AbstractPart*>(aspect);
	if (part) {
		//TODO: export, print and print preview should be handled in the views and not in MainWin.
		connect(part, SIGNAL(exportRequested()), this, SLOT(exportDialog()));
		connect(part, SIGNAL(printRequested()), this, SLOT(print()));
		connect(part, SIGNAL(printPreviewRequested()), this, SLOT(printPreview()));
		connect(part, SIGNAL(showRequested()), this, SLOT(handleShowSubWindowRequested()));
	}
}

void MainWin::handleAspectRemoved(const AbstractAspect* parent,const AbstractAspect* before,const AbstractAspect* aspect) {
	Q_UNUSED(before);
	Q_UNUSED(aspect);
	m_projectExplorer->setCurrentAspect(parent);
}

void MainWin::handleAspectAboutToBeRemoved(const AbstractAspect *aspect) {
	const AbstractPart *part = qobject_cast<const AbstractPart*>(aspect);
	if (!part) return;

	const Workbook* workbook = dynamic_cast<const Workbook*>(aspect->parentAspect());
	const Datapicker* datapicker = dynamic_cast<const Datapicker*>(aspect->parentAspect());
	if (!datapicker)
		datapicker = dynamic_cast<const Datapicker*>(aspect->parentAspect()->parentAspect());

	if (!workbook && !datapicker) {
		PartMdiView* win = part->mdiSubWindow();
		if (win)
			m_mdiArea->removeSubWindow(win);
	}
}

/*!
    called when the current aspect in the tree of the project explorer was changed.
    Selects the new aspect.
*/
void MainWin::handleCurrentAspectChanged(AbstractAspect *aspect) {
	if (!aspect)
		aspect = m_project; // should never happen, just in case

	m_suppressCurrentSubWindowChangedEvent = true;
	if(aspect->folder() != m_currentFolder)	{
		m_currentFolder = aspect->folder();
		updateMdiWindowVisibility();
	}

	m_currentAspect = aspect;

	//activate the corresponding MDI sub window for the current aspect
	activateSubWindowForAspect(aspect);
	m_suppressCurrentSubWindowChangedEvent = false;

	updateGUI();
}

void MainWin::activateSubWindowForAspect(const AbstractAspect* aspect) const {
	const AbstractPart* part = dynamic_cast<const AbstractPart*>(aspect);
	if (part) {
		//for FileDataSource we currently don't show any view
		if (dynamic_cast<const FileDataSource*>(part))
			return;

		PartMdiView* win;

		//for aspects being children of a Workbook, we show workbook's window, otherwise the window of the selected part
		const Workbook* workbook = dynamic_cast<const Workbook*>(aspect->parentAspect());
		const Datapicker* datapicker = dynamic_cast<const Datapicker*>(aspect->parentAspect());
		if (!datapicker)
			datapicker = dynamic_cast<const Datapicker*>(aspect->parentAspect()->parentAspect());

		if (workbook)
			win = workbook->mdiSubWindow();
		else if (datapicker)
			win = datapicker->mdiSubWindow();
		else
			win = part->mdiSubWindow();

		if (m_mdiArea->subWindowList().indexOf(win) == -1) {
			m_mdiArea->addSubWindow(win);
			win->show();
		}
		m_mdiArea->setActiveSubWindow(win);
	} else {
		//activate the mdiView of the parent, if a child was selected
		const AbstractAspect* parent = aspect->parentAspect();
		if (parent) {
			activateSubWindowForAspect(parent);

			//if the parent's parent is a Workbook (a column of a spreadsheet in workbook was selected),
			//we need to select the corresponding tab in WorkbookView too
			if (parent->parentAspect()) {
				Workbook* workbook = dynamic_cast<Workbook*>(parent->parentAspect());
				Datapicker* datapicker = dynamic_cast<Datapicker*>(parent->parentAspect());
				if (!datapicker)
					datapicker = dynamic_cast<Datapicker*>(parent->parentAspect()->parentAspect());

				if (workbook) {
					workbook->childSelected(parent);
				} else if (datapicker) {
					datapicker->childSelected(parent);
				}
			}
		}
	}
	return;
}

void MainWin::setMdiWindowVisibility(QAction * action) {
	m_project->setMdiWindowVisibility((Project::MdiWindowVisibility)(action->data().toInt()));
}

/*!
	shows the sub window of a worksheet, matrix or a spreadsheet.
	Used if the window was closed before and the user asks to show
	the window again via the context menu in the project explorer.
*/
void MainWin::handleShowSubWindowRequested() {
	activateSubWindowForAspect(m_currentAspect);
}

/*!
	this is called on a right click on the root folder in the project explorer
*/
void MainWin::createContextMenu(QMenu* menu) const {
	menu->addMenu(m_newMenu);

	//The tabbed view collides with the visibility policy for the subwindows.
	//Hide the menus for the visibility policy if the tabbed view is used.
	if (m_mdiArea->viewMode() != QMdiArea::TabbedView)
		menu->addMenu(m_visibilityMenu);
}

/*!
	this is called on a right click on a non-root folder in the project explorer
*/
void MainWin::createFolderContextMenu(const Folder* folder, QMenu* menu) const {
	Q_UNUSED(folder);

	//Folder provides it's own context menu. Add a separator before adding additional actions.
	menu->addSeparator();
	this->createContextMenu(menu);
}

void MainWin::undo() {
	WAIT_CURSOR;
	m_project->undoStack()->undo();
	if (m_project->undoStack()->index()==0) {
		setCaption(m_project->name());
		m_saveAction->setEnabled(false);
		m_undoAction->setEnabled(false);
		m_project->setChanged(false);
	}
	m_redoAction->setEnabled(true);
	RESET_CURSOR;
}

void MainWin::redo() {
	WAIT_CURSOR;
	m_project->undoStack()->redo();
	projectChanged();
	if (m_project->undoStack()->index() == m_project->undoStack()->count())
		m_redoAction->setEnabled(false);
	RESET_CURSOR;
}

/*!
	Shows/hides mdi sub-windows depending on the current visibility policy.
*/
void MainWin::updateMdiWindowVisibility() const {
	QList<QMdiSubWindow *> windows = m_mdiArea->subWindowList();
	PartMdiView * part_view;
	switch(m_project->mdiWindowVisibility()) {
	case Project::allMdiWindows:
		foreach(QMdiSubWindow* window, windows)
			window->show();

		break;
	case Project::folderOnly:
		foreach(QMdiSubWindow *window, windows) {
			part_view = qobject_cast<PartMdiView *>(window);
			Q_ASSERT(part_view);
			if(part_view->part()->folder() == m_currentFolder)
				part_view->show();
			else
				part_view->hide();
		}
		break;
	case Project::folderAndSubfolders:
		foreach(QMdiSubWindow *window, windows) {
			part_view = qobject_cast<PartMdiView *>(window);
			if(part_view->part()->isDescendantOf(m_currentFolder))
				part_view->show();
			else
				part_view->hide();
		}
		break;
	}
}

void MainWin::toggleDockWidget(QAction* action) const {
	if (action->objectName() == "toggle_project_explorer_dock") {
		if (m_projectExplorerDock->isVisible())
			m_projectExplorerDock->hide();
		else
			m_projectExplorerDock->show();
	} else if (action->objectName() == "toggle_properties_explorer_dock") {
		if (m_propertiesDock->isVisible())
			m_propertiesDock->hide();
		else
			m_propertiesDock->show();
	}
}

void MainWin::toggleFullScreen() {
	if (this->windowState() == Qt::WindowFullScreen) {
		this->setWindowState(m_lastWindowState);
	} else {
		m_lastWindowState = this->windowState();
		this->showFullScreen();
	}
}

void MainWin::closeEvent(QCloseEvent* event) {
	m_closing = true;
	if (!this->closeProject()) {
		m_closing = false;
		event->ignore();
	}
}

void MainWin::dragEnterEvent(QDragEnterEvent* event) {
	event->accept();
}

void MainWin::dropEvent(QDropEvent* event) {
	if (!m_project)
		newProject();

	QUrl url = event->mimeData()->urls().at(0);
	importFileDialog(url.toLocalFile());
}

void MainWin::handleSettingsChanges() {
	const KConfigGroup group = KSharedConfig::openConfig()->group( "General" );

	QMdiArea::ViewMode viewMode = QMdiArea::ViewMode(group.readEntry("ViewMode", 0));
	if (m_mdiArea->viewMode() != viewMode) {
		m_mdiArea->setViewMode(viewMode);
		if (viewMode == QMdiArea::SubWindowView)
			this->updateMdiWindowVisibility();
	}

	if (m_mdiArea->viewMode() == QMdiArea::TabbedView) {
		m_tileWindows->setVisible(false);
		m_cascadeWindows->setVisible(false);
		QTabWidget::TabPosition tabPosition = QTabWidget::TabPosition(group.readEntry("TabPosition", 0));
		if (m_mdiArea->tabPosition() != tabPosition)
			m_mdiArea->setTabPosition(tabPosition);
	} else {
		m_tileWindows->setVisible(true);
		m_cascadeWindows->setVisible(true);
	}

	//autosave
	bool autoSave = group.readEntry("AutoSave", 0);
	if (m_autoSaveActive != autoSave) {
		m_autoSaveActive = autoSave;
		if (autoSave)
			m_autoSaveTimer.start();
		else
			m_autoSaveTimer.stop();
	}

	int interval = group.readEntry("AutoSaveInterval", 1);
	interval = interval*60*1000;
	if (interval!=m_autoSaveTimer.interval())
		m_autoSaveTimer.setInterval(interval);
}

/***************************************************************************************/
/************************************** dialogs ***************************************/
/***************************************************************************************/
/*!
  shows the dialog with the Undo-history.
*/
void MainWin::historyDialog() {
	if (!m_project->undoStack())
		return;

	HistoryDialog* dialog = new HistoryDialog(this, m_project->undoStack(), m_undoViewEmptyLabel);
	int index = m_project->undoStack()->index();
	if (dialog->exec() != QDialog::Accepted) {
		if (m_project->undoStack()->count() != 0)
			m_project->undoStack()->setIndex(index);
	}

	//disable undo/redo-actions if the history was cleared
	//(in both cases, when accepted or rejected in the dialog)
	if (m_project->undoStack()->count() == 0) {
		m_undoAction->setEnabled(false);
		m_redoAction->setEnabled(false);
	}
}

/*!
  Opens the dialog to import data to the selected workbook, spreadsheet or matrix
*/
void MainWin::importFileDialog(const QString& fileName) {
	m_importFileDialog = new ImportFileDialog(this, false, fileName);

	if ( m_currentAspect->inherits("Spreadsheet") || m_currentAspect->inherits("Matrix") || m_currentAspect->inherits("Workbook") ) {
		m_importFileDialog->setCurrentIndex( m_projectExplorer->currentIndex());
	} else if ( m_currentAspect->inherits("Column") ) {
		if (m_currentAspect->parentAspect()->inherits("Spreadsheet"))
			m_importFileDialog->setCurrentIndex( m_aspectTreeModel->modelIndexOfAspect(m_currentAspect->parentAspect()));
	}

	if ( m_importFileDialog->exec() == QDialog::Accepted ) {
		m_importFileDialog->importTo(statusBar());
		m_project->setChanged(true);
	}

	delete m_importFileDialog;
	m_importFileDialog = 0;
}

/*!
  opens the dialog for the export of the currently active worksheet, spreadsheet or matrix.
 */
void MainWin::exportDialog() {
	QMdiSubWindow* win = m_mdiArea->currentSubWindow();
	if (!win)
		return;

	AbstractPart* part = dynamic_cast<PartMdiView*>(win)->part();
    if(part->exportView()){
        statusBar()->showMessage(i18n("%1 exported", part->name()));
    }
}

/*!
  adds a new file data source to the current project.
*/
void MainWin::newFileDataSourceActionTriggered() {
	ImportFileDialog* dlg = new ImportFileDialog(this, true);
	if ( dlg->exec() == QDialog::Accepted ) {
		FileDataSource* dataSource = new FileDataSource(0,  i18n("File data source%1", 1));
		dlg->importToFileDataSource(dataSource, statusBar());
		this->addAspectToProject(dataSource);
	}
	delete dlg;
}

/*!
  adds a new SQL data source to the current project.
*/
void MainWin::newSqlDataSourceActionTriggered() {
	//TODO
}

void MainWin::addAspectToProject(AbstractAspect* aspect) {
	QModelIndex index = m_projectExplorer->currentIndex();
	if(!index.isValid())
		m_project->addChild(aspect);
	else {
		AbstractAspect * parent_aspect = static_cast<AbstractAspect *>(index.internalPointer());
		// every aspect contained in the project should have a folder
		Q_ASSERT(parent_aspect->folder());
		parent_aspect->folder()->addChild(aspect);
	}
}

void MainWin::settingsDialog() {
	SettingsDialog* dlg = new SettingsDialog(this);
	connect (dlg, SIGNAL(settingsChanged()), this, SLOT(handleSettingsChanges()));
	dlg->exec();
	delete dlg;
}<|MERGE_RESOLUTION|>--- conflicted
+++ resolved
@@ -773,12 +773,8 @@
 void MainWin::openProject() {
 	KConfigGroup conf(KSharedConfig::openConfig(), "MainWin");
 	QString dir = conf.readEntry("LastOpenDir", "");
-<<<<<<< HEAD
 	QString path = QFileDialog::getOpenFileName(this,i18n("Open project"), dir,
-	               i18n("LabPlot Projects (*.lml *.lml.gz *.lml.bz2 *.LML *.LML.GZ *.LML.BZ2)"));
-=======
-	QString path = KFileDialog::getOpenFileName(KUrl(dir),i18n("LabPlot Projects (*.lml *.lml.gz *.lml.bz2 *.lml.xz *.LML *.LML.GZ *.LML.BZ2 *.LML.XZ)"),this, i18n("Open project"));
->>>>>>> dd1fb816
+	               i18n("LabPlot Projects (*.lml *.lml.gz *.lml.bz2 *.lml.xz *.LML *.LML.GZ *.LML.BZ2 *.LML.XZ)"));
 
 	if (!path.isEmpty()) {
 		this->openProject(path);
@@ -798,17 +794,13 @@
 		return;
 	}
 
-<<<<<<< HEAD
-	QIODevice *file = new KCompressionDevice(filename,KFilterDev::compressionTypeForMimeType("application/x-gzip"));
-=======
 	QIODevice *file;
 	// first try gzip compression, because older files are gzipped but end with .lml
 	if (filename.endsWith(".lml", Qt::CaseInsensitive))
-		file = KFilterDev::deviceForFile(filename, "application/x-gzip", true);
+		file = new KCompressionDevice(filename,KFilterDev::compressionTypeForMimeType("application/x-gzip"));
 	else	// opens filename using file ending
 		file = KFilterDev::deviceForFile(filename);
 
->>>>>>> dd1fb816
 	if (file==0)
 		file = new QFile(filename);
 
@@ -934,14 +926,8 @@
 bool MainWin::saveProjectAs() {
 	KConfigGroup conf(KSharedConfig::openConfig(), "MainWin");
 	QString dir = conf.readEntry("LastOpenDir", "");
-<<<<<<< HEAD
 	QString fileName = QFileDialog::getSaveFileName(this, i18n("Save project as"), dir,
-	                   i18n("LabPlot Projects (*.lml *.lml.gz *.lml.bz2 *.LML *.LML.GZ *.LML.BZ2)"));
-=======
-	QString fileName = KFileDialog::getSaveFileName(KUrl(dir),
-	                   i18n("LabPlot Projects (*.lml *.lml.gz *.lml.bz2 *.lml.xz *.LML *.LML.GZ *.LML.BZ2 *.LML.XZ)"),
-	                   this, i18n("Save project as"));
->>>>>>> dd1fb816
+	                   i18n("LabPlot Projects (*.lml *.lml.gz *.lml.bz2 *.lml.xz *.LML *.LML.GZ *.LML.BZ2 *.LML.XZ)"));
 
 	if( fileName.isEmpty() )// "Cancel" was clicked
 		return false;
