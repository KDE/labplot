/***************************************************************************
    File                 : MainWin.cc
    Project              : LabPlot
    Description          : Main window of the application
    --------------------------------------------------------------------
    Copyright            : (C) 2009-2015 Alexander Semke (alexander.semke@web.de)
    Copyright            : (C) 2008-2015 Stefan Gerlach (stefan.gerlach@uni.kn)

 ***************************************************************************/

/***************************************************************************
 *                                                                         *
 *  This program is free software; you can redistribute it and/or modify   *
 *  it under the terms of the GNU General Public License as published by   *
 *  the Free Software Foundation; either version 2 of the License, or      *
 *  (at your option) any later version.                                    *
 *                                                                         *
 *  This program is distributed in the hope that it will be useful,        *
 *  but WITHOUT ANY WARRANTY; without even the implied warranty of         *
 *  MERCHANTABILITY or FITNESS FOR A PARTICULAR PURPOSE.  See the          *
 *  GNU General Public License for more details.                           *
 *                                                                         *
 *   You should have received a copy of the GNU General Public License     *
 *   along with this program; if not, write to the Free Software           *
 *   Foundation, Inc., 51 Franklin Street, Fifth Floor,                    *
 *   Boston, MA  02110-1301  USA                                           *
 *                                                                         *
 ***************************************************************************/

#include "MainWin.h"

#include "backend/core/Project.h"
#include "backend/core/Folder.h"
#include "backend/core/AspectTreeModel.h"
#include "backend/core/Workbook.h"
#include "backend/spreadsheet/Spreadsheet.h"
#include "backend/matrix/Matrix.h"
#include "backend/worksheet/Worksheet.h"
#include "backend/datasources/FileDataSource.h"
#include "backend/cantorWorksheet/CantorWorksheet.h"
#include "backend/datapicker/Datapicker.h"

#include "commonfrontend/ProjectExplorer.h"
#include "commonfrontend/matrix/MatrixView.h"
#include "commonfrontend/spreadsheet/SpreadsheetView.h"
#include "commonfrontend/worksheet/WorksheetView.h"
#include "commonfrontend/cantorWorksheet/CantorWorksheetView.h"
#include "commonfrontend/datapicker/DatapickerView.h"
#include "commonfrontend/datapicker/DatapickerImageView.h"

#include "kdefrontend/datasources/ImportFileDialog.h"
#include "kdefrontend/dockwidgets/ProjectDock.h"
#include "kdefrontend/HistoryDialog.h"
#include "kdefrontend/SettingsDialog.h"
#include "kdefrontend/GuiObserver.h"

#include <QMdiArea>
#include <QMenu>
#include <QDockWidget>
#include <QStackedWidget>
#include <QUndoStack>
#include <QCloseEvent>
#include <QFileDialog>
#include <QMimeData>
#include <QElapsedTimer>
#include <QDebug>
#include <QHash>

#include <KActionCollection>
#include <KFileDialog>
#include <KStandardAction>
#include <kxmlguifactory.h>
#include <KMessageBox>
#include <KToolBar>
#include <KStatusBar>
#include <KLocalizedString>
#include <KFilterDev>

#ifdef HAVE_CANTOR_LIBS
#include <cantor/backend.h>
#endif

/*!
\class MainWin
\brief Main application window.

\ingroup kdefrontend
*/

MainWin::MainWin(QWidget *parent, const QString& filename)
	: KXmlGuiWindow(parent),
	  m_currentSubWindow(0),
	  m_project(0),
	  m_aspectTreeModel(0),
	  m_projectExplorer(0),
	  m_projectExplorerDock(0),
	  m_propertiesDock(0),
	  m_currentAspect(0),
	  m_currentFolder(0),
	  m_suppressCurrentSubWindowChangedEvent(false),
	  m_closing(false),
	  m_autoSaveActive(false),
	  m_visibilityMenu(0),
	  m_newMenu(0),
	  axisDock(0),
	  cartesianPlotDock(0),
	  cartesianPlotLegendDock(0),
	  columnDock(0),
	  matrixDock(0),
	  spreadsheetDock(0),
	  projectDock(0),
	  xyCurveDock(0),
	  xyEquationCurveDock(0),
	  xyInterpolationCurveDock(0),
	  xySmoothCurveDock(0),
	  xyFitCurveDock(0),
	  xyFourierFilterCurveDock(0),
	  worksheetDock(0),
	  textLabelDock(0),
	  customPointDock(0),
	  datapickerImageDock(0),
	  datapickerCurveDock(0),
#ifdef HAVE_CANTOR_LIBS
	cantorWorksheetDock(0),
#endif
	  m_guiObserver(0) {

// 	QTimer::singleShot( 0, this, SLOT(initGUI(filename)) );  //TODO doesn't work anymore
	initGUI(filename);
	setAcceptDrops(true);
}

MainWin::~MainWin() {
	//write settings
	m_recentProjectsAction->saveEntries( KSharedConfig::openConfig()->group("Recent Files") );
// 	qDebug()<<"SAVED m_recentProjectsAction->urls()="<<m_recentProjectsAction->urls()<<endl;
	//etc...

	KSharedConfig::openConfig()->sync();

	if (m_project!=0) {
		m_mdiArea->closeAllSubWindows();
		disconnect(m_project, 0, this, 0);
		delete m_project;
	}

	if (m_aspectTreeModel)
		delete m_aspectTreeModel;

	if (m_guiObserver)
		delete m_guiObserver;
}

AspectTreeModel* MainWin::model() const {
	return m_aspectTreeModel;
}

void MainWin::initGUI(const QString& fileName) {
	m_mdiArea = new QMdiArea;
	setCentralWidget(m_mdiArea);
	connect(m_mdiArea, SIGNAL(subWindowActivated(QMdiSubWindow*)),
	        this, SLOT(handleCurrentSubWindowChanged(QMdiSubWindow*)));

	statusBar()->showMessage(i18nc("%1 is the LabPlot version", "Welcome to LabPlot %1", QLatin1String(LVERSION)));
	initActions();
	setupGUI(Default, QLatin1String("labplot2ui.rc"));
	initMenus();
	setWindowIcon(QIcon::fromTheme("LabPlot2"));
	setAttribute( Qt::WA_DeleteOnClose );

	//make the status bar of a fixed size in order to avoid height changes when placing a ProgressBar there.
	QFont font;
	font.setFamily(font.defaultFamily());
	QFontMetrics fm(font);
	statusBar()->setFixedHeight(fm.height()+5);

	//load recently used projects
	m_recentProjectsAction->loadEntries( KSharedConfig::openConfig()->group("Recent Files") );

	//set the view mode of the mdi area
	KConfigGroup group = KSharedConfig::openConfig()->group("General");
	int viewMode = group.readEntry("ViewMode", 0);
	if (viewMode == 1) {
		m_mdiArea->setViewMode(QMdiArea::TabbedView);
		int tabPosition = group.readEntry("TabPosition", 0);
		m_mdiArea->setTabPosition(QTabWidget::TabPosition(tabPosition));
		m_mdiArea->setTabsClosable(true);
		m_mdiArea->setTabsMovable(true);
		m_tileWindows->setVisible(false);
		m_cascadeWindows->setVisible(false);
	}

	//auto-save
	m_autoSaveActive = group.readEntry<bool>("AutoSave", 0);
	int interval = group.readEntry("AutoSaveInterval", 1);
	interval = interval*60*1000;
	m_autoSaveTimer.setInterval(interval);
	connect(&m_autoSaveTimer, SIGNAL(timeout()), this, SLOT(autoSaveProject()));

	if ( !fileName.isEmpty() ) {
		openProject(fileName);
	} else {
		//There is no file to open. Depending on the settings do nothing,
		//create a new project or open the last used project.
		int load = group.readEntry("LoadOnStart", 0);
		if (load == 1) { //create new project
			newProject();
		} else if (load == 2) { //create new project with a worksheet
			newProject();
			newWorksheet();
		} else if (load == 3) { //open last used project
			if (m_recentProjectsAction->urls().size()) {
				qDebug()<<"TO OPEN m_recentProjectsAction->urls()="<<m_recentProjectsAction->urls().first()<<endl;
				openRecentProject( m_recentProjectsAction->urls().first() );
			}
		}
	}
	updateGUIOnProjectChanges();
}

void MainWin::initActions() {
	QAction* action;

	// ******************** File-menu *******************************
	//add some standard actions
	action = KStandardAction::openNew(this, SLOT(newProject()),actionCollection());
	action = KStandardAction::open(this, SLOT(openProject()),actionCollection());
	m_recentProjectsAction = KStandardAction::openRecent(this, SLOT(openRecentProject(QUrl)),actionCollection());
	m_closeAction = KStandardAction::close(this, SLOT(closeProject()),actionCollection());
	m_saveAction = KStandardAction::save(this, SLOT(saveProject()),actionCollection());
	m_saveAsAction = KStandardAction::saveAs(this, SLOT(saveProjectAs()),actionCollection());
	m_printAction = KStandardAction::print(this, SLOT(print()),actionCollection());
	m_printPreviewAction = KStandardAction::printPreview(this, SLOT(printPreview()),actionCollection());
	KStandardAction::fullScreen(this, SLOT(toggleFullScreen()), this, actionCollection());
	//New Folder/Workbook/Spreadsheet/Matrix/Worksheet/Datasources
	m_newWorkbookAction = new QAction(QIcon::fromTheme("labplot-workbook-new"),i18n("Workbook"),this);
	actionCollection()->addAction("new_workbook", m_newWorkbookAction);
	connect(m_newWorkbookAction, SIGNAL(triggered()),SLOT(newWorkbook()));

	m_newDatapickerAction = new QAction(QIcon::fromTheme("color-picker-black"), i18n("Datapicker"), this);
	actionCollection()->addAction("new_datapicker", m_newDatapickerAction);
	connect(m_newDatapickerAction, SIGNAL(triggered()),SLOT(newDatapicker()));

	m_newSpreadsheetAction = new QAction(QIcon::fromTheme("labplot-spreadsheet-new"),i18n("Spreadsheet"),this);

// 	m_newSpreadsheetAction->setShortcut(Qt::CTRL+Qt::Key_Equal);
	actionCollection()->addAction("new_spreadsheet", m_newSpreadsheetAction);
	connect(m_newSpreadsheetAction, SIGNAL(triggered()),SLOT(newSpreadsheet()));

	m_newMatrixAction = new QAction(QIcon::fromTheme("labplot-matrix-new"),i18n("Matrix"),this);
// 	m_newMatrixAction->setShortcut(Qt::CTRL+Qt::Key_Equal);
	actionCollection()->addAction("new_matrix", m_newMatrixAction);
	connect(m_newMatrixAction, SIGNAL(triggered()),SLOT(newMatrix()));

	m_newWorksheetAction= new QAction(QIcon::fromTheme("labplot-worksheet-new"),i18n("Worksheet"),this);
// 	m_newWorksheetAction->setShortcut(Qt::ALT+Qt::Key_X);
	actionCollection()->addAction("new_worksheet", m_newWorksheetAction);
	connect(m_newWorksheetAction, SIGNAL(triggered()), SLOT(newWorksheet()));

// 	m_newScriptAction = new QAction(QIcon::fromTheme("insert-text"),i18n("Note/Script"),this);
// 	actionCollection()->addAction("new_script", m_newScriptAction);
// 	connect(m_newScriptAction, SIGNAL(triggered()),SLOT(newScript()));

	m_newFolderAction = new QAction(QIcon::fromTheme("folder-new"),i18n("Folder"),this);
	actionCollection()->addAction("new_folder", m_newFolderAction);
	connect(m_newFolderAction, SIGNAL(triggered()),SLOT(newFolder()));

	//"New file datasources"
	m_newFileDataSourceAction = new QAction(QIcon::fromTheme("application-octet-stream"),i18n("File Data Source"),this);
	actionCollection()->addAction("new_file_datasource", m_newFileDataSourceAction);
	connect(m_newFileDataSourceAction, SIGNAL(triggered()), this, SLOT(newFileDataSourceActionTriggered()));

	//"New database datasources"
// 	m_newSqlDataSourceAction = new QAction(QIcon::fromTheme("server-database"),i18n("SQL Data Source "),this);
// 	actionCollection()->addAction("new_database_datasource", m_newSqlDataSourceAction);
// 	connect(m_newSqlDataSourceAction, SIGNAL(triggered()), this, SLOT(newSqlDataSourceActionTriggered()));

	m_importAction = new QAction(QIcon::fromTheme("document-import"), i18n("Import"), this);
	actionCollection()->setDefaultShortcut(m_importAction, Qt::CTRL+Qt::SHIFT+Qt::Key_I);
	actionCollection()->addAction("import", m_importAction);
	connect(m_importAction, SIGNAL(triggered()),SLOT(importFileDialog()));

	m_exportAction = new QAction(QIcon::fromTheme("document-export"), i18n("Export"), this);
	actionCollection()->setDefaultShortcut(m_exportAction, Qt::CTRL+Qt::SHIFT+Qt::Key_E);
	actionCollection()->addAction("export", m_exportAction);
	connect(m_exportAction, SIGNAL(triggered()),SLOT(exportDialog()));

	// Edit
	//Undo/Redo-stuff
	m_undoAction = KStandardAction::undo(this, SLOT(undo()), actionCollection());
	m_redoAction = KStandardAction::redo(this, SLOT(redo()), actionCollection());

	m_historyAction = new QAction(QIcon::fromTheme("view-history"), i18n("Undo/Redo History"),this);
	actionCollection()->addAction("history", m_historyAction);
	connect(m_historyAction, SIGNAL(triggered()),SLOT(historyDialog()));

	// Appearance
	// Analysis: see WorksheetView.cpp
	// Drawing
	// Script

	//Windows
	action  = new QAction(i18n("Cl&ose"), this);
	actionCollection()->setDefaultShortcut(action, Qt::CTRL+Qt::Key_W);
	action->setStatusTip(i18n("Close the active window"));
	actionCollection()->addAction("close window", action);
	connect(action, SIGNAL(triggered()), m_mdiArea, SLOT(closeActiveSubWindow()));

	action = new QAction(i18n("Close &All"), this);
	action->setStatusTip(i18n("Close all the windows"));
	actionCollection()->addAction("close all windows", action);
	connect(action, SIGNAL(triggered()), m_mdiArea, SLOT(closeAllSubWindows()));

	m_tileWindows = new QAction(i18n("&Tile"), this);
	m_tileWindows->setStatusTip(i18n("Tile the windows"));
	actionCollection()->addAction("tile windows", m_tileWindows);
	connect(m_tileWindows, SIGNAL(triggered()), m_mdiArea, SLOT(tileSubWindows()));

	m_cascadeWindows = new QAction(i18n("&Cascade"), this);
	m_cascadeWindows->setStatusTip(i18n("Cascade the windows"));
	actionCollection()->addAction("cascade windows", m_cascadeWindows);
	connect(m_cascadeWindows, SIGNAL(triggered()), m_mdiArea, SLOT(cascadeSubWindows()));
	action = new QAction(QIcon::fromTheme("go-next-view"), i18n("Ne&xt"), this);
	action->setStatusTip(i18n("Move the focus to the next window"));
	actionCollection()->addAction("next window", action);
	connect(action, SIGNAL(triggered()), m_mdiArea, SLOT(activateNextSubWindow()));

	action = new QAction(QIcon::fromTheme("go-previous-view"), i18n("Pre&vious"), this);
	action->setStatusTip(i18n("Move the focus to the previous window"));
	actionCollection()->addAction("previous window", action);
	connect(action, SIGNAL(triggered()), m_mdiArea, SLOT(activatePreviousSubWindow()));

	//"Standard actions"
	KStandardAction::preferences(this, SLOT(settingsDialog()), actionCollection());
	KStandardAction::quit(this, SLOT(close()), actionCollection());

	//Actions for window visibility
	QActionGroup* windowVisibilityActions = new QActionGroup(this);
	windowVisibilityActions->setExclusive(true);

	m_visibilityFolderAction = new QAction(QIcon::fromTheme("folder"), i18n("Current &Folder Only"), windowVisibilityActions);
	m_visibilityFolderAction->setCheckable(true);
	m_visibilityFolderAction->setData(Project::folderOnly);

	m_visibilitySubfolderAction = new QAction(QIcon::fromTheme("folder-documents"), i18n("Current Folder and &Subfolders"), windowVisibilityActions);
	m_visibilitySubfolderAction->setCheckable(true);
	m_visibilitySubfolderAction->setData(Project::folderAndSubfolders);

	m_visibilityAllAction = new QAction(i18n("&All"), windowVisibilityActions);
	m_visibilityAllAction->setCheckable(true);
	m_visibilityAllAction->setData(Project::allMdiWindows);

	connect(windowVisibilityActions, SIGNAL(triggered(QAction*)), this, SLOT(setMdiWindowVisibility(QAction*)));

	//Actions for hiding/showing the dock widgets
	QActionGroup * docksActions = new QActionGroup(this);
	docksActions->setExclusive(false);

	m_toggleProjectExplorerDockAction = new QAction(QIcon::fromTheme("view-list-tree"), i18n("Project explorer"), docksActions);
	m_toggleProjectExplorerDockAction->setCheckable(true);
	m_toggleProjectExplorerDockAction->setChecked(true);
	actionCollection()->addAction("toggle_project_explorer_dock", m_toggleProjectExplorerDockAction);

	m_togglePropertiesDockAction = new QAction(QIcon::fromTheme("view-list-details"), i18n("Properties explorer"), docksActions);
	m_togglePropertiesDockAction->setCheckable(true);
	m_togglePropertiesDockAction->setChecked(true);
	actionCollection()->addAction("toggle_properties_explorer_dock", m_togglePropertiesDockAction);

	connect(docksActions, SIGNAL(triggered(QAction*)), this, SLOT(toggleDockWidget(QAction*)));
}

void MainWin::initMenus() {
	//menu for adding new aspects
	m_newMenu = new QMenu(i18n("Add new"), this);
	m_newMenu->setIcon(QIcon::fromTheme("document-new"));
	m_newMenu->addAction(m_newFolderAction);
	m_newMenu->addAction(m_newWorkbookAction);
	m_newMenu->addAction(m_newSpreadsheetAction);
	m_newMenu->addAction(m_newMatrixAction);
	m_newMenu->addAction(m_newWorksheetAction);
	m_newMenu->addAction(m_newDatapickerAction);
	m_newMenu->addSeparator();
	m_newMenu->addAction(m_newFileDataSourceAction);

#ifdef HAVE_CANTOR_LIBS
	m_newMenu->addSeparator();
	//"Adding Cantor backends to menue and context menu"
	QStringList m_availableBackend = Cantor::Backend::listAvailableBackends();
	if(m_availableBackend.count() > 0) {
		m_newCantorWorksheetMenu = new QMenu(i18n("CAS Worksheet"));
		m_newCantorWorksheetMenu->setIcon(QIcon::fromTheme("archive-insert"));
		unplugActionList(QLatin1String("backends_list"));
		QList<QAction*> newBackendActions;
		foreach (Cantor::Backend* backend, Cantor::Backend::availableBackends()) {
			if (!backend->isEnabled()) continue;
			QAction* action = new QAction(QIcon::fromTheme(backend->icon()), backend->name(),this);
			action->setData(backend->name());
			newBackendActions << action;
			m_newCantorWorksheetMenu->addAction(action);
		}

		connect(m_newCantorWorksheetMenu, SIGNAL(triggered(QAction*)), this, SLOT(newCantorWorksheet(QAction*)));
		plugActionList(QLatin1String("backends_list"), newBackendActions);
		m_newMenu->addMenu(m_newCantorWorksheetMenu);
	} else {
		int choice = KMessageBox::warningContinueCancel(this, i18n("No backend for Cantor is installed."), i18n("Warning"));
		switch(choice) {
			case KMessageBox::Cancel:
			close();
			break;
		}
	}
#else
	delete this->guiFactory()->container("casWorksheet", this);
	delete this->guiFactory()->container("new_casWorksheet", this);
	delete this->guiFactory()->container("cantorworksheet_toolbar", this);
#endif

// 	m_newMenu->addAction(m_newSqlDataSourceAction);

	//menu subwindow visibility policy
	m_visibilityMenu = new QMenu(i18n("Window visibility policy"), this);
	m_visibilityMenu->setIcon(QIcon::fromTheme("window-duplicate"));
	m_visibilityMenu ->addAction(m_visibilityFolderAction);
	m_visibilityMenu ->addAction(m_visibilitySubfolderAction);
	m_visibilityMenu ->addAction(m_visibilityAllAction);
}

/*!
	Asks to save the project if it was modified.
	\return \c true if the project still needs to be saved ("cancel" clicked), \c false otherwise.
 */
bool MainWin::warnModified() {
	if (m_project->hasChanged()) {
		int want_save = KMessageBox::warningYesNoCancel( this,
		                i18n("The current project %1 has been modified. Do you want to save it?", m_project->name()),
		                i18n("Save Project"));
		switch (want_save) {
		case KMessageBox::Yes:
			return !saveProject();
		case KMessageBox::No:
			break;
		case KMessageBox::Cancel:
			return true;
		}
	}

	return false;
}

/*!
 * updates the state of actions, menus and toolbars (enabled or disabled)
 * on project changes (project closes and opens)
 */
void MainWin::updateGUIOnProjectChanges() {
	if (m_closing)
		return;

	KXMLGUIFactory* factory=this->guiFactory();
	if (factory->container("worksheet", this)==NULL) {
		//no worksheet menu found, most probably labplot2ui.rc
		//was not properly installed -> return here in order not to crash
		return;
	}

	//disable all menus if there is no project
	bool b = (m_project==0);
	m_saveAction->setEnabled(!b);
	m_saveAsAction->setEnabled(!b);
	m_printAction->setEnabled(!b);
	m_printPreviewAction->setEnabled(!b);
	m_importAction->setEnabled(!b);
	m_exportAction->setEnabled(!b);
	m_newWorkbookAction->setEnabled(!b);
	m_newSpreadsheetAction->setEnabled(!b);
	m_newMatrixAction->setEnabled(!b);
	m_newWorksheetAction->setEnabled(!b);
	m_newDatapickerAction->setEnabled(!b);
	m_closeAction->setEnabled(!b);
	m_toggleProjectExplorerDockAction->setEnabled(!b);
	m_togglePropertiesDockAction->setEnabled(!b);

	if (!m_mdiArea->currentSubWindow()) {
		factory->container("spreadsheet", this)->setEnabled(false);
		factory->container("matrix", this)->setEnabled(false);
		factory->container("worksheet", this)->setEnabled(false);
		factory->container("analysis", this)->setEnabled(false);
		factory->container("datapicker", this)->setEnabled(false);
		factory->container("spreadsheet_toolbar", this)->hide();
		factory->container("worksheet_toolbar", this)->hide();
		factory->container("cartesian_plot_toolbar", this)->hide();
		factory->container("datapicker_toolbar", this)->hide();
#ifdef HAVE_CANTOR_LIBS
		factory->container("casWorksheet", this)->setEnabled(false);
		factory->container("cantorworksheet_toolbar", this)->hide();
#endif
	}

	factory->container("new", this)->setEnabled(!b);
	factory->container("edit", this)->setEnabled(!b);

	if (b)
		setCaption("LabPlot2");
	else
		setCaption(m_project->name());

	// undo/redo actions are disabled in both cases - when the project is closed or opened
	m_undoAction->setEnabled(false);
	m_redoAction->setEnabled(false);
}

/*
 * updates the state of actions, menus and toolbars (enabled or disabled)
 * depending on the currently active window (worksheet or spreadsheet).
 */
void MainWin::updateGUI() {
	if (m_closing)
		return;

	KXMLGUIFactory* factory=this->guiFactory();
	if (factory->container("worksheet", this)==NULL) {
		//no worksheet menu found, most probably labplot2ui.rc
		//was not properly installed -> return here in order not to crash
		return;
	}

	if (!m_mdiArea->currentSubWindow()) {
		factory->container("spreadsheet", this)->setEnabled(false);
		factory->container("matrix", this)->setEnabled(false);
		factory->container("worksheet", this)->setEnabled(false);
		factory->container("analysis", this)->setEnabled(false);
		factory->container("datapicker", this)->setEnabled(false);
		factory->container("spreadsheet_toolbar", this)->hide();
		factory->container("worksheet_toolbar", this)->hide();
		factory->container("cartesian_plot_toolbar", this)->hide();
		factory->container("datapicker_toolbar", this)->hide();
#ifdef HAVE_CANTOR_LIBS
		factory->container("casWorksheet", this)->setEnabled(false);
		factory->container("cantorworksheet_toolbar", this)->hide();
#endif
		return;
	}

	//for the toolbar worksheet_toolbar, spreadsheet_toolbar and cartesian_plot_toolbar
	//the default desktop style is ignored and the buttons are shown with icons and texts.
	//We need to set the style explicitly when the toolbar is shown for the first time
	//(no subgroup in the group "MainWindow" available)
	//TODO: is this the usual behaviour for toolbars defined in the rc-file?
	KConfigGroup group = KSharedConfig::openConfig()->group("MainWindow");


	//Handle the Worksheet-object
	Worksheet* w = this->activeWorksheet();
	if (w!=0) {
		//enable worksheet related menus
		factory->container("worksheet", this)->setEnabled(true);
 		factory->container("analysis", this)->setEnabled(true);
// 		factory->container("drawing", this)->setEnabled(true);

		//disable spreadsheet and matrix related menus
		factory->container("spreadsheet", this)->setEnabled(false);
		factory->container("matrix", this)->setEnabled(false);

		//populate worksheet menu
		WorksheetView* view=qobject_cast<WorksheetView*>(w->view());
		QMenu* menu=qobject_cast<QMenu*>(factory->container("worksheet", this));
		menu->clear();
		view->createContextMenu(menu);

		//populate analysis menu
		menu=qobject_cast<QMenu*>(factory->container("analysis", this));
		menu->clear();
		view->createAnalysisMenu(menu);

		//populate worksheet-toolbar
		QToolBar* toolbar=qobject_cast<QToolBar*>(factory->container("worksheet_toolbar", this));
		if (group.groupList().indexOf("Toolbar worksheet_toolbar")==-1)
			toolbar->setToolButtonStyle(Qt::ToolButtonFollowStyle);

		toolbar->setVisible(true);
		toolbar->clear();
		view->fillToolBar(toolbar);

		//populate the toolbar for cartesian plots
		toolbar=qobject_cast<QToolBar*>(factory->container("cartesian_plot_toolbar", this));
		if (group.groupList().indexOf("Toolbar cartesian_plot_toolbar")==-1)
			toolbar->setToolButtonStyle(Qt::ToolButtonFollowStyle);

		toolbar->setVisible(true);
		toolbar->clear();
		view->fillCartesianPlotToolBar(toolbar);

		//hide the spreadsheet toolbar
		factory->container("spreadsheet_toolbar", this)->setVisible(false);
	} else {
		factory->container("worksheet", this)->setEnabled(false);
 		factory->container("analysis", this)->setEnabled(false);
//		factory->container("drawing", this)->setEnabled(false);
		factory->container("worksheet_toolbar", this)->setVisible(false);
		factory->container("cartesian_plot_toolbar", this)->setVisible(false);

	}

	//Handle the Spreadsheet-object
	const  Spreadsheet* spreadsheet = this->activeSpreadsheet();
	if (spreadsheet) {
		//enable spreadsheet related menus
		factory->container("spreadsheet", this)->setEnabled(true);

		//populate spreadsheet-menu
		SpreadsheetView* view=qobject_cast<SpreadsheetView*>(spreadsheet->view());
		QMenu* menu=qobject_cast<QMenu*>(factory->container("spreadsheet", this));
		menu->clear();
		view->createContextMenu(menu);

		//populate spreadsheet-toolbar
		QToolBar* toolbar=qobject_cast<QToolBar*>(factory->container("spreadsheet_toolbar", this));
		if (group.groupList().indexOf("Toolbar spreadsheet_toolbar")==-1)
			toolbar->setToolButtonStyle(Qt::ToolButtonFollowStyle);

		toolbar->setVisible(true);
		toolbar->clear();
		view->fillToolBar(toolbar);
	} else {
		factory->container("spreadsheet", this)->setEnabled(false);
		factory->container("spreadsheet_toolbar", this)->setVisible(false);
	}

	//Handle the Matrix-object
	const  Matrix* matrix = this->activeMatrix();
	if (matrix) {
		factory->container("matrix", this)->setEnabled(true);

		//populate matrix-menu
		MatrixView* view=qobject_cast<MatrixView*>(matrix->view());
		QMenu* menu=qobject_cast<QMenu*>(factory->container("matrix", this));
		menu->clear();
		view->createContextMenu(menu);
	} else {
		factory->container("matrix", this)->setEnabled(false);
	}

#ifdef HAVE_CANTOR_LIBS
	CantorWorksheet* cantorworksheet = this->activeCantorWorksheet();
	if(cantorworksheet) {
		// enable Cantor Worksheet related menues
		factory->container("casWorksheet", this)->setEnabled(true);
		CantorWorksheetView* view=qobject_cast<CantorWorksheetView*>(cantorworksheet->view());
		QMenu* menu=qobject_cast<QMenu*>(factory->container("casWorksheet", this));
		menu->clear();
		view->createContextMenu(menu);
		QToolBar* toolbar=qobject_cast<QToolBar*>(factory->container("cantorworksheet_toolbar", this));
		toolbar->setVisible(true);
		toolbar->clear();
		view->fillToolBar(toolbar);
	} else {
		//no cantor worksheet selected -> deactivate cantor worksheet related menus
		factory->container("casWorksheet", this)->setEnabled(false);
		factory->container("casWorksheet", this)->setVisible(false);
	}
#endif

	const Datapicker* datapicker = this->activeDatapicker();
	if (datapicker) {
		factory->container("datapicker", this)->setEnabled(true);
		//populate datapicker-menu
		DatapickerView* view=qobject_cast<DatapickerView*>(datapicker->view());
		QMenu* menu=qobject_cast<QMenu*>(factory->container("datapicker", this));
		menu->clear();
		view->createContextMenu(menu);

		//populate spreadsheet-toolbar
		QToolBar* toolbar=qobject_cast<QToolBar*>(factory->container("datapicker_toolbar", this));
		if (group.groupList().indexOf("Toolbar datapicker_toolbar")==-1)
			toolbar->setToolButtonStyle(Qt::ToolButtonFollowStyle);

		toolbar->setVisible(true);
		toolbar->clear();
		view->fillToolBar(toolbar);
	} else {
		factory->container("datapicker", this)->setEnabled(false);
		factory->container("datapicker_toolbar", this)->setVisible(false);
	}
}

/*!
	creates a new empty project. Returns \c true, if a new project was created.
*/
bool MainWin::newProject() {
	//close the current project, if available
	if (!closeProject())
		return false;

	QApplication::processEvents(QEventLoop::AllEvents, 100);

	if (m_project)
		delete m_project;

	if (m_aspectTreeModel)
		delete m_aspectTreeModel;

	m_project = new Project();
	m_currentAspect = m_project;
	m_currentFolder = m_project;

	KConfigGroup group = KSharedConfig::openConfig()->group("General");
	Project::MdiWindowVisibility vis = Project::MdiWindowVisibility(group.readEntry("MdiWindowVisibility", 0));
	m_project->setMdiWindowVisibility( vis );
	if (vis == Project::folderOnly)
		m_visibilityFolderAction->setChecked(true);
	else if (vis == Project::folderAndSubfolders)
		m_visibilitySubfolderAction->setChecked(true);
	else
		m_visibilityAllAction->setChecked(true);

	m_aspectTreeModel = new AspectTreeModel(m_project, this);

	//newProject is called for the first time, there is no project explorer yet
	//-> initialize the project explorer,  the GUI-observer and the dock widgets.
	if ( m_projectExplorer==0 ) {
		m_projectExplorerDock = new QDockWidget(this);
		m_projectExplorerDock->setObjectName("projectexplorer");
		m_projectExplorerDock->setWindowTitle(i18n("Project Explorer"));
		addDockWidget(Qt::LeftDockWidgetArea, m_projectExplorerDock);

		m_projectExplorer = new ProjectExplorer(m_projectExplorerDock);
		m_projectExplorerDock->setWidget(m_projectExplorer);

		connect(m_projectExplorer, SIGNAL(currentAspectChanged(AbstractAspect*)),
		        this, SLOT(handleCurrentAspectChanged(AbstractAspect*)));

		//Properties dock
		m_propertiesDock = new QDockWidget(this);
		m_propertiesDock->setObjectName("aspect_properties_dock");
		m_propertiesDock->setWindowTitle(i18n("Properties"));
		addDockWidget(Qt::RightDockWidgetArea, m_propertiesDock);

		QScrollArea* sa = new QScrollArea(m_propertiesDock);
		stackedWidget = new QStackedWidget(sa);
		sa->setWidget(stackedWidget);
		sa->setWidgetResizable(true);
		m_propertiesDock->setWidget(sa);

		//GUI-observer;
		m_guiObserver = new GuiObserver(this);
	}

	m_projectExplorer->setModel(m_aspectTreeModel);
	m_projectExplorer->setProject(m_project);
	m_projectExplorer->setCurrentAspect(m_project);

	m_projectExplorerDock->show();
	m_propertiesDock->show();
	updateGUIOnProjectChanges();

	connect(m_project, SIGNAL(aspectAdded(const AbstractAspect*)), this, SLOT(handleAspectAdded(const AbstractAspect*)));
	connect(m_project, SIGNAL(aspectRemoved(const AbstractAspect*,const AbstractAspect*,const AbstractAspect*)),
	        this, SLOT(handleAspectRemoved(const AbstractAspect*,const AbstractAspect*,const AbstractAspect*)));
	connect(m_project, SIGNAL(aspectAboutToBeRemoved(const AbstractAspect*)),
	        this, SLOT(handleAspectAboutToBeRemoved(const AbstractAspect*)));
	connect(m_project, SIGNAL(statusInfo(QString)), statusBar(), SLOT(showMessage(QString)));
	connect(m_project, SIGNAL(changed()), this, SLOT(projectChanged()));
	connect(m_project, SIGNAL(requestProjectContextMenu(QMenu*)), this, SLOT(createContextMenu(QMenu*)));
	connect(m_project, SIGNAL(requestFolderContextMenu(const Folder*,QMenu*)), this, SLOT(createFolderContextMenu(const Folder*,QMenu*)));
	connect(m_project, SIGNAL(mdiWindowVisibilityChanged()), this, SLOT(updateMdiWindowVisibility()));

	m_undoViewEmptyLabel = i18n("Project %1 created", m_project->name());
	setCaption(m_project->name());

	return true;
}

void MainWin::openProject() {
	KConfigGroup conf(KSharedConfig::openConfig(), "MainWin");
	QString dir = conf.readEntry("LastOpenDir", "");
<<<<<<< HEAD
	QString path = QFileDialog::getOpenFileName(this,i18n("Open project"), dir,
	               i18n("LabPlot Projects (*.lml *.lml.gz *.lml.bz2 *.lml.xz *.LML *.LML.GZ *.LML.BZ2 *.LML.XZ)"));
=======
	QString path = KFileDialog::getOpenFileName(KUrl(dir),
		i18n("LabPlot Projects (*.lml *.lml.gz *.lml.bz2 *.lml.xz *.LML *.LML.GZ *.LML.BZ2 *.LML.XZ)"), this, i18n("Open project"));
>>>>>>> 32d56245

	if (!path.isEmpty()) {
		this->openProject(path);

		int pos = path.lastIndexOf(QDir::separator());
		if (pos != -1) {
			QString newDir = path.left(pos);
			if (newDir != dir)
				conf.writeEntry("LastOpenDir", newDir);
		}
	}
}

void MainWin::openProject(const QString& filename) {
	if (filename == m_currentFileName) {
		KMessageBox::information(this, i18n("The project file %1 is already opened.", filename), i18n("Open project"));
		return;
	}

	QIODevice *file;
	// first try gzip compression, because older files are gzipped but end with .lml
	if (filename.endsWith(".lml", Qt::CaseInsensitive))
		file = new KCompressionDevice(filename,KFilterDev::compressionTypeForMimeType("application/x-gzip"));
	else	// opens filename using file ending
		file = new KFilterDev(filename);

	if (file==0)
		file = new QFile(filename);

	if (!file->open(QIODevice::ReadOnly)) {
		KMessageBox::error(this, i18n("Sorry. Could not open file for reading."));
		return;
	}

	//TODO: this solves the problem with empty files (the application doesn't hang anymore)
	//but it crashes from time to time at unexpected places within Qt.
// 	char* c;
// 	bool rc = file->getChar(c);
// 	if (!rc) {
// 		KMessageBox::error(this, "The project file is empty.", i18n("Error opening project"));
// 		file->close();
// 		delete file;
// 		return;
// 	}
// 	file->seek(0);

	if (!newProject()) {
		file->close();
		delete file;
		return;
	}

	WAIT_CURSOR;
	QElapsedTimer timer;
	timer.start();
	bool rc = openXML(file);
	file->close();
	delete file;
	if (!rc) {
		closeProject();
		return;
	}

	m_currentFileName = filename;
	m_project->setFileName(filename);
	m_project->undoStack()->clear();
	m_undoViewEmptyLabel = i18n("Project %1 opened", m_project->name());
	m_recentProjectsAction->addUrl( QUrl(filename) );
	setCaption(m_project->name());
	updateGUIOnProjectChanges();
	updateGUI(); //there are most probably worksheets or spreadsheets in the open project -> update the GUI
	m_saveAction->setEnabled(false);

	statusBar()->showMessage( i18n("Project successfully opened (in %1 seconds).", (float)timer.elapsed()/1000) );

	if (m_autoSaveActive)
		m_autoSaveTimer.start();

	RESET_CURSOR;
}

void MainWin::openRecentProject(const QUrl& url) {
	this->openProject(url.path());
}

bool MainWin::openXML(QIODevice *file) {
	XmlStreamReader reader(file);
	if (m_project->load(&reader) == false) {
		RESET_CURSOR;
		QString msg_text = reader.errorString();
		KMessageBox::error(this, msg_text, i18n("Error when opening the project"));
		statusBar()->showMessage(msg_text);
		return false;
	}

	//TODO: show warnings in a kind of "log window" but not in message box
// 	if (reader.hasWarnings()) {
// 		QString msg_text = i18n("The following problems occurred when loading the project:\n");
// 		QStringList warnings = reader.warningStrings();
// 		foreach(const QString& str, warnings)
// 			msg_text += str + '\n';
// 		KMessageBox::error(this, msg_text, i18n("Project loading partly failed"));
// 		statusBar()->showMessage(msg_text);
// 	}

	return true;
}

/*!
	Closes the current project, if available. Return \c true, if the project was closed.
*/
bool MainWin::closeProject() {
	if (m_project==0)
		return true; //nothing to close

	if (warnModified())
		return false;

	delete m_aspectTreeModel;
	m_aspectTreeModel=0;
	delete m_project;
	m_project=0;
	m_currentFileName = "";

	//update the UI if we're just closing a project
	//and not closing(quitting) the application
	if (!m_closing) {
		m_projectExplorerDock->hide();
		m_propertiesDock->hide();
		m_currentAspect=0;
		m_currentFolder=0;
		updateGUIOnProjectChanges();

		if (m_autoSaveActive)
			m_autoSaveTimer.stop();
	}

	return true;
}

bool MainWin::saveProject() {
	const QString& fileName = m_project->fileName();
	if (fileName.isEmpty())
		return saveProjectAs();
	else
		return save(fileName);
}

bool MainWin::saveProjectAs() {
	KConfigGroup conf(KSharedConfig::openConfig(), "MainWin");
	QString dir = conf.readEntry("LastOpenDir", "");
	QString fileName = QFileDialog::getSaveFileName(this, i18n("Save project as"), dir,
	                   i18n("LabPlot Projects (*.lml *.lml.gz *.lml.bz2 *.lml.xz *.LML *.LML.GZ *.LML.BZ2 *.LML.XZ)"));

	if (fileName.isEmpty())// "Cancel" was clicked
		return false;

	if (fileName.contains(QLatin1String(".lml"), Qt::CaseInsensitive) == false)
		fileName.append(QLatin1String(".lml"));

	return save(fileName);
}

/*!
 * auxillary function that does the actual saving of the project
 */
bool MainWin::save(const QString& fileName) {
	WAIT_CURSOR;
<<<<<<< HEAD
	// TODO: always save gzipped?
	QIODevice* file = new KCompressionDevice(fileName, KFilterDev::compressionTypeForMimeType("application/x-gzip"));
=======
	// use file ending to find out how to compress file
	QIODevice* file = KFilterDev::deviceForFile(fileName);
>>>>>>> 32d56245
	if (file == 0)
		file = new QFile(fileName);

	bool ok;
	if (file->open(QIODevice::WriteOnly)) {
		m_project->setFileName(fileName);

		QXmlStreamWriter writer(file);
		m_project->save(&writer);
		m_project->undoStack()->clear();
		m_project->setChanged(false);
		file->close();

		setCaption(m_project->name());
		statusBar()->showMessage(i18n("Project saved"));
		m_saveAction->setEnabled(false);
		m_recentProjectsAction->addUrl( QUrl(fileName) );
		ok = true;

		//if the project dock is visible, refresh the shown content
		//(version and modification time might have been changed)
		if (stackedWidget->currentWidget() == projectDock)
			projectDock->setProject(m_project);

		//we have a file name now
		// -> auto save can be activated now if not happened yet
		if (m_autoSaveActive && !m_autoSaveTimer.isActive())
			m_autoSaveTimer.start();
	} else {
		KMessageBox::error(this, i18n("Sorry. Could not open file for writing."));
		ok = false;
	}

	delete file;

	RESET_CURSOR;
	return ok;
}

/*!
 * automatically saves the project in the specified time interval.
 */
void MainWin::autoSaveProject() {
	//don't auto save when there are no changes or the file name
	//was not provided yet (the project was never explicitly saved yet).
	if ( !m_project->hasChanged() || m_project->fileName().isEmpty())
		return;

	this->saveProject();
}

/*!
	prints the current sheet (worksheet, spreadsheet or matrix)
*/
void MainWin::print() {
	QMdiSubWindow* win = m_mdiArea->currentSubWindow();
	if (!win)
		return;

	AbstractPart* part = dynamic_cast<PartMdiView*>(win)->part();
    if (part->printView()) {
        statusBar()->showMessage(i18n("%1 printed", part->name()));
    }
}

void MainWin::printPreview() {
	QMdiSubWindow* win = m_mdiArea->currentSubWindow();
	if (!win)
		return;

	AbstractPart* part = dynamic_cast<PartMdiView*>(win)->part();
    if (part->printPreview()) {
        statusBar()->showMessage(i18n("%1 printed", part->name()));
    }
}

/**************************************************************************************/

/*!
	adds a new Folder to the project.
*/
void MainWin::newFolder() {
	Folder* folder = new Folder(i18n("Folder"));
	this->addAspectToProject(folder);
}

/*!
	adds a new Workbook to the project.
*/
void MainWin::newWorkbook() {
	Workbook* workbook = new Workbook(0, i18n("Workbook"));
	this->addAspectToProject(workbook);
}

/*!
    adds a new Datapicker to the project.
*/
void MainWin::newDatapicker() {
	Datapicker* datapicker = new Datapicker(0, i18n("Datapicker"));
	this->addAspectToProject(datapicker);
}
/*!
	adds a new Spreadsheet to the project.
*/
void MainWin::newSpreadsheet() {
	Spreadsheet* spreadsheet = new Spreadsheet(0, i18n("Spreadsheet"));

	//if the current active window is a workbook and no folder/project is selected in the project explorer,
	//add the new spreadsheet to the workbook
	Workbook* workbook = activeWorkbook();
	if (workbook) {
		QModelIndex index = m_projectExplorer->currentIndex();
		AbstractAspect* aspect = static_cast<AbstractAspect*>(index.internalPointer());
		if (!aspect->inherits("Folder")) {
			workbook->addChild(spreadsheet);
			return;
		}
	}

	this->addAspectToProject(spreadsheet);
}

/*!
	adds a new Matrix to the project.
*/
void MainWin::newMatrix() {
	Matrix* matrix = new Matrix(0, i18n("Matrix"));

	//if the current active window is a workbook and no folder/project is selected in the project explorer,
	//add the new spreadsheet to the workbook
	Workbook* workbook = activeWorkbook();
	if (workbook) {
		QModelIndex index = m_projectExplorer->currentIndex();
		AbstractAspect* aspect = static_cast<AbstractAspect*>(index.internalPointer());
		if (!aspect->inherits("Folder")) {
			workbook->addChild(matrix);
			return;
		}
	}

	this->addAspectToProject(matrix);
}

/*!
	adds a new Worksheet to the project.
*/
void MainWin::newWorksheet() {
	Worksheet* worksheet= new Worksheet(0,  i18n("Worksheet"));
	this->addAspectToProject(worksheet);
}

//TODO: void MainWin::newScript() {}

/*!
	returns a pointer to a Workbook-object, if the currently active Mdi-Subwindow is \a WorkbookView.
	Otherwise returns \a 0.
*/
Workbook* MainWin::activeWorkbook() const {
	QMdiSubWindow* win = m_mdiArea->currentSubWindow();
	if (!win)
		return 0;

	AbstractPart* part = dynamic_cast<PartMdiView*>(win)->part();
	Q_ASSERT(part);
	return dynamic_cast<Workbook*>(part);
}

/*!
    returns a pointer to a Datapicker-object, if the currently active Mdi-Subwindow is \a DatapickerView.
    Otherwise returns \a 0.
*/
Datapicker* MainWin::activeDatapicker() const {
	QMdiSubWindow* win = m_mdiArea->currentSubWindow();
	if (!win)
		return 0;

	AbstractPart* part = dynamic_cast<PartMdiView*>(win)->part();
	Q_ASSERT(part);
	return dynamic_cast<Datapicker*>(part);
}

/*!
	returns a pointer to a \c Spreadsheet object, if the currently active Mdi-Subwindow
	or if the currently selected tab in a \c WorkbookView is a \c SpreadsheetView
	Otherwise returns \c 0.
*/
Spreadsheet* MainWin::activeSpreadsheet() const {
	QMdiSubWindow* win = m_mdiArea->currentSubWindow();
	if (!win)
		return 0;

	AbstractPart* part = dynamic_cast<PartMdiView*>(win)->part();
	Q_ASSERT(part);
	Spreadsheet* spreadsheet = 0;
	const Workbook* workbook = dynamic_cast<const Workbook*>(part);
	if (workbook) {
		spreadsheet = workbook->currentSpreadsheet();
		if (!spreadsheet) {
			//potentially, the spreadsheet was not selected in workbook yet since the selection in project explorer
			//arrives in workbook's slot later than in this function
			//->check whether we have a spreadsheet or one of its columns currently selected in the project explorer
			spreadsheet = dynamic_cast<Spreadsheet*>(m_currentAspect);
			if (!spreadsheet) {
				if (m_currentAspect->parentAspect())
					spreadsheet = dynamic_cast<Spreadsheet*>(m_currentAspect->parentAspect());
			}
		}
	} else {
		spreadsheet = dynamic_cast<Spreadsheet*>(part);
	}

	return spreadsheet;
}

/*!
	returns a pointer to a \c Matrix object, if the currently active Mdi-Subwindow
	or if the currently selected tab in a \c WorkbookView is a \c MatrixView
	Otherwise returns \c 0.
*/
Matrix* MainWin::activeMatrix() const {
	QMdiSubWindow* win = m_mdiArea->currentSubWindow();
	if (!win)
		return 0;

	AbstractPart* part = dynamic_cast<PartMdiView*>(win)->part();
	Q_ASSERT(part);
	Matrix* matrix = 0;
	Workbook* workbook = dynamic_cast<Workbook*>(part);
	if (workbook) {
		matrix = workbook->currentMatrix();
		if (!matrix) {
			//potentially, the matrix was not selected in workbook yet since the selection in project explorer
			//arrives in workbook's slot later than in this function
			//->check whether we have a matrix currently selected in the project explorer
			matrix = dynamic_cast<Matrix*>(m_currentAspect);
		}
	} else {
		matrix = dynamic_cast<Matrix*>(part);
	}

	return matrix;
}

/*!
	returns a pointer to a Worksheet-object, if the currently active Mdi-Subwindow is \a WorksheetView
	Otherwise returns \a 0.
*/
Worksheet* MainWin::activeWorksheet() const {
	QMdiSubWindow* win = m_mdiArea->currentSubWindow();
	if (!win)
		return 0;

	AbstractPart* part = dynamic_cast<PartMdiView*>(win)->part();
	Q_ASSERT(part);
	return dynamic_cast<Worksheet*>(part);
}

#ifdef HAVE_CANTOR_LIBS
/*
    adds a new Cantor Spreadsheet to the project.
*/
void MainWin::newCantorWorksheet(QAction* action) {
	CantorWorksheet* cantorworksheet = new CantorWorksheet(0, action->data().toString());
	this->addAspectToProject(cantorworksheet);
}

/********************************************************************************/
/*!
    returns a pointer to a CantorWorksheet-object, if the currently active Mdi-Subwindow is \a CantorWorksheetView
    Otherwise returns \a 0.
*/
CantorWorksheet* MainWin::activeCantorWorksheet() const{
    QMdiSubWindow* win = m_mdiArea->currentSubWindow();
    if (!win)
        return 0;

    AbstractPart* part = dynamic_cast<PartMdiView*>(win)->part();
    Q_ASSERT(part);
    return dynamic_cast<CantorWorksheet*>(part);
}
#endif

/*!
	called if there were changes in the project.
	Adds "changed" to the window caption and activates the save-Action.
*/
void MainWin::projectChanged() {
	setCaption(i18n("%1    [Changed]", m_project->name()));
	m_saveAction->setEnabled(true);
	m_undoAction->setEnabled(true);
	return;
}

void MainWin::handleCurrentSubWindowChanged(QMdiSubWindow* win) {
	if (!win)
		return;

	PartMdiView *view = qobject_cast<PartMdiView*>(win);
	if (!view) {
		updateGUI();
		return;
	}

	if (view == m_currentSubWindow) {
		//do nothing, if the current sub-window gets selected again.
		//This event happens, when labplot loses the focus (modal window is opened or the user switches to another application)
		//and gets it back (modal window is closed or the user switches back to labplot).
		return;
	} else {
		m_currentSubWindow = view;
	}

	updateGUI();
	if (!m_suppressCurrentSubWindowChangedEvent)
		m_projectExplorer->setCurrentAspect(view->part());
}

void MainWin::handleAspectAdded(const AbstractAspect* aspect) {
	const AbstractPart* part = dynamic_cast<const AbstractPart*>(aspect);
	if (part) {
		//TODO: export, print and print preview should be handled in the views and not in MainWin.
		connect(part, SIGNAL(exportRequested()), this, SLOT(exportDialog()));
		connect(part, SIGNAL(printRequested()), this, SLOT(print()));
		connect(part, SIGNAL(printPreviewRequested()), this, SLOT(printPreview()));
		connect(part, SIGNAL(showRequested()), this, SLOT(handleShowSubWindowRequested()));
	}
}

void MainWin::handleAspectRemoved(const AbstractAspect* parent,const AbstractAspect* before,const AbstractAspect* aspect) {
	Q_UNUSED(before);
	Q_UNUSED(aspect);
	m_projectExplorer->setCurrentAspect(parent);
}

void MainWin::handleAspectAboutToBeRemoved(const AbstractAspect *aspect) {
	const AbstractPart *part = qobject_cast<const AbstractPart*>(aspect);
	if (!part) return;

	const Workbook* workbook = dynamic_cast<const Workbook*>(aspect->parentAspect());
	const Datapicker* datapicker = dynamic_cast<const Datapicker*>(aspect->parentAspect());
	if (!datapicker)
		datapicker = dynamic_cast<const Datapicker*>(aspect->parentAspect()->parentAspect());

	if (!workbook && !datapicker) {
		PartMdiView* win = part->mdiSubWindow();
		if (win)
			m_mdiArea->removeSubWindow(win);
	}
}

/*!
    called when the current aspect in the tree of the project explorer was changed.
    Selects the new aspect.
*/
void MainWin::handleCurrentAspectChanged(AbstractAspect *aspect) {
	if (!aspect)
		aspect = m_project; // should never happen, just in case

	m_suppressCurrentSubWindowChangedEvent = true;
	if (aspect->folder() != m_currentFolder)	{
		m_currentFolder = aspect->folder();
		updateMdiWindowVisibility();
	}

	m_currentAspect = aspect;

	//activate the corresponding MDI sub window for the current aspect
	activateSubWindowForAspect(aspect);
	m_suppressCurrentSubWindowChangedEvent = false;

	updateGUI();
}

void MainWin::activateSubWindowForAspect(const AbstractAspect* aspect) const {
	const AbstractPart* part = dynamic_cast<const AbstractPart*>(aspect);
	if (part) {
		//for FileDataSource we currently don't show any view
		if (dynamic_cast<const FileDataSource*>(part))
			return;

		PartMdiView* win;

		//for aspects being children of a Workbook, we show workbook's window, otherwise the window of the selected part
		const Workbook* workbook = dynamic_cast<const Workbook*>(aspect->parentAspect());
		const Datapicker* datapicker = dynamic_cast<const Datapicker*>(aspect->parentAspect());
		if (!datapicker)
			datapicker = dynamic_cast<const Datapicker*>(aspect->parentAspect()->parentAspect());

		if (workbook)
			win = workbook->mdiSubWindow();
		else if (datapicker)
			win = datapicker->mdiSubWindow();
		else
			win = part->mdiSubWindow();

		if (m_mdiArea->subWindowList().indexOf(win) == -1) {
			m_mdiArea->addSubWindow(win);
			win->show();
		}
		m_mdiArea->setActiveSubWindow(win);
	} else {
		//activate the mdiView of the parent, if a child was selected
		const AbstractAspect* parent = aspect->parentAspect();
		if (parent) {
			activateSubWindowForAspect(parent);

			//if the parent's parent is a Workbook (a column of a spreadsheet in workbook was selected),
			//we need to select the corresponding tab in WorkbookView too
			if (parent->parentAspect()) {
				Workbook* workbook = dynamic_cast<Workbook*>(parent->parentAspect());
				Datapicker* datapicker = dynamic_cast<Datapicker*>(parent->parentAspect());
				if (!datapicker)
					datapicker = dynamic_cast<Datapicker*>(parent->parentAspect()->parentAspect());

				if (workbook) {
					workbook->childSelected(parent);
				} else if (datapicker) {
					datapicker->childSelected(parent);
				}
			}
		}
	}
	return;
}

void MainWin::setMdiWindowVisibility(QAction * action) {
	m_project->setMdiWindowVisibility((Project::MdiWindowVisibility)(action->data().toInt()));
}

/*!
	shows the sub window of a worksheet, matrix or a spreadsheet.
	Used if the window was closed before and the user asks to show
	the window again via the context menu in the project explorer.
*/
void MainWin::handleShowSubWindowRequested() {
	activateSubWindowForAspect(m_currentAspect);
}

/*!
	this is called on a right click on the root folder in the project explorer
*/
void MainWin::createContextMenu(QMenu* menu) const {
	menu->addMenu(m_newMenu);

	//The tabbed view collides with the visibility policy for the subwindows.
	//Hide the menus for the visibility policy if the tabbed view is used.
	if (m_mdiArea->viewMode() != QMdiArea::TabbedView)
		menu->addMenu(m_visibilityMenu);
}

/*!
	this is called on a right click on a non-root folder in the project explorer
*/
void MainWin::createFolderContextMenu(const Folder* folder, QMenu* menu) const {
	Q_UNUSED(folder);

	//Folder provides it's own context menu. Add a separator before adding additional actions.
	menu->addSeparator();
	this->createContextMenu(menu);
}

void MainWin::undo() {
	WAIT_CURSOR;
	m_project->undoStack()->undo();
	if (m_project->undoStack()->index()==0) {
		setCaption(m_project->name());
		m_saveAction->setEnabled(false);
		m_undoAction->setEnabled(false);
		m_project->setChanged(false);
	}
	m_redoAction->setEnabled(true);
	RESET_CURSOR;
}

void MainWin::redo() {
	WAIT_CURSOR;
	m_project->undoStack()->redo();
	projectChanged();
	if (m_project->undoStack()->index() == m_project->undoStack()->count())
		m_redoAction->setEnabled(false);
	RESET_CURSOR;
}

/*!
	Shows/hides mdi sub-windows depending on the current visibility policy.
*/
void MainWin::updateMdiWindowVisibility() const {
	QList<QMdiSubWindow *> windows = m_mdiArea->subWindowList();
	PartMdiView * part_view;
	switch(m_project->mdiWindowVisibility()) {
	case Project::allMdiWindows:
		foreach(QMdiSubWindow* window, windows)
			window->show();

		break;
	case Project::folderOnly:
		foreach(QMdiSubWindow *window, windows) {
			part_view = qobject_cast<PartMdiView *>(window);
			Q_ASSERT(part_view);
			if (part_view->part()->folder() == m_currentFolder)
				part_view->show();
			else
				part_view->hide();
		}
		break;
	case Project::folderAndSubfolders:
		foreach(QMdiSubWindow *window, windows) {
			part_view = qobject_cast<PartMdiView *>(window);
			if (part_view->part()->isDescendantOf(m_currentFolder))
				part_view->show();
			else
				part_view->hide();
		}
		break;
	}
}

void MainWin::toggleDockWidget(QAction* action) const {
	if (action->objectName() == "toggle_project_explorer_dock") {
		if (m_projectExplorerDock->isVisible())
			m_projectExplorerDock->hide();
		else
			m_projectExplorerDock->show();
	} else if (action->objectName() == "toggle_properties_explorer_dock") {
		if (m_propertiesDock->isVisible())
			m_propertiesDock->hide();
		else
			m_propertiesDock->show();
	}
}

void MainWin::toggleFullScreen() {
	if (this->windowState() == Qt::WindowFullScreen) {
		this->setWindowState(m_lastWindowState);
	} else {
		m_lastWindowState = this->windowState();
		this->showFullScreen();
	}
}

void MainWin::closeEvent(QCloseEvent* event) {
	m_closing = true;
	if (!this->closeProject()) {
		m_closing = false;
		event->ignore();
	}
}

void MainWin::dragEnterEvent(QDragEnterEvent* event) {
	event->accept();
}

void MainWin::dropEvent(QDropEvent* event) {
	if (!m_project)
		newProject();

	QUrl url = event->mimeData()->urls().at(0);
	importFileDialog(url.toLocalFile());
}

void MainWin::handleSettingsChanges() {
	const KConfigGroup group = KSharedConfig::openConfig()->group( "General" );

	QMdiArea::ViewMode viewMode = QMdiArea::ViewMode(group.readEntry("ViewMode", 0));
	if (m_mdiArea->viewMode() != viewMode) {
		m_mdiArea->setViewMode(viewMode);
		if (viewMode == QMdiArea::SubWindowView)
			this->updateMdiWindowVisibility();
	}

	if (m_mdiArea->viewMode() == QMdiArea::TabbedView) {
		m_tileWindows->setVisible(false);
		m_cascadeWindows->setVisible(false);
		QTabWidget::TabPosition tabPosition = QTabWidget::TabPosition(group.readEntry("TabPosition", 0));
		if (m_mdiArea->tabPosition() != tabPosition)
			m_mdiArea->setTabPosition(tabPosition);
	} else {
		m_tileWindows->setVisible(true);
		m_cascadeWindows->setVisible(true);
	}

	//autosave
	bool autoSave = group.readEntry("AutoSave", 0);
	if (m_autoSaveActive != autoSave) {
		m_autoSaveActive = autoSave;
		if (autoSave)
			m_autoSaveTimer.start();
		else
			m_autoSaveTimer.stop();
	}

	int interval = group.readEntry("AutoSaveInterval", 1);
	interval = interval*60*1000;
	if (interval!=m_autoSaveTimer.interval())
		m_autoSaveTimer.setInterval(interval);
}

/***************************************************************************************/
/************************************** dialogs ***************************************/
/***************************************************************************************/
/*!
  shows the dialog with the Undo-history.
*/
void MainWin::historyDialog() {
	if (!m_project->undoStack())
		return;

	HistoryDialog* dialog = new HistoryDialog(this, m_project->undoStack(), m_undoViewEmptyLabel);
	int index = m_project->undoStack()->index();
	if (dialog->exec() != QDialog::Accepted) {
		if (m_project->undoStack()->count() != 0)
			m_project->undoStack()->setIndex(index);
	}

	//disable undo/redo-actions if the history was cleared
	//(in both cases, when accepted or rejected in the dialog)
	if (m_project->undoStack()->count() == 0) {
		m_undoAction->setEnabled(false);
		m_redoAction->setEnabled(false);
	}
}

/*!
  Opens the dialog to import data to the selected workbook, spreadsheet or matrix
*/
void MainWin::importFileDialog(const QString& fileName) {
	m_importFileDialog = new ImportFileDialog(this, false, fileName);

	if (m_currentAspect->inherits("Spreadsheet") || m_currentAspect->inherits("Matrix") || m_currentAspect->inherits("Workbook")) {
		m_importFileDialog->setCurrentIndex( m_projectExplorer->currentIndex());
	} else if (m_currentAspect->inherits("Column")) {
		if (m_currentAspect->parentAspect()->inherits("Spreadsheet"))
			m_importFileDialog->setCurrentIndex( m_aspectTreeModel->modelIndexOfAspect(m_currentAspect->parentAspect()));
	}

	if (m_importFileDialog->exec() == QDialog::Accepted) {
		m_importFileDialog->importTo(statusBar());
		m_project->setChanged(true);
	}

	delete m_importFileDialog;
	m_importFileDialog = 0;
}

/*!
  opens the dialog for the export of the currently active worksheet, spreadsheet or matrix.
 */
void MainWin::exportDialog() {
	QMdiSubWindow* win = m_mdiArea->currentSubWindow();
	if (!win)
		return;

	AbstractPart* part = dynamic_cast<PartMdiView*>(win)->part();
    if (part->exportView()) {
        statusBar()->showMessage(i18n("%1 exported", part->name()));
    }
}

/*!
  adds a new file data source to the current project.
*/
void MainWin::newFileDataSourceActionTriggered() {
	ImportFileDialog* dlg = new ImportFileDialog(this, true);
	if (dlg->exec() == QDialog::Accepted) {
		FileDataSource* dataSource = new FileDataSource(0,  i18n("File data source%1", 1));
		dlg->importToFileDataSource(dataSource, statusBar());
		this->addAspectToProject(dataSource);
	}
	delete dlg;
}

/*!
  adds a new SQL data source to the current project.
*/
void MainWin::newSqlDataSourceActionTriggered() {
	//TODO
}

void MainWin::addAspectToProject(AbstractAspect* aspect) {
	QModelIndex index = m_projectExplorer->currentIndex();
	if (!index.isValid())
		m_project->addChild(aspect);
	else {
		AbstractAspect * parent_aspect = static_cast<AbstractAspect *>(index.internalPointer());
		// every aspect contained in the project should have a folder
		Q_ASSERT(parent_aspect->folder());
		parent_aspect->folder()->addChild(aspect);
	}
}

void MainWin::settingsDialog() {
	SettingsDialog* dlg = new SettingsDialog(this);
	connect (dlg, SIGNAL(settingsChanged()), this, SLOT(handleSettingsChanges()));
	dlg->exec();
	delete dlg;
}<|MERGE_RESOLUTION|>--- conflicted
+++ resolved
@@ -773,13 +773,8 @@
 void MainWin::openProject() {
 	KConfigGroup conf(KSharedConfig::openConfig(), "MainWin");
 	QString dir = conf.readEntry("LastOpenDir", "");
-<<<<<<< HEAD
 	QString path = QFileDialog::getOpenFileName(this,i18n("Open project"), dir,
 	               i18n("LabPlot Projects (*.lml *.lml.gz *.lml.bz2 *.lml.xz *.LML *.LML.GZ *.LML.BZ2 *.LML.XZ)"));
-=======
-	QString path = KFileDialog::getOpenFileName(KUrl(dir),
-		i18n("LabPlot Projects (*.lml *.lml.gz *.lml.bz2 *.lml.xz *.LML *.LML.GZ *.LML.BZ2 *.LML.XZ)"), this, i18n("Open project"));
->>>>>>> 32d56245
 
 	if (!path.isEmpty()) {
 		this->openProject(path);
@@ -948,13 +943,8 @@
  */
 bool MainWin::save(const QString& fileName) {
 	WAIT_CURSOR;
-<<<<<<< HEAD
-	// TODO: always save gzipped?
-	QIODevice* file = new KCompressionDevice(fileName, KFilterDev::compressionTypeForMimeType("application/x-gzip"));
-=======
 	// use file ending to find out how to compress file
-	QIODevice* file = KFilterDev::deviceForFile(fileName);
->>>>>>> 32d56245
+	QIODevice* file = new KFilterDev(fileName);
 	if (file == 0)
 		file = new QFile(fileName);
 
