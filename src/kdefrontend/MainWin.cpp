--- conflicted
+++ resolved
@@ -1831,9 +1831,6 @@
 void MainWin::newLiveDataSourceActionTriggered() {
 	ImportFileDialog* dlg = new ImportFileDialog(this, true);
 	if (dlg->exec() == QDialog::Accepted) {
-<<<<<<< HEAD
-		LiveDataSource* dataSource = new LiveDataSource(i18n("Live data source%1", 1), false);
-=======
 		if(static_cast<LiveDataSource::SourceType>(dlg->sourceType()) == LiveDataSource::MQTT) {
 #ifdef HAVE_MQTT
 			MQTTClient* mqttClient = new MQTTClient(i18n("MQTT Client%1", 1));
@@ -1860,10 +1857,9 @@
 #endif
 		}
 		else {
-		LiveDataSource* dataSource = new LiveDataSource(0,  i18n("Live data source%1", 1), false);
->>>>>>> 37c909fa
-		dlg->importToLiveDataSource(dataSource, statusBar());
-		this->addAspectToProject(dataSource);
+			LiveDataSource* dataSource = new LiveDataSource(i18n("Live data source%1", 1), false);
+			dlg->importToLiveDataSource(dataSource, statusBar());
+			this->addAspectToProject(dataSource);
 		}
 	}
 	delete dlg;
