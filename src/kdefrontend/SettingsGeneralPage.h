/***************************************************************************
    File                 : SettingsGeneralPage.h
    Project              : LabPlot
    Description          : general settings page
    --------------------------------------------------------------------
    --------------------------------------------------------------------
    Copyright            : (C) 2011-2016 by Alexander Semke (alexander.semke@web.de)

 ***************************************************************************/

/***************************************************************************
 *                                                                         *
 *  This program is free software; you can redistribute it and/or modify   *
 *  it under the terms of the GNU General Public License as published by   *
 *  the Free Software Foundation; either version 2 of the License, or      *
 *  (at your option) any later version.                                    *
 *                                                                         *
 *  This program is distributed in the hope that it will be useful,        *
 *  but WITHOUT ANY WARRANTY; without even the implied warranty of         *
 *  MERCHANTABILITY or FITNESS FOR A PARTICULAR PURPOSE.  See the          *
 *  GNU General Public License for more details.                           *
 *                                                                         *
 *   You should have received a copy of the GNU General Public License     *
 *   along with this program; if not, write to the Free Software           *
 *   Foundation, Inc., 51 Franklin Street, Fifth Floor,                    *
 *   Boston, MA  02110-1301  USA                                           *
 *                                                                         *
 ***************************************************************************/

#ifndef SETTINGSGENERALPAGE_H
#define SETTINGSGENERALPAGE_H

#include "SettingsPage.h"
#include "ui_settingsgeneralpage.h"

class SettingsGeneralPage : public SettingsPage {
	Q_OBJECT

public:
	explicit SettingsGeneralPage(QWidget* parent);

	virtual void applySettings();
	virtual void restoreDefaults();

private:
	Ui::SettingsGeneralPage ui;
	bool m_changed;

	void loadSettings();
	void retranslateUi();

private slots:
	void interfaceChanged(int);
	void changed();
<<<<<<< HEAD
=======
	void checkTeX(int);
>>>>>>> f99b3eec

signals:
	void settingsChanged();
};

#endif<|MERGE_RESOLUTION|>--- conflicted
+++ resolved
@@ -52,10 +52,7 @@
 private slots:
 	void interfaceChanged(int);
 	void changed();
-<<<<<<< HEAD
-=======
 	void checkTeX(int);
->>>>>>> f99b3eec
 
 signals:
 	void settingsChanged();
