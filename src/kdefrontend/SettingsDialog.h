/***************************************************************************
    File                 : SettingsDialog.h
    Project              : LabPlot
    --------------------------------------------------------------------
<<<<<<< HEAD
    Copyright            : (C) 2008-2013 by Alexander Semke
    Email (use @ for *)  : alexander.semke*web.de
    Description          : general settings dialog
=======
    Copyright            : (C) 2008-2016 by Alexander Semke (alexander.semke@web.de)
    Description          : application settings dialog
>>>>>>> 2cc5eb2f
                           
 ***************************************************************************/

/***************************************************************************
 *                                                                         *
 *  This program is free software; you can redistribute it and/or modify   *
 *  it under the terms of the GNU General Public License as published by   *
 *  the Free Software Foundation; either version 2 of the License, or      *
 *  (at your option) any later version.                                    *
 *                                                                         *
 *  This program is distributed in the hope that it will be useful,        *
 *  but WITHOUT ANY WARRANTY; without even the implied warranty of         *
 *  MERCHANTABILITY or FITNESS FOR A PARTICULAR PURPOSE.  See the          *
 *  GNU General Public License for more details.                           *
 *                                                                         *
 *   You should have received a copy of the GNU General Public License     *
 *   along with this program; if not, write to the Free Software           *
 *   Foundation, Inc., 51 Franklin Street, Fifth Floor,                    *
 *   Boston, MA  02110-1301  USA                                           *
 *                                                                         *
 ***************************************************************************/
#ifndef SETTINGSDIALOG_H
#define SETTINGSDIALOG_H

#include <kpagedialog.h>

class SettingsGeneralPage;
<<<<<<< HEAD
// class SettingsPrintingPage;
=======
class SettingsWorksheetPage;
>>>>>>> 2cc5eb2f

class SettingsDialog : public KPageDialog {
	Q_OBJECT

public:
	explicit SettingsDialog(QWidget*);
	virtual ~SettingsDialog();

private slots:
	void changed();
	void onOkButton();
//	void onApplyButton();
	void onRestoreDefaultsButton();

private:
	bool m_changed;
//	QPushButton* applybutton;
	SettingsGeneralPage* generalPage;
//     SettingsPrintingPage* printingPage;

<<<<<<< HEAD
	void applySettings();
	void restoreDefaults();
=======
	private:
		bool m_changed;
		SettingsGeneralPage* generalPage;
		SettingsWorksheetPage* worksheetPage;
>>>>>>> 2cc5eb2f

signals:
	void settingsChanged();
};

#endif<|MERGE_RESOLUTION|>--- conflicted
+++ resolved
@@ -2,15 +2,9 @@
     File                 : SettingsDialog.h
     Project              : LabPlot
     --------------------------------------------------------------------
-<<<<<<< HEAD
-    Copyright            : (C) 2008-2013 by Alexander Semke
-    Email (use @ for *)  : alexander.semke*web.de
-    Description          : general settings dialog
-=======
     Copyright            : (C) 2008-2016 by Alexander Semke (alexander.semke@web.de)
     Description          : application settings dialog
->>>>>>> 2cc5eb2f
-                           
+
  ***************************************************************************/
 
 /***************************************************************************
@@ -37,11 +31,7 @@
 #include <kpagedialog.h>
 
 class SettingsGeneralPage;
-<<<<<<< HEAD
-// class SettingsPrintingPage;
-=======
 class SettingsWorksheetPage;
->>>>>>> 2cc5eb2f
 
 class SettingsDialog : public KPageDialog {
 	Q_OBJECT
@@ -61,16 +51,10 @@
 //	QPushButton* applybutton;
 	SettingsGeneralPage* generalPage;
 //     SettingsPrintingPage* printingPage;
+	SettingsWorksheetPage* worksheetPage;
 
-<<<<<<< HEAD
 	void applySettings();
 	void restoreDefaults();
-=======
-	private:
-		bool m_changed;
-		SettingsGeneralPage* generalPage;
-		SettingsWorksheetPage* worksheetPage;
->>>>>>> 2cc5eb2f
 
 signals:
 	void settingsChanged();
