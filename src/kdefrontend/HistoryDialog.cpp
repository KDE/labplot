/***************************************************************************
    File                 : HistoryDialog.cpp
    Project              : LabPlot
    Description          : history dialog
    --------------------------------------------------------------------
    Copyright            : (C) 2012-2016 by Alexander Semke (alexander.semke@web.de)

 ***************************************************************************/

/***************************************************************************
 *                                                                         *
 *  This program is free software; you can redistribute it and/or modify   *
 *  it under the terms of the GNU General Public License as published by   *
 *  the Free Software Foundation; either version 2 of the License, or      *
 *  (at your option) any later version.                                    *
 *                                                                         *
 *  This program is distributed in the hope that it will be useful,        *
 *  but WITHOUT ANY WARRANTY; without even the implied warranty of         *
 *  MERCHANTABILITY or FITNESS FOR A PARTICULAR PURPOSE.  See the          *
 *  GNU General Public License for more details.                           *
 *                                                                         *
 *   You should have received a copy of the GNU General Public License     *
 *   along with this program; if not, write to the Free Software           *
 *   Foundation, Inc., 51 Franklin Street, Fifth Floor,                    *
 *   Boston, MA  02110-1301  USA                                           *
 *                                                                         *
 ***************************************************************************/
#include "HistoryDialog.h"
#include <kmessagebox.h>
#include <klocale.h>
#include <QUndoStack>
#include <QUndoView>

/*!
	\class HistoryDialog
	\brief Display the content of project's undo stack.

	\ingroup kdefrontend
 */
HistoryDialog::HistoryDialog(QWidget* parent, QUndoStack* stack, const QString& emptyLabel) : KDialog(parent), m_undoStack(stack) {
	QUndoView* undoView = new QUndoView(stack, this);
<<<<<<< HEAD
	undoView->setCleanIcon( QIcon::fromTheme("edit-clear-history") );
	undoView->setEmptyLabel(emptyLabel);
	undoView->setMinimumWidth(350);
=======
	undoView->setCleanIcon( KIcon("edit-clear-history") );
	undoView->setEmptyLabel(emptyLabel);
>>>>>>> 718b7df5
	undoView->setWhatsThis(i18n("List of all performed steps/actions.\n"
	                            "Select an item in the list to navigate to the corresponding step."));
	setMainWidget(undoView);

	setWindowIcon( QIcon::fromTheme("view-history") );
	setWindowTitle(i18n("Undo/Redo History"));
	showButtonSeparator(true);
	setAttribute(Qt::WA_DeleteOnClose);

	if (stack->count()) {
		setButtons( KDialog::Ok | KDialog::User1 | KDialog::Cancel );
		setButtonToolTip(KDialog::User1, i18n("Clears the undo history. Commands are not undone or redone; the state of the project remains unchanged."));
		setButtonIcon(KDialog::User1, QIcon::fromTheme("edit-clear"));
		setButtonText(KDialog::User1, i18n("Clear"));
		connect(this,SIGNAL(user1Clicked()), this, SLOT(clearUndoStack()));
	} else
		setButtons( KDialog::Ok | KDialog::Cancel );

	//restore saved dialog size if available
	KConfigGroup conf(KSharedConfig::openConfig(), "HistoryDialog");
	if (conf.exists())
		restoreDialogSize(conf);
	else
		resize( QSize(500, 300).expandedTo(minimumSize()) );
}

HistoryDialog::~HistoryDialog() {
	//save dialog size
	KConfigGroup conf(KSharedConfig::openConfig(), "HistoryDialog");
	saveDialogSize(conf);
}

void HistoryDialog::clearUndoStack() {
	if (KMessageBox::questionYesNo( this,
	                                i18n("Do you really want to clear the undo history?"),
	                                i18n("Clear history")
	                              ) == KMessageBox::Yes)
		m_undoStack->clear();
}<|MERGE_RESOLUTION|>--- conflicted
+++ resolved
@@ -39,14 +39,9 @@
  */
 HistoryDialog::HistoryDialog(QWidget* parent, QUndoStack* stack, const QString& emptyLabel) : KDialog(parent), m_undoStack(stack) {
 	QUndoView* undoView = new QUndoView(stack, this);
-<<<<<<< HEAD
 	undoView->setCleanIcon( QIcon::fromTheme("edit-clear-history") );
 	undoView->setEmptyLabel(emptyLabel);
 	undoView->setMinimumWidth(350);
-=======
-	undoView->setCleanIcon( KIcon("edit-clear-history") );
-	undoView->setEmptyLabel(emptyLabel);
->>>>>>> 718b7df5
 	undoView->setWhatsThis(i18n("List of all performed steps/actions.\n"
 	                            "Select an item in the list to navigate to the corresponding step."));
 	setMainWidget(undoView);
