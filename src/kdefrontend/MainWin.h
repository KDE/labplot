--- conflicted
+++ resolved
@@ -89,13 +89,10 @@
 class QMdiSubWindow;
 class QToolButton;
 class KRecentFilesAction;
-<<<<<<< HEAD
 class QQuickWidget;
 class WelcomeScreenHelper;
 class ImportDatasetWidget;
-=======
 class TreeModel;
->>>>>>> 92f379ce
 
 class MainWin : public KXmlGuiWindow {
 	Q_OBJECT
