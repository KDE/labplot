/***************************************************************************
    File                 : LabelWidget.cc
    Project              : LabPlot
    --------------------------------------------------------------------
    Copyright            : (C) 2008-2016 Alexander Semke (alexander.semke@web.de)
    Copyright            : (C) 2012-2014 Stefan Gerlach (stefan.gerlach@uni-konstanz.de)
    Description          : label settings widget

 ***************************************************************************/

/***************************************************************************
 *                                                                         *
 *  This program is free software; you can redistribute it and/or modify   *
 *  it under the terms of the GNU General Public License as published by   *
 *  the Free Software Foundation; either version 2 of the License, or      *
 *  (at your option) any later version.                                    *
 *                                                                         *
 *  This program is distributed in the hope that it will be useful,        *
 *  but WITHOUT ANY WARRANTY; without even the implied warranty of         *
 *  MERCHANTABILITY or FITNESS FOR A PARTICULAR PURPOSE.  See the          *
 *  GNU General Public License for more details.                           *
 *                                                                         *
 *   You should have received a copy of the GNU General Public License     *
 *   along with this program; if not, write to the Free Software           *
 *   Foundation, Inc., 51 Franklin Street, Fifth Floor,                    *
 *   Boston, MA  02110-1301  USA                                           *
 *                                                                         *
 ***************************************************************************/
#include "LabelWidget.h"
#include "backend/worksheet/Worksheet.h"
#include "backend/worksheet/plots/cartesian/Axis.h"
#include "tools/TeXRenderer.h"

#include <QWidgetAction>

#include <KCharSelect>
#include <KLocalizedString>
#include <QMenu>

/*!
    \class LabelWidget
    \brief Widget for editing the properties of a TextLabel object, mostly used in an an appropriate dock widget.

    In order the properties of the label to be shown, \c loadConfig() has to be called with the correspondig KConfigGroup
    (settings for a label in *Plot, Axis etc. or for an independent label on the worksheet).

    \ingroup kdefrontend
 */

// see legacy/LabelWidget.cpp
LabelWidget::LabelWidget(QWidget *parent): QWidget(parent), m_initializing(false), m_dateTimeMenu(new QMenu(this)) {
	ui.setupUi(this);

    m_dateTimeMenu->setSeparatorsCollapsible(false); //we don't want the first separator to be removed

    QGridLayout* layout =static_cast<QGridLayout*>(this->layout());
    layout->setContentsMargins(2,2,2,2);
    layout->setHorizontalSpacing(2);
    layout->setVerticalSpacing(2);
    ui.kcbFontColor->setColor(Qt::black); // default color

	//Icons
	ui.tbFontBold->setIcon( QIcon::fromTheme("format-text-bold") );
	ui.tbFontItalic->setIcon( QIcon::fromTheme("format-text-italic") );
	ui.tbFontUnderline->setIcon( QIcon::fromTheme("format-text-underline") );
	ui.tbFontStrikeOut->setIcon( QIcon::fromTheme("format-text-strikethrough") );
	ui.tbFontSuperScript->setIcon( QIcon::fromTheme("format-text-superscript") );
	ui.tbFontSubScript->setIcon( QIcon::fromTheme("format-text-subscript") );
	ui.tbSymbols->setIcon( QIcon::fromTheme("labplot-format-text-symbol") );
	ui.tbDateTime->setIcon( QIcon::fromTheme("chronometer") );
	ui.tbTexUsed->setIconSize(QSize(20, 20));
	ui.tbTexUsed->setIcon( QIcon::fromTheme("labplot-TeX-logo") );

	//Positioning and alignment
	ui.cbPositionX->addItem(i18n("left"));
	ui.cbPositionX->addItem(i18n("center"));
	ui.cbPositionX->addItem(i18n("right"));
	ui.cbPositionX->addItem(i18n("custom"));

	ui.cbPositionY->addItem(i18n("top"));
	ui.cbPositionY->addItem(i18n("center"));
	ui.cbPositionY->addItem(i18n("bottom"));
	ui.cbPositionY->addItem(i18n("custom"));

	ui.cbHorizontalAlignment->addItem(i18n("left"));
	ui.cbHorizontalAlignment->addItem(i18n("center"));
	ui.cbHorizontalAlignment->addItem(i18n("right"));

	ui.cbVerticalAlignment->addItem(i18n("top"));
	ui.cbVerticalAlignment->addItem(i18n("center"));
	ui.cbVerticalAlignment->addItem(i18n("bottom"));

	//SLOTS
	// text properties
	connect(ui.tbTexUsed, SIGNAL(clicked(bool)), this, SLOT(teXUsedChanged(bool)) );
	connect(ui.teLabel, SIGNAL(textChanged()), this, SLOT(textChanged()));
	connect(ui.teLabel, SIGNAL(currentCharFormatChanged(QTextCharFormat)),
			this, SLOT(charFormatChanged(QTextCharFormat)));
	connect(ui.kcbFontColor, SIGNAL(changed(QColor)), this, SLOT(fontColorChanged(QColor)));
	connect(ui.tbFontBold, SIGNAL(clicked(bool)), this, SLOT(fontBoldChanged(bool)));
	connect(ui.tbFontItalic, SIGNAL(clicked(bool)), this, SLOT(fontItalicChanged(bool)));
	connect(ui.tbFontUnderline, SIGNAL(clicked(bool)), this, SLOT(fontUnderlineChanged(bool)));
	connect(ui.tbFontStrikeOut, SIGNAL(clicked(bool)), this, SLOT(fontStrikeOutChanged(bool)));
	connect(ui.tbFontSuperScript, SIGNAL(clicked(bool)), this, SLOT(fontSuperScriptChanged(bool)));
	connect(ui.tbFontSubScript, SIGNAL(clicked(bool)), this, SLOT(fontSubScriptChanged(bool)));
	connect(ui.tbSymbols, SIGNAL(clicked(bool)), this, SLOT(charMenu()));
	connect(ui.tbDateTime, SIGNAL(clicked(bool)), this, SLOT(dateTimeMenu()));
	connect(m_dateTimeMenu, SIGNAL(triggered(QAction*)), this, SLOT(insertDateTime(QAction*)) );
	connect(ui.kfontRequester, SIGNAL(fontSelected(QFont)), this, SLOT(fontChanged(QFont)));
	connect(ui.sbFontSize, SIGNAL(valueChanged(int)), this, SLOT(fontSizeChanged(int)) );

	// geometry
	connect( ui.cbPositionX, SIGNAL(currentIndexChanged(int)), this, SLOT(positionXChanged(int)) );
	connect( ui.cbPositionY, SIGNAL(currentIndexChanged(int)), this, SLOT(positionYChanged(int)) );
	connect( ui.sbPositionX, SIGNAL(valueChanged(double)), this, SLOT(customPositionXChanged(double)) );
	connect( ui.sbPositionY, SIGNAL(valueChanged(double)), this, SLOT(customPositionYChanged(double)) );
	connect( ui.cbHorizontalAlignment, SIGNAL(currentIndexChanged(int)), this, SLOT(horizontalAlignmentChanged(int)) );
	connect( ui.cbVerticalAlignment, SIGNAL(currentIndexChanged(int)), this, SLOT(verticalAlignmentChanged(int)) );
	connect( ui.sbRotation, SIGNAL(valueChanged(int)), this, SLOT(rotationChanged(int)) );
	connect( ui.sbOffsetX, SIGNAL(valueChanged(double)), this, SLOT(offsetXChanged(double)) );
	connect( ui.sbOffsetY, SIGNAL(valueChanged(double)), this, SLOT(offsetYChanged(double)) );

	connect( ui.chbVisible, SIGNAL(clicked(bool)), this, SLOT(visibilityChanged(bool)) );

	//TODO: https://bugreports.qt.io/browse/QTBUG-25420
	ui.tbFontUnderline->hide();
	ui.tbFontStrikeOut->hide();
}

void LabelWidget::setLabels(QList<TextLabel*> labels){
    m_labelsList = labels;
    m_label = labels.first();

	ui.lOffsetX->hide();
	ui.lOffsetY->hide();

	ui.sbOffsetX->hide();
	ui.sbOffsetY->hide();

    this->load();
    initConnections();
}

void LabelWidget::setAxes(QList<Axis*> axes){
	m_labelsList.clear();
	foreach(Axis* axis, axes) {
		m_labelsList.append(axis->title());
		connect(axis, SIGNAL(titleOffsetXChanged(float)), this, SLOT(labelOffsetxChanged(float)) );
		connect(axis, SIGNAL(titleOffsetYChanged(float)), this, SLOT(labelOffsetyChanged(float)) );
		connect(axis->title(), SIGNAL(rotationAngleChanged(float)), this, SLOT(labelRotationAngleChanged(float)) );
	}

    m_axesList = axes;
    m_label = m_labelsList.first();

    this->load();
    initConnections();
}

void LabelWidget::initConnections() {
    connect( m_label, SIGNAL(textWrapperChanged(TextLabel::TextWrapper)),
             this, SLOT(labelTextWrapperChanged(TextLabel::TextWrapper)) );
    connect( m_label, SIGNAL(teXFontSizeChanged(int)),
             this, SLOT(labelTeXFontSizeChanged(int)) );
    connect( m_label, SIGNAL(teXFontColorChanged(QColor)),
             this, SLOT(labelTeXFontColorChanged(QColor)) );
    connect( m_label, SIGNAL(positionChanged(TextLabel::PositionWrapper)),
             this, SLOT(labelPositionChanged(TextLabel::PositionWrapper)) );
    connect( m_label, SIGNAL(horizontalAlignmentChanged(TextLabel::HorizontalAlignment)),
             this, SLOT(labelHorizontalAlignmentChanged(TextLabel::HorizontalAlignment)) );
    connect( m_label, SIGNAL(verticalAlignmentChanged(TextLabel::VerticalAlignment)),
             this, SLOT(labelVerticalAlignmentChanged(TextLabel::VerticalAlignment)) );
    connect( m_label, SIGNAL(rotationAngleChanged(float)), this, SLOT(labelRotationAngleChanged(float)) );
    connect( m_label, SIGNAL(visibleChanged(bool)), this, SLOT(labelVisibleChanged(bool)) );
}

/*!
 * enables/disables the "fixed label"-mode, used when displaying
 * the properties of axis' title label.
 * In this mode, in the "geometry"-part only the offset (offset to the axis)
 * and the rotation of the label are available.
 */
void LabelWidget::setFixedLabelMode(const bool b){
	ui.lPositionX->setVisible(!b);
	ui.cbPositionX->setVisible(!b);
	ui.sbPositionX->setVisible(!b);
	ui.lPositionY->setVisible(!b);
	ui.cbPositionY->setVisible(!b);
	ui.sbPositionY->setVisible(!b);
	ui.lHorizontalAlignment->setVisible(!b);
	ui.cbHorizontalAlignment->setVisible(!b);
	ui.lVerticalAlignment->setVisible(!b);
	ui.cbVerticalAlignment->setVisible(!b);
	ui.lOffsetX->setVisible(b);
	ui.lOffsetY->setVisible(b);
	ui.sbOffsetX->setVisible(b);
	ui.sbOffsetY->setVisible(b);
}

/*!
 * enables/disables all geometry relevant widgets.
 * Used when displaying legend's title label.
 */
void LabelWidget::setNoGeometryMode(const bool b) {
	ui.lGeometry->setVisible(!b);
	ui.lPositionX->setVisible(!b);
	ui.cbPositionX->setVisible(!b);
	ui.sbPositionX->setVisible(!b);
	ui.lPositionY->setVisible(!b);
	ui.cbPositionY->setVisible(!b);
	ui.sbPositionY->setVisible(!b);
	ui.lHorizontalAlignment->setVisible(!b);
	ui.cbHorizontalAlignment->setVisible(!b);
	ui.lVerticalAlignment->setVisible(!b);
	ui.cbVerticalAlignment->setVisible(!b);
	ui.lOffsetX->setVisible(!b);
	ui.lOffsetY->setVisible(!b);
	ui.sbOffsetX->setVisible(!b);
	ui.sbOffsetY->setVisible(!b);
	ui.lRotation->setVisible(!b);
	ui.sbRotation->setVisible(!b);
}

//**********************************************************
//****** SLOTs for changes triggered in LabelWidget ********
//**********************************************************

// text formating slots

void LabelWidget::textChanged(){
    if (m_initializing)
        return;

    if (ui.tbTexUsed->isChecked()) {
        QString text=ui.teLabel->toPlainText();
        TextLabel::TextWrapper wrapper(text, true);

        foreach(TextLabel* label, m_labelsList)
            label->setText(wrapper);
    }else{
        //save an empty string instead of a html-string with empty body, if no text available in QTextEdit
        QString text;
        if (ui.teLabel->toPlainText() == "")
            text = "";
        else
            text = ui.teLabel->toHtml();

        TextLabel::TextWrapper wrapper(text, false);
        foreach(TextLabel* label, m_labelsList)
            label->setText(wrapper);
    }
}

void LabelWidget::charFormatChanged(const QTextCharFormat& format){
    if (m_initializing)
        return;

    // update button state
    if(format.fontWeight() == QFont::Bold)
        ui.tbFontBold->setChecked(true);
    else
        ui.tbFontBold->setChecked(false);
    ui.tbFontItalic->setChecked(format.fontItalic());
    ui.tbFontUnderline->setChecked(format.fontUnderline());
    if(format.verticalAlignment() == QTextCharFormat::AlignSuperScript)
        ui.tbFontSuperScript->setChecked(true);
    else
        ui.tbFontSuperScript->setChecked(false);
    if(format.verticalAlignment() == QTextCharFormat::AlignSubScript)
        ui.tbFontSubScript->setChecked(true);
    else
        ui.tbFontSubScript->setChecked(false);
    ui.tbFontStrikeOut->setChecked(format.fontStrikeOut());

    if(!ui.tbTexUsed->isChecked())
        ui.kcbFontColor->setColor(format.foreground().color());
    ui.kfontRequester->setFont(format.font());
}

void LabelWidget::teXUsedChanged(bool checked){
	//hide text editing elements if TeX-option is used
	ui.tbFontBold->setVisible(!checked);
	ui.tbFontItalic->setVisible(!checked);

	//TODO: https://bugreports.qt.io/browse/QTBUG-25420
// 	ui.tbFontUnderline->setVisible(!checked);
// 	ui.tbFontStrikeOut->setVisible(!checked);

	ui.tbFontSubScript->setVisible(!checked);
	ui.tbFontSuperScript->setVisible(!checked);
	ui.tbSymbols->setVisible(!checked);

    ui.lFont->setVisible(!checked);
    ui.kfontRequester->setVisible(!checked);
    ui.lFontSize->setVisible(checked);
    ui.sbFontSize->setVisible(checked);

    if (m_initializing)
        return;

    QString text = checked ? ui.teLabel->toPlainText() : ui.teLabel->toHtml();
    TextLabel::TextWrapper wrapper(text, checked);
    foreach(TextLabel* label, m_labelsList)
        label->setText(wrapper);
}

void LabelWidget::fontColorChanged(const QColor& color){
    if (m_initializing)
        return;

    ui.teLabel->setTextColor(color);
    foreach(TextLabel* label, m_labelsList)
        label->setTeXFontColor(color);
}

void LabelWidget::fontSizeChanged(int value){
    if (m_initializing)
        return;

    foreach(TextLabel* label, m_labelsList)
        label->setTeXFontSize(value);
}

void LabelWidget::fontBoldChanged(bool checked){
    if (m_initializing)
        return;

    if(checked)
        ui.teLabel->setFontWeight(QFont::Bold);
    else
        ui.teLabel->setFontWeight(QFont::Normal);
}

void LabelWidget::fontItalicChanged(bool checked){
    if (m_initializing)
        return;

    ui.teLabel->setFontItalic(checked);
}

void LabelWidget::fontUnderlineChanged(bool checked){
    if (m_initializing)
        return;

    ui.teLabel->setFontUnderline(checked);
}

void LabelWidget::fontStrikeOutChanged(bool checked){
    if (m_initializing)
        return;

    QTextCharFormat format = ui.teLabel->currentCharFormat();
    format.setFontStrikeOut(checked);
    ui.teLabel->setCurrentCharFormat(format);
}

void LabelWidget::fontSuperScriptChanged(bool checked){
    if (m_initializing)
        return;

    QTextCharFormat format = ui.teLabel->currentCharFormat();
    if (checked)
        format.setVerticalAlignment(QTextCharFormat::AlignSuperScript);
    else
        format.setVerticalAlignment(QTextCharFormat::AlignNormal);

    ui.teLabel->setCurrentCharFormat(format);
}

void LabelWidget::fontSubScriptChanged(bool checked){
    if (m_initializing)
        return;

    QTextCharFormat format = ui.teLabel->currentCharFormat();
    if (checked)
        format.setVerticalAlignment(QTextCharFormat::AlignSubScript);
    else
        format.setVerticalAlignment(QTextCharFormat::AlignNormal);

    ui.teLabel->setCurrentCharFormat(format);
}

void LabelWidget::fontChanged(const QFont& font){
    if (m_initializing)
        return;

    // underline and strike-out not included
    ui.teLabel->setFontFamily(font.family());
    ui.teLabel->setFontPointSize(font.pointSize());
    ui.teLabel->setFontItalic(font.italic());
    ui.teLabel->setFontWeight(font.weight());
}

void LabelWidget::charMenu(){
    QMenu menu;
    KCharSelect selection(this,0,KCharSelect::SearchLine | KCharSelect::CharacterTable | KCharSelect::BlockCombos | KCharSelect::HistoryButtons);
    selection.setCurrentFont(ui.teLabel->currentFont());
    connect(&selection, SIGNAL(charSelected(QChar)), this, SLOT(insertChar(QChar)));
    connect(&selection, SIGNAL(charSelected(QChar)), &menu, SLOT(close()));

    QWidgetAction *widgetAction = new QWidgetAction(this);
    widgetAction->setDefaultWidget(&selection);
    menu.addAction(widgetAction);

    QPoint pos(-menu.sizeHint().width()+ui.tbSymbols->width(),-menu.sizeHint().height());
    menu.exec(ui.tbSymbols->mapToGlobal(pos));
}

void LabelWidget::insertChar(QChar c) {
    ui.teLabel->insertPlainText(QString(c));
}

void LabelWidget::dateTimeMenu() {
    m_dateTimeMenu->clear();

    QDate date = QDate::currentDate();
    m_dateTimeMenu->addSeparator()->setText(i18n("Date"));
    m_dateTimeMenu->addAction( date.toString(Qt::TextDate) );
    m_dateTimeMenu->addAction( date.toString(Qt::ISODate) );
    m_dateTimeMenu->addAction( date.toString(Qt::TextDate) );
    m_dateTimeMenu->addAction( date.toString(Qt::SystemLocaleShortDate) );
    m_dateTimeMenu->addAction( date.toString(Qt::SystemLocaleLongDate) );

    QDateTime time = QDateTime::currentDateTime();
    m_dateTimeMenu->addSeparator()->setText(i18n("Date and Time"));
    m_dateTimeMenu->addAction( time.toString(Qt::TextDate) );
    m_dateTimeMenu->addAction( time.toString(Qt::ISODate) );
    m_dateTimeMenu->addAction( time.toString(Qt::TextDate) );
    m_dateTimeMenu->addAction( time.toString(Qt::SystemLocaleShortDate) );
    m_dateTimeMenu->addAction( time.toString(Qt::SystemLocaleLongDate) );

    m_dateTimeMenu->exec( mapToGlobal(ui.tbDateTime->rect().bottomLeft()));
}

void LabelWidget::insertDateTime(QAction* action) {
    ui.teLabel->insertPlainText( action->text().remove('&') );
}

// geometry slots

/*!
    called when label's current horizontal position relative to its parent (left, center, right, custom ) is changed.
*/
void LabelWidget::positionXChanged(int index){
<<<<<<< HEAD
    //Enable/disable the spinbox for the x- oordinates if the "custom position"-item is selected/deselected
    if (index == ui.cbPositionX->count()-1 ){
        ui.sbPositionX->setEnabled(true);
    }else{
        ui.sbPositionX->setEnabled(false);
    }
=======
	//Enable/disable the spinbox for the x- oordinates if the "custom position"-item is selected/deselected
	if (index == ui.cbPositionX->count()-1 )
		ui.sbPositionX->setEnabled(true);
	else
		ui.sbPositionX->setEnabled(false);
>>>>>>> 5cec0cb8

    if (m_initializing)
        return;

    TextLabel::PositionWrapper position = m_label->position();
    position.horizontalPosition = TextLabel::HorizontalPosition(index);
    foreach(TextLabel* label, m_labelsList)
        label->setPosition(position);
}

/*!
    called when label's current horizontal position relative to its parent (top, center, bottom, custom ) is changed.
*/
void LabelWidget::positionYChanged(int index){
<<<<<<< HEAD
    //Enable/disable the spinbox for the y- oordinates if the "custom position"-item is selected/deselected
    if (index == ui.cbPositionY->count()-1 ){
        ui.sbPositionY->setEnabled(true);
    }else{
        ui.sbPositionY->setEnabled(false);
    }
=======
	//Enable/disable the spinbox for the y-coordinates if the "custom position"-item is selected/deselected
	if (index == ui.cbPositionY->count()-1 ){
		ui.sbPositionY->setEnabled(true);
	}else{
		ui.sbPositionY->setEnabled(false);
	}
>>>>>>> 5cec0cb8

    if (m_initializing)
        return;

    TextLabel::PositionWrapper position = m_label->position();
    position.verticalPosition = TextLabel::VerticalPosition(index);
    foreach(TextLabel* label, m_labelsList)
        label->setPosition(position);
}

void LabelWidget::customPositionXChanged(double value){
    if (m_initializing)
        return;

    TextLabel::PositionWrapper position = m_label->position();
    position.point.setX(Worksheet::convertToSceneUnits(value, Worksheet::Centimeter));
    foreach(TextLabel* label, m_labelsList)
        label->setPosition(position);
}

void LabelWidget::customPositionYChanged(double value){
    if (m_initializing)
        return;

    TextLabel::PositionWrapper position = m_label->position();
    position.point.setY(Worksheet::convertToSceneUnits(value, Worksheet::Centimeter));
    foreach(TextLabel* label, m_labelsList)
        label->setPosition(position);
}

void LabelWidget::horizontalAlignmentChanged(int index){
    if (m_initializing)
        return;

    foreach(TextLabel* label, m_labelsList)
        label->setHorizontalAlignment(TextLabel::HorizontalAlignment(index));
}

void LabelWidget::verticalAlignmentChanged(int index){
    if (m_initializing)
        return;

    foreach(TextLabel* label, m_labelsList)
        label->setVerticalAlignment(TextLabel::VerticalAlignment(index));
}

void LabelWidget::rotationChanged(int value){
    if (m_initializing)
        return;

    foreach(TextLabel* label, m_labelsList)
        label->setRotationAngle(value);
}

void LabelWidget::offsetXChanged(double value){
	if (m_initializing)
		return;

	foreach(Axis* axis, m_axesList)
		axis->setTitleOffsetX( Worksheet::convertToSceneUnits(value, Worksheet::Point) );
}

void LabelWidget::offsetYChanged(double value){
	if (m_initializing)
		return;

	foreach(Axis* axis, m_axesList)
		axis->setTitleOffsetY( Worksheet::convertToSceneUnits(value, Worksheet::Point) );
}

void LabelWidget::visibilityChanged(bool state){
    if (m_initializing)
        return;

    foreach(TextLabel* label, m_labelsList)
        label->setVisible(state);
}

//*********************************************************
//****** SLOTs for changes triggered in TextLabel *********
//*********************************************************
void LabelWidget::labelTextWrapperChanged(const TextLabel::TextWrapper& text){
    m_initializing = true;

    //save and restore the current cursor position after changing the text
    QTextCursor cursor = ui.teLabel->textCursor();
    int position = cursor.position();
    ui.teLabel->setText(text.text);
    cursor.movePosition(QTextCursor::Start);
    cursor.movePosition(QTextCursor::Right, QTextCursor::MoveAnchor, position);
    ui.teLabel->setTextCursor(cursor);

    ui.tbTexUsed->setChecked(text.teXUsed);
    this->teXUsedChanged(text.teXUsed);
    m_initializing = false;
}

void LabelWidget::labelTeXFontSizeChanged(const int size){
    m_initializing = true;
    ui.sbFontSize->setValue(size);
    m_initializing = false;
}

void LabelWidget::labelTeXFontColorChanged(const QColor color){
    m_initializing = true;
    ui.kcbFontColor->setColor(color);
    m_initializing = false;
}

void LabelWidget::labelPositionChanged(const TextLabel::PositionWrapper& position){
    m_initializing = true;
    ui.sbPositionX->setValue( Worksheet::convertFromSceneUnits(position.point.x(), Worksheet::Centimeter) );
    ui.sbPositionY->setValue( Worksheet::convertFromSceneUnits(position.point.y(), Worksheet::Centimeter) );
    ui.cbPositionX->setCurrentIndex( position.horizontalPosition );
    ui.cbPositionY->setCurrentIndex( position.verticalPosition );
    m_initializing = false;
}

void LabelWidget::labelHorizontalAlignmentChanged(TextLabel::HorizontalAlignment index){
    m_initializing = true;
    ui.cbHorizontalAlignment->setCurrentIndex(index);
    m_initializing = false;
}

void LabelWidget::labelVerticalAlignmentChanged(TextLabel::VerticalAlignment index){
    m_initializing = true;
    ui.cbVerticalAlignment->setCurrentIndex(index);
    m_initializing = false;
}

void LabelWidget::labelOffsetxChanged(float offset){
	m_initializing = true;
	ui.sbOffsetX->setValue(Worksheet::convertFromSceneUnits(offset, Worksheet::Point));
	m_initializing = false;
}

void LabelWidget::labelOffsetyChanged(float offset){
	m_initializing = true;
	ui.sbOffsetY->setValue(Worksheet::convertFromSceneUnits(offset, Worksheet::Point));
	m_initializing = false;
}

void LabelWidget::labelRotationAngleChanged(float angle){
    m_initializing = true;
    ui.sbRotation->setValue(angle);
    m_initializing = false;
}

void LabelWidget::labelVisibleChanged(bool on){
    m_initializing = true;
    ui.chbVisible->setChecked(on);
    m_initializing = false;
}

//**********************************************************
//******************** SETTINGS ****************************
//**********************************************************
void LabelWidget::load() {
	if(m_label == NULL)
		return;

	m_initializing = true;

	ui.chbVisible->setChecked( m_label->isVisible() );

	//Text
	ui.teLabel->setHtml( m_label->text().text );
	ui.teLabel->selectAll();
	ui.teLabel->setFocus();
	ui.tbTexUsed->setChecked( (bool) m_label->text().teXUsed );
	this->teXUsedChanged(m_label->text().teXUsed);
	ui.sbFontSize->setValue( m_label->teXFontSize() );
	if(m_label->text().teXUsed)
		ui.kcbFontColor->setColor( m_label->teXFontColor() );

	//Set text format
	ui.tbFontBold->setChecked(ui.teLabel->fontWeight()==QFont::Bold);
	ui.tbFontItalic->setChecked(ui.teLabel->fontItalic());
	ui.tbFontUnderline->setChecked(ui.teLabel->fontUnderline());
	QTextCharFormat format = ui.teLabel->currentCharFormat();
	ui.tbFontStrikeOut->setChecked(format.fontStrikeOut());
	ui.tbFontSuperScript->setChecked(format.verticalAlignment() == QTextCharFormat::AlignSuperScript);
	ui.tbFontSubScript->setChecked(format.verticalAlignment() == QTextCharFormat::AlignSubScript);
	ui.kfontRequester->setFont(format.font());

	// Geometry
	ui.cbPositionX->setCurrentIndex( (int) m_label->position().horizontalPosition );
	positionXChanged(ui.cbPositionX->currentIndex());
	ui.sbPositionX->setValue( Worksheet::convertFromSceneUnits(m_label->position().point.x(),Worksheet::Centimeter) );
	ui.cbPositionY->setCurrentIndex( (int) m_label->position().verticalPosition );
	positionYChanged(ui.cbPositionY->currentIndex());
	ui.sbPositionY->setValue( Worksheet::convertFromSceneUnits(m_label->position().point.y(),Worksheet::Centimeter) );

	if (m_axesList.size()){
		ui.sbOffsetX->setValue( Worksheet::convertFromSceneUnits(m_axesList.first()->titleOffsetX(), Worksheet::Point) );
		ui.sbOffsetY->setValue( Worksheet::convertFromSceneUnits(m_axesList.first()->titleOffsetY(), Worksheet::Point) );
	}
	ui.cbHorizontalAlignment->setCurrentIndex( (int) m_label->horizontalAlignment() );
	ui.cbVerticalAlignment->setCurrentIndex( (int) m_label->verticalAlignment() );
	ui.sbRotation->setValue( m_label->rotationAngle() );

	m_initializing = false;
}

void LabelWidget::loadConfig(KConfigGroup &group) {
	if(m_label == NULL)
		return;

	m_initializing = true;

	ui.chbVisible->setChecked( group.readEntry("Visible", m_label->isVisible()) );

	//Text
	ui.tbTexUsed->setChecked(group.readEntry("TeXUsed", (bool) m_label->text().teXUsed));
	ui.sbFontSize->setValue( group.readEntry("TeXFontSize", m_label->teXFontSize()) );
	if(m_label->text().teXUsed)
		ui.kcbFontColor->setColor(group.readEntry("TeXFontColor", m_label->teXFontColor()));

	//Set text format
	ui.tbFontBold->setChecked(ui.teLabel->fontWeight()==QFont::Bold);
	ui.tbFontItalic->setChecked(ui.teLabel->fontItalic());
	ui.tbFontUnderline->setChecked(ui.teLabel->fontUnderline());
	QTextCharFormat format = ui.teLabel->currentCharFormat();
	ui.tbFontStrikeOut->setChecked(format.fontStrikeOut());
	ui.tbFontSuperScript->setChecked(format.verticalAlignment() == QTextCharFormat::AlignSuperScript);
	ui.tbFontSubScript->setChecked(format.verticalAlignment() == QTextCharFormat::AlignSubScript);
	ui.kfontRequester->setFont(format.font());

	// Geometry
	ui.cbPositionX->setCurrentIndex( group.readEntry("PositionX", (int) m_label->position().horizontalPosition ) );
	ui.sbPositionX->setValue( Worksheet::convertFromSceneUnits(group.readEntry("PositionXValue", m_label->position().point.x()),Worksheet::Centimeter) );
	ui.cbPositionY->setCurrentIndex( group.readEntry("PositionY", (int) m_label->position().verticalPosition ) );
	ui.sbPositionY->setValue( Worksheet::convertFromSceneUnits(group.readEntry("PositionYValue", m_label->position().point.y()),Worksheet::Centimeter) );

	if (m_axesList.size()) {
		ui.sbOffsetX->setValue( Worksheet::convertFromSceneUnits(group.readEntry("OffsetX", m_axesList.first()->titleOffsetX()), Worksheet::Point) );
		ui.sbOffsetY->setValue( Worksheet::convertFromSceneUnits(group.readEntry("OffsetY", m_axesList.first()->titleOffsetY()), Worksheet::Point) );
	}
	ui.cbHorizontalAlignment->setCurrentIndex( group.readEntry("HorizontalAlignment", (int) m_label->horizontalAlignment()) );
	ui.cbVerticalAlignment->setCurrentIndex( group.readEntry("VerticalAlignment", (int) m_label->verticalAlignment()) );
	ui.sbRotation->setValue( group.readEntry("Rotation", m_label->rotationAngle()) );

    m_initializing = false;
}

void LabelWidget::saveConfig(KConfigGroup &group) {
	//Text
	group.writeEntry("TeXUsed", ui.tbTexUsed->isChecked());
	group.writeEntry("TeXFontColor", ui.kcbFontColor->color());
	group.writeEntry("TeXFontSize", ui.sbFontSize->value());

	// Geometry
	group.writeEntry("PositionX", ui.cbPositionX->currentIndex());
	group.writeEntry("PositionXValue", Worksheet::convertToSceneUnits(ui.sbPositionX->value(),Worksheet::Centimeter) );
	group.writeEntry("PositionY", ui.cbPositionY->currentIndex());
	group.writeEntry("PositionYValue",  Worksheet::convertToSceneUnits(ui.sbPositionY->value(),Worksheet::Centimeter) );

	if (m_axesList.size()){
		group.writeEntry("OffsetX",  Worksheet::convertToSceneUnits(ui.sbOffsetX->value(), Worksheet::Point) );
		group.writeEntry("OffsetY",  Worksheet::convertToSceneUnits(ui.sbOffsetY->value(), Worksheet::Point) );
	}
	group.writeEntry("HorizontalAlignment", ui.cbHorizontalAlignment->currentIndex());
	group.writeEntry("VerticalAlignment", ui.cbVerticalAlignment->currentIndex());
	group.writeEntry("Rotation", ui.sbRotation->value());
}<|MERGE_RESOLUTION|>--- conflicted
+++ resolved
@@ -442,20 +442,11 @@
     called when label's current horizontal position relative to its parent (left, center, right, custom ) is changed.
 */
 void LabelWidget::positionXChanged(int index){
-<<<<<<< HEAD
-    //Enable/disable the spinbox for the x- oordinates if the "custom position"-item is selected/deselected
-    if (index == ui.cbPositionX->count()-1 ){
-        ui.sbPositionX->setEnabled(true);
-    }else{
-        ui.sbPositionX->setEnabled(false);
-    }
-=======
 	//Enable/disable the spinbox for the x- oordinates if the "custom position"-item is selected/deselected
 	if (index == ui.cbPositionX->count()-1 )
 		ui.sbPositionX->setEnabled(true);
 	else
 		ui.sbPositionX->setEnabled(false);
->>>>>>> 5cec0cb8
 
     if (m_initializing)
         return;
@@ -470,21 +461,12 @@
     called when label's current horizontal position relative to its parent (top, center, bottom, custom ) is changed.
 */
 void LabelWidget::positionYChanged(int index){
-<<<<<<< HEAD
-    //Enable/disable the spinbox for the y- oordinates if the "custom position"-item is selected/deselected
-    if (index == ui.cbPositionY->count()-1 ){
-        ui.sbPositionY->setEnabled(true);
-    }else{
-        ui.sbPositionY->setEnabled(false);
-    }
-=======
 	//Enable/disable the spinbox for the y-coordinates if the "custom position"-item is selected/deselected
 	if (index == ui.cbPositionY->count()-1 ){
 		ui.sbPositionY->setEnabled(true);
 	}else{
 		ui.sbPositionY->setEnabled(false);
 	}
->>>>>>> 5cec0cb8
 
     if (m_initializing)
         return;
