--- conflicted
+++ resolved
@@ -60,12 +60,6 @@
 
 	m_dateTimeMenu->setSeparatorsCollapsible(false); //we don't want the first separator to be removed
 
-<<<<<<< HEAD
-	ui.kcbFontColor->setColor(Qt::black); // default color
-	ui.kcbBackgroundColor->setColor(Qt::white); // default color
-
-=======
->>>>>>> 1eebe0e4
 	QString msg = i18n("Use logical instead of absolute coordinates to specify the position on the plot");
 	ui.lBindLogicalPos->setToolTip(msg);
 	ui.chbBindLogicalPos->setToolTip(msg);
@@ -1177,18 +1171,10 @@
 	ui.sbFontSize->setValue(font.pointSize());
 }
 
-<<<<<<< HEAD
-void LabelWidget::labelFontColorChanged(const QColor& color) {
-	DEBUG(Q_FUNC_INFO)
-	// this function is only called when the theme is changed. Otherwise the color
-	// is directly in the html text.
-	// when the theme changes, the whole text should change color regardless of the color it has
-=======
 // this function is only called when the theme is changed. Otherwise the color is coded in the html text.
 // when the theme changes, the whole text should change color regardless of the color it has
-void LabelWidget::labelFontColorChanged(const QColor color) {
+void LabelWidget::labelFontColorChanged(const QColor& color) {
 	QDEBUG(Q_FUNC_INFO << ", COLOR = " << color)
->>>>>>> 1eebe0e4
 	const Lock lock(m_initializing);
 	ui.kcbFontColor->setColor(color);
 	ui.teLabel->selectAll();
