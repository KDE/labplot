/***************************************************************************
    File                 : DatapickerImageWidget.cpp
    Project              : LabPlot
    Description          : widget for datapicker properties
    --------------------------------------------------------------------
    Copyright            : (C) 2015-2016 by Ankit Wagadre (wagadre.ankit@gmail.com)
    Copyright            : (C) 2015-2016 by Alexander Semke (alexander.semke@web.de)

 ***************************************************************************/
/***************************************************************************
 *                                                                         *
 *  This program is free software; you can redistribute it and/or modify   *
 *  it under the terms of the GNU General Public License as published by   *
 *  the Free Software Foundation; either version 2 of the License, or      *
 *  (at your option) any later version.                                    *
 *                                                                         *
 *  This program is distributed in the hope that it will be useful,        *
 *  but WITHOUT ANY WARRANTY; without even the implied warranty of         *
 *  MERCHANTABILITY or FITNESS FOR A PARTICULAR PURPOSE.  See the          *
 *  GNU General Public License for more details.                           *
 *                                                                         *
 *   You should have received a copy of the GNU General Public License     *
 *   along with this program; if not, write to the Free Software           *
 *   Foundation, Inc., 51 Franklin Street, Fifth Floor,                    *
 *   Boston, MA  02110-1301  USA                                           *
 *                                                                         *
 ***************************************************************************/

#include "DatapickerImageWidget.h"
#include "backend/datapicker/DatapickerPoint.h"
#include "commonfrontend/widgets/qxtspanslider.h"
#include "kdefrontend/GuiTools.h"
#include "backend/worksheet/Worksheet.h"
#include "backend/worksheet/plots/cartesian/Symbol.h"
#include "backend/datapicker/ImageEditor.h"

#include "math.h"

#include <QPainter>
#include <KUrlCompletion>
#include <KStandardDirs>
#include <QFileDialog>
#include <QDir>
#include <QGraphicsScene>
#include <QImageReader>

#include <KSharedConfig>
#include <KConfigGroup>
#include <KLocalizedString>

HistogramView::HistogramView(QWidget* parent, int range) :
	QGraphicsView(parent),
	bins(0),
	m_scene(new QGraphicsScene()),
	m_range(range) {

	setTransform(QTransform());
	QRectF pageRect( 0, 0, 1000, 100 );
	m_scene->setSceneRect(pageRect);
	setScene(m_scene);
	setHorizontalScrollBarPolicy(Qt::ScrollBarAlwaysOff);
	setVerticalScrollBarPolicy(Qt::ScrollBarAlwaysOff);

<<<<<<< HEAD
	//initialize bins
	bins = new int[range + 1];
	for (int i = 0; i <= range; i++)
		bins [i] = 0;

	lowerSlider = new QGraphicsRectItem(pageRect, 0);
=======
	lowerSlider = new QGraphicsRectItem(pageRect, 0, m_scene);
>>>>>>> e5f75aeb
	lowerSlider->setPen(QPen(Qt::black, 0.5));
	lowerSlider->setBrush(Qt::blue);
	lowerSlider->setOpacity(0.2);
	m_scene->addItem(lowerSlider);

	upperSlider = new QGraphicsRectItem(pageRect, 0);
	upperSlider->setPen(QPen(Qt::black, 0.5));
	upperSlider->setBrush(Qt::blue);
	upperSlider->setOpacity(0.2);
	m_scene->addItem(upperSlider);
}

void HistogramView::setScalePixmap(const QString& file) {
	// scene rect is 1000*100 where upper 1000*80 is for histogram graph
	// and lower 1000*20 is for histogram scale
	QGraphicsPixmapItem* pixmap = new QGraphicsPixmapItem(QPixmap(file).scaled( 1000, 20, Qt::IgnoreAspectRatio), 0);
	pixmap->setZValue(-1);
	pixmap->setPos(0, 90);
	m_scene->addItem(pixmap);
}

void HistogramView::setSpan(int l, int h) {
	l = l*1000/m_range;
	h = h*1000/m_range;
	lowerSlider->setPos(QPointF(l - 1000, 0));
	upperSlider->setPos(QPointF(h, 0));
	invalidateScene(sceneRect(), QGraphicsScene::BackgroundLayer);
}

void HistogramView::resizeEvent(QResizeEvent *event) {
	fitInView(m_scene->sceneRect(), Qt::IgnoreAspectRatio);
	QGraphicsView::resizeEvent(event);
}

void HistogramView::drawBackground(QPainter* painter, const QRectF& rect) {
	if (!bins)
		return;

	painter->save();
	painter->setRenderHint(QPainter::Antialiasing, true);
	int max = 1;
	for (int i = 0; i <= m_range; i++)
		if (bins [i] > max)
			max = bins [i];

	// convert y-scale count to log scale so small counts are still visible
	// scene rect is 1000*100 where upper 1000*80 is for histogram graph
	// and lower 1000*20 is for histogram scale
	QPainterPath path(QPointF(0, (log(bins[0])*100/log(max))));
	for (int i = 1; i <= m_range; i++) {
		int x = i*1000/m_range;
		int y = 80;
		if ( bins[i] > 1 )
			y = 80 - (log(bins[i])*80/log(max));

		path.lineTo(QPointF(x, y));
	}

	painter->drawPath(path);
	invalidateScene(rect, QGraphicsScene::BackgroundLayer);
	painter->restore();
}

DatapickerImageWidget::DatapickerImageWidget(QWidget *parent): QWidget(parent) {
	ui.setupUi(this);

	ui.kleFileName->setClearButtonShown(true);
	ui.bOpen->setIcon( QIcon::fromTheme("document-open") );

	KUrlCompletion *comp = new KUrlCompletion();
	ui.kleFileName->setCompletionObject(comp);

	QGridLayout* editTabLayout = static_cast<QGridLayout*>(ui.tEdit->layout());
	editTabLayout->setContentsMargins(2,2,2,2);
	editTabLayout->setHorizontalSpacing(2);
	editTabLayout->setVerticalSpacing(4);

	ssHue = new QxtSpanSlider(Qt::Horizontal, ui.tEdit);
	ssHue->setToolTip(i18n("Select the range for the hue.\nEverything outside of this range will be set to white."));
	ssHue->setRange(0, 360);
	editTabLayout->addWidget(ssHue, 3, 2);

	ssSaturation = new QxtSpanSlider(Qt::Horizontal, ui.tEdit);
	ssSaturation->setToolTip(i18n("Select the range for the saturation.\nEverything outside of this range will be set to white."));
	ssSaturation->setRange(0,100);
	editTabLayout->addWidget(ssSaturation, 5, 2);

	ssValue = new QxtSpanSlider(Qt::Horizontal, ui.tEdit);
	ssValue->setToolTip(i18n("Select the range for the value, the degree of lightness of the color.\nEverything outside of this range will be set to white."));
	ssValue->setRange(0,100);
	editTabLayout->addWidget(ssValue, 7, 2);

	ssIntensity = new QxtSpanSlider(Qt::Horizontal, ui.tEdit);
	ssIntensity->setToolTip(i18n("Select the range for the intensity.\nEverything outside of this range will be set to white."));
	ssIntensity->setRange(0, 100);
	editTabLayout->addWidget(ssIntensity, 9, 2);

	ssForeground = new QxtSpanSlider(Qt::Horizontal, ui.tEdit);
	ssForeground->setToolTip(i18n("Select the range for the colors that are not part of the background color.\nEverything outside of this range will be set to white."));
	ssForeground->setRange(0, 100);
	editTabLayout->addWidget(ssForeground, 11, 2);

	ui.cbGraphType->addItem(i18n("Cartesian (x, y)"));
	ui.cbGraphType->addItem(i18n("Polar (x, y°)"));
	ui.cbGraphType->addItem(i18n("Polar (x, y(rad))"));
	ui.cbGraphType->addItem(i18n("Logarithmic (ln(x), y)"));
	ui.cbGraphType->addItem(i18n("Logarithmic (x, ln(y))"));
	ui.cbGraphType->addItem(i18n("Ternary (x, y, z)"));

	ui.lTernaryScale->setHidden(true);
	ui.sbTernaryScale->setHidden(true);
	ui.lPoisitionZ1->setHidden(true);
	ui.lPoisitionZ2->setHidden(true);
	ui.lPoisitionZ3->setHidden(true);
	ui.sbPoisitionZ1->setHidden(true);
	ui.sbPoisitionZ2->setHidden(true);
	ui.sbPoisitionZ3->setHidden(true);

	ui.cbPlotImageType->addItem(i18n("No Image"));
	ui.cbPlotImageType->addItem(i18n("Original Image"));
	ui.cbPlotImageType->addItem(i18n("Processed Image"));

	QString valueFile = KStandardDirs::locate("data", "labplot2/pics/colorchooser/colorchooser_value.xpm");
	QString hueFile = KStandardDirs::locate("data", "labplot2/pics/colorchooser/colorchooser_hue.xpm");
	QString saturationFile = KStandardDirs::locate("data", "labplot2/pics/colorchooser/colorchooser_saturation.xpm");

	gvHue = new HistogramView(ui.tEdit, ImageEditor::colorAttributeMax(DatapickerImage::Hue));
	gvHue->setToolTip(i18n("Select the range for the hue.\nEverything outside of this range will be set to white."));
	editTabLayout->addWidget(gvHue, 2, 2);
	gvHue->setScalePixmap(hueFile);

	gvSaturation = new HistogramView(ui.tEdit, ImageEditor::colorAttributeMax(DatapickerImage::Saturation));
	gvSaturation->setToolTip(i18n("Select the range for the saturation.\nEverything outside of this range will be set to white."));
	editTabLayout->addWidget(gvSaturation, 4, 2);
	gvSaturation->setScalePixmap(saturationFile);

	gvValue = new HistogramView(ui.tEdit, ImageEditor::colorAttributeMax(DatapickerImage::Value));
	gvValue->setToolTip(i18n("Select the range for the value, the degree of lightness of the color.\nEverything outside of this range will be set to white."));
	editTabLayout->addWidget(gvValue, 6,2);
	gvValue->setScalePixmap(valueFile);

	gvIntensity = new HistogramView(ui.tEdit, ImageEditor::colorAttributeMax(DatapickerImage::Intensity));
	gvIntensity->setToolTip(i18n("Select the range for the intensity.\nEverything outside of this range will be set to white."));
	editTabLayout->addWidget(gvIntensity, 8, 2);
	gvIntensity->setScalePixmap(valueFile);

	gvForeground = new HistogramView(ui.tEdit, ImageEditor::colorAttributeMax(DatapickerImage::Foreground));
	gvForeground->setToolTip(i18n("Select the range for the colors that are not part of the background color.\nEverything outside of this range will be set to white."));
	editTabLayout->addWidget(gvForeground, 10, 2);
	gvForeground->setScalePixmap(valueFile);

	connect( ssIntensity, SIGNAL(spanSliderMoved(int,int)), gvIntensity, SLOT(setSpan(int,int)) );
	connect( ssForeground, SIGNAL(spanSliderMoved(int,int)), gvForeground, SLOT(setSpan(int,int)) );
	connect( ssHue, SIGNAL(spanSliderMoved(int,int)), gvHue, SLOT(setSpan(int,int)) );
	connect( ssSaturation, SIGNAL(spanSliderMoved(int,int)), gvSaturation, SLOT(setSpan(int,int)) );
	connect( ssValue, SIGNAL(spanSliderMoved(int,int)), gvValue, SLOT(setSpan(int,int)) );

	//SLOTS
	//general
	connect( ui.leName, SIGNAL(returnPressed()), this, SLOT(nameChanged()) );
	connect( ui.leComment, SIGNAL(returnPressed()), this, SLOT(commentChanged()) );
	connect( ui.bOpen, SIGNAL(clicked(bool)), this, SLOT(selectFile()));
	connect( ui.kleFileName, SIGNAL(returnPressed()), this, SLOT(fileNameChanged()) );
	connect( ui.kleFileName, SIGNAL(clearButtonClicked()), this, SLOT(fileNameChanged()) );

	// edit image
	connect( ui.cbPlotImageType, SIGNAL(currentIndexChanged(int)), this, SLOT(plotImageTypeChanged(int)) );
	connect( ui.sbRotation, SIGNAL(valueChanged(double)), this, SLOT(rotationChanged(double)) );
	connect( ssIntensity, SIGNAL(spanChanged(int,int)), this, SLOT(intensitySpanChanged(int,int)) );
	connect( ssForeground, SIGNAL(spanChanged(int,int)), this, SLOT(foregroundSpanChanged(int,int)) );
	connect( ssHue, SIGNAL(spanChanged(int,int)), this, SLOT(hueSpanChanged(int,int)) );
	connect( ssSaturation, SIGNAL(spanChanged(int,int)), this, SLOT(saturationSpanChanged(int,int)) );
	connect( ssValue, SIGNAL(spanChanged(int,int)), this, SLOT(valueSpanChanged(int,int)) );
	connect( ui.sbMinSegmentLength, SIGNAL(valueChanged(int)), this, SLOT(minSegmentLengthChanged(int)) );
	connect( ui.sbPointSeparation, SIGNAL(valueChanged(int)), this, SLOT(pointSeparationChanged(int)) );

	//axis point
	connect( ui.cbGraphType, SIGNAL(currentIndexChanged(int)), this, SLOT(graphTypeChanged()) );
	connect( ui.sbTernaryScale, SIGNAL(valueChanged(double)), this, SLOT(ternaryScaleChanged(double)) );
	connect( ui.sbPoisitionX1, SIGNAL(valueChanged(double)), this, SLOT(logicalPositionChanged()) );
	connect( ui.sbPoisitionY1, SIGNAL(valueChanged(double)), this, SLOT(logicalPositionChanged()) );
	connect( ui.sbPoisitionX2, SIGNAL(valueChanged(double)), this, SLOT(logicalPositionChanged()) );
	connect( ui.sbPoisitionY2, SIGNAL(valueChanged(double)), this, SLOT(logicalPositionChanged()) );
	connect( ui.sbPoisitionX3, SIGNAL(valueChanged(double)), this, SLOT(logicalPositionChanged()) );
	connect( ui.sbPoisitionY3, SIGNAL(valueChanged(double)), this, SLOT(logicalPositionChanged()) );
	connect( ui.sbPoisitionZ1, SIGNAL(valueChanged(double)), this, SLOT(logicalPositionChanged()) );
	connect( ui.sbPoisitionZ2, SIGNAL(valueChanged(double)), this, SLOT(logicalPositionChanged()) );
	connect( ui.sbPoisitionZ3, SIGNAL(valueChanged(double)), this, SLOT(logicalPositionChanged()) );

	//SYMBOL
	connect( ui.cbSymbolStyle, SIGNAL(currentIndexChanged(int)), this, SLOT(pointsStyleChanged(int)) );
	connect( ui.sbSymbolSize, SIGNAL(valueChanged(double)), this, SLOT(pointsSizeChanged(double)) );
	connect( ui.sbSymbolRotation, SIGNAL(valueChanged(int)), this, SLOT(pointsRotationChanged(int)) );
	connect( ui.sbSymbolOpacity, SIGNAL(valueChanged(int)), this, SLOT(pointsOpacityChanged(int)) );

	//Filling
	connect( ui.cbSymbolFillingStyle, SIGNAL(currentIndexChanged(int)), this, SLOT(pointsFillingStyleChanged(int)) );
	connect( ui.kcbSymbolFillingColor, SIGNAL(changed(QColor)), this, SLOT(pointsFillingColorChanged(QColor)) );

	//border
	connect( ui.cbSymbolBorderStyle, SIGNAL(currentIndexChanged(int)), this, SLOT(pointsBorderStyleChanged(int)) );
	connect( ui.kcbSymbolBorderColor, SIGNAL(changed(QColor)), this, SLOT(pointsBorderColorChanged(QColor)) );
	connect( ui.sbSymbolBorderWidth, SIGNAL(valueChanged(double)), this, SLOT(pointsBorderWidthChanged(double)) );

	connect( ui.chbSymbolVisible, SIGNAL(clicked(bool)), this, SLOT(pointsVisibilityChanged(bool)) );

	init();
}

void DatapickerImageWidget::init() {
	m_initializing = true;
	GuiTools::updatePenStyles(ui.cbSymbolBorderStyle, Qt::black);

	QPainter pa;
	int iconSize = 20;
	QPixmap pm(iconSize, iconSize);
	QPen pen(Qt::SolidPattern, 0);
	ui.cbSymbolStyle->setIconSize(QSize(iconSize, iconSize));
	QTransform trafo;
	trafo.scale(15, 15);
	for (int i=1; i<19; ++i) {
		Symbol::Style style = (Symbol::Style)i;
		pm.fill(Qt::transparent);
		pa.begin(&pm);
		pa.setPen( pen );
		pa.setRenderHint(QPainter::Antialiasing);
		pa.translate(iconSize/2,iconSize/2);
		pa.drawPath(trafo.map(Symbol::pathFromStyle(style)));
		pa.end();
		ui.cbSymbolStyle->addItem(QIcon(pm), Symbol::nameFromStyle(style));
	}
	GuiTools::updateBrushStyles(ui.cbSymbolFillingStyle, Qt::black);
	m_initializing = false;
}

void DatapickerImageWidget::setImages(QList<DatapickerImage*> list) {
	m_imagesList = list;
	m_image = list.first();

	if (list.size()==1) {
		ui.lName->setEnabled(true);
		ui.leName->setEnabled(true);
		ui.lComment->setEnabled(true);
		ui.leComment->setEnabled(true);
		ui.leName->setText(m_image->parentAspect()->name());
		ui.leComment->setText(m_image->parentAspect()->comment());
	} else {
		ui.lName->setEnabled(false);
		ui.leName->setEnabled(false);
		ui.lComment->setEnabled(false);
		ui.leComment->setEnabled(false);
		ui.leName->setText("");
		ui.leComment->setText("");
	}

	this->load();
	initConnections();
	handleWidgetActions();
	updateSymbolWidgets();
}

void DatapickerImageWidget::initConnections() {
	connect( m_image->parentAspect(), SIGNAL(aspectDescriptionChanged(const AbstractAspect*)),this, SLOT(imageDescriptionChanged(const AbstractAspect*)));
	connect( m_image, SIGNAL(fileNameChanged(QString)), this, SLOT(imageFileNameChanged(QString)) );
	connect( m_image, SIGNAL(rotationAngleChanged(float)), this, SLOT(imageRotationAngleChanged(float)) );
	connect( m_image, SIGNAL(aspectRemoved(const AbstractAspect*,const AbstractAspect*,const AbstractAspect*)),
	         this,SLOT(updateSymbolWidgets()) );
	connect( m_image, SIGNAL(aspectAdded(const AbstractAspect*)), this,SLOT(updateSymbolWidgets()) );
	connect( m_image, SIGNAL(axisPointsChanged(DatapickerImage::ReferencePoints)), this, SLOT(imageAxisPointsChanged(DatapickerImage::ReferencePoints)) );
	connect( m_image, SIGNAL(settingsChanged(DatapickerImage::EditorSettings)), this, SLOT(imageEditorSettingsChanged(DatapickerImage::EditorSettings)) );
	connect( m_image, SIGNAL(minSegmentLengthChanged(int)), this, SLOT(imageMinSegmentLengthChanged(int)) );
	connect( m_image, SIGNAL(pointStyleChanged(Symbol::Style)), this, SLOT(symbolStyleChanged(Symbol::Style)));
	connect( m_image, SIGNAL(pointSizeChanged(qreal)), this, SLOT(symbolSizeChanged(qreal)));
	connect( m_image, SIGNAL(pointRotationAngleChanged(qreal)), this, SLOT(symbolRotationAngleChanged(qreal)));
	connect( m_image, SIGNAL(pointOpacityChanged(qreal)), this, SLOT(symbolOpacityChanged(qreal)));
	connect( m_image, SIGNAL(pointBrushChanged(QBrush)), this, SLOT(symbolBrushChanged(QBrush)) );
	connect( m_image, SIGNAL(pointPenChanged(QPen)), this, SLOT(symbolPenChanged(QPen)) );
	connect( m_image, SIGNAL(pointVisibilityChanged(bool)), this, SLOT(symbolVisibleChanged(bool)) );
}

void DatapickerImageWidget::handleWidgetActions() {
	QString fileName =  ui.kleFileName->text().trimmed();
	bool b = !fileName.isEmpty();
	ui.tEdit->setEnabled(b);
	ui.cbGraphType->setEnabled(b);
	ui.sbRotation->setEnabled(b);
	ui.sbPoisitionX1->setEnabled(b);
	ui.sbPoisitionX2->setEnabled(b);
	ui.sbPoisitionX3->setEnabled(b);
	ui.sbPoisitionY1->setEnabled(b);
	ui.sbPoisitionY2->setEnabled(b);
	ui.sbPoisitionY3->setEnabled(b);
	ui.sbMinSegmentLength->setEnabled(b);
	ui.sbPointSeparation->setEnabled(b);

	if (b) {
		//upload histogram to view
		gvIntensity->bins = m_image->intensityBins;
		gvForeground->bins = m_image->foregroundBins;
		gvHue->bins = m_image->hueBins;
		gvSaturation->bins = m_image->saturationBins;
		gvValue->bins = m_image->valueBins;
	}
}

//**********************************************************
//****** SLOTs for changes triggered in DatapickerImageWidget ********
//**********************************************************
//"General"-tab
void DatapickerImageWidget::nameChanged() {
	if (m_initializing)
		return;

	m_image->parentAspect()->setName(ui.leName->text());
}

void DatapickerImageWidget::commentChanged() {
	if (m_initializing)
		return;

	m_image->parentAspect()->setComment(ui.leComment->text());
}

void DatapickerImageWidget::selectFile() {
	KConfigGroup conf(KSharedConfig::openConfig(), "DatapickerImageWidget");
	QString dir = conf.readEntry("LastImageDir", "");
	QString formats;
	foreach(QByteArray format, QImageReader::supportedImageFormats()) {
		QString f = "*." + QString(format.constData());
		formats.isEmpty() ? formats+=f : formats+=" "+f;
	}
	QString path = QFileDialog::getOpenFileName(this, i18n("Select the image file"), dir, i18n("Images (%1)").arg(formats));
	if (path.isEmpty())
		return; //cancel was clicked in the file-dialog

	int pos = path.lastIndexOf(QDir::separator());
	if (pos!=-1) {
		QString newDir = path.left(pos);
		if (newDir!=dir)
			conf.writeEntry("LastImageDir", newDir);
	}

	ui.kleFileName->setText( path );
	handleWidgetActions();

	foreach(DatapickerImage* image, m_imagesList)
		image->setFileName(path);
}

void DatapickerImageWidget::fileNameChanged() {
	if (m_initializing)
		return;

	handleWidgetActions();

	QString fileName = ui.kleFileName->text();
	foreach(DatapickerImage* image, m_imagesList)
		image->setFileName(fileName);
}

void DatapickerImageWidget::graphTypeChanged() {
	if (m_initializing)
		return;

	DatapickerImage::ReferencePoints points = m_image->axisPoints();
	points.type = DatapickerImage::GraphType(ui.cbGraphType->currentIndex());

	if (points.type != DatapickerImage::Ternary) {
		ui.lTernaryScale->setHidden(true);
		ui.sbTernaryScale->setHidden(true);
		ui.lPoisitionZ1->setHidden(true);
		ui.lPoisitionZ2->setHidden(true);
		ui.lPoisitionZ3->setHidden(true);
		ui.sbPoisitionZ1->setHidden(true);
		ui.sbPoisitionZ2->setHidden(true);
		ui.sbPoisitionZ3->setHidden(true);
	} else {
		ui.lTernaryScale->setHidden(false);
		ui.sbTernaryScale->setHidden(false);
		ui.lPoisitionZ1->setHidden(false);
		ui.lPoisitionZ2->setHidden(false);
		ui.lPoisitionZ3->setHidden(false);
		ui.sbPoisitionZ1->setHidden(false);
		ui.sbPoisitionZ2->setHidden(false);
		ui.sbPoisitionZ3->setHidden(false);
	}

	foreach(DatapickerImage* image, m_imagesList)
		image->setAxisPoints(points);
}

void DatapickerImageWidget::ternaryScaleChanged(double value) {
	if (m_initializing)
		return;

	DatapickerImage::ReferencePoints points = m_image->axisPoints();
	points.ternaryScale = value;

	foreach(DatapickerImage* image, m_imagesList)
		image->setAxisPoints(points);
}

void DatapickerImageWidget::logicalPositionChanged() {
	if (m_initializing)
		return;

	DatapickerImage::ReferencePoints points = m_image->axisPoints();
	points.logicalPos[0].setX(ui.sbPoisitionX1->value());
	points.logicalPos[0].setY(ui.sbPoisitionY1->value());
	points.logicalPos[1].setX(ui.sbPoisitionX2->value());
	points.logicalPos[1].setY(ui.sbPoisitionY2->value());
	points.logicalPos[2].setX(ui.sbPoisitionX3->value());
	points.logicalPos[2].setY(ui.sbPoisitionY3->value());
	points.logicalPos[0].setZ(ui.sbPoisitionZ1->value());
	points.logicalPos[1].setZ(ui.sbPoisitionZ2->value());
	points.logicalPos[2].setZ(ui.sbPoisitionZ3->value());

	foreach(DatapickerImage* image, m_imagesList)
		image->setAxisPoints(points);
}

void DatapickerImageWidget::pointsStyleChanged(int index) {
	Symbol::Style style = Symbol::Style(index + 1);
	//enable/disable the  filling options in the GUI depending on the currently selected points.
	if (style != Symbol::Line && style != Symbol::Cross) {
		ui.cbSymbolFillingStyle->setEnabled(true);
		bool noBrush = (Qt::BrushStyle(ui.cbSymbolFillingStyle->currentIndex())==Qt::NoBrush);
		ui.kcbSymbolFillingColor->setEnabled(!noBrush);
	} else {
		ui.kcbSymbolFillingColor->setEnabled(false);
		ui.cbSymbolFillingStyle->setEnabled(false);
	}

	bool noLine = (Qt::PenStyle(ui.cbSymbolBorderStyle->currentIndex())== Qt::NoPen);
	ui.kcbSymbolBorderColor->setEnabled(!noLine);
	ui.sbSymbolBorderWidth->setEnabled(!noLine);

	if (m_initializing)
		return;

	foreach(DatapickerImage* image, m_imagesList)
		image->setPointStyle(style);
}

void DatapickerImageWidget::pointsSizeChanged(double value) {
	if (m_initializing)
		return;

	foreach(DatapickerImage* image, m_imagesList)
		image->setPointSize( Worksheet::convertToSceneUnits(value, Worksheet::Point) );
}

void DatapickerImageWidget::pointsRotationChanged(int value) {
	if (m_initializing)
		return;

	foreach(DatapickerImage* image, m_imagesList)
		image->setPointRotationAngle(value);
}

void DatapickerImageWidget::pointsOpacityChanged(int value) {
	if (m_initializing)
		return;

	qreal opacity = (float)value/100.;
	foreach(DatapickerImage* image, m_imagesList)
		image->setPointOpacity(opacity);
}

void DatapickerImageWidget::pointsFillingStyleChanged(int index) {
	Qt::BrushStyle brushStyle = Qt::BrushStyle(index);
	ui.kcbSymbolFillingColor->setEnabled(!(brushStyle==Qt::NoBrush));

	if (m_initializing)
		return;

	QBrush brush;
	foreach(DatapickerImage* image, m_imagesList) {
		brush = image->pointBrush();
		brush.setStyle(brushStyle);
		image->setPointBrush(brush);
	}
}

void DatapickerImageWidget::pointsFillingColorChanged(const QColor& color) {
	if (m_initializing)
		return;

	QBrush brush;
	foreach(DatapickerImage* image, m_imagesList) {
		brush = image->pointBrush();
		brush.setColor(color);
		image->setPointBrush(brush);
	}

	m_initializing = true;
	GuiTools::updateBrushStyles(ui.cbSymbolFillingStyle, color );
	m_initializing = false;
}

void DatapickerImageWidget::pointsBorderStyleChanged(int index) {
	Qt::PenStyle penStyle=Qt::PenStyle(index);

	if ( penStyle == Qt::NoPen ) {
		ui.kcbSymbolBorderColor->setEnabled(false);
		ui.sbSymbolBorderWidth->setEnabled(false);
	} else {
		ui.kcbSymbolBorderColor->setEnabled(true);
		ui.sbSymbolBorderWidth->setEnabled(true);
	}

	if (m_initializing)
		return;

	QPen pen;
	foreach(DatapickerImage* image, m_imagesList) {
		pen = image->pointPen();
		pen.setStyle(penStyle);
		image->setPointPen(pen);
	}
}

void DatapickerImageWidget::pointsBorderColorChanged(const QColor& color) {
	if (m_initializing)
		return;

	QPen pen;
	foreach(DatapickerImage* image, m_imagesList) {
		pen = image->pointPen();
		pen.setColor(color);
		image->setPointPen(pen);
	}

	m_initializing = true;
	GuiTools::updatePenStyles(ui.cbSymbolBorderStyle, color);
	m_initializing = false;
}

void DatapickerImageWidget::pointsBorderWidthChanged(double value) {
	if (m_initializing)
		return;

	QPen pen;
	foreach(DatapickerImage* image, m_imagesList) {
		pen = image->pointPen();
		pen.setWidthF( Worksheet::convertToSceneUnits(value, Worksheet::Point) );
		image->setPointPen(pen);
	}
}

void DatapickerImageWidget::pointsVisibilityChanged(bool state) {
	if (m_initializing)
		return;

	foreach(DatapickerImage* image, m_imagesList)
		image->setPointVisibility(state);
}

void DatapickerImageWidget::intensitySpanChanged(int lowerLimit, int upperLimit) {
	if (m_initializing)
		return;

	DatapickerImage::EditorSettings settings = m_image->settings();
	settings.intensityThresholdHigh = upperLimit;
	settings.intensityThresholdLow = lowerLimit;
	foreach(DatapickerImage* image, m_imagesList)
		image->setSettings(settings);
}

void DatapickerImageWidget::foregroundSpanChanged(int lowerLimit, int upperLimit) {
	if (m_initializing)
		return;

	DatapickerImage::EditorSettings settings = m_image->settings();
	settings.foregroundThresholdHigh = upperLimit;
	settings.foregroundThresholdLow = lowerLimit;
	foreach(DatapickerImage* image, m_imagesList)
		image->setSettings(settings);
}

void DatapickerImageWidget::hueSpanChanged(int lowerLimit, int upperLimit) {
	if (m_initializing)
		return;

	DatapickerImage::EditorSettings settings = m_image->settings();
	settings.hueThresholdHigh = upperLimit;
	settings.hueThresholdLow = lowerLimit;
	foreach(DatapickerImage* image, m_imagesList)
		image->setSettings(settings);
}

void DatapickerImageWidget::saturationSpanChanged(int lowerLimit, int upperLimit) {
	if (m_initializing)
		return;

	DatapickerImage::EditorSettings settings = m_image->settings();
	settings.saturationThresholdHigh = upperLimit;
	settings.saturationThresholdLow = lowerLimit;
	foreach(DatapickerImage* image, m_imagesList)
		image->setSettings(settings);
}

void DatapickerImageWidget::valueSpanChanged(int lowerLimit, int upperLimit) {
	if (m_initializing)
		return;

	DatapickerImage::EditorSettings settings = m_image->settings();
	settings.valueThresholdHigh = upperLimit;
	settings.valueThresholdLow = lowerLimit;
	foreach(DatapickerImage* image, m_imagesList)
		image->setSettings(settings);
}

void DatapickerImageWidget::plotImageTypeChanged(int index) {
	if (m_initializing)
		return;

	foreach(DatapickerImage* image, m_imagesList)
		image->setPlotImageType(DatapickerImage::PlotImageType(index));
}

void DatapickerImageWidget::rotationChanged(double value) {
	if (m_initializing)
		return;

	foreach(DatapickerImage* image, m_imagesList)
		image->setRotationAngle(value);
}

void DatapickerImageWidget::minSegmentLengthChanged(int value) {
	if (m_initializing)
		return;

	foreach(DatapickerImage* image, m_imagesList)
		image->setminSegmentLength(value);
}

void DatapickerImageWidget::pointSeparationChanged(int value) {
	if (m_initializing)
		return;

	foreach(DatapickerImage* image, m_imagesList)
		image->setPointSeparation(value);
}

//*******************************************************************
//******** SLOTs for changes triggered in DatapickerImage ***********
//*******************************************************************
/*!
    called when the name or comment of image's parent (datapicker) was changed.
 */
void DatapickerImageWidget::imageDescriptionChanged(const AbstractAspect* aspect) {
	if (m_image->parentAspect() != aspect)
		return;

	m_initializing = true;
	if (aspect->name() != ui.leName->text()) {
		ui.leName->setText(aspect->name());
	} else if (aspect->comment() != ui.leComment->text()) {
		ui.leComment->setText(aspect->comment());
	}
	m_initializing = false;
}

void DatapickerImageWidget::imageFileNameChanged(const QString& name) {
	m_initializing = true;
	ui.kleFileName->setText(name);
	m_initializing = false;
}

void DatapickerImageWidget::imageRotationAngleChanged(float angle) {
	m_initializing = true;
	ui.sbRotation->setValue(angle);
	m_initializing = false;
}

void DatapickerImageWidget::imageAxisPointsChanged(const DatapickerImage::ReferencePoints& axisPoints) {
	m_initializing = true;
	ui.cbGraphType->setCurrentIndex((int) axisPoints.type);
	ui.sbTernaryScale->setValue(axisPoints.ternaryScale);
	ui.sbPoisitionX1->setValue(axisPoints.logicalPos[0].x());
	ui.sbPoisitionY1->setValue(axisPoints.logicalPos[0].y());
	ui.sbPoisitionX2->setValue(axisPoints.logicalPos[1].x());
	ui.sbPoisitionY2->setValue(axisPoints.logicalPos[1].y());
	ui.sbPoisitionX3->setValue(axisPoints.logicalPos[2].x());
	ui.sbPoisitionY3->setValue(axisPoints.logicalPos[2].y());
	ui.sbPoisitionZ1->setValue(axisPoints.logicalPos[0].z());
	ui.sbPoisitionZ2->setValue(axisPoints.logicalPos[1].z());
	ui.sbPoisitionZ3->setValue(axisPoints.logicalPos[2].z());
	m_initializing = false;
}

void DatapickerImageWidget::imageEditorSettingsChanged(const DatapickerImage::EditorSettings& settings) {
	m_initializing = true;
	ssIntensity->setSpan(settings.intensityThresholdLow, settings.intensityThresholdHigh);
	ssForeground->setSpan(settings.foregroundThresholdLow, settings.foregroundThresholdHigh);
	ssHue->setSpan(settings.hueThresholdLow, settings.hueThresholdHigh);
	ssSaturation->setSpan(settings.saturationThresholdLow, settings.saturationThresholdHigh);
	ssValue->setSpan(settings.valueThresholdLow, settings.valueThresholdHigh);
	gvIntensity->setSpan(settings.intensityThresholdLow, settings.intensityThresholdHigh);
	gvForeground->setSpan(settings.foregroundThresholdLow, settings.foregroundThresholdHigh);
	gvHue->setSpan(settings.hueThresholdLow, settings.hueThresholdHigh);
	gvSaturation->setSpan(settings.saturationThresholdLow, settings.saturationThresholdHigh);
	gvValue->setSpan(settings.valueThresholdLow, settings.valueThresholdHigh);
	m_initializing = false;
}

void DatapickerImageWidget::imageMinSegmentLengthChanged(const int value) {
	m_initializing = true;
	ui.sbMinSegmentLength->setValue(value);
	m_initializing = false;
}

void DatapickerImageWidget::updateSymbolWidgets() {
	int pointCount = m_image->childCount<DatapickerPoint>(AbstractAspect::IncludeHidden);
	if (pointCount)
		ui.tSymbol->setEnabled(true);
	else
		ui.tSymbol->setEnabled(false);
}

void DatapickerImageWidget::symbolStyleChanged(Symbol::Style style) {
	m_initializing = true;
	ui.cbSymbolStyle->setCurrentIndex((int)style - 1);
	m_initializing = false;
}

void DatapickerImageWidget::symbolSizeChanged(qreal size) {
	m_initializing = true;
	ui.sbSymbolSize->setValue( Worksheet::convertFromSceneUnits(size, Worksheet::Point) );
	m_initializing = false;
}

void DatapickerImageWidget::symbolRotationAngleChanged(qreal angle) {
	m_initializing = true;
	ui.sbSymbolRotation->setValue(round(angle));
	m_initializing = false;
}

void DatapickerImageWidget::symbolOpacityChanged(qreal opacity) {
	m_initializing = true;
	ui.sbSymbolOpacity->setValue( round(opacity*100.0) );
	m_initializing = false;
}

void DatapickerImageWidget::symbolBrushChanged(QBrush brush) {
	m_initializing = true;
	ui.cbSymbolFillingStyle->setCurrentIndex((int) brush.style());
	ui.kcbSymbolFillingColor->setColor(brush.color());
	GuiTools::updateBrushStyles(ui.cbSymbolFillingStyle, brush.color());
	m_initializing = false;
}

void DatapickerImageWidget::symbolPenChanged(const QPen& pen) {
	m_initializing = true;
	ui.cbSymbolBorderStyle->setCurrentIndex( (int) pen.style());
	ui.kcbSymbolBorderColor->setColor( pen.color());
	GuiTools::updatePenStyles(ui.cbSymbolBorderStyle, pen.color());
	ui.sbSymbolBorderWidth->setValue( Worksheet::convertFromSceneUnits(pen.widthF(), Worksheet::Point));
	m_initializing = false;
}

void DatapickerImageWidget::symbolVisibleChanged(bool on) {
	m_initializing = true;
	ui.chbSymbolVisible->setChecked(on);
	m_initializing = false;
}

//**********************************************************
//******************** SETTINGS ****************************
//**********************************************************
void DatapickerImageWidget::load() {
	if(m_image == NULL)
		return;

	m_initializing = true;
	ui.kleFileName->setText( m_image->fileName() );
	ui.cbGraphType->setCurrentIndex((int) m_image->axisPoints().type);
	ui.sbTernaryScale->setValue(m_image->axisPoints().ternaryScale);
	ui.sbPoisitionX1->setValue(m_image->axisPoints().logicalPos[0].x());
	ui.sbPoisitionY1->setValue(m_image->axisPoints().logicalPos[0].y());
	ui.sbPoisitionX2->setValue(m_image->axisPoints().logicalPos[1].x());
	ui.sbPoisitionY2->setValue(m_image->axisPoints().logicalPos[1].y());
	ui.sbPoisitionX3->setValue(m_image->axisPoints().logicalPos[2].x());
	ui.sbPoisitionY3->setValue(m_image->axisPoints().logicalPos[2].y());
	ui.sbPoisitionZ1->setValue(m_image->axisPoints().logicalPos[0].z());
	ui.sbPoisitionZ2->setValue(m_image->axisPoints().logicalPos[1].z());
	ui.sbPoisitionZ3->setValue(m_image->axisPoints().logicalPos[2].z());
	ui.cbPlotImageType->setCurrentIndex((int) m_image->plotImageType());
	ssIntensity->setSpan(m_image->settings().intensityThresholdLow, m_image->settings().intensityThresholdHigh);
	ssForeground->setSpan(m_image->settings().foregroundThresholdLow, m_image->settings().foregroundThresholdHigh);
	ssHue->setSpan(m_image->settings().hueThresholdLow, m_image->settings().hueThresholdHigh);
	ssSaturation->setSpan(m_image->settings().saturationThresholdLow, m_image->settings().saturationThresholdHigh);
	ssValue->setSpan(m_image->settings().valueThresholdLow, m_image->settings().valueThresholdHigh);
	gvIntensity->setSpan(m_image->settings().intensityThresholdLow, m_image->settings().intensityThresholdHigh);
	gvForeground->setSpan(m_image->settings().foregroundThresholdLow, m_image->settings().foregroundThresholdHigh);
	gvHue->setSpan(m_image->settings().hueThresholdLow, m_image->settings().hueThresholdHigh);
	gvSaturation->setSpan(m_image->settings().saturationThresholdLow, m_image->settings().saturationThresholdHigh);
	gvValue->setSpan(m_image->settings().valueThresholdLow, m_image->settings().valueThresholdHigh);
	ui.sbPointSeparation->setValue(m_image->pointSeparation());
	ui.sbMinSegmentLength->setValue(m_image->minSegmentLength());
	ui.cbSymbolStyle->setCurrentIndex( (int)m_image->pointStyle() - 1 );
	ui.sbSymbolSize->setValue( Worksheet::convertFromSceneUnits(m_image->pointSize(), Worksheet::Point) );
	ui.sbSymbolRotation->setValue( m_image->pointRotationAngle() );
	ui.sbSymbolOpacity->setValue( round(m_image->pointOpacity()*100.0) );
	ui.cbSymbolFillingStyle->setCurrentIndex( (int) m_image->pointBrush().style() );
	ui.kcbSymbolFillingColor->setColor(  m_image->pointBrush().color() );
	ui.cbSymbolBorderStyle->setCurrentIndex( (int) m_image->pointPen().style() );
	ui.kcbSymbolBorderColor->setColor( m_image->pointPen().color() );
	ui.sbSymbolBorderWidth->setValue( Worksheet::convertFromSceneUnits(m_image->pointPen().widthF(), Worksheet::Point) );
	ui.chbSymbolVisible->setChecked( m_image->pointVisibility() );
	m_initializing = false;
}<|MERGE_RESOLUTION|>--- conflicted
+++ resolved
@@ -61,16 +61,7 @@
 	setHorizontalScrollBarPolicy(Qt::ScrollBarAlwaysOff);
 	setVerticalScrollBarPolicy(Qt::ScrollBarAlwaysOff);
 
-<<<<<<< HEAD
-	//initialize bins
-	bins = new int[range + 1];
-	for (int i = 0; i <= range; i++)
-		bins [i] = 0;
-
 	lowerSlider = new QGraphicsRectItem(pageRect, 0);
-=======
-	lowerSlider = new QGraphicsRectItem(pageRect, 0, m_scene);
->>>>>>> e5f75aeb
 	lowerSlider->setPen(QPen(Qt::black, 0.5));
 	lowerSlider->setBrush(Qt::blue);
 	lowerSlider->setOpacity(0.2);
