--- conflicted
+++ resolved
@@ -59,13 +59,8 @@
 	QList<TextLabel*> m_labelsList;
 	QList<Axis*> m_axesList;
 	bool m_initializing;
-<<<<<<< HEAD
 	QMenu* m_dateTimeMenu;
-	bool m_teXAvailable;
-=======
-	KMenu* m_dateTimeMenu;
 	bool m_teXEnabled;
->>>>>>> f99b3eec
 
 	void initConnections() const;
 
