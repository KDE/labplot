/***************************************************************************
    File                 : SettingsDialog.cpp
    Project              : LabPlot
    --------------------------------------------------------------------
    Copyright            : (C) 2008-2013 by Alexander Semke
    Email (use @ for *)  : alexander.semke*web.de
    Description          : general settings dialog

 ***************************************************************************/

/***************************************************************************
 *                                                                         *
 *  This program is free software; you can redistribute it and/or modify   *
 *  it under the terms of the GNU General Public License as published by   *
 *  the Free Software Foundation; either version 2 of the License, or      *
 *  (at your option) any later version.                                    *
 *                                                                         *
 *  This program is distributed in the hope that it will be useful,        *
 *  but WITHOUT ANY WARRANTY; without even the implied warranty of         *
 *  MERCHANTABILITY or FITNESS FOR A PARTICULAR PURPOSE.  See the          *
 *  GNU General Public License for more details.                           *
 *                                                                         *
 *   You should have received a copy of the GNU General Public License     *
 *   along with this program; if not, write to the Free Software           *
 *   Foundation, Inc., 51 Franklin Street, Fifth Floor,                    *
 *   Boston, MA  02110-1301  USA                                           *
 *                                                                         *
 ***************************************************************************/
#include "SettingsDialog.h"

#include "MainWin.h"
#include "SettingsGeneralPage.h"
// #include "SettingsPrintingPage.h"

#include <KPushButton>
#include <kmessagebox.h>
#include <KConfigGroup>
#include <KSharedConfig>
#include <KWindowConfig>
#include <KLocalizedString>

/**
 * \brief Settings dialog for Labplot.
 *
 * Contains the pages for general settings and view settings.
 *
 */
<<<<<<< HEAD
SettingsDialog::SettingsDialog(QWidget* parent) : KPageDialog(parent){
=======
SettingsDialog::SettingsDialog(QWidget* parent) : KPageDialog(parent), m_changed(false) {
>>>>>>> e5f75aeb
	const QSize minSize = minimumSize();
	setMinimumSize(QSize(512, minSize.height()));


	setFaceType(List);
	setWindowTitle(i18n("Preferences"));
	setWindowIcon(QIcon::fromTheme("preferences-other"));
	QDialogButtonBox* dialogButtonBox = new QDialogButtonBox;

	QPushButton* okbutton = dialogButtonBox->addButton(QDialogButtonBox::Ok);
	connect( okbutton, &QAbstractButton::clicked, this, &SettingsDialog::onOkButton );

	applybutton = dialogButtonBox->addButton(QDialogButtonBox::Apply);
	connect( applybutton, &QAbstractButton::clicked, this, &SettingsDialog::onApplyButton );
	generalPage = new SettingsGeneralPage(this);
	KPageWidgetItem* generalFrame = addPage(generalPage, i18n("General"));
	generalFrame->setIcon(QIcon::fromTheme("system-run"));

	dialogButtonBox->addButton(QDialogButtonBox::Cancel);

	QPushButton* defaultbutton = dialogButtonBox->addButton(QDialogButtonBox::RestoreDefaults);
	connect( defaultbutton, &QAbstractButton::clicked, this, &SettingsDialog::onRestoreDefaultsButton );

	okbutton->setDefault(true);
	applybutton->setEnabled(false);

	QVBoxLayout* layout = new QVBoxLayout;
	layout->addWidget( dialogButtonBox );
	setLayout( layout );
	generalFrame->setIcon(QIcon::fromTheme("system-run"));
	connect(generalPage, SIGNAL(settingsChanged()), this, SLOT(changed()));

//     printingPage = new SettingsPrintingPage(mainWindow, this);
//     KPageWidgetItem* printingFrame = addPage(printingPage, i18nc("@title:group", "Print"));
//     printingFrame->setIcon(KIcon("document-print"));

	const KConfigGroup dialogConfig = KSharedConfig::openConfig()->group("SettingsDialog");
	KWindowConfig::restoreWindowSize(windowHandle(), dialogConfig);
}

SettingsDialog::~SettingsDialog(){
	KConfigGroup dialogConfig = KSharedConfig::openConfig()->group("SettingsDialog");
	KWindowConfig::saveWindowSize(windowHandle(), dialogConfig);
}

void SettingsDialog::onOkButton(){
	if (m_changed){
		applySettings();
		setWindowTitle(i18n("Preferences"));
		applybutton->setEnabled(false);
	}
}

void SettingsDialog::onApplyButton(){
	if (m_changed){
		applySettings();
		setWindowTitle(i18n("Preferences"));
		applybutton->setEnabled(false);
	}
}

void SettingsDialog::onRestoreDefaultsButton(){
	const QString text(i18n("All settings will be reset to default values. Do you want to continue?"));
	if (KMessageBox::questionYesNo(this, text) == KMessageBox::Yes) {
		restoreDefaults();
		setWindowTitle(i18n("Preferences"));
		applybutton->setEnabled(false);
	}
}

void SettingsDialog::changed() {
	m_changed = true;
	setWindowTitle(i18n("Preferences    [Changed]"));
	applybutton->setEnabled(true);
}

void SettingsDialog::applySettings(){
	m_changed = false;
	generalPage->applySettings();
//     printingPage->applySettings();
	KSharedConfig::openConfig()->sync();
	emit settingsChanged();
}

void SettingsDialog::restoreDefaults(){
	m_changed = false;
	generalPage->restoreDefaults();
//    printingPage->restoreDefaults();
}<|MERGE_RESOLUTION|>--- conflicted
+++ resolved
@@ -45,11 +45,7 @@
  * Contains the pages for general settings and view settings.
  *
  */
-<<<<<<< HEAD
-SettingsDialog::SettingsDialog(QWidget* parent) : KPageDialog(parent){
-=======
 SettingsDialog::SettingsDialog(QWidget* parent) : KPageDialog(parent), m_changed(false) {
->>>>>>> e5f75aeb
 	const QSize minSize = minimumSize();
 	setMinimumSize(QSize(512, minSize.height()));
 
