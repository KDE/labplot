--- conflicted
+++ resolved
@@ -4385,127 +4385,4 @@
 	filter->write(fileName, m_spreadsheet);
 
 	delete filter;
-<<<<<<< HEAD
-=======
-}
-
-void SpreadsheetView::exportToSQLite(const QString& path) const {
-	QFile file(path);
-	if (!file.open(QFile::WriteOnly | QFile::Truncate))
-		return;
-
-	PERFTRACE(QStringLiteral("export spreadsheet to SQLite database"));
-	QApplication::processEvents(QEventLoop::AllEvents, 0);
-
-	// create database
-	const QStringList& drivers = QSqlDatabase::drivers();
-	QString driver;
-	if (drivers.contains(QLatin1String("QSQLITE3")))
-		driver = QLatin1String("QSQLITE3");
-	else
-		driver = QLatin1String("QSQLITE");
-
-	QSqlDatabase db = QSqlDatabase::addDatabase(driver);
-	db.setDatabaseName(path);
-	if (!db.open()) {
-		RESET_CURSOR;
-		KMessageBox::error(nullptr, i18n("Couldn't create the SQLite database %1.", path));
-	}
-
-	// create table
-	const int cols = m_spreadsheet->columnCount();
-	QString query = QLatin1String("create table ") + m_spreadsheet->name() + QLatin1String(" (");
-	for (int i = 0; i < cols; ++i) {
-		Column* col = m_spreadsheet->column(i);
-		if (i != 0)
-			query += QLatin1String(", ");
-
-		query += QLatin1String("\"") + col->name() + QLatin1String("\" ");
-		switch (col->columnMode()) {
-		case AbstractColumn::ColumnMode::Double:
-			query += QLatin1String("REAL");
-			break;
-		case AbstractColumn::ColumnMode::Integer:
-		case AbstractColumn::ColumnMode::BigInt:
-			query += QLatin1String("INTEGER");
-			break;
-		case AbstractColumn::ColumnMode::Text:
-		case AbstractColumn::ColumnMode::Month:
-		case AbstractColumn::ColumnMode::Day:
-		case AbstractColumn::ColumnMode::DateTime:
-			query += QLatin1String("TEXT");
-			break;
-		}
-	}
-	query += QLatin1Char(')');
-	QSqlQuery q;
-	if (!q.exec(query)) {
-		RESET_CURSOR;
-		KMessageBox::error(nullptr, i18n("Failed to create table in the SQLite database %1.", path) + QLatin1Char('\n') + q.lastError().databaseText());
-		db.close();
-		return;
-	}
-
-	int maxRow = maxRowToExport();
-	if (maxRow < 0) {
-		db.close();
-		return;
-	}
-
-	// create bulk insert statement in batches of 10k rows
-	{
-		PERFTRACE(QStringLiteral("Insert the data"));
-		q.exec(QLatin1String("BEGIN TRANSACTION;"));
-
-		// create the first part of the INSERT-statement without the values
-		QString insertQuery = QStringLiteral("INSERT INTO '") + m_spreadsheet->name() + QStringLiteral("' (");
-		for (int i = 0; i < cols; ++i) {
-			if (i != 0)
-				insertQuery += QLatin1String(", ");
-			insertQuery += QLatin1Char('\'') + m_spreadsheet->column(i)->name() + QLatin1Char('\'');
-		}
-		insertQuery += QLatin1String(") VALUES ");
-
-		// add values in chunks of 10k row
-		int chunkSize = 10000;
-		int chunks = std::ceil((double)maxRow / chunkSize);
-		for (int chunk = 0; chunk < chunks; ++chunk) {
-			query = insertQuery;
-			for (int i = 0; i < chunkSize; ++i) {
-				int row = chunk * chunkSize + i;
-				if (row > maxRow)
-					break;
-
-				if (i != 0)
-					query += QLatin1String(",");
-
-				query += QLatin1Char('(');
-				for (int j = 0; j < cols; ++j) {
-					auto* col = m_spreadsheet->column(j);
-					if (j != 0)
-						query += QLatin1String(", ");
-
-					QString text = col->asStringColumn()->textAt(row);
-					text = text.replace(QLatin1String("'"), QLatin1String("''"));
-					query += QLatin1Char('\'') + text + QLatin1Char('\'');
-				}
-				query += QLatin1String(")");
-			}
-			query += QLatin1Char(';');
-
-			// insert values for the current chunk of data
-			if (!q.exec(query)) {
-				RESET_CURSOR;
-				KMessageBox::error(nullptr, i18n("Failed to insert values into the table."));
-				QDEBUG(Q_FUNC_INFO << ", bulk insert error " << q.lastError().databaseText());
-				db.close();
-				return;
-			}
-		}
-	} // end of perf-trace scope
-
-	// commit the transaction and close the database
-	q.exec(QLatin1String("COMMIT TRANSACTION;"));
-	db.close();
->>>>>>> e5b2cc5b
 }