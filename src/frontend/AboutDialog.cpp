--- conflicted
+++ resolved
@@ -73,17 +73,9 @@
 	\brief Custom about dialog (not used at the moment)
 
 	\ingroup frontend
-<<<<<<< HEAD
-*/
-//AboutDialog::AboutDialog(const KAboutData& aboutData, QWidget* parent) : QDialog(parent), aboutData(aboutData) {
-AboutDialog::AboutDialog(const KAboutData& aboutData, QWidget* parent) : KAboutApplicationDialog(aboutData, parent) {
-
-	//const auto homepage = aboutData.homepage();
-=======
  */
 AboutDialog::AboutDialog(const KAboutData& aboutData, QWidget* parent) : KAboutApplicationDialog(aboutData, parent) {
 
->>>>>>> b131458d
 	QString text = QStringLiteral("<a href=\"https://labplot.org/changelog/#%1\">").arg(QLatin1String(LVERSION)) + i18n("What's new") + QStringLiteral("</a>");
 	auto* linkLabel = new QLabel();
 	linkLabel->setOpenExternalLinks(true);
@@ -397,169 +389,4 @@
 	const auto donatepage = QStringLiteral("https://liberapay.com/LabPlot/donate");
 
 	QDesktopServices::openUrl(QUrl(donatepage));
-<<<<<<< HEAD
-}
-
-/*
-// see KAboutApplicationDialogPrivate::init()
-void AboutDialog::init() {
-	setWindowTitle(i18nc("@title:window", "About %1", aboutData.displayName()));
-
- // Set up the title widget...
- QIcon titleIcon;
- if (aboutData.programLogo().canConvert<QPixmap>()) {
-	 titleIcon = QIcon(aboutData.programLogo().value<QPixmap>());
- } else if (aboutData.programLogo().canConvert<QImage>()) {
-	 titleIcon = QIcon(QPixmap::fromImage(aboutData.programLogo().value<QImage>()));
- } else if (aboutData.programLogo().canConvert<QIcon>()) {
-	 titleIcon = aboutData.programLogo().value<QIcon>();
- } else {
-	 titleIcon = windowIcon();
- }
-
- auto* titleWidget = createTitleWidget(titleIcon, aboutData.displayName(), aboutData.version(), this);
-
- // Then the tab bar...
- QTabWidget *tabWidget = new QTabWidget;
- tabWidget->setUsesScrollButtons(false);
-
- // Set up the first page...
- QWidget *aboutWidget = createAboutWidget(aboutData.shortDescription(), //
-		 aboutData.otherText(),
-		 aboutData.copyrightStatement(),
-		 aboutData.homepage(),
-		 aboutData.licenses(),
-		 this);
- tabWidget->addTab(aboutWidget, i18nc("@title:tab", "About"));
-
- // Components page
- auto* componentWidget = createComponentWidget(aboutData.components(), this);
-	 const QString componentPageTitle = i18nc("@title:tab", "Components");
-	 tabWidget->addTab( componentWidget, componentPageTitle);
-
- // And here we go, authors page...
- const int authorCount = aboutData.authors().count();
- if (authorCount) {
-	 //TODO
-//		auto* authorWidget = createAuthorsWidget(aboutData.authors(), aboutData.customAuthorTextEnabled(), aboutData.customAuthorRichText(), aboutData.bugAddress(),
-//					this);
-//		const QString authorPageTitle = i18ncp("@title:tab", "Author", "Authors", authorCount);
-//		tabWidget->addTab(authorWidget, authorPageTitle);
- }
-
- //
- // And credits page...
- if (!aboutData.credits().isEmpty()) {
-	 //TODO
-	 //auto* creditWidget = createCreditWidget(aboutData.credits(), this);
-	 //tabWidget->addTab(creditWidget, i18nc("@title:tab", "Thanks To"));
- }
- // Finally, the optional translators page...
- if (!aboutData.translators().isEmpty()) {
-	 //TODO
-	 //auto* translatorWidget = createTranslatorsWidget(aboutData.translators(), this);
-	 //tabWidget->addTab(translatorWidget, i18nc("@title:tab", "Translation"));
- }
-
- auto* buttonBox = new QDialogButtonBox(this);
- buttonBox->setStandardButtons(QDialogButtonBox::Close);
- QObject::connect(buttonBox, &QDialogButtonBox::accepted, this, &QDialog::accept);
- QObject::connect(buttonBox, &QDialogButtonBox::rejected, this, &QDialog::reject);
-
- auto* layout = new QVBoxLayout(this);
-	 layout->addWidget(titleWidget);
- layout->addWidget(tabWidget);
- layout->addWidget(buttonBox);
-}
-
-// see KAbstractAboutDialogPrivate::createTitleWidget()
-QWidget* AboutDialog::createTitleWidget(const QIcon &icon, const QString &displayName, const QString &version, QWidget *parent) {
- auto* titleWidget = new KTitleWidget(parent);
- titleWidget->setIconSize(QSize(48, 48));
- titleWidget->setIcon(icon,
-		 KTitleWidget::ImageLeft);
- titleWidget->setText(
-		 QLatin1String("<html><font size=\"5\">%1</font><br />%2</html>").arg(
-			 displayName, i18nc("Version version-number", "Version %1", version)));
- return titleWidget;
-}
-
-// see KAbstractAboutDialogPrivate::createAboutWidget()
-QWidget* AboutDialog::createAboutWidget(const QString &shortDescription,
-													 const QString &otherText,
-													 const QString &copyrightStatement,
-													 const QString &homepage,
-													 const QList<KAboutLicense> &licenses,
-													 QWidget *parent) {
- auto* aboutWidget = new QWidget(parent);
- auto* aboutLayout = new QVBoxLayout(aboutWidget);
- QString aboutPageText = shortDescription + QLatin1Char('\n');
- if (!otherText.isEmpty()) {
-	 aboutPageText += QLatin1Char('\n') + otherText + QLatin1Char('\n');
- }
- if (!copyrightStatement.isEmpty()) {
-	 aboutPageText += QLatin1Char('\n') + copyrightStatement + QLatin1Char('\n');
- }
- if (!homepage.isEmpty()) {
-	 aboutPageText += QLatin1Char('\n') + QStringLiteral("<a href=\"%1\">%1</a>").arg(
-			 homepage) + QLatin1Char('\n');
- }
- aboutPageText = aboutPageText.trimmed();
- auto* aboutLabel = new QLabel;
- aboutLabel->setWordWrap(true);
- aboutLabel->setOpenExternalLinks(true);
- aboutLabel->setText(aboutPageText.replace(
-			 QLatin1Char('\n'), QStringLiteral("<br />")));
- aboutLabel->setTextInteractionFlags(Qt::TextBrowserInteraction);
- aboutLayout->addStretch();
- aboutLayout->addWidget(aboutLabel);
-
- //TODO: KLicenseDialog
- Q_UNUSED(licenses)
-//	const int licenseCount = licenses.count();
-//	for (int i = 0; i < licenseCount; ++i) {
-//		const KAboutLicense &license = licenses.at(i);
-//		QLabel *showLicenseLabel = new QLabel;
-//		showLicenseLabel->setText(QStringLiteral("<a href=\"%1\">%2</a>").arg(
-//					QString::number(i), i18n("License: %1", license.name(KAboutLicense::FullName))));
-//		showLicenseLabel->setTextInteractionFlags(Qt::TextBrowserInteraction);
-//		QObject::connect(showLicenseLabel, &QLabel::linkActivated, parent,
-//				[license, parent]() {
-//				auto *dialog = new KLicenseDialog(license, parent);
-//				dialog->show();
-//				});
-//		aboutLayout->addWidget(showLicenseLabel);
-//	}
-
- aboutLayout->addStretch();
- return aboutWidget;
-}
-
-// see KAbstractAboutDialogPrivate::createComponentWidget()
-QWidget* AboutDialog::createComponentWidget(const QList<KAboutComponent> &components, QWidget *parent) {
- auto* componentWidget = new QWidget(parent);
- auto* componentLayout = new QVBoxLayout(componentWidget);
- componentLayout->setContentsMargins(0, 0, 0, 0);
- auto allComponents = components;
- allComponents.prepend(KAboutComponent(i18n("The <em>%1</em> windowing system", QGuiApplication::platformName())));
- allComponents.prepend(KAboutComponent(i18n("Qt"), QString(),
-		 i18n("%1 (built against %2)", QString::fromLocal8Bit(qVersion()), QStringLiteral(QT_VERSION_STR)),
-		 QStringLiteral("https://www.qt.io/")));
- allComponents.prepend(KAboutComponent(i18n("KDE Frameworks"),
-									   QString(),
-									   QStringLiteral(KXMLGUI_VERSION_STRING),
-									   QStringLiteral("https://develop.kde.org/products/frameworks/")));
-
- //TODO
- //    auto* componentModel = new KDEPrivate::KAboutApplicationComponentModel(allComponents, componentWidget);
- //    auto* componentView = new KDEPrivate::KAboutApplicationListView(componentWidget);
- //    auto* componentDelegate = new KDEPrivate::KAboutApplicationComponentListDelegate(componentView, componentView);
- //    componentView->setModel(componentModel);
- //    componentView->setItemDelegate(componentDelegate);
- //    componentView->setSizePolicy(QSizePolicy::Expanding, QSizePolicy::Expanding);
- //    componentLayout->addWidget(componentView);
- return componentWidget;
-}*/
-=======
-}
->>>>>>> b131458d
+}