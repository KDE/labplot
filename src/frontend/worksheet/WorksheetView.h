/*
	File                 : WorksheetView.h
	Project              : LabPlot
	Description          : Worksheet view
	--------------------------------------------------------------------
	SPDX-FileCopyrightText: 2009-2024 Alexander Semke <alexander.semke@web.de>
	SPDX-FileCopyrightText: 2018 Stefan Gerlach <stefan.gerlach@uni.kn>
	SPDX-License-Identifier: GPL-2.0-or-later
*/

#ifndef WORKSHEETVIEW_H
#define WORKSHEETVIEW_H

#include "backend/worksheet/Worksheet.h"
#include "backend/worksheet/plots/cartesian/CartesianPlot.h"
#include <QGraphicsView>

class QPrinter;
class QMenu;
class QToolBar;
class QToolButton;
class QWheelEvent;
class QTimeLine;

class ToggleActionMenu;
class WorksheetElement;

#ifdef HAVE_TOUCHBAR
class KDMacTouchBar;
#endif

class WorksheetView : public QGraphicsView {
	Q_OBJECT

public:
	explicit WorksheetView(Worksheet*);

	enum class GridStyle { NoGrid, Line, Dot };
<<<<<<< HEAD
	enum class ExportArea { BoundingBox, Selection, Worksheet };
	enum class ZoomMode { ZoomIn, ZoomOut, ZoomOrigin };
	enum class MouseMode { Selection, Navigation, ZoomSelection };
	enum class AddNewMode { PlotAreaFourAxes, PlotAreaTwoAxes, PlotAreaTwoAxesCentered, PlotAreaTwoAxesCenteredZero, PlotAreaFromTemplate, TextLabel, Image};
=======
>>>>>>> 3755be07

	struct GridSettings {
		GridStyle style;
		QColor color;
		int horizontalSpacing;
		int verticalSpacing;
		double opacity;
	};

	void setScene(QGraphicsScene*);
	bool exportToFile(const QString&, const Worksheet::ExportFormat, const Worksheet::ExportArea, const bool, const int);
	void exportToClipboard();
	void exportToPixmap(QPixmap&);
	void setIsClosing();
	void setIsBeingPresented(bool presenting);
	void setCartesianPlotActionMode(Worksheet::CartesianPlotActionMode);
	void setCartesianPlotCursorMode(Worksheet::CartesianPlotActionMode);
	void setPlotInteractive(bool);
	void suppressSelectionChangedEvent(bool);
	WorksheetElement* selectedElement() const;
	QList<QGraphicsItem*> selectedItems() const;
	double zoomFactor() const;
	void processResize();

	Worksheet::CartesianPlotActionMode getCartesianPlotActionMode() const;
	void registerShortcuts();
	void unregisterShortcuts();
	void initActions();
	void initPlotNavigationActions();

	Worksheet::Layout layout() const;
	MouseMode mouseMode() const;
	ZoomMode zoomMode() const;
	AddNewMode addNewMode() const;
	int magnification() const;

	void fillAddNewPlotMenu(ToggleActionMenu*) const;
	void fillZoomMenu(ToggleActionMenu*) const;
	void fillMagnificationMenu(ToggleActionMenu*) const;
	QMenu* plotAddNewMenu() const;

private:
	void initBasicActions();
	void initMenus();
	void drawForeground(QPainter*, const QRectF&) override;
	void drawBackground(QPainter*, const QRectF&) override;
	void drawBackgroundItems(QPainter*, const QRectF&);
	CartesianPlot* plotAt(QPoint) const;
	void exportPaint(QPainter*, const QRectF& targetRect, const QRectF& sourceRect, const bool background, const bool selection = false);
	void cartesianPlotAdd(CartesianPlot*, QAction*);
	void handleAxisSelected(const Axis*);
	void handleCartesianPlotSelected(CartesianPlot*);
	void handlePlotSelected();
	void handleReferenceLineSelected();
	void handleReferenceRangeSelected();
	void handleReferences(bool vertical);
	bool eventFilter(QObject* watched, QEvent*) override;
	void updateLabelsZoom() const;
	void updateScrollBarPolicy();
	void updateMagnificationWindow(const QPointF& pos);

	// events
	void resizeEvent(QResizeEvent*) override;
	void contextMenuEvent(QContextMenuEvent*) override;
	void wheelEvent(QWheelEvent*) override;
	void mousePressEvent(QMouseEvent*) override;
	void mouseDoubleClickEvent(QMouseEvent*) override;
	void mouseReleaseEvent(QMouseEvent*) override;
	void mouseMoveEvent(QMouseEvent*) override;
	void keyPressEvent(QKeyEvent*) override;
	void keyReleaseEvent(QKeyEvent*) override;
	void dragEnterEvent(QDragEnterEvent*) override;
	void dragMoveEvent(QDragMoveEvent*) override;
	void dropEvent(QDropEvent*) override;

	Worksheet* m_worksheet{nullptr};
	MouseMode m_mouseMode{MouseMode::Selection};
	ZoomMode m_zoomMode{ZoomMode::ZoomIn};
	AddNewMode m_addNewMode{AddNewMode::PlotAreaFourAxes};
	CartesianPlot::MouseMode m_cartesianPlotMouseMode{CartesianPlot::MouseMode::Selection};
	bool m_selectionBandIsShown{false};
	QPoint m_selectionStart;
	QPoint m_selectionEnd;
	QPointF m_cursorPos;
	bool m_calledFromContextMenu{false};
	int m_magnificationFactor{0};
	QGraphicsPixmapItem* m_magnificationWindow{nullptr};
	GridSettings m_gridSettings;
	QList<QGraphicsItem*> m_selectedItems;
	WorksheetElement* m_selectedElement{nullptr}; // used to determine which range should be used for navigation
	bool m_suppressSelectionChangedEvent{false};
	WorksheetElement* lastAddedWorksheetElement{nullptr};
	QTimeLine* m_fadeInTimeLine{nullptr};
	QTimeLine* m_fadeOutTimeLine{nullptr};
	QTimeLine* m_zoomTimeLine{nullptr};
	bool m_isClosing{false};
	bool m_isPrinting{false};
	bool m_actionsInitialized{false};
	bool m_plotActionsInitialized{false};
	bool m_menusInitialized{false};
	int m_numScheduledScalings{0};
	bool m_suppressMouseModeChange{false};

	// Menus
	QMenu* m_addNewMenu{nullptr};
	QMenu* m_addNewCartesianPlotMenu{nullptr};
	QMenu* m_zoomMenu{nullptr};
	QMenu* m_magnificationMenu{nullptr};
	QMenu* m_layoutMenu{nullptr};
	QMenu* m_gridMenu{nullptr};
	QMenu* m_themeMenu{nullptr};
	QMenu* m_viewMouseModeMenu{nullptr};
	QMenu* m_cartesianPlotMenu{nullptr};
	QMenu* m_cartesianPlotMouseModeMenu{nullptr};
	QMenu* m_cartesianPlotZoomMenu{nullptr};
	QMenu* m_cartesianPlotActionModeMenu{nullptr};
	QMenu* m_cartesianPlotCursorModeMenu{nullptr};

	QToolButton* tbNewCartesianPlot{nullptr};

	// Actions
	QAction* selectAllAction{nullptr};
	QAction* deleteAction{nullptr};
	QAction* backspaceAction{nullptr};

	QActionGroup* zoomActionGroup{nullptr};
	QAction* zoomInViewAction{nullptr};
	QAction* zoomOutViewAction{nullptr};
	QAction* zoomOriginAction{nullptr};
	QAction* zoomFitNoneAction{nullptr};
	QAction* zoomFitPageHeightAction{nullptr};
	QAction* zoomFitPageWidthAction{nullptr};
	QAction* zoomFitSelectionAction{nullptr};
	QAction* zoomFitAction{nullptr};

	QAction* navigationModeAction{nullptr};
	QAction* zoomSelectionModeAction{nullptr};
	QAction* selectionModeAction{nullptr};

	QAction* addCartesianPlot1Action{nullptr};
	QAction* addCartesianPlot2Action{nullptr};
	QAction* addCartesianPlot3Action{nullptr};
	QAction* addCartesianPlot4Action{nullptr};
	QAction* addCartesianPlotTemplateAction{nullptr};
	QAction* addTextLabelAction{nullptr};
	QAction* addImageAction{nullptr};

	QAction* verticalLayoutAction{nullptr};
	QAction* horizontalLayoutAction{nullptr};
	QAction* gridLayoutAction{nullptr};
	QAction* breakLayoutAction{nullptr};

	QAction* noGridAction{nullptr};
	QAction* denseLineGridAction{nullptr};
	QAction* sparseLineGridAction{nullptr};
	QAction* denseDotGridAction{nullptr};
	QAction* sparseDotGridAction{nullptr};
	QAction* customGridAction{nullptr};
	QAction* snapToGridAction{nullptr};

	QActionGroup* magnificationActionGroup{nullptr};

	QAction* plotsInteractiveAction{nullptr};
	QAction* showPresenterMode{nullptr};

	// Actions for cartesian plots
	QAction* cartesianPlotApplyToSelectionAction{nullptr};
	QAction* cartesianPlotApplyToAllAction{nullptr};
	QAction* cartesianPlotApplyToAllXAction{nullptr};
	QAction* cartesianPlotApplyToAllYAction{nullptr};
	QAction* cartesianPlotApplyToAllCursor{nullptr};
	QAction* cartesianPlotApplyToSelectionCursor{nullptr};

	QAction* cartesianPlotSelectionModeAction{nullptr};
	QAction* cartesianPlotCrosshairModeAction{nullptr};
	QAction* cartesianPlotZoomSelectionModeAction{nullptr};
	QAction* cartesianPlotZoomXSelectionModeAction{nullptr};
	QAction* cartesianPlotZoomYSelectionModeAction{nullptr};
	QAction* cartesianPlotCursorModeAction{nullptr};

	QAction* scaleAutoXAction{nullptr};
	QAction* scaleAutoYAction{nullptr};
	QAction* scaleAutoAction{nullptr};
	QAction* zoomInAction{nullptr};
	QAction* zoomOutAction{nullptr};
	QAction* zoomInXAction{nullptr};
	QAction* zoomOutXAction{nullptr};
	QAction* zoomInYAction{nullptr};
	QAction* zoomOutYAction{nullptr};
	QAction* shiftLeftXAction{nullptr};
	QAction* shiftRightXAction{nullptr};
	QAction* shiftUpYAction{nullptr};
	QAction* shiftDownYAction{nullptr};

public Q_SLOTS:
	void createContextMenu(QMenu*);
#ifdef HAVE_TOUCHBAR
	void fillTouchBar(KDMacTouchBar*);
#endif
	void fillCartesianPlotNavigationToolBar(QToolBar*, bool enableCursor = true) const;
	void print(QPrinter*);
	void selectItem(QGraphicsItem*);
	void presenterMode();
	void cartesianPlotMouseModeChangedSlot(CartesianPlot::MouseMode); // from cartesian plot
	void childContextMenuRequested(AspectType, QMenu*);

	void addNew(QAction*);
	void changeLayout(QAction*) const;
	void changeMouseMode(QAction*);
	void changeZoom(QAction*);
	void changeZoomFit(QAction*);
	void changeMagnification(QAction*);
	void changePlotMouseMode(QAction*);
	void changePlotNavigation(QAction*);

private Q_SLOTS:
	void aspectAboutToBeRemoved(const AbstractAspect*);
	void selectAllElements();
	void deleteElement();

	void useViewSizeChanged(bool);
	void updateFit();
	void changeGrid(QAction*);
	void changeSnapToGrid();
	void plotsInteractiveActionChanged(bool checked);

	void deselectItem(QGraphicsItem*);
	void selectionChanged();
	void updateBackground();
	void layoutChanged(Worksheet::Layout);

	void fadeIn(qreal);
	void fadeOut(qreal);

	void zoom(int);
	void scalingTime();
	void animFinished();

	// SLOTs for cartesian plots
	void cartesianPlotActionModeChanged(QAction*);
	void cartesianPlotCursorModeChanged(QAction*);
	void handleCartesianPlotActions();

Q_SIGNALS:
	void statusInfo(const QString&);
	void propertiesExplorerRequested();

	friend class RetransformTest;
	friend class MultiRangeTest2;
	friend class CartesianPlotTest;
};

#endif<|MERGE_RESOLUTION|>--- conflicted
+++ resolved
@@ -36,13 +36,10 @@
 	explicit WorksheetView(Worksheet*);
 
 	enum class GridStyle { NoGrid, Line, Dot };
-<<<<<<< HEAD
 	enum class ExportArea { BoundingBox, Selection, Worksheet };
 	enum class ZoomMode { ZoomIn, ZoomOut, ZoomOrigin };
 	enum class MouseMode { Selection, Navigation, ZoomSelection };
 	enum class AddNewMode { PlotAreaFourAxes, PlotAreaTwoAxes, PlotAreaTwoAxesCentered, PlotAreaTwoAxesCenteredZero, PlotAreaFromTemplate, TextLabel, Image};
-=======
->>>>>>> 3755be07
 
 	struct GridSettings {
 		GridStyle style;
