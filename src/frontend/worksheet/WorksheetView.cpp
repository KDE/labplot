/*
	File                 : WorksheetView.cpp
	Project              : LabPlot
	Description          : Worksheet view
	--------------------------------------------------------------------
<<<<<<< HEAD
	SPDX-FileCopyrightText: 2009-2024 Alexander Semke <alexander.semke@web.de>
=======
	SPDX-FileCopyrightText: 2009-2025 Alexander Semke <alexander.semke@web.de>
>>>>>>> 3755be07
	SPDX-FileCopyrightText: 2016-2018 Stefan-Gerlach <stefan.gerlach@uni.kn>
	SPDX-License-Identifier: GPL-2.0-or-later
*/

#include "WorksheetView.h"
#include "backend/core/AbstractAspect.h"
#include "backend/core/AbstractColumn.h"
#include "backend/core/Project.h"
#include "backend/core/Settings.h"
#include "backend/lib/XmlStreamReader.h"
#include "backend/lib/trace.h"
#include "backend/worksheet/Background.h"
#include "backend/worksheet/Image.h"
#include "backend/worksheet/TextLabel.h"
#include "backend/worksheet/plots/cartesian/AxisPrivate.h" // TODO: redesign, don't depend on the private class
#include "backend/worksheet/plots/cartesian/BoxPlot.h" //TODO: needed for the icon only, remove later once we have a breeze icon
#include "backend/worksheet/plots/cartesian/ReferenceLine.h"
#include "backend/worksheet/plots/cartesian/ReferenceRange.h"
#ifndef SDK
#include "frontend/PlotTemplateDialog.h"
#include "frontend/core/ContentDockWidget.h"
#include "frontend/widgets/ThemesWidget.h"
#include "frontend/widgets/toggleactionmenu.h"
#include "frontend/worksheet/GridDialog.h"
#include "frontend/worksheet/PresenterWidget.h"
#endif
#include <frontend/GuiTools.h>
#ifdef Q_OS_MAC
#include "3rdparty/kdmactouchbar/src/kdmactouchbar.h"
#endif

#include <KColorScheme>
#include <KConfigGroup>
#include <KLocalizedString>
#include <KMessageBox>

#include <QActionGroup>
#include <QApplication>
#include <QClipboard>
#include <QGraphicsOpacityEffect>
#include <QGraphicsPixmapItem>
#include <QImage>
#include <QMdiArea>
#include <QMenu>
#include <QMimeData>
#include <QPrinter>
#include <QScreen>
#include <QTimeLine>
#include <QToolBar>
#include <QToolButton>
#include <QWheelEvent>
#include <QWidgetAction>
#ifdef HAVE_QTSVG
#include <QSvgGenerator>
#endif

#include <limits>

#include <gsl/gsl_const_cgs.h>

/**
 * \class WorksheetView
 * \brief Worksheet view
 */

/*!
  Constructor of the class.
  Creates a view for the Worksheet \c worksheet and initializes the internal model.
*/
WorksheetView::WorksheetView(Worksheet* worksheet)
	: QGraphicsView()
	, m_worksheet(worksheet) {
	setScene(m_worksheet->scene());

	setRenderHint(QPainter::Antialiasing);
	setRubberBandSelectionMode(Qt::ContainsItemBoundingRect);
	setTransformationAnchor(QGraphicsView::AnchorViewCenter);
	setResizeAnchor(QGraphicsView::AnchorViewCenter);
	setMinimumSize(16, 16);
	setFocusPolicy(Qt::StrongFocus);

	updateScrollBarPolicy();

	viewport()->setAttribute(Qt::WA_OpaquePaintEvent);
	viewport()->setAttribute(Qt::WA_NoSystemBackground);
	setAcceptDrops(true);
	setCacheMode(QGraphicsView::CacheBackground);

	m_gridSettings.style = GridStyle::NoGrid;

	// signal/slot connections
	connect(m_worksheet, &Worksheet::requestProjectContextMenu, this, &WorksheetView::createContextMenu);
	connect(m_worksheet, &Worksheet::itemSelected, this, &WorksheetView::selectItem);
	connect(m_worksheet, &Worksheet::itemDeselected, this, &WorksheetView::deselectItem);
	connect(m_worksheet, &Worksheet::requestUpdate, this, &WorksheetView::updateBackground);
	connect(m_worksheet, &Worksheet::childAspectAboutToBeRemoved, this, &WorksheetView::aspectAboutToBeRemoved);
	connect(m_worksheet, &Worksheet::useViewSizeChanged, this, &WorksheetView::useViewSizeChanged);
	connect(m_worksheet, &Worksheet::layoutChanged, this, &WorksheetView::layoutChanged);
	connect(m_worksheet, &Worksheet::changed, this, [=] {
		if (m_magnificationWindow && m_magnificationWindow->isVisible())
			updateMagnificationWindow(mapToScene(mapFromGlobal(QCursor::pos())));
	});
	connect(scene(), &QGraphicsScene::selectionChanged, this, &WorksheetView::selectionChanged);

	// resize the view to make the complete scene visible.
	// no need to resize the view when the project is being opened,
	// all views will be resized to the stored values at the end
	if (!m_worksheet->isLoading()) {
		float w = Worksheet::convertFromSceneUnits(sceneRect().width(), Worksheet::Unit::Inch);
		float h = Worksheet::convertFromSceneUnits(sceneRect().height(), Worksheet::Unit::Inch);
		auto dpi = GuiTools::dpi(this);
		w *= dpi.first;
		h *= dpi.second;
		resize(w * 1.1, h * 1.1);
	}

	// rescale to the original size
	static const qreal hscale = GuiTools::dpi(this).first / (Worksheet::convertToSceneUnits(1, Worksheet::Unit::Inch));
	static const qreal vscale = GuiTools::dpi(this).second / (Worksheet::convertToSceneUnits(1, Worksheet::Unit::Inch));
	setTransform(QTransform::fromScale(hscale, vscale));

	initBasicActions();
	installEventFilter(this);
}

/*!
 * initializes couple of actions that have shortcuts assigned in the constructor as opposed
 * to other actions in initAction() that are create on demand only if the context menu is requested
 */
void WorksheetView::initBasicActions() {
	selectAllAction = new QAction(QIcon::fromTheme(QStringLiteral("edit-select-all")), i18n("Select All"), this);
	this->addAction(selectAllAction);
	connect(selectAllAction, &QAction::triggered, this, &WorksheetView::selectAllElements);

	deleteAction = new QAction(QIcon::fromTheme(QStringLiteral("edit-delete")), i18n("Delete"), this);
	this->addAction(deleteAction);
	connect(deleteAction, &QAction::triggered, this, &WorksheetView::deleteElement);

	backspaceAction = new QAction(this);
	this->addAction(backspaceAction);
	connect(backspaceAction, &QAction::triggered, this, &WorksheetView::deleteElement);

	// Zoom actions
	zoomActionGroup = new QActionGroup(this);
	zoomInViewAction = new QAction(QIcon::fromTheme(QStringLiteral("zoom-in")), i18n("Zoom In"), zoomActionGroup);
	zoomInViewAction->setData(static_cast<int>(ZoomMode::ZoomIn));

	zoomOutViewAction = new QAction(QIcon::fromTheme(QStringLiteral("zoom-out")), i18n("Zoom Out"), zoomActionGroup);
	zoomOutViewAction->setData(static_cast<int>(ZoomMode::ZoomOut));

	zoomOriginAction = new QAction(QIcon::fromTheme(QStringLiteral("zoom-original")), i18n("Original Size"), zoomActionGroup);
	zoomOriginAction->setData(static_cast<int>(ZoomMode::ZoomOrigin));
}

void WorksheetView::initActions() {
	auto* addNewActionGroup = new QActionGroup(this);
	auto* mouseModeActionGroup = new QActionGroup(this);
	auto* layoutActionGroup = new QActionGroup(this);
	auto* gridActionGroup = new QActionGroup(this);
	gridActionGroup->setExclusive(true);
	magnificationActionGroup = new QActionGroup(this);

	auto* fitActionGroup = new QActionGroup(zoomActionGroup);
	fitActionGroup->setExclusive(true);
	zoomFitNoneAction = new QAction(QIcon::fromTheme(QStringLiteral("zoom-fit-none")), i18nc("Zoom", "No fit"), fitActionGroup);
	zoomFitNoneAction->setCheckable(true);
	zoomFitNoneAction->setChecked(true);
	zoomFitNoneAction->setData((int)Worksheet::ZoomFit::None);
	zoomFitPageHeightAction = new QAction(QIcon::fromTheme(QStringLiteral("zoom-fit-height")), i18nc("Zoom", "Fit to Height"), fitActionGroup);
	zoomFitPageHeightAction->setCheckable(true);
	zoomFitPageHeightAction->setData((int)Worksheet::ZoomFit::FitToHeight);
	zoomFitPageWidthAction = new QAction(QIcon::fromTheme(QStringLiteral("zoom-fit-width")), i18nc("Zoom", "Fit to Width"), fitActionGroup);
	zoomFitPageWidthAction->setCheckable(true);
	zoomFitPageWidthAction->setData((int)Worksheet::ZoomFit::FitToWidth);
	zoomFitSelectionAction = new QAction(QIcon::fromTheme(QStringLiteral("zoom-fit-selection")), i18nc("Zoom", "Fit to Selection"), fitActionGroup);
	zoomFitSelectionAction->setCheckable(true);
	zoomFitSelectionAction->setData((int)Worksheet::ZoomFit::FitToSelection);
	zoomFitAction = new QAction(QIcon::fromTheme(QStringLiteral("zoom-fit")), i18nc("Zoom", "Fit"), fitActionGroup);
	zoomFitAction->setCheckable(true);
	zoomFitAction->setData((int)Worksheet::ZoomFit::Fit);

	// Mouse mode actions
	selectionModeAction = new QAction(QIcon::fromTheme(QStringLiteral("labplot-cursor-arrow")), i18n("Select and Edit"), mouseModeActionGroup);
	selectionModeAction->setData(static_cast<int>(MouseMode::Selection));
	selectionModeAction->setCheckable(true);
	selectionModeAction->setChecked(true);

	navigationModeAction = new QAction(QIcon::fromTheme(QStringLiteral("input-mouse")), i18n("Navigate"), mouseModeActionGroup);
	navigationModeAction->setData(static_cast<int>(MouseMode::Navigation));
	navigationModeAction->setCheckable(true);

	zoomSelectionModeAction = new QAction(QIcon::fromTheme(QStringLiteral("page-zoom")), i18n("Select and Zoom"), mouseModeActionGroup);
	zoomSelectionModeAction->setData(static_cast<int>(MouseMode::ZoomSelection));
	zoomSelectionModeAction->setCheckable(true);

	// Magnification actions
	auto* action = new QAction(QIcon::fromTheme(QStringLiteral("labplot-1x-zoom")), i18n("No Magnification"), magnificationActionGroup);
	action->setData(0);
	action->setCheckable(true);
	action->setChecked(true);

	action = new QAction(QIcon::fromTheme(QStringLiteral("labplot-2x-zoom")), i18n("2x Magnification"), magnificationActionGroup);
	action->setData(2);
	action->setCheckable(true);

	action = new QAction(QIcon::fromTheme(QStringLiteral("labplot-3x-zoom")), i18n("3x Magnification"), magnificationActionGroup);
	action->setData(3);
	action->setCheckable(true);

	action = new QAction(QIcon::fromTheme(QStringLiteral("labplot-4x-zoom")), i18n("4x Magnification"), magnificationActionGroup);
	action->setData(4);
	action->setCheckable(true);

	action = new QAction(QIcon::fromTheme(QStringLiteral("labplot-5x-zoom")), i18n("5x Magnification"), magnificationActionGroup);
	action->setData(5);
	action->setCheckable(true);

	// "Add new" related actions
	addCartesianPlot1Action = new QAction(QIcon::fromTheme(QStringLiteral("labplot-xy-plot-four-axes")), i18n("Four Axes"), addNewActionGroup);
	addCartesianPlot1Action->setData(static_cast<int>(AddNewMode::PlotAreaFourAxes));

	addCartesianPlot2Action = new QAction(QIcon::fromTheme(QStringLiteral("labplot-xy-plot-two-axes")), i18n("Two Axes"), addNewActionGroup);
	addCartesianPlot2Action->setData(static_cast<int>(AddNewMode::PlotAreaTwoAxes));

	addCartesianPlot3Action = new QAction(QIcon::fromTheme(QStringLiteral("labplot-xy-plot-two-axes-centered")), i18n("Two Axes, Centered"), addNewActionGroup);
	addCartesianPlot3Action->setData(static_cast<int>(AddNewMode::PlotAreaTwoAxesCentered));

	addCartesianPlot4Action =
		new QAction(QIcon::fromTheme(QStringLiteral("labplot-xy-plot-two-axes-centered-origin")), i18n("Two Axes, Crossing at Origin"), addNewActionGroup);
	addCartesianPlot4Action->setData(static_cast<int>(AddNewMode::PlotAreaTwoAxesCenteredZero));

	addCartesianPlotTemplateAction = new QAction(QIcon::fromTheme(QStringLiteral("document-new-from-template")), i18n("Load from Template"), addNewActionGroup);
	addCartesianPlotTemplateAction->setData(static_cast<int>(AddNewMode::PlotAreaFromTemplate));

	addTextLabelAction = new QAction(QIcon::fromTheme(QStringLiteral("draw-text")), i18n("Text"), addNewActionGroup);
	addTextLabelAction->setData(static_cast<int>(AddNewMode::TextLabel));

	addImageAction = new QAction(QIcon::fromTheme(QStringLiteral("viewimage")), i18n("Image"), addNewActionGroup);
	addImageAction->setData(static_cast<int>(AddNewMode::Image));

	// Layout actions
	// TODO: the icons labplot-editvlayout and labplot-edithlayout are confusing for the user.
	// the orientation is visualized as a horizontal or vertical line on the icon, but the user
	// percieves the two objects (resembles plots on the worksheet) separated by this line much stronger than the line itself.
	// with this, the two objects separated by a vertical line are perceived to be layed out in a _horizontal_ order and the
	// same for the vertical line. Because of this we change the icons here. We can rename the icons later in the breeze icon set.
	verticalLayoutAction = new QAction(QIcon::fromTheme(QStringLiteral("labplot-edithlayout")), i18n("Vertical Layout"), layoutActionGroup);
	verticalLayoutAction->setData(static_cast<int>(Worksheet::Layout::VerticalLayout));
	verticalLayoutAction->setCheckable(true);

	horizontalLayoutAction = new QAction(QIcon::fromTheme(QStringLiteral("labplot-editvlayout")), i18n("Horizontal Layout"), layoutActionGroup);
	horizontalLayoutAction->setData(static_cast<int>(Worksheet::Layout::HorizontalLayout));
	horizontalLayoutAction->setCheckable(true);

	gridLayoutAction = new QAction(QIcon::fromTheme(QStringLiteral("labplot-editgrid")), i18n("Grid Layout"), layoutActionGroup);
	gridLayoutAction->setData(static_cast<int>(Worksheet::Layout::GridLayout));
	gridLayoutAction->setCheckable(true);

	breakLayoutAction = new QAction(QIcon::fromTheme(QStringLiteral("labplot-editbreaklayout")), i18n("No Layout"), layoutActionGroup);
	breakLayoutAction->setData(static_cast<int>(Worksheet::Layout::NoLayout));
	breakLayoutAction->setEnabled(false);

	// Grid actions
	noGridAction = new QAction(i18n("No Grid"), gridActionGroup);
	noGridAction->setCheckable(true);
	noGridAction->setChecked(true);
	noGridAction->setData(static_cast<int>(GridStyle::NoGrid));

	denseLineGridAction = new QAction(i18n("Dense Line Grid"), gridActionGroup);
	denseLineGridAction->setCheckable(true);

	sparseLineGridAction = new QAction(i18n("Sparse Line Grid"), gridActionGroup);
	sparseLineGridAction->setCheckable(true);

	denseDotGridAction = new QAction(i18n("Dense Dot Grid"), gridActionGroup);
	denseDotGridAction->setCheckable(true);

	sparseDotGridAction = new QAction(i18n("Sparse Dot Grid"), gridActionGroup);
	sparseDotGridAction->setCheckable(true);

	customGridAction = new QAction(i18n("Custom Grid"), gridActionGroup);
	customGridAction->setCheckable(true);

	snapToGridAction = new QAction(i18n("Snap to Grid"), this);
	snapToGridAction->setCheckable(true);

	showPresenterMode = new QAction(QIcon::fromTheme(QStringLiteral("view-fullscreen")), i18n("Presenter Mode"), this);
	showPresenterMode->setShortcut(Qt::Key_F);

	// check the action corresponding to the currently active layout in worksheet
	this->layoutChanged(m_worksheet->layout());

	connect(addNewActionGroup, &QActionGroup::triggered, this, &WorksheetView::addNew);
	connect(mouseModeActionGroup, &QActionGroup::triggered, this, &WorksheetView::changeMouseMode);
	connect(fitActionGroup, &QActionGroup::triggered, this, &WorksheetView::changeZoomFit);
	connect(zoomActionGroup, &QActionGroup::triggered, this, &WorksheetView::changeZoom);
	connect(magnificationActionGroup, &QActionGroup::triggered, this, &WorksheetView::changeMagnification);
	connect(layoutActionGroup, &QActionGroup::triggered, this, &WorksheetView::changeLayout);
	connect(gridActionGroup, &QActionGroup::triggered, this, &WorksheetView::changeGrid);
	connect(snapToGridAction, &QAction::triggered, this, &WorksheetView::changeSnapToGrid);
	connect(showPresenterMode, &QAction::triggered, this, &WorksheetView::presenterMode);

	// worksheet control actions
	plotsInteractiveAction = new QAction(QIcon::fromTheme(QStringLiteral("hidemouse")), i18n("Interactive Plots"), this);
	plotsInteractiveAction->setToolTip(i18n("If not activated, plots on the worksheet don't react on drag and mouse wheel events."));
	plotsInteractiveAction->setCheckable(true);
	plotsInteractiveAction->setChecked(m_worksheet->plotsInteractive());
	connect(plotsInteractiveAction, &QAction::triggered, this, &WorksheetView::plotsInteractiveActionChanged);

	// actions for cartesian plots
	auto* cartesianPlotActionModeActionGroup = new QActionGroup(this);
	cartesianPlotActionModeActionGroup->setExclusive(true);
	cartesianPlotApplyToSelectionAction = new QAction(i18n("Selected Plot Areas"), cartesianPlotActionModeActionGroup);
	cartesianPlotApplyToSelectionAction->setCheckable(true);
	cartesianPlotApplyToAllAction = new QAction(i18n("All Plot Areas"), cartesianPlotActionModeActionGroup);
	cartesianPlotApplyToAllAction->setCheckable(true);
	cartesianPlotApplyToAllXAction = new QAction(i18n("All Plot Areas X"), cartesianPlotActionModeActionGroup);
	cartesianPlotApplyToAllXAction->setCheckable(true);
	cartesianPlotApplyToAllYAction = new QAction(i18n("All Plot Areas Y"), cartesianPlotActionModeActionGroup);
	cartesianPlotApplyToAllYAction->setCheckable(true);
	setCartesianPlotActionMode(m_worksheet->cartesianPlotActionMode());
	connect(cartesianPlotActionModeActionGroup, &QActionGroup::triggered, this, &WorksheetView::cartesianPlotActionModeChanged);

	// cursor apply to all/selected
	auto* plotActionCursorGroup = new QActionGroup(this);
	plotActionCursorGroup->setExclusive(true);
	cartesianPlotApplyToSelectionCursor = new QAction(i18n("Selected Plot Areas"), plotActionCursorGroup);
	cartesianPlotApplyToSelectionCursor->setCheckable(true);
	cartesianPlotApplyToAllCursor = new QAction(i18n("All Plot Areas"), plotActionCursorGroup);
	cartesianPlotApplyToAllCursor->setCheckable(true);
	setCartesianPlotCursorMode(m_worksheet->cartesianPlotCursorMode());
	connect(plotActionCursorGroup, &QActionGroup::triggered, this, &WorksheetView::cartesianPlotCursorModeChanged);

	initPlotNavigationActions();
}

void WorksheetView::initPlotNavigationActions() {
	auto* plotMouseModeActionGroup = new QActionGroup(this);
	plotMouseModeActionGroup->setExclusive(true);
	cartesianPlotSelectionModeAction = new QAction(QIcon::fromTheme(QStringLiteral("labplot-cursor-arrow")), i18n("Select and Edit"), plotMouseModeActionGroup);
	cartesianPlotSelectionModeAction->setData(static_cast<int>(CartesianPlot::MouseMode::Selection));
	cartesianPlotSelectionModeAction->setCheckable(true);
	cartesianPlotSelectionModeAction->setChecked(true);

	cartesianPlotCrosshairModeAction = new QAction(QIcon::fromTheme(QStringLiteral("crosshairs")), i18n("Crosshair"), plotMouseModeActionGroup);
	cartesianPlotCrosshairModeAction->setData(static_cast<int>(CartesianPlot::MouseMode::Crosshair));
	cartesianPlotCrosshairModeAction->setCheckable(true);

	cartesianPlotZoomSelectionModeAction =
		new QAction(QIcon::fromTheme(QStringLiteral("labplot-zoom-select")), i18n("Select Region and Zoom In"), plotMouseModeActionGroup);
	cartesianPlotZoomSelectionModeAction->setData(static_cast<int>(CartesianPlot::MouseMode::ZoomSelection));
	cartesianPlotZoomSelectionModeAction->setCheckable(true);

	cartesianPlotZoomXSelectionModeAction =
		new QAction(QIcon::fromTheme(QStringLiteral("labplot-zoom-select-x")), i18n("Select X-Region and Zoom In"), plotMouseModeActionGroup);
	cartesianPlotZoomXSelectionModeAction->setData(static_cast<int>(CartesianPlot::MouseMode::ZoomXSelection));
	cartesianPlotZoomXSelectionModeAction->setCheckable(true);

	cartesianPlotZoomYSelectionModeAction =
		new QAction(QIcon::fromTheme(QStringLiteral("labplot-zoom-select-y")), i18n("Select Y-Region and Zoom In"), plotMouseModeActionGroup);
	cartesianPlotZoomYSelectionModeAction->setData(static_cast<int>(CartesianPlot::MouseMode::ZoomYSelection));
	cartesianPlotZoomYSelectionModeAction->setCheckable(true);

	// TODO: change ICON
	cartesianPlotCursorModeAction = new QAction(QIcon::fromTheme(QStringLiteral("debug-execute-from-cursor")), i18n("Cursor"), plotMouseModeActionGroup);
	cartesianPlotCursorModeAction->setData(static_cast<int>(CartesianPlot::MouseMode::Cursor));
	cartesianPlotCursorModeAction->setCheckable(true);

	connect(plotMouseModeActionGroup, &QActionGroup::triggered, this, &WorksheetView::changePlotMouseMode);

	auto* cartesianPlotNavigationGroup = new QActionGroup(this);
	scaleAutoAction = new QAction(QIcon::fromTheme(QStringLiteral("labplot-auto-scale-all")), i18n("Auto Scale"), cartesianPlotNavigationGroup);
	scaleAutoAction->setData(static_cast<int>(CartesianPlot::NavigationOperation::ScaleAuto));
	scaleAutoAction->setShortcut(Qt::Key_1);

	scaleAutoXAction = new QAction(QIcon::fromTheme(QStringLiteral("labplot-auto-scale-x")), i18n("Auto Scale X"), cartesianPlotNavigationGroup);
	scaleAutoXAction->setData(static_cast<int>(CartesianPlot::NavigationOperation::ScaleAutoX));
	scaleAutoXAction->setShortcut(Qt::CTRL | Qt::SHIFT | Qt::Key_X);

	scaleAutoYAction = new QAction(QIcon::fromTheme(QStringLiteral("labplot-auto-scale-y")), i18n("Auto Scale Y"), cartesianPlotNavigationGroup);
	scaleAutoYAction->setData(static_cast<int>(CartesianPlot::NavigationOperation::ScaleAutoY));
	scaleAutoYAction->setShortcut(Qt::CTRL | Qt::SHIFT | Qt::Key_Y);

	zoomInAction = new QAction(QIcon::fromTheme(QStringLiteral("zoom-in")), i18n("Zoom In"), cartesianPlotNavigationGroup);
	zoomInAction->setData(static_cast<int>(CartesianPlot::NavigationOperation::ZoomIn));
	zoomInAction->setShortcut(Qt::Key_Plus);

	zoomOutAction = new QAction(QIcon::fromTheme(QStringLiteral("zoom-out")), i18n("Zoom Out"), cartesianPlotNavigationGroup);
	zoomOutAction->setData(static_cast<int>(CartesianPlot::NavigationOperation::ZoomOut));
	zoomOutAction->setShortcut(Qt::Key_Minus);

	zoomInXAction = new QAction(QIcon::fromTheme(QStringLiteral("labplot-zoom-in-x")), i18n("Zoom In X"), cartesianPlotNavigationGroup);
	zoomInXAction->setData(static_cast<int>(CartesianPlot::NavigationOperation::ZoomInX));
	zoomInXAction->setShortcut(Qt::Key_X);

	zoomOutXAction = new QAction(QIcon::fromTheme(QStringLiteral("labplot-zoom-out-x")), i18n("Zoom Out X"), cartesianPlotNavigationGroup);
	zoomOutXAction->setData(static_cast<int>(CartesianPlot::NavigationOperation::ZoomOutX));
	zoomOutXAction->setShortcut(Qt::SHIFT | Qt::Key_X);

	zoomInYAction = new QAction(QIcon::fromTheme(QStringLiteral("labplot-zoom-in-y")), i18n("Zoom In Y"), cartesianPlotNavigationGroup);
	zoomInYAction->setData(static_cast<int>(CartesianPlot::NavigationOperation::ZoomInY));
	zoomInYAction->setShortcut(Qt::Key_Y);

	zoomOutYAction = new QAction(QIcon::fromTheme(QStringLiteral("labplot-zoom-out-y")), i18n("Zoom Out Y"), cartesianPlotNavigationGroup);
	zoomOutYAction->setData(static_cast<int>(CartesianPlot::NavigationOperation::ZoomOutY));
	zoomOutYAction->setShortcut(Qt::SHIFT | Qt::Key_Y);

	shiftLeftXAction = new QAction(QIcon::fromTheme(QStringLiteral("labplot-shift-left-x")), i18n("Shift Left X"), cartesianPlotNavigationGroup);
	shiftLeftXAction->setData(static_cast<int>(CartesianPlot::NavigationOperation::ShiftLeftX));
	shiftRightXAction = new QAction(QIcon::fromTheme(QStringLiteral("labplot-shift-right-x")), i18n("Shift Right X"), cartesianPlotNavigationGroup);
	shiftRightXAction->setData(static_cast<int>(CartesianPlot::NavigationOperation::ShiftRightX));
	shiftUpYAction = new QAction(QIcon::fromTheme(QStringLiteral("labplot-shift-up-y")), i18n("Shift Up Y"), cartesianPlotNavigationGroup);
	shiftUpYAction->setData(static_cast<int>(CartesianPlot::NavigationOperation::ShiftUpY));
	shiftDownYAction = new QAction(QIcon::fromTheme(QStringLiteral("labplot-shift-down-y")), i18n("Shift Down Y"), cartesianPlotNavigationGroup);
	shiftDownYAction->setData(static_cast<int>(CartesianPlot::NavigationOperation::ShiftDownY));

	connect(cartesianPlotNavigationGroup, &QActionGroup::triggered, this, &WorksheetView::changePlotNavigation);

	m_plotActionsInitialized = true;

	handleCartesianPlotActions();
}

void WorksheetView::initMenus() {
	if (!m_actionsInitialized)
		initActions();

	m_addNewCartesianPlotMenu = new QMenu(i18n("Plot Area"), this);
	m_addNewCartesianPlotMenu->addAction(addCartesianPlot1Action);
	m_addNewCartesianPlotMenu->addAction(addCartesianPlot2Action);
	m_addNewCartesianPlotMenu->addAction(addCartesianPlot3Action);
	m_addNewCartesianPlotMenu->addAction(addCartesianPlot4Action);
	m_addNewCartesianPlotMenu->addSeparator();
	m_addNewCartesianPlotMenu->addAction(addCartesianPlotTemplateAction);

	m_addNewMenu = new QMenu(i18n("Add New"), this);
	m_addNewMenu->setIcon(QIcon::fromTheme(QStringLiteral("list-add")));
	m_addNewMenu->addMenu(m_addNewCartesianPlotMenu)->setIcon(QIcon::fromTheme(QStringLiteral("office-chart-line")));
	m_addNewMenu->addSeparator();
	m_addNewMenu->addAction(addTextLabelAction);
	m_addNewMenu->addAction(addImageAction);

	m_viewMouseModeMenu = new QMenu(i18n("Mouse Mode"), this);
	m_viewMouseModeMenu->setIcon(QIcon::fromTheme(QStringLiteral("input-mouse")));
	m_viewMouseModeMenu->addAction(selectionModeAction);
	m_viewMouseModeMenu->addAction(navigationModeAction);
	m_viewMouseModeMenu->addAction(zoomSelectionModeAction);

	m_zoomMenu = new QMenu(i18n("Zoom"), this);
	m_zoomMenu->setIcon(QIcon::fromTheme(QStringLiteral("zoom-draw")));
	m_zoomMenu->addAction(zoomInViewAction);
	m_zoomMenu->addAction(zoomOutViewAction);
	m_zoomMenu->addAction(zoomOriginAction);
	m_zoomMenu->addSeparator();
	m_zoomMenu->addAction(zoomFitNoneAction);
	m_zoomMenu->addAction(zoomFitAction);
	m_zoomMenu->addAction(zoomFitPageHeightAction);
	m_zoomMenu->addAction(zoomFitPageWidthAction);
	m_zoomMenu->addAction(zoomFitSelectionAction);

	m_magnificationMenu = new QMenu(i18n("Magnification"), this);
	m_magnificationMenu->setIcon(QIcon::fromTheme(QStringLiteral("zoom-in")));
	for (auto* action : magnificationActionGroup->actions())
		m_magnificationMenu->addAction(action);

	m_layoutMenu = new QMenu(i18n("Layout"), this);
	m_layoutMenu->setIcon(QIcon::fromTheme(QStringLiteral("labplot-editbreaklayout")));
	m_layoutMenu->addAction(verticalLayoutAction);
	m_layoutMenu->addAction(horizontalLayoutAction);
	m_layoutMenu->addAction(gridLayoutAction);
	m_layoutMenu->addSeparator();
	m_layoutMenu->addAction(breakLayoutAction);

	m_gridMenu = new QMenu(i18n("Grid"), this);
	m_gridMenu->setIcon(QIcon::fromTheme(QStringLiteral("view-grid")));
	m_gridMenu->addAction(noGridAction);
	m_gridMenu->addSeparator();
	m_gridMenu->addAction(sparseLineGridAction);
	m_gridMenu->addAction(denseLineGridAction);
	m_gridMenu->addSeparator();
	m_gridMenu->addAction(sparseDotGridAction);
	m_gridMenu->addAction(denseDotGridAction);
	m_gridMenu->addSeparator();
	m_gridMenu->addAction(customGridAction);
	// TODO: implement "snap to grid" and activate this action
	// 	m_gridMenu->addSeparator();
	// 	m_gridMenu->addAction(snapToGridAction);

	m_cartesianPlotMenu = new QMenu(i18n("Plot Area"), this);
	m_cartesianPlotMenu->setIcon(QIcon::fromTheme(QStringLiteral("office-chart-line")));

	m_cartesianPlotActionModeMenu = new QMenu(i18n("Apply Actions to"), this);
	m_cartesianPlotActionModeMenu->setIcon(QIcon::fromTheme(QStringLiteral("dialog-ok-apply")));
	m_cartesianPlotActionModeMenu->addAction(cartesianPlotApplyToSelectionAction);
	m_cartesianPlotActionModeMenu->addAction(cartesianPlotApplyToAllAction);
	m_cartesianPlotActionModeMenu->addAction(cartesianPlotApplyToAllXAction);
	m_cartesianPlotActionModeMenu->addAction(cartesianPlotApplyToAllYAction);

	m_cartesianPlotCursorModeMenu = new QMenu(i18n("Apply Cursor to"), this);
	m_cartesianPlotCursorModeMenu->setIcon(QIcon::fromTheme(QStringLiteral("debug-execute-from-cursor")));
	m_cartesianPlotCursorModeMenu->addAction(cartesianPlotApplyToSelectionCursor);
	m_cartesianPlotCursorModeMenu->addAction(cartesianPlotApplyToAllCursor);

	m_cartesianPlotMenu->addMenu(m_cartesianPlotActionModeMenu);
	m_cartesianPlotMenu->addMenu(m_cartesianPlotCursorModeMenu);

	// menus with the actions for mouse mode and for scale/zoom/shift that is added to the context menu of a plot,
	// we need to keep the actions in WorksheetView so we can apply them to all plots on the worksheet if needed.
	m_cartesianPlotMouseModeMenu = new QMenu(i18n("Mouse Mode"), this);
	m_cartesianPlotMouseModeMenu->setIcon(QIcon::fromTheme(QStringLiteral("input-mouse")));
	m_cartesianPlotMouseModeMenu->addAction(cartesianPlotSelectionModeAction);
	m_cartesianPlotMouseModeMenu->addAction(cartesianPlotZoomSelectionModeAction);
	m_cartesianPlotMouseModeMenu->addAction(cartesianPlotZoomXSelectionModeAction);
	m_cartesianPlotMouseModeMenu->addAction(cartesianPlotZoomYSelectionModeAction);
	m_cartesianPlotMouseModeMenu->addSeparator();
	m_cartesianPlotMouseModeMenu->addAction(cartesianPlotCursorModeAction);

	m_cartesianPlotZoomMenu = new QMenu(i18n("Zoom/Navigate"), this);
	m_cartesianPlotZoomMenu->setIcon(QIcon::fromTheme(QStringLiteral("zoom-draw")));
	m_cartesianPlotZoomMenu->addAction(scaleAutoAction);
	m_cartesianPlotZoomMenu->addAction(scaleAutoXAction);
	m_cartesianPlotZoomMenu->addAction(scaleAutoYAction);
	m_cartesianPlotZoomMenu->addSeparator();
	m_cartesianPlotZoomMenu->addAction(zoomInAction);
	m_cartesianPlotZoomMenu->addAction(zoomOutAction);
	m_cartesianPlotZoomMenu->addSeparator();
	m_cartesianPlotZoomMenu->addAction(zoomInXAction);
	m_cartesianPlotZoomMenu->addAction(zoomOutXAction);
	m_cartesianPlotZoomMenu->addSeparator();
	m_cartesianPlotZoomMenu->addAction(zoomInYAction);
	m_cartesianPlotZoomMenu->addAction(zoomOutYAction);
	m_cartesianPlotZoomMenu->addSeparator();
	m_cartesianPlotZoomMenu->addAction(shiftLeftXAction);
	m_cartesianPlotZoomMenu->addAction(shiftRightXAction);
	m_cartesianPlotZoomMenu->addSeparator();
	m_cartesianPlotZoomMenu->addAction(shiftUpYAction);
	m_cartesianPlotZoomMenu->addAction(shiftDownYAction);

	// themes menu
	m_themeMenu = new QMenu(i18n("Theme"), this);
	m_themeMenu->setIcon(QIcon::fromTheme(QStringLiteral("color-management")));
#ifndef SDK
	connect(m_themeMenu, &QMenu::aboutToShow, this, [=]() {
		if (!m_themeMenu->isEmpty())
			return;
		auto* themeWidget = new ThemesWidget(nullptr);
		themeWidget->setFixedMode();
		connect(themeWidget, &ThemesWidget::themeSelected, m_worksheet, &Worksheet::setTheme);
		connect(themeWidget, &ThemesWidget::themeSelected, m_themeMenu, &QMenu::close);

		auto* widgetAction = new QWidgetAction(this);
		widgetAction->setDefaultWidget(themeWidget);
		m_themeMenu->addAction(widgetAction);
	});
#endif
	m_menusInitialized = true;
}

/*!
 * Populates the menu \c menu with the worksheet and worksheet view relevant actions.
 * The menu is used
 *   - as the context menu in WorksheetView
 *   - as the "worksheet menu" in the main menu-bar (called form MainWin)
 *   - as a part of the worksheet context menu in project explorer
 */
void WorksheetView::createContextMenu(QMenu* menu) {
	Q_ASSERT(menu != nullptr);

	if (!m_menusInitialized)
		initMenus();

	QAction* firstAction = nullptr;
	// if we're populating the context menu for the project explorer, then
	// there're already actions available there. Skip the first title-action
	// and insert the action at the beginning of the menu.
	if (menu->actions().size() > 1)
		firstAction = menu->actions().at(1);

	menu->insertMenu(firstAction, m_addNewMenu);
	menu->insertSeparator(firstAction);
	menu->insertMenu(firstAction, m_viewMouseModeMenu);
	menu->insertMenu(firstAction, m_zoomMenu);
	menu->insertMenu(firstAction, m_magnificationMenu);
	menu->insertSeparator(firstAction);
	menu->insertMenu(firstAction, m_layoutMenu);
	menu->insertMenu(firstAction, m_gridMenu);
	menu->insertSeparator(firstAction);
	menu->insertMenu(firstAction, m_themeMenu);
	menu->insertSeparator(firstAction);
	menu->insertAction(firstAction, plotsInteractiveAction);
	menu->insertSeparator(firstAction);
	menu->insertMenu(firstAction, m_cartesianPlotMenu);
	menu->insertSeparator(firstAction);
	menu->insertAction(firstAction, showPresenterMode);
	menu->insertSeparator(firstAction);
}

#ifdef HAVE_TOUCHBAR
void WorksheetView::fillTouchBar(KDMacTouchBar* touchBar) {
	touchBar->addAction(zoomInViewAction);
	touchBar->addAction(zoomOutViewAction);
	touchBar->addAction(showPresenterMode);
}
#endif

void WorksheetView::fillAddNewPlotMenu(ToggleActionMenu* menu) const {
	menu->addAction(addCartesianPlot1Action);
	menu->addAction(addCartesianPlot2Action);
	menu->addAction(addCartesianPlot3Action);
	menu->addAction(addCartesianPlot4Action);
	menu->addSeparator();
	menu->addAction(addCartesianPlotTemplateAction);
}

void WorksheetView::fillZoomMenu(ToggleActionMenu* menu) const {
	menu->addAction(zoomInViewAction);
	menu->addAction(zoomOutViewAction);
	menu->addAction(zoomOriginAction);
	menu->addSeparator();
	menu->addAction(zoomFitNoneAction);
	menu->addAction(zoomFitAction);
	menu->addAction(zoomFitPageHeightAction);
	menu->addAction(zoomFitPageWidthAction);
	menu->addAction(zoomFitSelectionAction);
}

void WorksheetView::fillMagnificationMenu(ToggleActionMenu* menu) const {
	for (auto* action : magnificationActionGroup->actions())
		menu->addAction(action);
}

QMenu* WorksheetView::plotAddNewMenu() const {
	for (auto* item : m_selectedItems) {
		auto* w = static_cast<WorksheetElementPrivate*>(item)->q;
		if (w->type() == AspectType::CartesianPlot) {
			auto* menu = static_cast<CartesianPlot*>(w)->addNewMenu();
			return menu;
		}
	}

	return nullptr;
}

/*!
 * adds the navigation related actions to the toolbar \c toolbar,
 * used in the Presenter Widget to populate its own navigation bar.
 */
void WorksheetView::fillCartesianPlotNavigationToolBar(QToolBar* toolBar, bool enableCursor) const {
	toolBar->addAction(cartesianPlotSelectionModeAction);
	toolBar->addAction(cartesianPlotCrosshairModeAction);
	toolBar->addAction(cartesianPlotZoomSelectionModeAction);
	toolBar->addAction(cartesianPlotZoomXSelectionModeAction);
	toolBar->addAction(cartesianPlotZoomYSelectionModeAction);
	if (enableCursor)
		toolBar->addAction(cartesianPlotCursorModeAction);
	toolBar->addSeparator();
	toolBar->addAction(scaleAutoAction);
	toolBar->addAction(scaleAutoXAction);
	toolBar->addAction(scaleAutoYAction);
	toolBar->addAction(zoomInAction);
	toolBar->addAction(zoomOutAction);
	toolBar->addAction(zoomInXAction);
	toolBar->addAction(zoomOutXAction);
	toolBar->addAction(zoomInYAction);
	toolBar->addAction(zoomOutYAction);
	toolBar->addAction(shiftLeftXAction);
	toolBar->addAction(shiftRightXAction);
	toolBar->addAction(shiftUpYAction);
	toolBar->addAction(shiftDownYAction);
}

void WorksheetView::setScene(QGraphicsScene* scene) {
	QGraphicsView::setScene(scene);
}

void WorksheetView::setIsClosing() {
	m_isClosing = true;
}

void WorksheetView::setCartesianPlotActionMode(Worksheet::CartesianPlotActionMode mode) {
	if (mode == Worksheet::CartesianPlotActionMode::ApplyActionToAll)
		cartesianPlotApplyToAllAction->setChecked(true);
	else if (mode == Worksheet::CartesianPlotActionMode::ApplyActionToAllX)
		cartesianPlotApplyToAllXAction->setChecked(true);
	else if (mode == Worksheet::CartesianPlotActionMode::ApplyActionToAllY)
		cartesianPlotApplyToAllYAction->setChecked(true);
	else
		cartesianPlotApplyToSelectionAction->setChecked(true);
}

void WorksheetView::setCartesianPlotCursorMode(Worksheet::CartesianPlotActionMode mode) {
	if (mode == Worksheet::CartesianPlotActionMode::ApplyActionToAll)
		cartesianPlotApplyToAllCursor->setChecked(true);
	else
		cartesianPlotApplyToSelectionCursor->setChecked(true);
}

void WorksheetView::setPlotInteractive(bool interactive) {
	plotsInteractiveAction->setChecked(interactive);
}

void WorksheetView::drawForeground(QPainter* painter, const QRectF& rect) {
	// QDEBUG(Q_FUNC_INFO << ", painter = " << painter << ", rect = " << rect)
	if (m_mouseMode == MouseMode::ZoomSelection && m_selectionBandIsShown) {
		painter->save();
		const QRectF& selRect = mapToScene(QRect(m_selectionStart, m_selectionEnd).normalized()).boundingRect();
		// TODO: don't hardcode for black here, use a a different color depending on the theme of the worksheet/plot under the mouse cursor?
		painter->setPen(QPen(Qt::black, 5 / transform().m11()));
		painter->drawRect(selRect);
		painter->setBrush(QApplication::palette().color(QPalette::Highlight));
		painter->setOpacity(0.2);
		painter->drawRect(selRect);
		painter->restore();
	}
	//	DEBUG(Q_FUNC_INFO << ", CALLING QGraphicsView::drawForeground. items = " << QGraphicsView::items().size()
	//		<< ", scene items = " << scene()->items().count() )
	QGraphicsView::drawForeground(painter, rect);
}

void WorksheetView::drawBackgroundItems(QPainter* painter, const QRectF& scene_rect) {
	// canvas
	m_worksheet->background()->draw(painter, scene_rect);

	// grid
	if (m_gridSettings.style != GridStyle::NoGrid && !m_isPrinting) {
		QColor c = m_gridSettings.color;
		c.setAlphaF(m_gridSettings.opacity);
		painter->setPen(c);

		qreal x, y;
		qreal left = scene_rect.left();
		qreal right = scene_rect.right();
		qreal top = scene_rect.top();
		qreal bottom = scene_rect.bottom();

		if (m_gridSettings.style == GridStyle::Line) {
			QLineF line;

			// horizontal lines
			y = top + m_gridSettings.verticalSpacing;
			while (y < bottom) {
				line.setLine(left, y, right, y);
				painter->drawLine(line);
				y += m_gridSettings.verticalSpacing;
			}

			// vertical lines
			x = left + m_gridSettings.horizontalSpacing;
			while (x < right) {
				line.setLine(x, top, x, bottom);
				painter->drawLine(line);
				x += m_gridSettings.horizontalSpacing;
			}
		} else { // DotGrid
			y = top + m_gridSettings.verticalSpacing;
			while (y < bottom) {
				x = left; // + m_gridSettings.horizontalSpacing;
				while (x < right) {
					x += m_gridSettings.horizontalSpacing;
					painter->drawPoint(x, y);
				}
				y += m_gridSettings.verticalSpacing;
			}
		}
	}
}

void WorksheetView::drawBackground(QPainter* painter, const QRectF& rect) {
	painter->save();

	// painter->setRenderHint(QPainter::Antialiasing);
	QRectF scene_rect = sceneRect();

	if (!m_worksheet->useViewSize()) {
		// background
		KColorScheme scheme(QPalette::Active, KColorScheme::Window);
		const QColor color = scheme.background().color();
		if (!scene_rect.contains(rect))
			painter->fillRect(rect, color);

		// shadow
		// 		int shadowSize = scene_rect.width()*0.02;
		// 		QRectF rightShadowRect(scene_rect.right(), scene_rect.top() + shadowSize, shadowSize, scene_rect.height());
		// 		QRectF bottomShadowRect(scene_rect.left() + shadowSize, scene_rect.bottom(), scene_rect.width(), shadowSize);
		//
		// 		const QColor& shadeColor = scheme.shade(color, KColorScheme::MidShade);
		// 		painter->fillRect(rightShadowRect.intersected(rect), shadeColor);
		// 		painter->fillRect(bottomShadowRect.intersected(rect), shadeColor);
	}

	drawBackgroundItems(painter, scene_rect);

	invalidateScene(rect, QGraphicsScene::BackgroundLayer);
	painter->restore();
}

CartesianPlot* WorksheetView::plotAt(QPoint pos) const {
	QGraphicsItem* item = itemAt(pos);
	if (!item)
		return nullptr;

	QGraphicsItem* plotItem = nullptr;
	if (item->data(0).toInt() == static_cast<int>(AspectType::CartesianPlot))
		plotItem = item;
	else {
		if (item->parentItem() && item->parentItem()->data(0).toInt() == static_cast<int>(AspectType::CartesianPlot))
			plotItem = item->parentItem();
	}

	if (plotItem == nullptr)
		return nullptr;

	CartesianPlot* plot = nullptr;
	for (auto* p : m_worksheet->children<CartesianPlot>()) {
		if (p->graphicsItem() == plotItem) {
			plot = p;
			break;
		}
	}

	return plot;
}

// ##############################################################################
// ####################################  Events   ###############################
// ##############################################################################
void WorksheetView::resizeEvent(QResizeEvent* event) {
	if (m_isClosing)
		return;

	if (m_worksheet->useViewSize())
		this->processResize();
	else
		updateFit();

	QGraphicsView::resizeEvent(event);
}

void WorksheetView::wheelEvent(QWheelEvent* event) {
	if (isInteractive() && (m_mouseMode == MouseMode::ZoomSelection || (QApplication::keyboardModifiers() & Qt::ControlModifier))) {
		if (!zoomFitNoneAction)
			initActions();
		zoomFitNoneAction->setChecked(true);
		m_worksheet->setZoomFit(Worksheet::ZoomFit::None);
		updateScrollBarPolicy();

		// https://wiki.qt.io/Smooth_Zoom_In_QGraphicsView
		QPoint numDegrees = event->angleDelta() / 8;
		int numSteps = numDegrees.y() / 15; // see QWheelEvent documentation
		zoom(numSteps);
	} else
		QGraphicsView::wheelEvent(event);

	if (m_magnificationWindow && m_magnificationWindow->isVisible())
		updateMagnificationWindow(mapToScene(event->position().toPoint()));
}

void WorksheetView::zoom(int numSteps) {
	m_numScheduledScalings += numSteps;
	if (m_numScheduledScalings * numSteps < 0) // if user moved the wheel in another direction, we reset previously scheduled scalings
		m_numScheduledScalings = numSteps;

	if (!m_zoomTimeLine) {
		m_zoomTimeLine = new QTimeLine(350, this);
		m_zoomTimeLine->setUpdateInterval(20);
		connect(m_zoomTimeLine, &QTimeLine::valueChanged, this, &WorksheetView::scalingTime);
		connect(m_zoomTimeLine, &QTimeLine::finished, this, &WorksheetView::animFinished);
	}

	if (m_zoomTimeLine->state() == QTimeLine::Running)
		m_zoomTimeLine->stop();

	m_zoomTimeLine->start();
}

void WorksheetView::scalingTime() {
	qreal factor = 1.0 + qreal(m_numScheduledScalings) / 300.0;
	scale(factor, factor);
}

void WorksheetView::animFinished() {
	if (m_numScheduledScalings > 0)
		m_numScheduledScalings--;
	else
		m_numScheduledScalings++;

	updateLabelsZoom();
}

void WorksheetView::mousePressEvent(QMouseEvent* event) {
	// prevent the deselection of items when context menu event
	// was triggered (right button click)
	if (event->button() == Qt::RightButton) {
		event->accept();
		return;
	}

	if (event->button() == Qt::LeftButton && m_mouseMode == MouseMode::ZoomSelection) {
		m_selectionStart = event->pos();
		m_selectionEnd = m_selectionStart; // select&zoom'g starts -> reset the end point to the start point
		m_selectionBandIsShown = true;
		QGraphicsView::mousePressEvent(event);
		return;
	}

	// select the worksheet in the project explorer if the view was clicked
	// and there is no selection currently. We need this for the case when
	// there is a single worksheet in the project and we change from the project-node
	// in the project explorer to the worksheet-node by clicking the view.
	if (scene()->selectedItems().isEmpty())
		m_worksheet->setSelectedInView(true);

	QGraphicsView::mousePressEvent(event);
}

void WorksheetView::mouseReleaseEvent(QMouseEvent* event) {
	if (event->button() == Qt::LeftButton && m_mouseMode == MouseMode::ZoomSelection) {
		m_selectionBandIsShown = false;
		viewport()->repaint(QRect(m_selectionStart, m_selectionEnd).normalized());

		// don't zoom if very small region was selected, avoid occasional/unwanted zooming
		m_selectionEnd = event->pos();
		if (abs(m_selectionEnd.x() - m_selectionStart.x()) > 20 && abs(m_selectionEnd.y() - m_selectionStart.y()) > 20)
			fitInView(mapToScene(QRect(m_selectionStart, m_selectionEnd).normalized()).boundingRect(), Qt::KeepAspectRatio);
	}

	QGraphicsView::mouseReleaseEvent(event);
}

void WorksheetView::mouseDoubleClickEvent(QMouseEvent*) {
	Q_EMIT propertiesExplorerRequested();
}

void WorksheetView::mouseMoveEvent(QMouseEvent* event) {
	if (m_suppressSelectionChangedEvent)
		return QGraphicsView::mouseMoveEvent(event);
	if (m_mouseMode == MouseMode::Selection && m_cartesianPlotMouseMode != CartesianPlot::MouseMode::Selection) {
		// check whether there is a cartesian plot under the cursor
		// and set the cursor appearance according to the current mouse mode for the cartesian plots
		if (plotAt(event->pos())) {
			if (m_cartesianPlotMouseMode == CartesianPlot::MouseMode::ZoomSelection)
				setCursor(Qt::CrossCursor);
			else if (m_cartesianPlotMouseMode == CartesianPlot::MouseMode::ZoomXSelection)
				setCursor(Qt::SizeHorCursor);
			else if (m_cartesianPlotMouseMode == CartesianPlot::MouseMode::ZoomYSelection)
				setCursor(Qt::SizeVerCursor);
		} else
			setCursor(Qt::ArrowCursor);
	} else if (m_mouseMode == MouseMode::Selection && m_cartesianPlotMouseMode == CartesianPlot::MouseMode::Selection)
		setCursor(Qt::ArrowCursor);
	else if (m_selectionBandIsShown) {
		QRect rect = QRect(m_selectionStart, m_selectionEnd).normalized();
		m_selectionEnd = event->pos();
		rect = rect.united(QRect(m_selectionStart, m_selectionEnd).normalized());
		qreal penWidth = 5 / transform().m11();
		rect.setX(rect.x() - penWidth);
		rect.setY(rect.y() - penWidth);
		rect.setHeight(rect.height() + 2 * penWidth);
		rect.setWidth(rect.width() + 2 * penWidth);
		viewport()->repaint(rect);
	}

	// show the magnification window
	if (m_magnificationFactor /*&& m_mouseMode == SelectAndEditMode*/) {
		if (!m_magnificationWindow) {
			m_magnificationWindow = new QGraphicsPixmapItem(nullptr);
			m_magnificationWindow->setZValue(std::numeric_limits<int>::max());
			scene()->addItem(m_magnificationWindow);
		}

		updateMagnificationWindow(mapToScene(event->pos()));
	} else if (m_magnificationWindow)
		m_magnificationWindow->setVisible(false);

	QGraphicsView::mouseMoveEvent(event);
}

/*!
 * Updates the magnified content of the scene under the cursor that is shown in the magnification window.
 * \pos is the current position of the cursor in scene coordinates which defines the middle of the magnification window.
 */
void WorksheetView::updateMagnificationWindow(const QPointF& pos) {
	m_magnificationWindow->setVisible(false);

	// copy the part of the view to be shown magnified
	const int size = Worksheet::convertToSceneUnits(2.0, Worksheet::Unit::Centimeter) / transform().m11();
	const QRectF copyRect(pos.x() - size / (2 * m_magnificationFactor),
						  pos.y() - size / (2 * m_magnificationFactor),
						  size / m_magnificationFactor,
						  size / m_magnificationFactor);
	QPixmap px = grab(mapFromScene(copyRect).boundingRect());
	px = px.scaled(size, size, Qt::IgnoreAspectRatio, Qt::SmoothTransformation);

	// draw the bounding rect
	QPainter painter(&px);
	const QPen pen = QPen(Qt::darkGray, 2 / transform().m11());
	painter.setPen(pen);
	QRect rect = px.rect();
	rect.setWidth(rect.width() - pen.widthF() / 2);
	rect.setHeight(rect.height() - pen.widthF() / 2);
	painter.drawRect(rect);

	// set the pixmap and show it again
	m_magnificationWindow->setPixmap(px);
	m_magnificationWindow->setPos(pos.x() - px.width() / 2, pos.y() - px.height() / 2);
	m_magnificationWindow->setVisible(true);
}

void WorksheetView::contextMenuEvent(QContextMenuEvent* e) {
	if ((m_magnificationWindow && m_magnificationWindow->isVisible() && items(e->pos()).size() == 1) || !itemAt(e->pos())) {
		// no item or only the magnification window under the cursor -> show the context menu for the worksheet
		m_cursorPos = mapToScene(e->pos());
		m_calledFromContextMenu = true;
		m_worksheet->createContextMenu()->exec(QCursor::pos());
	} else {
		// propagate the event to the scene and graphics items
		QGraphicsView::contextMenuEvent(e);
	}
}

void WorksheetView::keyPressEvent(QKeyEvent* event) {
	// handle delete
	if (event->matches(QKeySequence::Delete)) {
		deleteElement();
		QGraphicsView::keyPressEvent(event);
		return;
	}

	// handle copy/paste/duplicate

	// determine the currently selected aspect
	AbstractAspect* aspect = nullptr;
	if (m_selectedItems.count() == 1) {
		// at the moment we allow to copy/paste/duplicate one single selcted object only
		const auto children = m_worksheet->children<WorksheetElement>(AbstractAspect::ChildIndexFlag::Recursive);
		const auto* item = m_selectedItems.constFirst();
		for (auto* child : children) {
			if (child->graphicsItem() == item) {
				aspect = child;
				break;
			}
		}
	} else
		aspect = m_worksheet;

	if (!aspect) {
		QGraphicsView::keyPressEvent(event);
		return;
	}

	if (event->matches(QKeySequence::Copy)) {
		exportToClipboard(); // export the image to the clipboard
		if (aspect != m_worksheet)
			aspect->copy(); // copy the selected object itself
	} else if (event->matches(QKeySequence::Paste)) {
		// paste
		QString name;
		auto t = AbstractAspect::clipboardAspectType(name);
		if (t != AspectType::AbstractAspect && aspect->pasteTypes().indexOf(t) != -1)
			aspect->paste();
	} else if ((event->modifiers() & Qt::ControlModifier) && (event->key() == Qt::Key_D) && aspect != m_worksheet) {
		// duplicate
		aspect->copy();
		aspect->parentAspect()->paste(true);

		/* zooming related key events, handle them here so we can also use them in PresenterWidget without registering shortcuts */
	} else if ((event->modifiers() & Qt::ControlModifier) && (event->key() == Qt::Key_Plus)) {
		changeZoom(zoomInViewAction);
	} else if ((event->modifiers() & Qt::ControlModifier) && (event->key() == Qt::Key_Minus)) {
		changeZoom(zoomOutViewAction);
	} else if ((event->modifiers() & Qt::ControlModifier) && (event->key() == Qt::Key_1)) {
		changeZoom(zoomOriginAction);
	} else if (event->key() == 32) {
		// space key - hide/show the current object
		auto* we = dynamic_cast<WorksheetElement*>(aspect);
		if (we)
			we->setVisible(!we->isVisible());
	} else if (aspect->type() == AspectType::CartesianPlot && m_worksheet->layout() != Worksheet::Layout::NoLayout) {
		// use the arrow keys to navigate only if a layout is active in the worksheet.
		// without any layout the arrow keys are used to move the plot within the worksheet
		if (event->key() == Qt::Key_Left)
			changePlotNavigation(shiftRightXAction);
		else if (event->key() == Qt::Key_Right)
			changePlotNavigation(shiftLeftXAction);
		else if (event->key() == Qt::Key_Up)
			changePlotNavigation(shiftDownYAction);
		else if (event->key() == Qt::Key_Down)
			changePlotNavigation(shiftUpYAction);
	}

	QGraphicsView::keyPressEvent(event);
}

void WorksheetView::keyReleaseEvent(QKeyEvent* event) {
	QGraphicsView::keyReleaseEvent(event);
}

void WorksheetView::dragEnterEvent(QDragEnterEvent* event) {
#ifndef SDK
	// ignore events not related to internal drags of columns etc., e.g. dropping of external files onto LabPlot
	const auto* mimeData = event->mimeData();
	if (!mimeData) {
		event->ignore();
		return;
	}

	if (mimeData->formats().at(0) != QLatin1String("labplot-dnd")) {
		event->ignore();
		return;
	}

	event->setAccepted(true);
#else
	Q_UNUSED(event)
#endif
}

void WorksheetView::dragMoveEvent(QDragMoveEvent* event) {
	// only accept drop events if we have a plot under the cursor where we can drop columns onto
	bool plot = (plotAt(event->position().toPoint()) != nullptr);
	event->setAccepted(plot);
}

void WorksheetView::dropEvent(QDropEvent* event) {
	auto* plot = plotAt(event->position().toPoint());
	if (!plot)
		return;

	const auto* mimeData = event->mimeData();
	plot->processDropEvent(plot->project()->droppedAspects(mimeData));

	// select the worksheet in the project explorer and bring the view to the foreground
	m_worksheet->setSelectedInView(true); // FIXME: doesn't work
}

// ##############################################################################
// ####################################  SLOTs   ################################
// ##############################################################################
void WorksheetView::useViewSizeChanged(bool useViewSize) {
	if (!m_actionsInitialized)
		initActions();

	updateScrollBarPolicy();

	if (useViewSize) {
		zoomFitPageHeightAction->setVisible(false);
		zoomFitPageWidthAction->setVisible(false);
		this->processResize(); // determine and set the current view size
	} else {
		zoomFitPageHeightAction->setVisible(true);
		zoomFitPageWidthAction->setVisible(true);
	}
}

void WorksheetView::processResize() {
	if (size() != sceneRect().size()) {
		static const float hscale = GuiTools::dpi(this).first / (Worksheet::convertToSceneUnits(1, Worksheet::Unit::Inch));
		static const float vscale = GuiTools::dpi(this).second / (Worksheet::convertToSceneUnits(1, Worksheet::Unit::Inch));
		m_worksheet->setUndoAware(false);
		m_worksheet->setPageRect(QRectF(0.0, 0.0, width() / hscale, height() / vscale));
		m_worksheet->setUndoAware(true);
	}
}

void WorksheetView::changeZoom(QAction* action) {
	zoomFitNoneAction->setChecked(true);
	m_worksheet->setZoomFit(Worksheet::ZoomFit::None);

	m_zoomMode = static_cast<ZoomMode>(action->data().toInt());
	switch (m_zoomMode) {
	case ZoomMode::ZoomIn:
		zoom(1);
		break;
	case ZoomMode::ZoomOut:
		zoom(-1);
		break;
	case ZoomMode::ZoomOrigin: {
		static const float hscale = GuiTools::dpi(this).first / (Worksheet::convertToSceneUnits(1, Worksheet::Unit::Inch));
		static const float vscale = GuiTools::dpi(this).second / (Worksheet::convertToSceneUnits(1, Worksheet::Unit::Inch));
		setTransform(QTransform::fromScale(hscale, vscale));
	}
	}

	updateLabelsZoom();
}

WorksheetView::ZoomMode WorksheetView::zoomMode() const {
	return m_zoomMode;
}

void WorksheetView::updateFit() {
	switch (m_worksheet->zoomFit()) {
	case Worksheet::ZoomFit::None:
		break;
	case Worksheet::ZoomFit::FitToWidth: {
		const float scaleFactor = viewport()->width() / scene()->sceneRect().width();
		setTransform(QTransform::fromScale(scaleFactor, scaleFactor));
		break;
	}
	case Worksheet::ZoomFit::FitToHeight: {
		const float scaleFactor = viewport()->height() / scene()->sceneRect().height();
		setTransform(QTransform::fromScale(scaleFactor, scaleFactor));
		break;
	}
	case Worksheet::ZoomFit::FitToSelection: {
		fitInView(scene()->selectionArea().boundingRect(), Qt::KeepAspectRatio);
		break;
	}
	case Worksheet::ZoomFit::Fit: {
		const float scaleFactorVertical = viewport()->height() / scene()->sceneRect().height();
		const float scaleFactorHorizontal = viewport()->width() / scene()->sceneRect().width();
		if (scaleFactorVertical * scene()->sceneRect().width() < viewport()->width())
			setTransform(QTransform::fromScale(scaleFactorVertical, scaleFactorVertical));
		else
			setTransform(QTransform::fromScale(scaleFactorHorizontal, scaleFactorHorizontal));
		break;
	}
	}
}

void WorksheetView::updateScrollBarPolicy() {
	if (m_worksheet->useViewSize() || m_worksheet->zoomFit() != Worksheet::ZoomFit::None) {
		setHorizontalScrollBarPolicy(Qt::ScrollBarAlwaysOff);
		setVerticalScrollBarPolicy(Qt::ScrollBarAlwaysOff);
	} else {
		setHorizontalScrollBarPolicy(Qt::ScrollBarAsNeeded);
		setVerticalScrollBarPolicy(Qt::ScrollBarAsNeeded);
	}
}

void WorksheetView::changeZoomFit(QAction* action) {
	m_worksheet->setZoomFit(static_cast<Worksheet::ZoomFit>(action->data().toInt()));
	updateScrollBarPolicy();
	updateFit();
}

double WorksheetView::zoomFactor() const {
	double scale = transform().m11();
	scale *= Worksheet::convertToSceneUnits(1, Worksheet::Unit::Inch) / GuiTools::dpi(this).first;
	return scale;
}

void WorksheetView::updateLabelsZoom() const {
	const double zoom = zoomFactor();
	const auto& labels = m_worksheet->children<TextLabel>(AbstractAspect::ChildIndexFlag::Recursive | AbstractAspect::ChildIndexFlag::IncludeHidden);
	for (auto* label : labels)
		label->setZoomFactor(zoom);
}

void WorksheetView::changeMagnification(QAction* action) {
	m_magnificationFactor = action->data().toInt();
	if (m_magnificationFactor == 0 && m_magnificationWindow)
		m_magnificationWindow->setVisible(false);
}

int WorksheetView::magnification() const {
	return m_magnificationFactor;
}

void WorksheetView::changeMouseMode(QAction* action) {
	m_mouseMode = static_cast<MouseMode>(action->data().toInt());

	switch (m_mouseMode) {
	case MouseMode::Selection:
		setInteractive(true);
		setDragMode(QGraphicsView::NoDrag);
		break;
	case MouseMode::Navigation:
		setInteractive(false);
		setDragMode(QGraphicsView::ScrollHandDrag);
		break;
	case MouseMode::ZoomSelection:
		setInteractive(false);
		setDragMode(QGraphicsView::NoDrag);
		break;
	}
}

WorksheetView::MouseMode WorksheetView::mouseMode() const {
	return m_mouseMode;
}

//"Add new" related slots
void WorksheetView::addNew(QAction* action) {
	m_addNewMode = static_cast<AddNewMode>(action->data().toInt());
	bool restorePointers = false;
	WorksheetElement* aspect = nullptr;
	switch (m_addNewMode) {
	case AddNewMode::PlotAreaFourAxes:{
		auto* plot = new CartesianPlot(i18n("Plot Area"));
		plot->setType(CartesianPlot::Type::FourAxes);
		plot->setMouseMode(m_cartesianPlotMouseMode);
		aspect = plot;
		if (tbNewCartesianPlot)
			tbNewCartesianPlot->setDefaultAction(addCartesianPlot1Action);
		break;
	}
	case AddNewMode::PlotAreaTwoAxes: {
		auto* plot = new CartesianPlot(i18n("Plot Area"));
		plot->setType(CartesianPlot::Type::TwoAxes);
		plot->setMouseMode(m_cartesianPlotMouseMode);
		aspect = plot;
		if (tbNewCartesianPlot)
			tbNewCartesianPlot->setDefaultAction(addCartesianPlot2Action);
		break;
	}
	case AddNewMode::PlotAreaTwoAxesCentered: {
		auto* plot = new CartesianPlot(i18n("Plot Area"));
		plot->setType(CartesianPlot::Type::TwoAxesCentered);
		plot->setMouseMode(m_cartesianPlotMouseMode);
		aspect = plot;
		if (tbNewCartesianPlot)
			tbNewCartesianPlot->setDefaultAction(addCartesianPlot3Action);
		break;
	}
	case AddNewMode::PlotAreaTwoAxesCenteredZero: {
		auto* plot = new CartesianPlot(i18n("Plot Area"));
		plot->setType(CartesianPlot::Type::TwoAxesCenteredZero);
		plot->setMouseMode(m_cartesianPlotMouseMode);
		aspect = plot;
		if (tbNewCartesianPlot)
			tbNewCartesianPlot->setDefaultAction(addCartesianPlot4Action);
		break;
	}
	case AddNewMode::PlotAreaFromTemplate: {
#ifndef SDK
		// open dialog
		PlotTemplateDialog d;
		if (d.exec() != QDialog::Accepted)
			return;

		auto* plot = d.generatePlot();
		if (!plot)
			return;

		restorePointers = true;
		aspect = plot;
		if (tbNewCartesianPlot)
			tbNewCartesianPlot->setDefaultAction(addCartesianPlotTemplateAction);
#endif
		break;
	}
	case AddNewMode::TextLabel: {
		auto* l = new TextLabel(i18n("Text Label"));
		l->setText(i18n("Text Label"));
		aspect = l;
		break;
	}
	case AddNewMode::Image: {
		Image* image = new Image(i18n("Image"));
		aspect = image;
		break;
	}
	}

	if (!aspect)
		return;

	m_worksheet->addChild(aspect);

	if (restorePointers) {
		m_worksheet->project()->restorePointers(m_worksheet);
		m_worksheet->project()->retransformElements(m_worksheet);
	}

	// labels and images with their initial positions need to be retransformed
	// after they have gotten a parent
	if (aspect->type() == AspectType::TextLabel || aspect->type() == AspectType::Image) {
		if (m_calledFromContextMenu) {
			// must be done after add Child, because otherwise the parentData rect is not available
			// and therefore aligning will not work
			auto position = aspect->position();
			position.point = aspect->parentPosToRelativePos(m_cursorPos, position);
			position.point =
				aspect->align(position.point, aspect->graphicsItem()->boundingRect(), aspect->horizontalAlignment(), aspect->verticalAlignment(), false);
			aspect->setPosition(position);
			m_calledFromContextMenu = false;
		} else
			aspect->retransform();
	} else if (aspect->type() == AspectType::CartesianPlot)
		static_cast<CartesianPlot*>(aspect)->retransform();

	handleCartesianPlotActions();

	// fade-in the newly added element.
	// TODO: don't do any fade-in for text labels - when a text label is added
	// after new curves were created via PlotDataDialog, the undo or delete steps for this label
	// lead to a crash in the handling of graphics effects in Qt. The root cause for the crash
	// is not completely clear (maybe related ot its child ScaledTextItem) so we deactivate
	// this effect completely for text labels, s.a. BUG: 455096.
	if (aspect->type() == AspectType::TextLabel)
		return;

	if (!m_fadeInTimeLine) {
		m_fadeInTimeLine = new QTimeLine(1000, this);
		m_fadeInTimeLine->setFrameRange(0, 100);
		connect(m_fadeInTimeLine, &QTimeLine::valueChanged, this, &WorksheetView::fadeIn);
	}

	// if there is already an element fading in, stop the time line and show the element with the full opacity.
	if (m_fadeInTimeLine->state() == QTimeLine::Running) {
		m_fadeInTimeLine->stop();
		auto* effect = new QGraphicsOpacityEffect(this);
		effect->setOpacity(1);
		lastAddedWorksheetElement->graphicsItem()->setGraphicsEffect(effect);
	}

	// create the opacity effect and start the actual fade-in
	lastAddedWorksheetElement = aspect;
	auto* effect = new QGraphicsOpacityEffect(this);
	effect->setOpacity(0);
	lastAddedWorksheetElement->graphicsItem()->setGraphicsEffect(effect);
	m_fadeInTimeLine->start();
}

WorksheetView::AddNewMode WorksheetView::addNewMode() const {
	return m_addNewMode;
}

/*!
 * select all top-level items
 */
void WorksheetView::selectAllElements() {
	// deselect all previously selected items since there can be some non top-level items belong them
	m_suppressSelectionChangedEvent = true;
	for (auto* item : m_selectedItems)
		m_worksheet->setItemSelectedInView(item, false);

	// select top-level items
	for (auto* item : scene()->items()) {
		if (!item->parentItem())
			item->setSelected(true);
	}
	m_suppressSelectionChangedEvent = false;
	this->selectionChanged();
}

/*!
 * deletes selected worksheet elements
 */
void WorksheetView::deleteElement() {
	if (m_selectedItems.isEmpty())
		return;

	auto status = KMessageBox::warningTwoActions(
		this,
		i18np("Do you really want to delete the selected object?", "Do you really want to delete the selected %1 objects?", m_selectedItems.size()),
		i18np("Delete selected object", "Delete selected objects", m_selectedItems.size()),
		KStandardGuiItem::del(),
		KStandardGuiItem::cancel());
	if (status == KMessageBox::SecondaryAction)
		return;

	m_suppressSelectionChangedEvent = true;
	m_worksheet->beginMacro(i18n("%1: Remove selected worksheet elements.", m_worksheet->name()));
	for (auto* item : m_selectedItems)
		m_worksheet->deleteAspectFromGraphicsItem(item);
	m_selectedElement = nullptr;
	m_worksheet->endMacro();
	m_suppressSelectionChangedEvent = false;
}

void WorksheetView::aspectAboutToBeRemoved(const AbstractAspect* /* aspect */) {
	/*
		lastAddedWorksheetElement = dynamic_cast<WorksheetElement*>(const_cast<AbstractAspect*>(aspect));
		if (!lastAddedWorksheetElement)
			return;
	*/
	// FIXME: fading-out doesn't work
	// also, the following code collides with undo/redo of the deletion
	// of a worksheet element (after redoing the element is not shown with the full opacity
	/*
		if (!m_fadeOutTimeLine) {
			m_fadeOutTimeLine = new QTimeLine(1000, this);
			m_fadeOutTimeLine->setFrameRange(0, 100);
			connect(m_fadeOutTimeLine, SIGNAL(valueChanged(qreal)), this, SLOT(fadeOut(qreal)));
		}

		//if there is already an element fading out, stop the time line
		 if (m_fadeOutTimeLine->state() == QTimeLine::Running)
			 m_fadeOutTimeLine->stop();

		  m_fadeOutTimeLine->start();
	  */
}

void WorksheetView::fadeIn(qreal value) {
	auto* effect = static_cast<QGraphicsOpacityEffect*>(lastAddedWorksheetElement->graphicsItem()->graphicsEffect());
	effect->setOpacity(value);
}

void WorksheetView::fadeOut(qreal value) {
	auto* effect = new QGraphicsOpacityEffect();
	effect->setOpacity(1 - value);
	lastAddedWorksheetElement->graphicsItem()->setGraphicsEffect(effect);
}

/*!
 * called when one of the layout-actions in WorkseetView was triggered.
 * sets the layout in Worksheet and enables/disables the layout actions.
 */
void WorksheetView::changeLayout(QAction* action) const {
	const auto layout = static_cast<Worksheet::Layout>(action->data().toInt());
	m_worksheet->setLayout(layout);
}

Worksheet::Layout WorksheetView::layout() const {
	return m_worksheet->layout();
}

void WorksheetView::changeGrid(QAction* action) {
	if (action == noGridAction) {
		m_gridSettings.style = GridStyle::NoGrid;
		snapToGridAction->setEnabled(false);
	} else if (action == sparseLineGridAction) {
		m_gridSettings.style = GridStyle::Line;
		m_gridSettings.color = Qt::gray;
		m_gridSettings.opacity = 0.7;
		m_gridSettings.horizontalSpacing = 15;
		m_gridSettings.verticalSpacing = 15;
	} else if (action == denseLineGridAction) {
		m_gridSettings.style = GridStyle::Line;
		m_gridSettings.color = Qt::gray;
		m_gridSettings.opacity = 0.7;
		m_gridSettings.horizontalSpacing = 5;
		m_gridSettings.verticalSpacing = 5;
	} else if (action == denseDotGridAction) {
		m_gridSettings.style = GridStyle::Dot;
		m_gridSettings.color = Qt::black;
		m_gridSettings.opacity = 0.7;
		m_gridSettings.horizontalSpacing = 5;
		m_gridSettings.verticalSpacing = 5;
	} else if (action == sparseDotGridAction) {
		m_gridSettings.style = GridStyle::Dot;
		m_gridSettings.color = Qt::black;
		m_gridSettings.opacity = 0.7;
		m_gridSettings.horizontalSpacing = 15;
		m_gridSettings.verticalSpacing = 15;
	} else if (action == customGridAction) {
#ifndef SDK
		auto* dlg = new GridDialog(this);
		if (dlg->exec() == QDialog::Accepted)
			dlg->save(m_gridSettings);
		else
#endif
		return;
	}

	if (m_gridSettings.style == GridStyle::NoGrid)
		snapToGridAction->setEnabled(false);
	else
		snapToGridAction->setEnabled(true);

	invalidateScene(sceneRect(), QGraphicsScene::BackgroundLayer);
}

// TODO
void WorksheetView::changeSnapToGrid() {
}

/*!
 *  Selects the QGraphicsItem \c item in \c WorksheetView.
 * 	The selection in \c ProjectExplorer is forwarded to  \c Worksheet
 *  and is finally handled here.
 */
void WorksheetView::selectItem(QGraphicsItem* item) {
	m_suppressSelectionChangedEvent = true;
	item->setSelected(true);
	m_selectedItems << item;
	handleCartesianPlotActions();
	m_suppressSelectionChangedEvent = false;
}

/*!
 *  Deselects the \c QGraphicsItem \c item in \c WorksheetView.
 * 	The deselection in \c ProjectExplorer is forwarded to \c Worksheet
 *  and is finally handled here.
 */
void WorksheetView::deselectItem(QGraphicsItem* item) {
	m_suppressSelectionChangedEvent = true;
	item->setSelected(false);
	m_selectedItems.removeOne(item);
	handleCartesianPlotActions();
	m_suppressSelectionChangedEvent = false;
}

/*!
 *  Called on selection changes in the view.
 *   Determines which items were selected and deselected
 *  and forwards these changes to \c Worksheet
 */
void WorksheetView::selectionChanged() {
	// if the project is being closed, the scene items are being removed and the selection can change.
	// don't react on these changes since this can lead crashes (worksheet object is already in the destructor).
	if (m_isClosing)
		return;

	if (m_suppressSelectionChangedEvent)
		return;

	QList<QGraphicsItem*> items = scene()->selectedItems();

	// check, whether the previously selected items were deselected now.
	// Forward the deselection prior to the selection of new items
	// in order to avoid the unwanted multiple selection in project explorer
	for (auto* item : m_selectedItems) {
		if (items.indexOf(item) == -1)
			m_worksheet->setItemSelectedInView(item, false);
	}

	// select new items
	if (items.isEmpty()) {
		// no items selected -> select the worksheet again.
		m_worksheet->setSelectedInView(true);

		// if one of the "zoom&select" plot mouse modes was selected before, activate the default "selection mode" again
		// since no plots are selected now.
		if (m_mouseMode == MouseMode::Selection && m_cartesianPlotMouseMode != CartesianPlot::MouseMode::Selection) {
			cartesianPlotSelectionModeAction->setChecked(true);
			changePlotMouseMode(cartesianPlotSelectionModeAction);
		}
	} else {
		for (const auto* item : items)
			m_worksheet->setItemSelectedInView(item, true);

		// items selected -> deselect the worksheet in the project explorer
		// prevents unwanted multiple selection with worksheet (if it was selected before)
		m_worksheet->setSelectedInView(false);
	}

	m_selectedItems = std::move(items);
	handleCartesianPlotActions();
}

void WorksheetView::handleCartesianPlotSelected(CartesianPlot* plot) {
	/* Action to All: action is applied to all ranges
	 *	- Applied to all plots and all ranges
	 * Action to X: action is applied to all x ranges
	 *	- x zoom selection: zooming into all x ranges of all plots (Normaly all plots will have the same x ranges so it makes sense
	 *  - y zoom selection: makes no sense. disable
	 * Action to Y: action is applied to all y ranges
	 *  - x zoom selection: makes no sense. disable
	 *  - y zoom selection: zooming into all y ranges of all plots
	 * Action to Selection
	 * - x zoom selection: makes no sense, because the range is unknown, disable
	 * - y zoom selection: makes no sense, because the range is unknown, disable
	 *		- What happens when only one range is available?
	 */

	switch (m_worksheet->cartesianPlotActionMode()) {
	case Worksheet::CartesianPlotActionMode::ApplyActionToAll: // Is there a usecase for this?
		cartesianPlotZoomSelectionModeAction->setEnabled(true);
		cartesianPlotZoomXSelectionModeAction->setEnabled(true);
		cartesianPlotZoomYSelectionModeAction->setEnabled(true);
		zoomInAction->setEnabled(true);
		zoomOutAction->setEnabled(true);
		zoomInXAction->setEnabled(true);
		zoomOutXAction->setEnabled(true);
		zoomInYAction->setEnabled(true);
		zoomOutYAction->setEnabled(true);
		shiftLeftXAction->setEnabled(true);
		shiftRightXAction->setEnabled(true);
		shiftUpYAction->setEnabled(true);
		shiftDownYAction->setEnabled(true);
		scaleAutoAction->setEnabled(true);
		scaleAutoXAction->setEnabled(true);
		scaleAutoYAction->setEnabled(true);
		break;
	case Worksheet::CartesianPlotActionMode::ApplyActionToSelection: {
		bool enableX = plot->rangeCount(Dimension::X) == 1;
		bool enableY = plot->rangeCount(Dimension::Y) == 1;
		// only when only one range available
		cartesianPlotZoomSelectionModeAction->setEnabled(enableX && enableY);
		cartesianPlotZoomXSelectionModeAction->setEnabled(enableX);
		cartesianPlotZoomYSelectionModeAction->setEnabled(enableY);
		zoomInAction->setEnabled(true);
		zoomOutAction->setEnabled(true);
		zoomInXAction->setEnabled(true);
		zoomOutXAction->setEnabled(true);
		zoomInYAction->setEnabled(true);
		zoomOutYAction->setEnabled(true);
		shiftLeftXAction->setEnabled(true);
		shiftRightXAction->setEnabled(true);
		shiftUpYAction->setEnabled(true);
		shiftDownYAction->setEnabled(true);
		scaleAutoAction->setEnabled(true);
		scaleAutoXAction->setEnabled(true);
		scaleAutoYAction->setEnabled(true);
		break;
	}
	case Worksheet::CartesianPlotActionMode::ApplyActionToAllX:
		cartesianPlotZoomSelectionModeAction->setEnabled(false);
		cartesianPlotZoomXSelectionModeAction->setEnabled(true);
		cartesianPlotZoomYSelectionModeAction->setEnabled(true);
		zoomInAction->setEnabled(false);
		zoomOutAction->setEnabled(false);
		zoomInXAction->setEnabled(true);
		zoomOutXAction->setEnabled(true);
		zoomInYAction->setEnabled(false);
		zoomOutYAction->setEnabled(false);
		shiftLeftXAction->setEnabled(true);
		shiftRightXAction->setEnabled(true);
		shiftUpYAction->setEnabled(false);
		shiftDownYAction->setEnabled(false);
		scaleAutoAction->setEnabled(false);
		scaleAutoXAction->setEnabled(true);
		scaleAutoYAction->setEnabled(true);
		break;
	case Worksheet::CartesianPlotActionMode::ApplyActionToAllY:
		cartesianPlotZoomSelectionModeAction->setEnabled(false);
		cartesianPlotZoomXSelectionModeAction->setEnabled(true);
		cartesianPlotZoomYSelectionModeAction->setEnabled(true);
		zoomInAction->setEnabled(false);
		zoomOutAction->setEnabled(false);
		zoomInXAction->setEnabled(false);
		zoomOutXAction->setEnabled(false);
		zoomInYAction->setEnabled(true);
		zoomOutYAction->setEnabled(true);
		shiftLeftXAction->setEnabled(false);
		shiftRightXAction->setEnabled(false);
		shiftUpYAction->setEnabled(true);
		shiftDownYAction->setEnabled(true);
		scaleAutoAction->setEnabled(false);
		scaleAutoXAction->setEnabled(false);
		scaleAutoYAction->setEnabled(true);
		break;
	}

	cartesianPlotSelectionModeAction->setEnabled(true);
	if (cartesianPlotCursorModeAction) // not available in the presenter mode
		cartesianPlotCursorModeAction->setEnabled(true);
}

void WorksheetView::handleReferenceRangeSelected() {
	auto l = static_cast<ReferenceRange*>(m_selectedElement);
	bool vert = (l->orientation() == ReferenceRange::Orientation::Vertical);
	handleReferences(vert);
}

void WorksheetView::handleReferenceLineSelected() {
	auto l = static_cast<ReferenceLine*>(m_selectedElement);
	bool vert = (l->orientation() == ReferenceLine::Orientation::Vertical);
	handleReferences(vert);
}

void WorksheetView::handleReferences(bool vertical) {
	/* Action to All: action is applied to all ranges
	 *	- Disable
	 * Action to X: action is applied to all x ranges
	 *	- x zoom selection: if vertical:Zooming into all ranges of all plots (mostly the x ranges are the same for all plots --> usecase)
	 *  - y zoom selection: if !vertical:zoom only into the range from the reference line
	 * Action to Y: action is applied to all y ranges
	 *  - x zoom selection: if vertical: zoom only into the range from the reference line
	 *  - y zoom selection: if !vertical: Zooming into all ranges of all plots
	 * Action to Selection
	 * - x zoom selection: if vertical: zoom only into the range from the reference line
	 * - y zoom selection: if !vertical:zoom only into the range from the reference line
	 */

	zoomInAction->setEnabled(false);
	zoomOutAction->setEnabled(false);
	cartesianPlotZoomSelectionModeAction->setEnabled(false);
	scaleAutoAction->setEnabled(false);

	switch (m_worksheet->cartesianPlotActionMode()) {
	case Worksheet::CartesianPlotActionMode::ApplyActionToAll:
		cartesianPlotZoomXSelectionModeAction->setEnabled(false);
		cartesianPlotZoomYSelectionModeAction->setEnabled(false);
		zoomInXAction->setEnabled(false);
		zoomOutXAction->setEnabled(false);
		zoomInYAction->setEnabled(false);
		zoomOutYAction->setEnabled(false);
		shiftLeftXAction->setEnabled(false);
		shiftRightXAction->setEnabled(false);
		shiftUpYAction->setEnabled(false);
		shiftDownYAction->setEnabled(false);
		scaleAutoXAction->setEnabled(vertical);
		scaleAutoYAction->setEnabled(!vertical);
		break;
	case Worksheet::CartesianPlotActionMode::ApplyActionToSelection:
		cartesianPlotZoomXSelectionModeAction->setEnabled(vertical);
		cartesianPlotZoomYSelectionModeAction->setEnabled(!vertical);
		zoomInXAction->setEnabled(vertical);
		zoomOutXAction->setEnabled(vertical);
		zoomInYAction->setEnabled(!vertical);
		zoomOutYAction->setEnabled(!vertical);
		shiftLeftXAction->setEnabled(vertical);
		shiftRightXAction->setEnabled(vertical);
		shiftUpYAction->setEnabled(!vertical);
		shiftDownYAction->setEnabled(!vertical);
		scaleAutoXAction->setEnabled(vertical);
		scaleAutoYAction->setEnabled(!vertical);
		break;
	case Worksheet::CartesianPlotActionMode::ApplyActionToAllX:
		cartesianPlotZoomXSelectionModeAction->setEnabled(vertical);
		cartesianPlotZoomYSelectionModeAction->setEnabled(!vertical);
		zoomInXAction->setEnabled(vertical);
		zoomOutXAction->setEnabled(vertical);
		zoomInYAction->setEnabled(!vertical);
		zoomOutYAction->setEnabled(!vertical);
		shiftLeftXAction->setEnabled(vertical);
		shiftRightXAction->setEnabled(vertical);
		shiftUpYAction->setEnabled(!vertical);
		shiftDownYAction->setEnabled(!vertical);
		scaleAutoXAction->setEnabled(vertical);
		scaleAutoYAction->setEnabled(!vertical);
		break;
	case Worksheet::CartesianPlotActionMode::ApplyActionToAllY:
		cartesianPlotZoomXSelectionModeAction->setEnabled(vertical);
		cartesianPlotZoomYSelectionModeAction->setEnabled(!vertical);
		zoomInXAction->setEnabled(vertical);
		zoomOutXAction->setEnabled(vertical);
		zoomInYAction->setEnabled(!vertical);
		zoomOutYAction->setEnabled(!vertical);
		shiftLeftXAction->setEnabled(vertical);
		shiftRightXAction->setEnabled(vertical);
		shiftUpYAction->setEnabled(!vertical);
		shiftDownYAction->setEnabled(!vertical);
		scaleAutoXAction->setEnabled(vertical);
		scaleAutoYAction->setEnabled(!vertical);
		break;
	}
	cartesianPlotSelectionModeAction->setEnabled(true);
	cartesianPlotCursorModeAction->setEnabled(false);
}

void WorksheetView::handlePlotSelected() {
	/* Action to All: action is applied to all ranges
	 *	- Disable
	 * Action to X: action is applied to all x ranges
	 *	- x zoom selection: Zooming into all ranges of all plots (mostly the x ranges are the same for all plots --> usecase)
	 *  - y zoom selection: zoom only into the range from the curve
	 * Action to Y: action is applied to all y ranges
	 *  - x zoom selection: zoom only into the range from the curve
	 *  - y zoom selection: Zooming into all ranges of all plots
	 * Action to Selection
	 * - x zoom selection: zoom only into the range from the curve
	 * - y zoom selection: zoom only into the range from the curve
	 */

	switch (m_worksheet->cartesianPlotActionMode()) {
	case Worksheet::CartesianPlotActionMode::ApplyActionToAll:
		cartesianPlotZoomSelectionModeAction->setEnabled(false);
		cartesianPlotZoomXSelectionModeAction->setEnabled(false);
		cartesianPlotZoomYSelectionModeAction->setEnabled(false);
		zoomInAction->setEnabled(false);
		zoomOutAction->setEnabled(false);
		zoomInXAction->setEnabled(false);
		zoomOutXAction->setEnabled(false);
		zoomInYAction->setEnabled(false);
		zoomOutYAction->setEnabled(false);
		shiftLeftXAction->setEnabled(false);
		shiftRightXAction->setEnabled(false);
		shiftUpYAction->setEnabled(false);
		shiftDownYAction->setEnabled(false);
		scaleAutoAction->setEnabled(true);
		scaleAutoXAction->setEnabled(true);
		scaleAutoYAction->setEnabled(true);
		break;
	case Worksheet::CartesianPlotActionMode::ApplyActionToSelection:
		cartesianPlotZoomSelectionModeAction->setEnabled(true);
		cartesianPlotZoomXSelectionModeAction->setEnabled(true);
		cartesianPlotZoomYSelectionModeAction->setEnabled(true);
		zoomInAction->setEnabled(true);
		zoomOutAction->setEnabled(true);
		zoomInXAction->setEnabled(true);
		zoomOutXAction->setEnabled(true);
		zoomInYAction->setEnabled(true);
		zoomOutYAction->setEnabled(true);
		shiftLeftXAction->setEnabled(true);
		shiftRightXAction->setEnabled(true);
		shiftUpYAction->setEnabled(true);
		shiftDownYAction->setEnabled(true);
		scaleAutoAction->setEnabled(true);
		scaleAutoXAction->setEnabled(true);
		scaleAutoYAction->setEnabled(true);
		break;
	case Worksheet::CartesianPlotActionMode::ApplyActionToAllX:
		cartesianPlotZoomSelectionModeAction->setEnabled(false);
		cartesianPlotZoomXSelectionModeAction->setEnabled(true);
		cartesianPlotZoomYSelectionModeAction->setEnabled(true);
		zoomInAction->setEnabled(false);
		zoomOutAction->setEnabled(false);
		zoomInXAction->setEnabled(true);
		zoomOutXAction->setEnabled(true);
		zoomInYAction->setEnabled(true);
		zoomOutYAction->setEnabled(true);
		shiftLeftXAction->setEnabled(true);
		shiftRightXAction->setEnabled(true);
		shiftUpYAction->setEnabled(true);
		shiftDownYAction->setEnabled(true);
		scaleAutoAction->setEnabled(true);
		scaleAutoXAction->setEnabled(true);
		scaleAutoYAction->setEnabled(true);
		break;
	case Worksheet::CartesianPlotActionMode::ApplyActionToAllY:
		cartesianPlotZoomSelectionModeAction->setEnabled(false);
		cartesianPlotZoomXSelectionModeAction->setEnabled(true);
		cartesianPlotZoomYSelectionModeAction->setEnabled(true);
		zoomInAction->setEnabled(false);
		zoomOutAction->setEnabled(false);
		zoomInXAction->setEnabled(true);
		zoomOutXAction->setEnabled(true);
		zoomInYAction->setEnabled(true);
		zoomOutYAction->setEnabled(true);
		shiftLeftXAction->setEnabled(true);
		shiftRightXAction->setEnabled(true);
		shiftUpYAction->setEnabled(true);
		shiftDownYAction->setEnabled(true);
		scaleAutoAction->setEnabled(true);
		scaleAutoXAction->setEnabled(true);
		scaleAutoYAction->setEnabled(true);
		break;
	}
	cartesianPlotSelectionModeAction->setEnabled(true);
	cartesianPlotCursorModeAction->setEnabled(false);
}

void WorksheetView::handleAxisSelected(const Axis* a) {
	if (a->orientation() == Axis::Orientation::Horizontal) {
		/* HORIZONTAL:
		 * Action to All: action is applied to all ranges
		 *	- Disable
		 * Action to X: action is applied to all x ranges
		 *	- x zoom selection: Zooming
		 *  - y zoom selection: makes no sense. disable
		 * Action to Y: action is applied to all y ranges
		 *  - x zoom selection: zooming into the range of the axis
		 *  - y zoom selection: makes no sense. disable
		 * Action to Selection
		 * - x zoom selection: apply to range assigned to the axis, but only for the plot where the axis is child
		 * - y zoom selection: makes no sense. disable
		 */
		cartesianPlotZoomYSelectionModeAction->setEnabled(false);
		cartesianPlotZoomSelectionModeAction->setEnabled(false);
		cartesianPlotZoomXSelectionModeAction->setEnabled(true);
		zoomInAction->setEnabled(false);
		zoomOutAction->setEnabled(false);
		zoomInXAction->setEnabled(true);
		zoomOutXAction->setEnabled(true);
		zoomInYAction->setEnabled(false);
		zoomOutYAction->setEnabled(false);
		shiftLeftXAction->setEnabled(true);
		shiftRightXAction->setEnabled(true);
		shiftUpYAction->setEnabled(false);
		shiftDownYAction->setEnabled(false);
		scaleAutoAction->setEnabled(false);
		scaleAutoXAction->setEnabled(true);
		scaleAutoYAction->setEnabled(false);
	} else {
		/* VERTICAL:
		 * Action to All: action is applied to all ranges
		 *	- Disable
		 * Action to Y: action is applied to all y ranges
		 *	- y zoom selection: Zooming
		 *  - x zoom selection: makes no sense. disable
		 * Action to X: action is applied to all x ranges
		 *  - x zoom selection: makes no sense. disable
		 *  - y zoom selection: makes no sense. disable
		 * Action to Selection
		 * - x zoom selection: apply to range assigned to the axis, but only for the plot where the axis is child
		 * - y zoom selection: makes no sense. disable
		 */
		cartesianPlotZoomYSelectionModeAction->setEnabled(true);
		cartesianPlotZoomSelectionModeAction->setEnabled(false);
		cartesianPlotZoomXSelectionModeAction->setEnabled(false);
		zoomInAction->setEnabled(false);
		zoomOutAction->setEnabled(false);
		zoomInXAction->setEnabled(false);
		zoomOutXAction->setEnabled(false);
		zoomInYAction->setEnabled(true);
		zoomOutYAction->setEnabled(true);
		shiftLeftXAction->setEnabled(false);
		shiftRightXAction->setEnabled(false);
		shiftUpYAction->setEnabled(true);
		shiftDownYAction->setEnabled(true);
		scaleAutoAction->setEnabled(false);
		scaleAutoXAction->setEnabled(false);
		scaleAutoYAction->setEnabled(true);
	}

	cartesianPlotSelectionModeAction->setEnabled(true);
	cartesianPlotCursorModeAction->setEnabled(false);
}

// check whether we have cartesian plots selected and activate/deactivate
void WorksheetView::handleCartesianPlotActions() {
	if (!m_plotActionsInitialized)
		return;

	if (m_mouseMode != MouseMode::Selection)
		return; // Do not change selection when the mousemode is not selection!

	m_selectedElement = nullptr;

	bool handled = false, plot = false;
	for (auto* item : m_selectedItems) {
		// TODO: or if a children of a plot is selected
		auto* w = static_cast<WorksheetElementPrivate*>(item)->q;
		if (w->type() == AspectType::CartesianPlot) {
			handled = true;
			plot = true;
			m_selectedElement = w;
			handleCartesianPlotSelected(static_cast<CartesianPlot*>(m_selectedElement));
			break;
		} else if (w->type() == AspectType::ReferenceLine) {
			handled = true;
			m_selectedElement = w;
			handleReferenceLineSelected();
		} else if (w->type() == AspectType::ReferenceRange) {
			handled = true;
			m_selectedElement = w;
			handleReferenceRangeSelected();
		} else if (w->type() == AspectType::Axis) {
			handled = true;
			m_selectedElement = w;
			handleAxisSelected(static_cast<Axis*>(m_selectedElement));
			break;
		} else if (dynamic_cast<Plot*>(w) || w->coordinateBindingEnabled()) {
			// Plot and other WorksheetElements like custompoint, infoelement, textlabel
			handled = true;
			m_selectedElement = w;
			handlePlotSelected();
			break;
		}
	}

	if (!handled) {
		cartesianPlotZoomSelectionModeAction->setEnabled(false);
		cartesianPlotZoomSelectionModeAction->setChecked(false);
		cartesianPlotZoomXSelectionModeAction->setEnabled(false);
		cartesianPlotZoomXSelectionModeAction->setChecked(false);
		cartesianPlotZoomYSelectionModeAction->setEnabled(false);
		cartesianPlotZoomYSelectionModeAction->setChecked(false);
		for (auto* p : m_worksheet->children<CartesianPlot>())
			p->setMouseMode(CartesianPlot::MouseMode::Selection);
		zoomInAction->setEnabled(false);
		zoomOutAction->setEnabled(false);
		zoomInXAction->setEnabled(false);
		zoomOutXAction->setEnabled(false);
		zoomInYAction->setEnabled(false);
		zoomOutYAction->setEnabled(false);
		shiftLeftXAction->setEnabled(false);
		shiftRightXAction->setEnabled(false);
		shiftUpYAction->setEnabled(false);
		shiftDownYAction->setEnabled(false);
		scaleAutoAction->setEnabled(false);
		scaleAutoXAction->setEnabled(false);
		scaleAutoYAction->setEnabled(false);
	}
}

bool WorksheetView::exportToFile(const QString& path,
								 const Worksheet::ExportFormat format,
								 const Worksheet::ExportArea area,
								 const bool background,
								 const int resolution) {
	PERFTRACE(QLatin1String(Q_FUNC_INFO));
	bool rc = false;
	QRectF sourceRect;

	if (area == Worksheet::ExportArea::BoundingBox) {
		sourceRect = scene()->itemsBoundingRect();
		sourceRect = QRect(0, 0, sourceRect.width() + sourceRect.x(), sourceRect.height());
	} else if (area == Worksheet::ExportArea::Selection) {
		if (!m_selectedItems.isEmpty()) {
			// Union the bounding rectangles of selected items
			for (const auto* item : m_selectedItems) {
				QRectF itemRect = item->mapToScene(item->boundingRect()).boundingRect();
				sourceRect = sourceRect.united(itemRect);
			}
		} else
			sourceRect = scene()->sceneRect();
	} else
		sourceRect = scene()->sceneRect();
	switch (format) {
	case Worksheet::ExportFormat::PDF: {
		QPrinter printer;
		printer.setOutputFormat(QPrinter::PdfFormat);
		printer.setOutputFileName(path);
		int w = Worksheet::convertFromSceneUnits(sourceRect.width(), Worksheet::Unit::Millimeter);
		int h = Worksheet::convertFromSceneUnits(sourceRect.height(), Worksheet::Unit::Millimeter);
		printer.setPageSize(QPageSize(QSizeF(w, h), QPageSize::Millimeter));
		printer.setPageMargins(QMarginsF(0, 0, 0, 0), QPageLayout::Millimeter);
		printer.setPrintRange(QPrinter::PageRange);
		printer.setCreator(QStringLiteral("LabPlot ") + QLatin1String(LVERSION));

		QPainter painter;
		rc = painter.begin(&printer);
		if (!rc)
			return false;
		painter.setRenderHint(QPainter::Antialiasing);
		QRectF targetRect(0, 0, w, h);
		exportPaint(&painter, targetRect, sourceRect, background);
		painter.end();
		break;
	}
	case Worksheet::ExportFormat::SVG: {
#ifdef HAVE_QTSVG
		QSvgGenerator generator;
		generator.setFileName(path);
		int w = Worksheet::convertFromSceneUnits(sourceRect.width(), Worksheet::Unit::Millimeter);
		int h = Worksheet::convertFromSceneUnits(sourceRect.height(), Worksheet::Unit::Millimeter);
		// Adjust for DPI conversion
		w = w * GuiTools::dpi(this).first / (GSL_CONST_CGS_INCH * Worksheet::convertToSceneUnits(1, Worksheet::Unit::Millimeter));
		h = h * GuiTools::dpi(this).second / (GSL_CONST_CGS_INCH * Worksheet::convertToSceneUnits(1, Worksheet::Unit::Millimeter));

		generator.setSize(QSize(w, h));
		QRectF targetRect(0, 0, w, h);
		generator.setViewBox(targetRect);

		QPainter painter;
		rc = painter.begin(&generator);
		if (!rc)
			return false;
		exportPaint(&painter, targetRect, sourceRect, background);
		painter.end();
#endif
		break;
	}
	case Worksheet::ExportFormat::PNG:
	case Worksheet::ExportFormat::JPG:
	case Worksheet::ExportFormat::BMP:
	case Worksheet::ExportFormat::PPM:
	case Worksheet::ExportFormat::XBM:
	case Worksheet::ExportFormat::XPM: {
		int w = Worksheet::convertFromSceneUnits(sourceRect.width(), Worksheet::Unit::Millimeter);
		int h = Worksheet::convertFromSceneUnits(sourceRect.height(), Worksheet::Unit::Millimeter);
		w = w * resolution / (GSL_CONST_CGS_INCH * Worksheet::convertToSceneUnits(1, Worksheet::Unit::Millimeter));
		h = h * resolution / (GSL_CONST_CGS_INCH * Worksheet::convertToSceneUnits(1, Worksheet::Unit::Millimeter));
		QImage image(QSize(w, h), QImage::Format_ARGB32_Premultiplied);
		image.fill(Qt::transparent);
		QRectF targetRect(0, 0, w, h);

		QPainter painter;
		rc = painter.begin(&image);
		if (!rc)
			return false;
		painter.setRenderHint(QPainter::Antialiasing);
		painter.save();
		exportPaint(&painter, targetRect, sourceRect, background);
		painter.restore();
		painter.end();

		if (!path.isEmpty()) {
			switch (format) {
			case Worksheet::ExportFormat::PNG:
				rc = image.save(path, "PNG");
				break;
			case Worksheet::ExportFormat::JPG:
				rc = image.save(path, "JPG");
				break;
			case Worksheet::ExportFormat::BMP:
				rc = image.save(path, "BMP");
				break;
			case Worksheet::ExportFormat::PPM:
				rc = image.save(path, "PPM");
				break;
			case Worksheet::ExportFormat::XBM:
				rc = image.save(path, "XBM");
				break;
			case Worksheet::ExportFormat::XPM:
				rc = image.save(path, "XPM");
				break;
			case Worksheet::ExportFormat::PDF: // SVG and PDF handled earlier
			case Worksheet::ExportFormat::SVG:
				break;
			}
		} else {
			QApplication::clipboard()->setImage(image, QClipboard::Clipboard);
			rc = true;
		}
		break;
	}
	}

#ifndef SDK
	if (!rc) {
		RESET_CURSOR;
		QMessageBox::critical(nullptr, i18n("Failed to export"), i18n("Failed to write to '%1'. Please check the path.", path));
	}
#endif

	return rc;
}

void WorksheetView::exportToPixmap(QPixmap& pixmap) {
	const auto& sourceRect = scene()->sceneRect();

	int w = Worksheet::convertFromSceneUnits(sourceRect.width(), Worksheet::Unit::Millimeter);
	int h = Worksheet::convertFromSceneUnits(sourceRect.height(), Worksheet::Unit::Millimeter);
	w = w * GuiTools::dpi(this).first / (GSL_CONST_CGS_INCH * Worksheet::convertToSceneUnits(1, Worksheet::Unit::Millimeter));
	h = h * GuiTools::dpi(this).second / (GSL_CONST_CGS_INCH * Worksheet::convertToSceneUnits(1, Worksheet::Unit::Millimeter));
	pixmap = pixmap.scaled(w, h);
	QRectF targetRect(0, 0, w, h);

	QPainter painter;
	painter.begin(&pixmap);
	painter.setRenderHint(QPainter::Antialiasing);
	exportPaint(&painter, targetRect, sourceRect, true /* export background */, true /* export selection */);
	painter.end();
}

bool WorksheetView::eventFilter(QObject* /*watched*/, QEvent* event) {
	if (event->type() == QEvent::KeyPress && m_actionsInitialized) {
		auto* keyEvent = static_cast<QKeyEvent*>(event);
		int key = keyEvent->key();
		switch (key) {
		case Qt::Key_S:
			if (cartesianPlotSelectionModeAction->isEnabled())
				cartesianPlotSelectionModeAction->trigger();
			return true;
		case Qt::Key_Z:
			if (cartesianPlotZoomSelectionModeAction->isEnabled())
				cartesianPlotZoomSelectionModeAction->trigger();
			return true;
		case Qt::Key_C:
			if (cartesianPlotCursorModeAction->isEnabled())
				cartesianPlotCursorModeAction->trigger();
			return true;
		case Qt::Key_Escape:
			if (cartesianPlotSelectionModeAction->isEnabled())
				cartesianPlotSelectionModeAction->trigger();
			return false; // so the plot can handle the event too
		default:
			return false;
		}
	}
	return false;
}

void WorksheetView::exportToClipboard() {
	QRectF sourceRect;

	if (m_selectedItems.size() == 0) {
		sourceRect = scene()->itemsBoundingRect();
		sourceRect = QRect(0, 0, sourceRect.width() + sourceRect.x(), sourceRect.height());
	} else {
		// export selection
		// Union the bounding rectangles of selected items
		for (const auto* item : m_selectedItems) {
			QRectF itemRect = item->mapToScene(item->boundingRect()).boundingRect();
			sourceRect = sourceRect.united(itemRect);
		}
	}
	int w = Worksheet::convertFromSceneUnits(sourceRect.width(), Worksheet::Unit::Millimeter);
	int h = Worksheet::convertFromSceneUnits(sourceRect.height(), Worksheet::Unit::Millimeter);
	w = w * GuiTools::dpi(this).first / (GSL_CONST_CGS_INCH * Worksheet::convertToSceneUnits(1, Worksheet::Unit::Millimeter));
	h = h * GuiTools::dpi(this).second / (GSL_CONST_CGS_INCH * Worksheet::convertToSceneUnits(1, Worksheet::Unit::Millimeter));
	QImage image(QSize(w, h), QImage::Format_ARGB32_Premultiplied);
	image.fill(Qt::transparent);
	QRectF targetRect(0, 0, w, h);

	QPainter painter;
	painter.begin(&image);
	painter.setRenderHint(QPainter::Antialiasing);
	exportPaint(&painter, targetRect, sourceRect, true);
	painter.end();

	QApplication::clipboard()->setImage(image, QClipboard::Clipboard);
}

void WorksheetView::exportPaint(QPainter* painter, const QRectF& targetRect, const QRectF& sourceRect, const bool background, const bool selection) {
	// hide the magnification window, shouldn't be exported
	bool magnificationActive = false;
	if (m_magnificationWindow && m_magnificationWindow->isVisible()) {
		magnificationActive = true;
		m_magnificationWindow->setVisible(false);
	}

	// draw the background
	m_isPrinting = true;
	if (background) {
		painter->save();
		const qreal scaleX = targetRect.width() / sourceRect.width();
		const qreal scaleY = targetRect.height() / sourceRect.height();
		painter->scale(scaleX, scaleY);
		drawBackground(painter, targetRect);
		painter->restore();
	}

	// draw the scene items
	if (!selection) // if no selection effects have to be exported, set the printing flag to suppress it in the paint()'s of the children
		m_worksheet->setPrinting(true);
	scene()->render(painter, QRectF(), sourceRect, Qt::IgnoreAspectRatio);
	if (!selection)
		m_worksheet->setPrinting(false);
	m_isPrinting = false;

	// show the magnification window if it was active before
	if (magnificationActive)
		m_magnificationWindow->setVisible(true);
}

void WorksheetView::print(QPrinter* printer) {
	m_isPrinting = true;
	m_worksheet->setPrinting(true);
	bool magnificationActive = false;
	if (m_magnificationWindow && m_magnificationWindow->isVisible()) {
		magnificationActive = true;
		m_magnificationWindow->setVisible(false);
	}

	QPainter painter(printer);
	painter.setRenderHint(QPainter::Antialiasing);

	// draw background
	const auto& page_rect = printer->pageLayout().paintRectPixels(printer->resolution());
	const auto& scene_rect = scene()->sceneRect();
	float scale = std::max(scene_rect.width() / page_rect.width(), scene_rect.height() / page_rect.height());
	drawBackgroundItems(&painter, QRectF(0, 0, scene_rect.width() / scale, scene_rect.height() / scale));

	// draw scene
	scene()->render(&painter);
	m_worksheet->setPrinting(false);
	m_isPrinting = false;

	if (magnificationActive)
		m_magnificationWindow->setVisible(true);
}

void WorksheetView::updateBackground() {
	invalidateScene(sceneRect(), QGraphicsScene::BackgroundLayer);
}

/*!
 * called when the layout was changed in Worksheet,
 * enables the corresponding action
 */
void WorksheetView::layoutChanged(Worksheet::Layout layout) {
	if (layout == Worksheet::Layout::NoLayout) {
		verticalLayoutAction->setEnabled(true);
		verticalLayoutAction->setChecked(false);

		horizontalLayoutAction->setEnabled(true);
		horizontalLayoutAction->setChecked(false);

		gridLayoutAction->setEnabled(true);
		gridLayoutAction->setChecked(false);

		breakLayoutAction->setEnabled(false);
	} else {
		verticalLayoutAction->setEnabled(false);
		horizontalLayoutAction->setEnabled(false);
		gridLayoutAction->setEnabled(false);
		breakLayoutAction->setEnabled(true);

		if (layout == Worksheet::Layout::VerticalLayout)
			verticalLayoutAction->setChecked(true);
		else if (layout == Worksheet::Layout::HorizontalLayout)
			horizontalLayoutAction->setChecked(true);
		else
			gridLayoutAction->setChecked(true);
	}
}

void WorksheetView::suppressSelectionChangedEvent(bool value) {
	m_suppressSelectionChangedEvent = value;
}

WorksheetElement* WorksheetView::selectedElement() const {
	return m_selectedElement;
}
QList<QGraphicsItem*> WorksheetView::selectedItems() const {
	return m_selectedItems;
}

void WorksheetView::registerShortcuts() {
	selectAllAction->setShortcut(Qt::CTRL | Qt::Key_A);
	deleteAction->setShortcut(Qt::Key_Delete);
	backspaceAction->setShortcut(Qt::Key_Backspace);
	zoomInViewAction->setShortcut(Qt::CTRL | Qt::Key_Plus);
	zoomOutViewAction->setShortcut(Qt::CTRL | Qt::Key_Minus);
	zoomOriginAction->setShortcut(Qt::CTRL | Qt::Key_1);
}

void WorksheetView::unregisterShortcuts() {
	selectAllAction->setShortcut(QKeySequence());
	deleteAction->setShortcut(QKeySequence());
	backspaceAction->setShortcut(QKeySequence());
	zoomInViewAction->setShortcut(QKeySequence());
	zoomOutViewAction->setShortcut(QKeySequence());
	zoomOriginAction->setShortcut(QKeySequence());
}

// ##############################################################################
// ########################  SLOTs for cartesian plots   ########################
// ##############################################################################
void WorksheetView::cartesianPlotActionModeChanged(QAction* action) {
	if (action == cartesianPlotApplyToSelectionAction)
		m_worksheet->setCartesianPlotActionMode(Worksheet::CartesianPlotActionMode::ApplyActionToSelection);
	else if (action == cartesianPlotApplyToAllXAction)
		m_worksheet->setCartesianPlotActionMode(Worksheet::CartesianPlotActionMode::ApplyActionToAllX);
	else if (action == cartesianPlotApplyToAllYAction)
		m_worksheet->setCartesianPlotActionMode(Worksheet::CartesianPlotActionMode::ApplyActionToAllY);
	else
		m_worksheet->setCartesianPlotActionMode(Worksheet::CartesianPlotActionMode::ApplyActionToAll);

	handleCartesianPlotActions();
}

void WorksheetView::cartesianPlotCursorModeChanged(QAction* action) {
	if (action == cartesianPlotApplyToSelectionCursor)
		m_worksheet->setCartesianPlotCursorMode(Worksheet::CartesianPlotActionMode::ApplyActionToSelection);
	else
		m_worksheet->setCartesianPlotCursorMode(Worksheet::CartesianPlotActionMode::ApplyActionToAll);

	handleCartesianPlotActions();
}

void WorksheetView::plotsInteractiveActionChanged(bool checked) {
	m_worksheet->setPlotsInteractive(checked);
}

void WorksheetView::changePlotMouseMode(QAction* action) {
	if (m_suppressMouseModeChange)
		return;

	m_cartesianPlotMouseMode = static_cast<CartesianPlot::MouseMode>(action->data().toInt());
	// TODO: find out, which element is selected. So the corresponding range can be modified

	for (auto* plot : m_worksheet->children<CartesianPlot>())
		plot->setMouseMode(m_cartesianPlotMouseMode);
}

void WorksheetView::cartesianPlotMouseModeChangedSlot(CartesianPlot::MouseMode mouseMode) {
	if (!m_menusInitialized)
		return;

	m_suppressMouseModeChange = true;
	if (mouseMode == CartesianPlot::MouseMode::Selection)
		cartesianPlotSelectionModeAction->setChecked(true);
	else if (mouseMode == CartesianPlot::MouseMode::ZoomSelection)
		cartesianPlotZoomSelectionModeAction->setChecked(true);
	else if (mouseMode == CartesianPlot::MouseMode::ZoomXSelection)
		cartesianPlotZoomXSelectionModeAction->setChecked(true);
	else if (mouseMode == CartesianPlot::MouseMode::ZoomYSelection)
		cartesianPlotZoomYSelectionModeAction->setChecked(true);
	else if (mouseMode == CartesianPlot::MouseMode::Cursor)
		cartesianPlotCursorModeAction->setChecked(true);
	m_suppressMouseModeChange = false;
}

void WorksheetView::childContextMenuRequested(AspectType t, QMenu* menu) {
	if (!menu)
		return;
	if (t == AspectType::CartesianPlot) {
		// actions.at(0) is the menu title
		// actions.at(1) is the "new" menu
		// actions.at(2) is the separator
		menu->insertMenu(menu->actions().at(3), m_cartesianPlotMouseModeMenu);
		menu->insertMenu(menu->actions().at(4), m_cartesianPlotZoomMenu);
		menu->insertSeparator(menu->actions().at(5));
	}
	menu->exec(QCursor::pos());
}

void WorksheetView::changePlotNavigation(QAction* action) {
	// TODO: find out, which element was selected to find out which range should be changed
	// Project().projectExplorer().currentAspect()

	auto op = (CartesianPlot::NavigationOperation)action->data().toInt();
	auto plotActionMode = m_worksheet->cartesianPlotActionMode();
	if (plotActionMode == Worksheet::CartesianPlotActionMode::ApplyActionToSelection) {
		int cSystemIndex = CartesianPlot::cSystemIndex(m_selectedElement);
		const auto& plots = m_worksheet->children<CartesianPlot>();
		for (auto* plot : plots) {
			if (m_selectedItems.indexOf(plot->graphicsItem()) != -1)
				plot->navigate(cSystemIndex, op);
			else {
				// check if one of the plots childrend is selected. Do the operation there too.
				for (auto* child : plot->children<WorksheetElement>()) {
					if (m_selectedItems.indexOf(child->graphicsItem()) != -1) {
						plot->navigate(cSystemIndex, op);
						break;
					}
				}
			}
		}
	} else if ((plotActionMode == Worksheet::CartesianPlotActionMode::ApplyActionToAllY
				&& (op == CartesianPlot::NavigationOperation::ScaleAutoX || op == CartesianPlot::NavigationOperation::ShiftLeftX
					|| op == CartesianPlot::NavigationOperation::ShiftRightX || op == CartesianPlot::NavigationOperation::ZoomInX
					|| op == CartesianPlot::NavigationOperation::ZoomOutX))
			   || (plotActionMode == Worksheet::CartesianPlotActionMode::ApplyActionToAllX
				   && (op == CartesianPlot::NavigationOperation::ScaleAutoY || op == CartesianPlot::NavigationOperation::ShiftUpY
					   || op == CartesianPlot::NavigationOperation::ShiftDownY || op == CartesianPlot::NavigationOperation::ZoomInY
					   || op == CartesianPlot::NavigationOperation::ZoomOutY))) {
		int cSystemIndex = CartesianPlot::cSystemIndex(m_selectedElement);
		if (m_selectedElement->type() == AspectType::CartesianPlot)
			static_cast<CartesianPlot*>(m_selectedElement)->navigate(-1, op);
		else {
			auto parentPlot = static_cast<CartesianPlot*>(m_selectedElement->parent(AspectType::CartesianPlot));
			if (parentPlot) // really needed?
				parentPlot->navigate(cSystemIndex, op);
		}
	} else {
		const auto& plots = m_worksheet->children<CartesianPlot>();
		for (auto* plot : plots)
			plot->navigate(-1, op);
	}
}

Worksheet::CartesianPlotActionMode WorksheetView::getCartesianPlotActionMode() const {
	return m_worksheet->cartesianPlotActionMode();
}

void WorksheetView::presenterMode() {
#ifndef SDK
	const auto& group = Settings::group(QStringLiteral("Settings_Worksheet"));
	const bool interactive = group.readEntry("PresenterModeInteractive", false);
	auto* presenterWidget = new PresenterWidget(m_worksheet, screen(), interactive);
	presenterWidget->showFullScreen();
#endif
}<|MERGE_RESOLUTION|>--- conflicted
+++ resolved
@@ -3,11 +3,7 @@
 	Project              : LabPlot
 	Description          : Worksheet view
 	--------------------------------------------------------------------
-<<<<<<< HEAD
-	SPDX-FileCopyrightText: 2009-2024 Alexander Semke <alexander.semke@web.de>
-=======
 	SPDX-FileCopyrightText: 2009-2025 Alexander Semke <alexander.semke@web.de>
->>>>>>> 3755be07
 	SPDX-FileCopyrightText: 2016-2018 Stefan-Gerlach <stefan.gerlach@uni.kn>
 	SPDX-License-Identifier: GPL-2.0-or-later
 */
