/*
	File                 : MainWin.cc
	Project              : LabPlot
	Description          : Main window of the application
	--------------------------------------------------------------------
	SPDX-FileCopyrightText: 2008-2025 Stefan Gerlach <stefan.gerlach@uni.kn>
	SPDX-FileCopyrightText: 2009-2025 Alexander Semke <alexander.semke@web.de>
	SPDX-License-Identifier: GPL-2.0-or-later
*/

#include "MainWin.h"
#include "backend/core/AbstractFilter.h"
#include "backend/core/AspectTreeModel.h"
#include "backend/core/Project.h"
#include "backend/core/Settings.h"
#include "backend/core/Workbook.h"
#include "backend/datasources/DatasetHandler.h"
#include "backend/datasources/LiveDataSource.h"
#include "backend/matrix/Matrix.h"
#include "backend/spreadsheet/Spreadsheet.h"
#include "backend/worksheet/Worksheet.h"
#ifdef HAVE_LIBORIGIN
#include "frontend/datasources/ImportOriginLayersDialog.h"
#include "backend/datasources/projects/OriginProjectParser.h"
#endif
#include "backend/datapicker/Datapicker.h"
#include "backend/lib/XmlStreamReader.h"
#include "backend/note/Note.h"
#ifdef HAVE_SCRIPTING
#include "backend/script/Script.h"
#endif
#ifdef HAVE_MQTT
#include "backend/datasources/MQTTClient.h"
#endif

#include "frontend/ActionsManager.h"
#include "frontend/GuiObserver.h"
#include "frontend/HistoryDialog.h"
#include "frontend/ProjectExplorer.h"
#include "frontend/SettingsDialog.h"
#include "frontend/colormaps/ColorMapsDialog.h"
#include "frontend/core/ContentDockWidget.h"
#include "frontend/datasources/ImportDatasetDialog.h"
#include "frontend/datasources/ImportDatasetWidget.h"
#include "frontend/datasources/ImportFileDialog.h"
#include "frontend/datasources/ImportKaggleDatasetDialog.h"
#include "frontend/datasources/ImportProjectDialog.h"
#include "frontend/datasources/ImportSQLDatabaseDialog.h"
#include "frontend/dockwidgets/CursorDock.h"
#include "frontend/dockwidgets/ProjectDock.h"
#include "frontend/examples/ExamplesDialog.h"
#include "frontend/widgets/FITSHeaderEditDialog.h"
#include "frontend/widgets/LabelWidget.h"
#include "frontend/worksheet/WorksheetPreviewWidget.h"
#include "frontend/worksheet/WorksheetView.h"

#ifdef HAVE_KUSERFEEDBACK
#include <KUserFeedback/ApplicationVersionSource>
#include <KUserFeedback/PlatformInfoSource>
#include <KUserFeedback/QtVersionSource>
#include <KUserFeedback/ScreenInfoSource>
#include <KUserFeedback/StartCountSource>
#include <KUserFeedback/UsageTimeSource>
#endif

#include <DockAreaWidget.h>
#include <DockManager.h>
#include <AutoHideSideBar.h>

#include <QCloseEvent>
#include <QElapsedTimer>
#include <QFileDialog>
#include <QMenu>
#include <QMimeData>
#include <QStackedWidget>
#include <QStatusBar>
#include <QTemporaryFile>
#include <QUndoStack>
// #include <QtWidgets>
// #include <QtQuickWidgets/QQuickWidget>
// #include <QQuickItem>
// #include <QQuickView>
// #include <QQmlApplicationEngine>
// #include <QQmlContext>

#include <KColorSchemeManager>
#include <KCompressionDevice>
#include <KMessageBox>
#include <KRecentFilesAction>
#include <KToolBar>
#ifdef HAVE_SCRIPTING
#include <KTextEditor/Editor>
#include <KTextEditor/Document>
#include <KTextEditor/View>
#endif

#ifdef HAVE_CANTOR_LIBS
#include "backend/notebook/Notebook.h"
#include "frontend/notebook/NotebookView.h"
#include <cantor/backend.h>
#endif


/*!
\class MainWin
\brief Main application window.

\ingroup frontend
*/
MainWin::MainWin(QWidget* parent, const QString& fileName)
	: KXmlGuiWindow(parent)
	, m_schemeManager(new KColorSchemeManager(this)) {
	migrateSettings(); // call this at the very beginning to migrate the application settings first
	updateLocale();

	if (!fileName.isEmpty())
		DEBUG(Q_FUNC_INFO << ", file name = " << fileName.toStdString())
	initGUI(fileName);
	setAcceptDrops(true);

#ifdef HAVE_KUSERFEEDBACK
	m_userFeedbackProvider.setProductIdentifier(QStringLiteral("org.kde.labplot"));
	m_userFeedbackProvider.setFeedbackServer(QUrl(QStringLiteral("https://telemetry.kde.org/")));
	m_userFeedbackProvider.setSubmissionInterval(7);
	m_userFeedbackProvider.setApplicationStartsUntilEncouragement(5);
	m_userFeedbackProvider.setEncouragementDelay(30);

	// software version info
	m_userFeedbackProvider.addDataSource(new KUserFeedback::ApplicationVersionSource);
	m_userFeedbackProvider.addDataSource(new KUserFeedback::QtVersionSource);

	// info about the machine
	m_userFeedbackProvider.addDataSource(new KUserFeedback::PlatformInfoSource);
	m_userFeedbackProvider.addDataSource(new KUserFeedback::ScreenInfoSource);

	// usage info
	m_userFeedbackProvider.addDataSource(new KUserFeedback::StartCountSource);
	m_userFeedbackProvider.addDataSource(new KUserFeedback::UsageTimeSource);
#endif
}

MainWin::~MainWin() {
	// save the current settings in MainWin
	auto group = Settings::group(QStringLiteral("MainWin"));
	group.writeEntry(QLatin1String("geometry"), saveGeometry()); // current geometry of the main window
	group.writeEntry(QLatin1String("WindowState"), saveState()); // current state of QMainWindow's toolbars
	group.writeEntry(QLatin1String("lastOpenFileFilter"), m_lastOpenFileFilter);
	group.writeEntry(QLatin1String("ShowMemoryInfo"), (m_memoryInfoWidget != nullptr));
#ifdef HAVE_CANTOR_LIBS
	if (m_actionsManager->m_lastUsedNotebookAction)
		group.writeEntry(QLatin1String("lastUsedNotebook"), m_actionsManager->m_lastUsedNotebookAction->data().toString());
#endif

	Settings::sync();

	delete m_guiObserver;
	delete m_actionsManager;
	delete m_aspectTreeModel;
	disconnect(m_project, nullptr, this, nullptr);
	delete m_project;

	// if welcome screen is shown, save its settings prior to deleting it
	// 	if (dynamic_cast<QQuickWidget*>(centralWidget()))
	// 		QMetaObject::invokeMethod(m_welcomeWidget->rootObject(), "saveWidgetDimensions");
	//	delete m_welcomeScreenHelper;
}

void MainWin::showPresenter() {
	const auto* w = dynamic_cast<Worksheet*>(m_currentAspect);
	if (w) {
		auto* view = static_cast<WorksheetView*>(w->view());
		view->presenterMode();
	} else {
		// currently active object is not a worksheet but we're asked to start in the presenter mode
		// determine the first available worksheet and show it in the presenter mode
		auto worksheets = m_project->children<Worksheet>();
		if (worksheets.size() > 0) {
			auto* view = static_cast<WorksheetView*>(worksheets.constFirst()->view());
			view->presenterMode();
		} else
			QMessageBox::information(this, i18n("Presenter Mode"), i18n("No worksheets are available in the project. The presenter mode will not be started."));
	}
}

AspectTreeModel* MainWin::model() const {
	return m_aspectTreeModel;
}

Project* MainWin::project() const {
	return m_project;
}

void MainWin::initGUI(const QString& fileName) {
	if (statusBar()->isEnabled())
		statusBar()->showMessage(i18nc("%1 is the LabPlot version", "Welcome to LabPlot %1", QLatin1String(LVERSION)));

	m_actionsManager = new ActionsManager(this);
	setupGUI();
	m_actionsManager->init();

#ifdef Q_OS_MAC
#ifdef HAVE_TOUCHBAR
	// setup touchbar before GUI (otherwise actions in the toolbar are not selectable)
	m_touchBar = new KDMacTouchBar(this);
	// m_touchBar->setTouchButtonStyle(KDMacTouchBar::IconOnly);
#endif
	setUnifiedTitleAndToolBarOnMac(true);
#endif

	setWindowIcon(QIcon::fromTheme(QLatin1String("LabPlot"), QGuiApplication::windowIcon()));
	setAttribute(Qt::WA_DeleteOnClose);

	// make the status bar of a fixed size in order to avoid height changes when placing a ProgressBar there.
	QFont font;
	font.setFamily(font.defaultFamily());
	QFontMetrics fm(font);
	statusBar()->setFixedHeight(fm.height() + 5);

	// General Settings
	auto group = Settings::group(QStringLiteral("Settings_General"));

	// title bar
	m_titleBarMode = static_cast<MainWin::TitleBarMode>(group.readEntry("TitleBar", 0));

	// auto-save
	m_autoSaveActive = group.readEntry<bool>("AutoSave", false);
	int interval = group.readEntry("AutoSaveInterval", 1);
	interval = interval * 60 * 1000;
	m_autoSaveTimer.setInterval(interval);
	connect(&m_autoSaveTimer, &QTimer::timeout, this, &MainWin::autoSaveProject);

	if (!fileName.isEmpty()) {
		initDocks();
		if (Project::isSupportedProject(fileName)) {
			QTimer::singleShot(0, this, [=]() {
				openProject(fileName);
			});
		} else {
			newProject();
			QTimer::singleShot(0, this, [=]() {
				importFileDialog(fileName);
			});
		}
	} else {
		// There is no file to open. Depending on the settings do nothing,
		// create a new project or open the last used project.
		auto load = (LoadOnStart)group.readEntry("LoadOnStart", static_cast<int>(LoadOnStart::NewProject));

		// in case we're starting with the settings created with an older version where the LoadOnStart enum had more values
		// or in case the config file was manipulated, we need to ensure we start with proper values and properly initialize the docks
		// by mapping the old/manipulated values to the new/correct values:
		// * old value 0 - "do nothing" -> map to new values "new project" and "with spreadsheet" which are default
		// * old value 1 - "new project" -> map to new values "new project" and "with spreadsheet" which are default
		// * old value 2 - "new project with worksheet" -> map to new values "new project" and "with worksheet"
		// * old value 3 - "new project with spreadsheet" -> map to new values "new project" and "with spreadsheet"
		// * old value 4 - "last project" -> map to the new "last project"
		// * any higher values or <0, manipulated file -> map to the new default values
		if (load > LoadOnStart::LastProject) {
			int oldLoad = static_cast<int>(load);
			if (oldLoad == 2) { // old "new project with worksheet"
				load = LoadOnStart::NewProject;
				group.writeEntry(QStringLiteral("LoadOnStart"), static_cast<int>(load));
				group.writeEntry(QStringLiteral("NewProject"), static_cast<int>(NewProject::WithWorksheet));
			} else if (oldLoad == 3) { // old "new project with spreadsheet"
				load = LoadOnStart::NewProject;
				group.writeEntry(QStringLiteral("LoadOnStart"), static_cast<int>(load));
				group.writeEntry(QStringLiteral("NewProject"), static_cast<int>(NewProject::WithSpreadsheet));
			} else if (oldLoad == 4) { // old "last project"
				load = LoadOnStart::LastProject;
				group.writeEntry(QStringLiteral("LoadOnStart"), static_cast<int>(load));
			} else if (oldLoad > 4 || oldLoad < 0) {
				load = LoadOnStart::NewProject;
				group.writeEntry(QStringLiteral("LoadOnStart"), static_cast<int>(load));
			}
		}

		switch (load) {
		case LoadOnStart::NewProject:
			initDocks();
			newProject();
			break;
		case LoadOnStart::LastProject: {
			initDocks();
			const QString& path = Settings::group(QStringLiteral("MainWin")).readEntry("LastOpenProject", "");
			if (!path.isEmpty())
				openProject(path);
			else
				newProject();
			break;
		}
		case LoadOnStart::WelcomeScreen:
			// TODO:
			// m_showWelcomeScreen = true;
			// m_welcomeWidget = createWelcomeScreen();
			// setCentralWidget(m_welcomeWidget);
			break;
		}
	}

	// restore the geometry
	const KConfigGroup& groupMainWin = Settings::group(QStringLiteral("MainWin"));
	if (groupMainWin.hasKey(QStringLiteral("geometry")))
		restoreGeometry(groupMainWin.readEntry("geometry", QByteArray()));

	m_lastOpenFileFilter = groupMainWin.readEntry(QLatin1String("lastOpenFileFilter"), QString());
}

/**
 * @brief Creates a new welcome screen to be set as central widget.
 */
/*
QQuickWidget* MainWin::createWelcomeScreen() {
	QSize maxSize = qApp->primaryScreen()->availableSize();
	resize(maxSize);
	setMinimumSize(700, 400);
	showMaximized();

	KToolBar* toolbar = toolBar();
	if (toolbar)
		toolbar->setVisible(false);

	QList<QVariant> recentList;
	for (QUrl& url : m_recentProjectsAction->urls())
		recentList.append(QVariant(url));

	//Set context property
	QQuickWidget* quickWidget = new QQuickWidget(this);
	QQmlContext* ctxt = quickWidget->rootContext();
	QVariant variant(recentList);
	ctxt->setContextProperty("recentProjects", variant);

	//Create helper object
	if (m_welcomeScreenHelper)
		delete m_welcomeScreenHelper;
	m_welcomeScreenHelper = new WelcomeScreenHelper();
	connect(m_welcomeScreenHelper, &WelcomeScreenHelper::openExampleProject,
			this, QOverload<const QString&>::of(&MainWin::openProject));

	ctxt->setContextProperty("datasetModel", m_welcomeScreenHelper->getDatasetModel());
	ctxt->setContextProperty("helper", m_welcomeScreenHelper);

	quickWidget->setSource(QUrl(QLatin1String("qrc:///main.qml")));
	quickWidget->setResizeMode(QQuickWidget::SizeRootObjectToView);
	QObject *item = quickWidget->rootObject();

	//connect qml's signals
	QObject::connect(item, SIGNAL(recentProjectClicked(QUrl)), this, SLOT(openRecentProject(QUrl)));
	QObject::connect(item, SIGNAL(datasetClicked(QString,QString,QString)), m_welcomeScreenHelper, SLOT(datasetClicked(QString,QString,QString)));
	QObject::connect(item, SIGNAL(openDataset()), this, SLOT(openDatasetExample()));
	QObject::connect(item, SIGNAL(openExampleProject(QString)), m_welcomeScreenHelper, SLOT(exampleProjectClicked(QString)));
	Q_EMIT m_welcomeScreenHelper->showFirstDataset();

	return quickWidget;
}
*/
/**
 * @brief Initiates resetting the layout of the welcome screen
 */
/*
void MainWin::resetWelcomeScreen() {
	if (dynamic_cast<QQuickWidget*>(centralWidget()))
		QMetaObject::invokeMethod(m_welcomeWidget->rootObject(), "restoreOriginalLayout");
}
*/

void MainWin::activateNextDock() {
	const auto* focusedDock = m_dockManagerContent->focusedDockWidget();

	auto itrForward = m_dockManagerContent->dockWidgetsMap().constBegin();

	bool focusedFound = false;
	while (itrForward != m_dockManagerContent->dockWidgetsMap().constEnd()) {
		auto* dock = itrForward.value();
		if (focusedFound) {
			dock->toggleView(true);
			m_dockManagerContent->setDockWidgetFocused(dock);
			return;
		}

		if (dock == focusedDock)
			focusedFound = true;
		itrForward++;
	}

	if (!focusedFound) {
		if (!m_dockManagerContent->dockWidgetsMap().count())
			return;
		auto* dock = m_dockManagerContent->dockWidgetsMap().first();
		dock->toggleView(true);
		m_dockManagerContent->setDockWidgetFocused(dock);
		return;
	}

	// select the first dock otherwise
	auto* dock = m_dockManagerContent->dockWidgetsMap().first();
	if (dock) {
		dock->toggleView(true);
		m_dockManagerContent->setDockWidgetFocused(dock);
	}
}

void MainWin::activatePreviousDock() {
	const auto* focusedDock = m_dockManagerContent->focusedDockWidget();

	auto itrForward = QMapIterator<QString, ads::CDockWidget*>(m_dockManagerContent->dockWidgetsMap());
	itrForward.toBack();

	bool focusedFound = false;
	while (itrForward.hasPrevious()) {
		itrForward.previous();
		auto* dock = itrForward.value();
		if (focusedFound) {
			dock->toggleView(true);
			m_dockManagerContent->setDockWidgetFocused(dock);
			return;
		}

		if (dock == focusedDock) {
			focusedFound = true;
		}
	}

	if (!focusedFound) {
		if (!m_dockManagerContent->dockWidgetsMap().count())
			return;
		auto* dock = m_dockManagerContent->dockWidgetsMap().first();
		dock->toggleView(true);
		m_dockManagerContent->setDockWidgetFocused(dock);
		return;
	}

	// select the last dock otherwise
	auto* dock = m_dockManagerContent->dockWidgetsMap().last();
	if (dock) {
		dock->toggleView(true);
		m_dockManagerContent->setDockWidgetFocused(dock);
	}
}

void MainWin::dockWidgetRemoved(ads::CDockWidget* w) {
	if (w == m_currentAspectDock) {
		m_currentAspectDock = nullptr;
		m_currentAspectDockArea = nullptr;
	}
}

void MainWin::dockFocusChanged(ads::CDockWidget* old, ads::CDockWidget* now) {
	Q_UNUSED(old);
	if (!now) {
		m_actionsManager->updateGUI();
		return;
	}

	auto* view = dynamic_cast<ContentDockWidget*>(now);
	if (!view)
		return; // project explorer or propertiesexplorer can be ignored
	if (view == m_currentDock) {
		// do nothing, if the current sub-window gets selected again.
		// This event happens, when labplot loses the focus (modal window is opened or the user switches to another application)
		// and gets it back (modal window is closed or the user switches back to labplot).
		return;
	} else
		m_currentDock = view;

	if (!m_suppressCurrentSubWindowChangedEvent)
		m_projectExplorer->setCurrentAspect(view->part());
}

/*!
	Asks to save the project if it was modified.
	\return \c true if the project still needs to be saved ("cancel" clicked), \c false otherwise.
 */
bool MainWin::warnModified() {
	if (m_project->hasChanged()) {
		int option = KMessageBox::warningTwoActionsCancel(this, i18n("The current project \"%1\" has been modified. Do you want to save it?", m_project->name()),
				i18n("Save Project"), KStandardGuiItem::save(), KStandardGuiItem::dontSave());
		switch (option) {
		case KMessageBox::PrimaryAction:
			return !saveProject();
		case KMessageBox::SecondaryAction:
			break;
		case KMessageBox::Cancel:
			return true;
		}
	}

	return false;
}

/*!
	creates a new empty project. Returns \c true, if a new project was created.
	the parameter \c createInitialContent whether a default content (new worksheet, etc. )
	has to be created automatically (it's \c false if a project is opened, \c true if a new project is created).
*/
bool MainWin::newProject(bool createInitialContent) {
	// close the current project, if available
	if (!closeProject())
		return false;

	QApplication::processEvents(QEventLoop::AllEvents, 100);

	KConfigGroup group = Settings::group(QStringLiteral("Settings_General"));

	m_project = new Project();
	m_project->setFileCompression(!group.readEntry("CompatibleSave", m_project->fileCompression()));
	m_project->setSaveData(group.readEntry("SaveData", m_project->saveData()));
	Project::currentProject = m_project;
	undoStackIndexLastSave = 0;
	m_currentAspect = m_project;
	m_currentFolder = m_project;

	auto vis = Project::DockVisibility(group.readEntry("DockVisibility", 0));
	m_project->setDockVisibility(vis);
	if (vis == Project::DockVisibility::folderOnly)
		m_actionsManager->m_visibilityFolderAction->setChecked(true);
	else if (vis == Project::DockVisibility::folderAndSubfolders)
		m_actionsManager->m_visibilitySubfolderAction->setChecked(true);
	else
		m_actionsManager->m_visibilityAllAction->setChecked(true);

	m_aspectTreeModel = new AspectTreeModel(m_project, this);
	connect(m_aspectTreeModel, &AspectTreeModel::statusInfo, [=](const QString& text) {
		statusBar()->showMessage(text);
	});

	m_actionsManager->m_newProjectAction->setEnabled(false);
#ifdef HAVE_PURPOSE
	m_actionsManager->m_shareAction->setEnabled(false); // sharing is only possible after the project was saved to a file
#endif

	m_projectExplorer->setModel(m_aspectTreeModel);
	m_projectExplorer->setProject(m_project);
	m_projectExplorer->setCurrentAspect(m_project);
	m_worksheetPreviewWidget->setProject(m_project);
	m_guiObserver = new GuiObserver(this); // initialize after all docks were createad

	connect(m_project, &Project::childAspectAdded, this, &MainWin::handleAspectAdded);
	connect(m_project, &Project::childAspectRemoved, this, &MainWin::handleAspectRemoved);
	connect(m_project, &Project::childAspectAboutToBeRemoved, this, &MainWin::handleAspectAboutToBeRemoved);
	connect(m_project, SIGNAL(statusInfo(QString)), statusBar(), SLOT(showMessage(QString)));
	connect(m_project, &Project::changed, this, &MainWin::projectChanged);
	connect(m_project, &Project::requestProjectContextMenu, this, &MainWin::createContextMenu);
	connect(m_project, &Project::requestFolderContextMenu, this, &MainWin::createFolderContextMenu);
	connect(m_project, &Project::mdiWindowVisibilityChanged, this, &MainWin::updateDockWindowVisibility);
	connect(m_project, &Project::closeRequested, this, &MainWin::closeProject);

	// depending on the settings, create the default project content (add a worksheet, etc.)
	if (createInitialContent) {
		const auto newProject = (NewProject)group.readEntry(QStringLiteral("NewProject"), static_cast<int>(NewProject::WithSpreadsheet));
		switch (newProject) {
		case NewProject::WithWorksheet:
			newWorksheet();
			break;
		case NewProject::WithSpreadsheet:
			newSpreadsheet();
			break;
		case NewProject::WithSpreadsheetWorksheet:
			newSpreadsheet();
			newWorksheet();
			break;
		case NewProject::WithNotebook: {
#ifdef HAVE_CANTOR_LIBS
			const auto& backend = group.readEntry(QLatin1String("LoadOnStartNotebook"), QString());
			if (Cantor::Backend::listAvailableBackends().indexOf(backend) != -1)
				addAspectToProject(new Notebook(backend));
#endif
			break;
		}
		}

		m_project->setChanged(false); // the project was initialized on startup, nothing has changed from user's perspective

		m_actionsManager->updateGUIOnProjectChanges();
		m_undoViewEmptyLabel = i18n("%1: created", m_project->name());
	}

	return true;
}

void MainWin::initDocks() {
	auto* toolbar = toolBar();
	if (toolbar)
		toolbar->setVisible(true);

	// As per documentation the configuration Flags must be set prior a DockManager will be created!
	// https://github.com/githubuser0xFFFF/Qt-Advanced-Docking-System/blob/master/doc/user-guide.md#configuration-flags
	ads::CDockManager::setConfigFlag(ads::CDockManager::XmlCompressionEnabled, false);
	ads::CDockManager::setConfigFlag(ads::CDockManager::FocusHighlighting, true);
	ads::CDockManager::setConfigFlag(ads::CDockManager::MiddleMouseButtonClosesTab, true);
	ads::CDockManager::setConfigFlag(ads::CDockManager::AllTabsHaveCloseButton, true);
	ads::CDockManager::setConfigFlag(ads::CDockManager::RetainTabSizeWhenCloseButtonHidden, true);
	// must be after the config flags!
	ads::CDockManager::setAutoHideConfigFlags(ads::CDockManager::DefaultAutoHideConfig);
	ads::CDockManager::setAutoHideConfigFlag(ads::CDockManager::AutoHideShowOnMouseOver, true);

	// main dock manager for the default docks of the application (project explorer, etc)
	m_dockManagerMain = new ads::CDockManager(this);

	// project explorer
	m_projectExplorerDock = new ads::CDockWidget(i18nc("@title:window", "Project Explorer"));
	m_projectExplorerDock->setObjectName(QLatin1String("project-explorer"));
	m_projectExplorerDock->setWindowTitle(m_projectExplorerDock->windowTitle().replace(QLatin1String("&"), QString()));
	m_projectExplorerDock->toggleViewAction()->setText(QLatin1String(""));

	m_projectExplorer = new ProjectExplorer(m_projectExplorerDock);
	m_projectExplorerDock->setWidget(m_projectExplorer);

	connect(m_projectExplorer, &ProjectExplorer::currentAspectChanged, this, &MainWin::handleCurrentAspectChanged);
	connect(m_projectExplorer, &ProjectExplorer::activateView, this, &MainWin::activateSubWindowForAspect);
	connect(m_projectExplorerDock, &ads::CDockWidget::viewToggled, this, &MainWin::projectExplorerDockVisibilityChanged);

	// properties explorer
	m_propertiesDock = new ads::CDockWidget(i18nc("@title:window", "Properties"));
	m_propertiesDock->setObjectName(QLatin1String("properties-explorer"));
	m_propertiesDock->setWindowTitle(m_propertiesDock->windowTitle().replace(QLatin1String("&"), QString()));

	auto* scrollArea = new QScrollArea(m_propertiesDock);
	scrollArea->setWidgetResizable(true);
	stackedWidget = new QStackedWidget(scrollArea);
	scrollArea->setWidget(stackedWidget); // stacked widget inside scroll area
	m_propertiesDock->setWidget(scrollArea); // scroll area inside dock
	connect(m_propertiesDock, &ads::CDockWidget::viewToggled, this, &MainWin::propertiesDockVisibilityChanged);

	// worksheet preview
	m_worksheetPreviewDock = new ads::CDockWidget(i18nc("@title:window", "Worksheet Preview"));
	m_worksheetPreviewDock->setObjectName(QLatin1String("worksheet-preview"));
	m_worksheetPreviewDock->setWindowTitle(m_worksheetPreviewDock->windowTitle().replace(QLatin1String("&"), QString()));
	m_worksheetPreviewDock->toggleViewAction()->setText(QLatin1String(""));

	m_worksheetPreviewWidget = new WorksheetPreviewWidget(m_worksheetPreviewDock);
	m_worksheetPreviewDock->setWidget(m_worksheetPreviewWidget);
	connect(m_worksheetPreviewDock, &ads::CDockWidget::viewToggled, this, &MainWin::worksheetPreviewDockVisibilityChanged);

	auto contentDock = new ads::CDockWidget(i18nc("@title:window", "Content"));
	contentDock->setObjectName(QLatin1String("content-dock"));
	m_dockManagerContent = new ads::CDockManager(contentDock);
	contentDock->setWidget(m_dockManagerContent);

	// resize to the minimal sizes
	// TODO: doesn't work, the default docks are smaller than they should be
	m_projectExplorerDock->resize(m_projectExplorerDock->minimumSize());
	m_propertiesDock->resize(m_propertiesDock->minimumSize());
	m_worksheetPreviewDock->resize(m_worksheetPreviewDock->minimumSize());

	auto* area = m_dockManagerMain->setCentralWidget(contentDock);
	Q_ASSERT(area); // Check if success

	// add the default docks to the main dock manager and don't allow to stretch them horizontally,
	// the available space should go to the content dock widgets
	auto* areaWidget = m_dockManagerMain->addDockWidget(ads::LeftDockWidgetArea, m_projectExplorerDock);
	auto policy = areaWidget->sizePolicy();
	policy.setHorizontalStretch(0);
	areaWidget->setSizePolicy(policy);

	areaWidget = m_dockManagerMain->addDockWidget(ads::RightDockWidgetArea, m_worksheetPreviewDock);
	policy = areaWidget->sizePolicy();
	policy.setHorizontalStretch(0);
	areaWidget->setSizePolicy(policy);

	areaWidget = m_dockManagerMain->addDockWidget(ads::RightDockWidgetArea, m_propertiesDock, m_worksheetPreviewDock->dockAreaWidget());
	policy = areaWidget->sizePolicy();
	policy.setHorizontalStretch(0);
	areaWidget->setSizePolicy(policy);

	// signal-slot connections for the window handling for the content docks
	connect(m_dockManagerContent, &ads::CDockManager::focusedDockWidgetChanged, this, &MainWin::dockFocusChanged); // TODO: seems not to work
	connect(m_dockManagerContent, &ads::CDockManager::dockWidgetRemoved, this, &MainWin::dockWidgetRemoved);

	connect(m_actionsManager->m_closeWindowAction, &QAction::triggered, [this] {
		m_dockManagerContent->removeDockWidget(m_currentDock);
	});
	connect(m_actionsManager->m_closeAllWindowsAction, &QAction::triggered, [this]() {
		for (auto dock : m_dockManagerContent->dockWidgetsMap())
			m_dockManagerContent->removeDockWidget(dock);
	});

	connect(m_actionsManager->m_nextWindowAction, &QAction::triggered, this, &MainWin::activateNextDock);
	connect(m_actionsManager->m_prevWindowAction, &QAction::triggered, this, &MainWin::activatePreviousDock);

	// restore the last used dock state
	restoreDefaultDockState();
}

/*!
 * restores the default state of the default application dock widgets (Project Explorer, etc.)
 */
void MainWin::restoreDefaultDockState() const {
	auto group = Settings::group(QStringLiteral("MainWin"));
	if (group.hasKey(QStringLiteral("DockWidgetState"))) {
		auto state = group.readEntry(QStringLiteral("DockWidgetState"), QByteArray());
		m_dockManagerMain->restoreState(state); // restore the state of of the default docks
	} else {
		// the state of the dock widgets not available yet, starting for the first time:
		// show the project and properties explorers, hide the worksheet preview.
		// for this, check the actions for the project and properties explorer, uncheck for worksheet preview
		m_actionsManager->m_projectExplorerDockAction->setChecked(true);
		m_actionsManager->m_propertiesDockAction->setChecked(true);
		m_actionsManager->m_worksheetPreviewAction->setChecked(false);
		m_worksheetPreviewDock->toggleView(false);
	}
}

void MainWin::openProject() {
	bool supportOthers = false;
	QString allExtensions = Project::supportedExtensions();
	QString extensions = i18n("LabPlot Projects (%1)", allExtensions);
	if (m_lastOpenFileFilter.isEmpty())
		m_lastOpenFileFilter = extensions;

#ifdef HAVE_LIBORIGIN
	extensions += QLatin1String(";;") + i18n("Origin Projects (%1)", OriginProjectParser::supportedExtensions());
	allExtensions += QLatin1String(" ") + OriginProjectParser::supportedExtensions();
	supportOthers = true;
#endif

#ifdef HAVE_CANTOR_LIBS
	extensions += QLatin1String(";;") + i18n("Cantor Projects (*.cws)");
	extensions += QLatin1String(";;") + i18n("Jupyter Notebooks (*.ipynb)");
	allExtensions += QLatin1String(" *.cws *.ipynb");
	supportOthers = true;
#endif

	// add an entry for "All supported files" if we support more than labplot
	if (supportOthers)
		extensions = i18n("All supported files (%1)", allExtensions) + QLatin1String(";;") + extensions;

	KConfigGroup group = Settings::group(QStringLiteral("MainWin"));
	const QString& dir = group.readEntry("LastOpenDir", "");
	const QString& path = QFileDialog::getOpenFileName(this, i18nc("@title:window", "Open Project"), dir, extensions, &m_lastOpenFileFilter);
	if (path.isEmpty()) // "Cancel" was clicked
		return;

	this->openProject(path);

	// save new "last open directory"
	int pos = path.lastIndexOf(QLatin1String("/"));
	if (pos != -1) {
		const QString& newDir = path.left(pos);
		if (newDir != dir)
			group.writeEntry("LastOpenDir", newDir);
	}
}

void MainWin::openProject(const QString& fileName) {
	if (m_project && fileName == m_project->fileName()) {
		KMessageBox::information(this, i18n("The project file %1 is already opened.", fileName), i18n("Open Project"));
		return;
	}

	// check whether the file can be opened for reading at all before closing the current project
	// and creating a new project and trying to load
	QFile file(fileName);
	if (!file.exists()) {
		KMessageBox::error(this, i18n("The project file %1 doesn't exist.", fileName), i18n("Open Project"));
		return;
	}

	if (!file.open(QIODevice::ReadOnly)) {
		KMessageBox::error(this, i18n("Couldn't read the project file %1.", fileName), i18n("Open Project"));
		return;
	} else
		file.close();

	if (!newProject(false))
		return;

	statusBar()->showMessage(i18n("Loading %1...", fileName));
	QApplication::processEvents(QEventLoop::AllEvents, 0);
	m_project->setFileName(fileName);
	QElapsedTimer timer;
	timer.start();
	bool rc = false;
	if (Project::isLabPlotProject(fileName)) {
		WAIT_CURSOR_AUTO_RESET;
		rc = m_project->load(fileName);
	}
#ifdef HAVE_LIBORIGIN
	else if (OriginProjectParser::isOriginProject(fileName)) {
		OriginProjectParser parser;
		parser.setProjectFileName(fileName);

		// check if graphs have multiple layer
		bool hasUnusedObjects, hasMultiLayerGraphs;
		parser.checkContent(hasUnusedObjects, hasMultiLayerGraphs);
		DEBUG(Q_FUNC_INFO << ", project has multilayer graphs: " << hasMultiLayerGraphs)
		// ask how to import OPJ graph layers if graphs have multiple layer
		if (hasMultiLayerGraphs) {
			auto* dlg = new ImportOriginLayersDialog(this);
			bool graphLayersAsPlotArea = true;
			if (dlg->exec() == QDialog::Accepted)
				graphLayersAsPlotArea = dlg->graphLayersAsPlotArea();
			delete dlg;

			parser.setGraphLayerAsPlotArea(graphLayersAsPlotArea);
		}

		WAIT_CURSOR_AUTO_RESET;
		parser.importTo(m_project, QStringList()); // TODO: add return code
		rc = true;
	}
#endif

#ifdef HAVE_CANTOR_LIBS
	else if (fileName.endsWith(QLatin1String(".cws"), Qt::CaseInsensitive) || fileName.endsWith(QLatin1String(".ipynb"), Qt::CaseInsensitive)) {
		WAIT_CURSOR_AUTO_RESET;
		rc = m_project->loadNotebook(fileName);
	}
#endif

	m_project->setChanged(false);

	if (!rc) {
		closeProject();
		newProject();
		return;
	}

	m_project->undoStack()->clear();
	m_undoViewEmptyLabel = i18n("%1: opened", m_project->name());
	m_actionsManager->m_recentProjectsAction->addUrl(QUrl(fileName));

	m_actionsManager->updateGUIOnProjectChanges();
	m_actionsManager->updateGUI(); // there are most probably worksheets or spreadsheets in the open project -> update the GUI

	const auto& dockWidgetsState = m_project->dockWidgetState().toUtf8();
	if (!dockWidgetsState.isEmpty()) {
		for (auto dock : m_dockManagerContent->dockWidgetsMap()) {
			auto* d = dynamic_cast<ContentDockWidget*>(dock);
			if (d)
				d->part()->suppressDeletion(true);
		}

		for (auto dock : m_dockManagerContent->dockWidgetsMap()) {
			auto* d = dynamic_cast<ContentDockWidget*>(dock);
			if (d)
				d->part()->suppressDeletion(false);
		}

		// restore the state of the content docks
		m_dockManagerContent->restoreState(dockWidgetsState);

		// restore the state of the default docks if it was saved in the project file
		if (m_project->saveDefaultDockWidgetState())
			m_dockManagerMain->restoreState(m_project->defaultDockWidgetState().toUtf8());
	} else
		updateDockWindowVisibility();

	m_actionsManager->m_saveAction->setEnabled(false);
	m_actionsManager->m_newProjectAction->setEnabled(true);
#ifdef HAVE_PURPOSE
	m_actionsManager->m_shareAction->setEnabled(true);
	m_actionsManager->fillShareMenu();
#endif
	statusBar()->showMessage(i18n("Project successfully opened (in %1 seconds).", (float)timer.elapsed() / 1000));

	KConfigGroup group = Settings::group(QStringLiteral("MainWin"));
	group.writeEntry("LastOpenProject", fileName);

	if (m_autoSaveActive)
		m_autoSaveTimer.start();
}

void MainWin::openRecentProject(const QUrl& url) {
	if (url.isLocalFile()) // fix for Windows
		this->openProject(url.toLocalFile());
	else
		this->openProject(url.path());
}

/*!
	Closes the current project, if available. Return \c true, if the project was closed.
*/
bool MainWin::closeProject() {
	if (m_project == nullptr)
		return true; // nothing to close

	if (warnModified())
		return false;

	// clear the worksheet preview before deleting the project and before deleting the dock widgets
	// so we don't need to react on current aspect changes
	if (m_worksheetPreviewWidget)
		m_worksheetPreviewWidget->setProject(nullptr);

	if (!m_closing) {
		// 		if (dynamic_cast<QQuickWidget*>(centralWidget()) && m_showWelcomeScreen) {
		// 			m_welcomeWidget = createWelcomeScreen();
		// 			setCentralWidget(m_welcomeWidget);
		// 		}
	}

	for (auto dock : m_dockManagerContent->dockWidgetsMap())
		m_dockManagerContent->removeDockWidget(dock);

	m_projectClosing = true;
	statusBar()->clearMessage();
	delete m_guiObserver;
	m_guiObserver = nullptr;
	delete m_aspectTreeModel;
	m_aspectTreeModel = nullptr;
	delete m_project;
	m_project = nullptr;
	Project::currentProject = m_project;
	m_projectClosing = false;

	// update the UI if we're just closing a project
	// and not closing(quitting) the application
	if (!m_closing) {
		m_currentAspect = nullptr;
		m_currentFolder = nullptr;
		m_actionsManager->updateGUIOnProjectChanges();
		m_actionsManager->m_newProjectAction->setEnabled(true);

		if (m_autoSaveActive)
			m_autoSaveTimer.stop();
	}

	if (cursorDock) {
		delete cursorDock;
		cursorDock = nullptr;
		cursorWidget = nullptr; // is deleted, because it's the child of cursorDock
	}

	return true;
}

bool MainWin::saveProject() {
	QString fileName = m_project->fileName();
	if (fileName.isEmpty())
		return saveProjectAs();
	else {
		// don't overwrite OPJ files, replace ending
		if (fileName.endsWith(QLatin1String(".opj"), Qt::CaseInsensitive)) {
			//fileName.replace(QLatin1String(".opj"), QLatin1String(".lml"), Qt::CaseInsensitive);
			// better append ending (don't overwrite existing project.lml file)
			fileName.append(QLatin1String(".lml"));
			DEBUG(Q_FUNC_INFO << ", renamed file name to " << fileName.toStdString())
		}
		return save(fileName);
	}
}

bool MainWin::saveProjectAs() {
	KConfigGroup conf = Settings::group(QStringLiteral("MainWin"));
	const QString& dir = conf.readEntry("LastOpenDir", "");
	QString path = QFileDialog::getSaveFileName(this,
												i18nc("@title:window", "Save Project As"),
												dir + m_project->fileName(),
												i18n("LabPlot Projects (*.lml *.lml.gz *.lml.bz2 *.lml.xz *.LML *.LML.GZ *.LML.BZ2 *.LML.XZ)"));
	// The "Automatically select file name extension (.lml)" option does not change anything

	if (path.isEmpty()) // "Cancel" was clicked
		return false;

	if (!path.endsWith(QLatin1String(".lml"), Qt::CaseInsensitive))
		path.append(QLatin1String(".lml"));

	// save new "last open directory"
	int pos = path.lastIndexOf(QLatin1String("/"));
	if (pos != -1) {
		const QString& newDir = path.left(pos);
		if (newDir != dir)
			conf.writeEntry("LastOpenDir", newDir);
	}

	return save(path);
}

/*!
 * auxiliary function that does the actual saving of the project
 */
bool MainWin::save(const QString& fileName) {
	DEBUG(Q_FUNC_INFO << ", file name = " << fileName.toStdString())
	QTemporaryFile tempFile(QDir::tempPath() + QLatin1Char('/') + QLatin1String("labplot_save_XXXXXX"));
	if (!tempFile.open()) {
		KMessageBox::error(this, i18n("Couldn't open the temporary file for writing."));
		return false;
	}

	WAIT_CURSOR_AUTO_RESET;
	const QString& tempFileName = tempFile.fileName();
	DEBUG("Using temporary file " << STDSTRING(tempFileName))
	tempFile.close();

	QIODevice* file;
	// if file ending is .lml, do xz compression or gzip compression in compatibility mode
	if (fileName.endsWith(QLatin1String(".lml"))) {
		if (m_project->fileCompression())
			file = new KCompressionDevice(tempFileName, KCompressionDevice::Xz);
		else
			file = new KCompressionDevice(tempFileName, KCompressionDevice::None);
	} else // use file ending to find out how to compress file
		file = new KCompressionDevice(tempFileName);
	if (!file)
		file = new QFile(tempFileName);

	bool ok;
	if (file->open(QIODevice::WriteOnly)) {
		m_project->setFileName(fileName);

		// thumbnail, used for the project preview
		QPixmap thumbnail = centralWidget()->grab(centralWidget()->childrenRect());

		// instead of doing a screenshot of the whole application window including also the special docks (project explorer, etc.) above,
		// we can also implement the following two cases:
		// 1. if the states of the dock widgets are saved in the project file, do the screenshot of the whole window
		// 2. if the states are not saved, determine the area of dock widgets without the special docks.
		// The logic below is an attempt to achieve this but it doesn't produce the desired results in all cases,
		// for example not if some of dock widgets are placed above the special docks.
		// TODO: decide what to do with this logic.
		/*
		if (m_project->saveDockStates())
			thumbnail = centralWidget()->grab(centralWidget()->childrenRect());
		else {
			// determine the bounding rectangle of the content (area without the special docks like project explorer, etc.)
			const auto& docks = m_dockManagerContent->dockWidgetsMap();
			QRect rect;
			for (auto* dock : docks) {
				auto dockRect = QRect(dock->mapToGlobal(dock->geometry().topLeft()), dock->geometry().size());
				rect = rect.united(dockRect);
			}

			if (!rect.isEmpty())
				thumbnail = centralWidget()->grab(QRect(centralWidget()->mapFromGlobal(rect.topLeft()), rect.size()));
		}
		*/

		// set the state of the content dock widgets
		auto state = m_dockManagerContent->saveState();
		// This conversion is fine, because in the dockmanager xml compression is turned off
		m_project->setDockWidgetState(QString::fromStdString(state.data()));

		// set the state of the default dock widgets, if needed
		if (m_project->saveDefaultDockWidgetState()) {
			state = m_dockManagerMain->saveState();
			m_project->setDefaultDockWidgetState(QString::fromStdString(state.data()));
		}

		m_project->setFileName(fileName);

		QXmlStreamWriter writer(file);
		m_project->save(thumbnail, &writer);
		m_project->setChanged(false);
		undoStackIndexLastSave = m_project->undoStack()->index();
		file->close();

		// target file must not exist
		if (QFile::exists(fileName))
			QFile::remove(fileName);

		// do not rename temp file. Qt still holds a handle (which fails renaming on Windows) and deletes it
		bool rc = QFile::copy(tempFileName, fileName);
		if (rc) {
			updateTitleBar();
			statusBar()->showMessage(i18n("Project saved"));
			m_actionsManager->m_saveAction->setEnabled(false);
			m_actionsManager->m_recentProjectsAction->addUrl(QUrl(fileName));
			ok = true;

			// if the project dock is visible, refresh the shown content
			//(version and modification time might have been changed)
			if (stackedWidget->currentWidget() == m_guiObserver->m_projectDock)
				m_guiObserver->m_projectDock->setProject(m_project);

			// we have a file name now
			//  -> auto save can be activated now if not happened yet
			if (m_autoSaveActive && !m_autoSaveTimer.isActive())
				m_autoSaveTimer.start();
		} else {
			KMessageBox::error(this, i18n("Couldn't save the file '%1'.", fileName));
			ok = false;
		}
	} else {
		KMessageBox::error(this, i18n("Couldn't open the file '%1' for writing.", fileName));
		ok = false;
	}

	delete file;

#ifdef HAVE_PURPOSE
	m_actionsManager->m_shareAction->setEnabled(true); // sharing is possible after the project was saved to a file
	m_actionsManager->fillShareMenu();
#endif

	return ok;
}

/*!
 * automatically saves the project in the specified time interval.
 */
void MainWin::autoSaveProject() {
	// don't auto save when there are no changes or the file name
	// was not provided yet (the project was never explicitly saved yet).
	if (!m_project->hasChanged() || m_project->fileName().isEmpty())
		return;

	this->saveProject();
}

void MainWin::updateTitleBar() {
	QString title;
	if (m_project) {
		switch (m_titleBarMode) {
		case TitleBarMode::ShowProjectName:
			title = m_project->name();
			break;
		case TitleBarMode::ShowFileName:
			if (m_project->fileName().isEmpty())
				title = m_project->name();
			else {
				QFileInfo fi(m_project->fileName());
				title = fi.baseName();
			}
			break;
		case TitleBarMode::ShowFilePath:
			if (m_project->fileName().isEmpty())
				title = m_project->name();
			else
				title = m_project->fileName();
		}

		if (m_project->hasChanged())
			title += QLatin1String("    [") + i18n("Changed") + QLatin1Char(']');
	} else
		title = QLatin1String("LabPlot");

	setCaption(title);
}

/*!
	prints the current sheet (worksheet, spreadsheet or matrix)
*/
void MainWin::print() {
	if (!m_currentAspectDock)
		return;

	AbstractPart* part = static_cast<ContentDockWidget*>(m_currentAspectDock)->part();
	statusBar()->showMessage(i18n("Preparing printing of %1", part->name()));
	if (part->printView())
		statusBar()->showMessage(i18n("%1 printed", part->name()));
	else
		statusBar()->clearMessage();
}

void MainWin::printPreview() {
	if (!m_currentAspectDock)
		return;

	AbstractPart* part = static_cast<ContentDockWidget*>(m_currentAspectDock)->part();
	statusBar()->showMessage(i18n("Preparing printing of %1", part->name()));
	if (part->printPreview())
		statusBar()->showMessage(i18n("%1 printed", part->name()));
	else
		statusBar()->clearMessage();
}

/**************************************************************************************/

/*!
	adds a new Folder to the project.
*/
void MainWin::newFolder() {
	Folder* folder = new Folder(i18n("Folder"));
	this->addAspectToProject(folder);
}

/*!
	adds a new Workbook to the project.
*/
void MainWin::newWorkbook() {
	auto* workbook = new Workbook(i18n("Workbook"));
	this->addAspectToProject(workbook);
}

/*!
	adds a new Datapicker to the project.
*/
void MainWin::newDatapicker() {
	auto* datapicker = new Datapicker(i18n("Data Extractor"));
	this->addAspectToProject(datapicker);
}

/*!
	adds a new Spreadsheet to the project.
*/
void MainWin::newSpreadsheet() {
	auto* spreadsheet = new Spreadsheet(i18n("Spreadsheet"));

	// if the current active window is a workbook or one of its children,
	// add the new matrix to the workbook
	auto* workbook = m_currentAspect->castTo<Workbook>();
	if (!workbook)
		workbook = m_currentAspect->parent<Workbook>();

	if (workbook)
		workbook->addChild(spreadsheet);
	else
		this->addAspectToProject(spreadsheet);
}

/*!
	adds a new Script to the project.
*/
#ifdef HAVE_SCRIPTING
void MainWin::newScript() {
	auto* action = static_cast<QAction*>(QObject::sender());
	auto* script = new Script(i18n("%1", action->data().toString()), action->data().toString());
	this->addAspectToProject(script);
}
#endif
/*!
	adds a new Matrix to the project.
*/
void MainWin::newMatrix() {
	Matrix* matrix = new Matrix(i18n("Matrix"));

	// if the current active window is a workbook or one of its children,
	// add the new matrix to the workbook
	auto* workbook = m_currentAspect->castTo<Workbook>();
	if (!workbook)
		workbook = m_currentAspect->parent<Workbook>();

	if (workbook)
		workbook->addChild(matrix);
	else
		this->addAspectToProject(matrix);
}

/*!
	adds a new Worksheet to the project.
*/
void MainWin::newWorksheet() {
	auto* worksheet = new Worksheet(i18n("Worksheet"));
	this->addAspectToProject(worksheet);
}

/*!
	adds a new Note to the project.
*/
void MainWin::newNotes() {
	Note* notes = new Note(i18n("Note"));
	this->addAspectToProject(notes);
}

/*!
	returns a pointer to a \c Spreadsheet object, if the currently active Mdi-Subwindow
	or if the currently selected tab in a \c WorkbookView is a \c SpreadsheetView
	Otherwise returns \c 0.
*/
Spreadsheet* MainWin::activeSpreadsheet() const {
	// 	if (dynamic_cast<QQuickWidget*>(centralWidget()))
	// 		return nullptr;

	if (!m_currentAspect)
		return nullptr;

	Spreadsheet* spreadsheet = nullptr;
	if (auto* s = m_currentAspect->castTo<Spreadsheet>())
		spreadsheet = s;
	else {
		// check whether one of spreadsheet columns is selected and determine the spreadsheet
		if (auto* parent = m_currentAspect->parentAspect()) {
			if (auto* s = parent->castTo<Spreadsheet>())
				spreadsheet = s;
		}
	}

	return spreadsheet;
}

#ifdef HAVE_CANTOR_LIBS
/*
	adds a new Cantor Spreadsheet to the project.
*/
void MainWin::newNotebook() {
	auto* action = static_cast<QAction*>(QObject::sender());
	m_actionsManager->m_lastUsedNotebookAction = action;
	auto* notebook = new Notebook(action->data().toString());
	this->addAspectToProject(notebook);
}

/********************************************************************************/
#endif

/*!
	called if there were changes in the project.
	Adds "changed" to the window caption and activates the save-Action.
*/
void MainWin::projectChanged() {
	updateTitleBar();
	m_actionsManager->m_newProjectAction->setEnabled(true);
	m_actionsManager->m_saveAction->setEnabled(true);
	m_actionsManager->m_undoAction->setEnabled(true);
}

void MainWin::handleAspectAdded(const AbstractAspect* aspect) {
	// register the signal-slot connections for aspects having a view.
	// if a folder or a workbook is being added, loop recursively through their children
	// and register the connections.
	const auto* part = dynamic_cast<const AbstractPart*>(aspect);
	if (part) {
		// 		connect(part, &AbstractPart::importFromFileRequested, this, &MainWin::importFileDialog);
		connect(part, &AbstractPart::importFromFileRequested, this, [=]() {
			importFileDialog();
		});
		connect(part, &AbstractPart::importFromSQLDatabaseRequested, this, &MainWin::importSqlDialog);
		// TODO: export, print and print preview should be handled in the views and not in MainWin.
		connect(part, &AbstractPart::exportRequested, this, &MainWin::exportDialog);
		connect(part, &AbstractPart::printRequested, this, &MainWin::print);
		connect(part, &AbstractPart::printPreviewRequested, this, &MainWin::printPreview);
		connect(part, &AbstractPart::showRequested, this, &MainWin::handleShowSubWindowRequested);

		const auto* worksheet = dynamic_cast<const Worksheet*>(aspect);
		if (worksheet) {
			connect(worksheet, &Worksheet::cartesianPlotMouseModeChanged, this, &MainWin::cartesianPlotMouseModeChanged);
			connect(worksheet, &Worksheet::propertiesExplorerRequested, this, &MainWin::propertiesExplorerRequested);
		} else if (aspect->type() == AspectType::Workbook) {
			for (auto* child : aspect->children<AbstractAspect>())
				handleAspectAdded(child);
		}
	} else if (aspect->type() == AspectType::Folder)
		for (auto* child : aspect->children<AbstractAspect>())
			handleAspectAdded(child);
}

void MainWin::handleAspectRemoved(const AbstractAspect* parent, const AbstractAspect* /*before*/, const AbstractAspect* aspect) {
	// no need to react on removal of
	//  - AbstractSimpleFilter
	//  - columns in the data spreadsheet of a datapicker curve,
	//    this can only happen when changing the error type and is done on the level of DatapickerImage
<<<<<<< HEAD

	if (m_projectExplorer->currentAspect() != aspect)
		return; // If the current aspect is not selected, there is no need to select the parent

	if (!aspect->inherits(AspectType::AbstractFilter) && !(parent->parentAspect() && parent->parentAspect()->type() == AspectType::DatapickerCurve))
=======
	if (!aspect->inherits<AbstractFilter>() && !(parent->parentAspect() && parent->parentAspect()->type() == AspectType::DatapickerCurve))
>>>>>>> 24ab360b
		m_projectExplorer->setCurrentAspect(parent);
}

void MainWin::handleAspectAboutToBeRemoved(const AbstractAspect* aspect) {
	const auto* part = dynamic_cast<const AbstractPart*>(aspect);
	if (!part)
		return;

	const auto* workbook = dynamic_cast<const Workbook*>(aspect->parentAspect());
	auto* datapicker = dynamic_cast<const Datapicker*>(aspect->parentAspect());
	if (!datapicker)
		datapicker = dynamic_cast<const Datapicker*>(aspect->parentAspect()->parentAspect());

	if (!workbook && !datapicker && part->dockWidgetExists()) {
		ContentDockWidget* win = part->dockWidget();
		if (win)
			m_dockManagerContent->removeDockWidget(win);
	}
}

/*!
	called when the current aspect in the tree of the project explorer was changed.
	Selects the new aspect.
*/
void MainWin::handleCurrentAspectChanged(AbstractAspect* aspect) {
	DEBUG(Q_FUNC_INFO)
	if (!aspect)
		aspect = m_project; // should never happen, just in case

	m_suppressCurrentSubWindowChangedEvent = true;
	if (aspect->folder() != m_currentFolder) {
		m_currentFolder = aspect->folder();
		updateDockWindowVisibility();
	}

	m_currentAspect = aspect;

	// activate the corresponding MDI sub window for the current aspect
	activateSubWindowForAspect(aspect);
	m_suppressCurrentSubWindowChangedEvent = false;

	m_actionsManager->updateGUI();
}

void MainWin::activateSubWindowForAspect(const AbstractAspect* aspect) {
	Q_ASSERT(aspect);
	Q_ASSERT(m_dockManagerContent);
	const auto* part = dynamic_cast<const AbstractPart*>(aspect);
	if (part) {
		ContentDockWidget* win = part->dockWidget();

		auto* dock = m_dockManagerContent->findDockWidget(win->objectName());
		if (dock == nullptr) {
			// Add new dock if not found
			ads::CDockAreaWidget* areaWidget{nullptr};
			// when a dock area is empty, it is deleted and becomes invalid (for example after all its dock widgets are hidden/unpinned)
			// so we also need to check that the dock area of the current aspect is valid
			if (m_dockManagerContent->dockWidgetsMap().isEmpty() || !m_currentAspectDock || !m_currentAspectDockArea) {
				// If only project explorer and properties dock exist place it right to the project explorer
				areaWidget = m_dockManagerContent->addDockWidget(ads::CenterDockWidgetArea, win);
			} else {
				// Add dock on top of the current aspect, so it is directly visible
				areaWidget = m_dockManagerContent->addDockWidget(ads::CenterDockWidgetArea, win, m_currentAspectDock->dockAreaWidget());
			}

			// the dock area for the content widgets should be stretched to take the whole free space
			auto policy = areaWidget->sizePolicy();
			policy.setHorizontalStretch(1);
			areaWidget->setSizePolicy(policy);

			win->show();

			// Qt provides its own "system menu" for every sub-window. The shortcut for the close-action
			// in this menu collides with our global m_closeAction.
			// remove the shortcuts in the system menu to avoid this collision.
			for (QAction* action : win->titleBarActions())
				action->setShortcut(QKeySequence());
		} else
			dock->toggleView(true);

		m_currentAspectDock = win;
		m_currentAspectDockArea = m_currentAspectDock->dockAreaWidget();
		m_dockManagerContent->setDockWidgetFocused(win);
	} else {
		// activate the mdiView of the parent, if a child was selected
		const auto* parent = aspect->parentAspect();
		if (parent) {
			activateSubWindowForAspect(parent);

			// if the parent's parent is a Workbook (a column of a spreadsheet in workbook was selected),
			// we need to select the corresponding tab in WorkbookView too
			if (parent->parentAspect()) {
				auto* workbook = dynamic_cast<Workbook*>(parent->parentAspect());
				auto* datapicker = dynamic_cast<Datapicker*>(parent->parentAspect());
				if (!datapicker)
					datapicker = dynamic_cast<Datapicker*>(parent->parentAspect()->parentAspect());

				if (workbook)
					workbook->childSelected(parent);
				else if (datapicker)
					datapicker->childSelected(parent);
			}
		}
	}
	return;
}

void MainWin::setDockVisibility(QAction* action) {
	m_project->setDockVisibility((Project::DockVisibility)(action->data().toInt()));
}

/*!
	shows the sub window of a worksheet, matrix or a spreadsheet.
	Used if the window was closed before and the user asks to show
	the window again via the context menu in the project explorer.
*/
void MainWin::handleShowSubWindowRequested() {
	if (m_currentAspect)
		activateSubWindowForAspect(m_currentAspect);
}

/*!
	this is called on a right click on the root folder in the project explorer
*/
void MainWin::createContextMenu(QMenu* menu) const {
	QAction* firstAction = nullptr;
	// if we're populating the context menu for the project explorer, then
	// there're already actions available there. Skip the first title-action
	// and insert the action at the beginning of the menu.
	if (menu->actions().size() > 1)
		firstAction = menu->actions().at(1);

	menu->insertMenu(firstAction, m_actionsManager->m_newMenu);

	menu->insertSeparator(firstAction);
	menu->insertMenu(firstAction, m_actionsManager->m_visibilityMenu);
	menu->insertSeparator(firstAction);
}

/*!
	this is called on a right click on a non-root folder in the project explorer
*/
void MainWin::createFolderContextMenu(const Folder*, QMenu* menu) const {
	// Folder provides it's own context menu. Add a separator before adding additional actions.
	menu->addSeparator();
	this->createContextMenu(menu);
}

void MainWin::undo() {
	WAIT_CURSOR_AUTO_RESET;
	m_project->undoStack()->undo();
	m_actionsManager->m_redoAction->setEnabled(true);

	const int index = m_project->undoStack()->index();
	if (index == 0)
		m_actionsManager->m_undoAction->setEnabled(false);

	const bool changed = (index != undoStackIndexLastSave);
	m_actionsManager->m_saveAction->setEnabled(changed);
	m_project->setChanged(changed);
	updateTitleBar();
}

void MainWin::redo() {
	WAIT_CURSOR_AUTO_RESET;
	m_project->undoStack()->redo();
	m_actionsManager->m_undoAction->setEnabled(true);

	const int index = m_project->undoStack()->index();
	if (index == m_project->undoStack()->count())
		m_actionsManager->m_redoAction->setEnabled(false);

	const bool changed = (index != undoStackIndexLastSave);
	m_actionsManager->m_saveAction->setEnabled(changed);
	m_project->setChanged(changed);
	updateTitleBar();
}

/*!
	Shows/hides docks depending on the current visibility policy.
*/
void MainWin::updateDockWindowVisibility() const {
	auto windows = m_dockManagerContent->dockWidgetsMap();
	switch (m_project->dockVisibility()) {
	case Project::DockVisibility::allDocks:
		for (auto* window : windows)
			window->toggleView(true);

		break;
	case Project::DockVisibility::folderOnly:
		for (auto* window : windows) {
			auto* view = dynamic_cast<ContentDockWidget*>(window);
			if (view) {
				bool visible = view->part()->folder() == m_currentFolder;
				window->toggleView(visible);
			}
		}
		break;
	case Project::DockVisibility::folderAndSubfolders:
		for (auto* window : windows) {
			auto* view = dynamic_cast<ContentDockWidget*>(window);
			if (view) {
				bool visible = view->part()->isDescendantOf(m_currentFolder);
				window->toggleView(visible);
			}
		}
		break;
	}
}

void MainWin::propertiesExplorerRequested() {
	if (!m_propertiesDock->isVisible())
		m_propertiesDock->toggleView(true);
}

void MainWin::projectExplorerDockVisibilityChanged(bool visible) {
	m_actionsManager->m_projectExplorerDockAction->setChecked(visible);
}

void MainWin::propertiesDockVisibilityChanged(bool visible) {
	m_actionsManager->m_propertiesDockAction->setChecked(visible);
}

void MainWin::worksheetPreviewDockVisibilityChanged(bool visible) {
	m_actionsManager->m_worksheetPreviewAction->setChecked(visible);
}

void MainWin::cursorDockVisibilityChanged(bool visible) {
	// if the cursor dock was closed, switch to the "Select and Edit" mouse mode
	if (!visible) {
		// 		auto* worksheet = activeWorksheet();
		// TODO:
	}
}

void MainWin::cartesianPlotMouseModeChanged(CartesianPlot::MouseMode mode) {
	if (mode != CartesianPlot::MouseMode::Cursor) {
		if (cursorDock)
			cursorDock->toggleView(false);
	} else {
		if (!cursorDock) {
			cursorDock = new ads::CDockWidget(i18n("Cursor"), this);
			cursorWidget = new CursorDock(cursorDock);
			cursorDock->setWidget(cursorWidget);
			connect(cursorDock, &ads::CDockWidget::viewToggled, this, &MainWin::cursorDockVisibilityChanged);
			if (m_propertiesDock->sideTabWidget())
				m_dockManagerMain->addAutoHideDockWidget(m_propertiesDock->sideTabWidget()->sideBarLocation(), cursorDock);
			else
				m_dockManagerMain->addDockWidget(ads::CenterDockWidgetArea, cursorDock, m_propertiesDock->dockAreaWidget());
		} else
			focusCursorDock();

		auto* worksheet = static_cast<Worksheet*>(QObject::sender());
		connect(cursorWidget, &CursorDock::cursorUsed, this, &MainWin::focusCursorDock);
		cursorWidget->setWorksheet(worksheet);
		cursorDock->toggleView(true);
	}
}

void MainWin::focusCursorDock() {
	if (cursorDock) {
		cursorDock->toggleView(true);
		m_dockManagerMain->setDockWidgetFocused(cursorDock);
	}
}

void MainWin::closeEvent(QCloseEvent* event) {
	m_closing = true;

	// save the current state of the default dock widgets (project explorer, etc) _before_ all other content docks are closed
	auto group = Settings::group(QStringLiteral("MainWin"));
	group.writeEntry(QLatin1String("DockWidgetState"), m_dockManagerMain->saveState());

	if (!this->closeProject()) {
		m_closing = false;
		event->ignore();
	}
}

void MainWin::dragEnterEvent(QDragEnterEvent* event) {
	event->accept();
}

void MainWin::dropEvent(QDropEvent* event) {
	if (event->mimeData() && !event->mimeData()->urls().isEmpty()) {
		QUrl url = event->mimeData()->urls().at(0);
		const QString& fileName = url.toLocalFile();
		if (Project::isSupportedProject(fileName))
			openProject(fileName);
		else {
			if (!m_project)
				newProject();
			importFileDialog(fileName);
		}

		event->accept();
	} else
		event->ignore();
}

/*!
 * set the default locale of the application to the locale specified in the application settings for the number format and options.
 */
void MainWin::updateLocale() {
	// language used for the number format
	const auto group = Settings::group(QStringLiteral("Settings_General"));
	auto language = static_cast<QLocale::Language>(group.readEntry(QLatin1String("NumberFormat"), static_cast<int>(QLocale::Language::AnyLanguage)));
	QLocale newLocale(language == QLocale::AnyLanguage ? m_defaultSystemLocale : language);

	// number options
	auto numberOptions = static_cast<QLocale::NumberOptions>(group.readEntry(QLatin1String("NumberOptions"), static_cast<int>(QLocale::DefaultNumberOptions)));
	newLocale.setNumberOptions(numberOptions);
	QLocale::setDefault(newLocale);
}

/*!
 * used to migrate application settings if there were changes between the releases.
 */
void MainWin::migrateSettings() {
	// migrate the settings for the number format for versions older than 2.12 that had the decimal separator only:
	auto group = Settings::group(QStringLiteral("Settings_General"));
	if (group.hasKey(QLatin1String("DecimalSeparatorLocale"))) {
		// map from the old enum values for the decimal separator to new values of the used languages for the number format,
		// use languages that don't use any group separator for this.
		// old enum class DecimalSeparator { Dot, Comma, Arabic, Automatic };
		QLocale::Language language(QLocale::AnyLanguage); // AnyLanguage was used for 'Automatic'
		int decimalSeparator = group.readEntry(QLatin1String("DecimalSeparatorLocale"), 0);
		if (decimalSeparator == 0) // Dot
			language = QLocale::English;
		else if (decimalSeparator == 1) // Comma
			language = QLocale::German;
		else if (decimalSeparator == 2) // Arabic
			language = QLocale::Arabic;

		// delete the old entry and write the new one
		group.deleteEntry(QLatin1String("DecimalSeparatorLocale"));
		group.writeEntry(QLatin1String("NumberFormat"), static_cast<int>(language));
	}
}

void MainWin::handleSettingsChanges(QList<Settings::Type> changes) {
	WAIT_CURSOR_AUTO_RESET;
	const auto group = Settings::group(QStringLiteral("Settings_General"));

	// handle general settings
	// TODO: handle only those settings that were really changed, similar to how it's done for the nubmer format, etc. further below
	if (changes.contains(Settings::Type::General)) {
		// title bar
		MainWin::TitleBarMode titleBarMode = static_cast<MainWin::TitleBarMode>(group.readEntry("TitleBar", 0));
		if (titleBarMode != m_titleBarMode) {
			m_titleBarMode = titleBarMode;
			updateTitleBar();
		}

		// window visibility
		auto vis = Project::DockVisibility(group.readEntry("DockVisibility", 0));
		if (m_project && (vis != m_project->dockVisibility())) {
			if (vis == Project::DockVisibility::folderOnly)
				m_actionsManager->m_visibilityFolderAction->setChecked(true);
			else if (vis == Project::DockVisibility::folderAndSubfolders)
				m_actionsManager->m_visibilitySubfolderAction->setChecked(true);
			else
				m_actionsManager->m_visibilityAllAction->setChecked(true);
			m_project->setDockVisibility(vis);
		}

		// autosave
		bool autoSave = group.readEntry("AutoSave", 0);
		if (m_autoSaveActive != autoSave) {
			m_autoSaveActive = autoSave;
			if (autoSave)
				m_autoSaveTimer.start();
			else
				m_autoSaveTimer.stop();
		}

		int interval = group.readEntry("AutoSaveInterval", 1);
		interval *= 60 * 1000;
		if (interval != m_autoSaveTimer.interval())
			m_autoSaveTimer.setInterval(interval);
	}

	// update the number format in all visible dock widgets, worksheet elements and spreadsheets, if changed
	if (changes.contains(Settings::Type::General_Number_Format)) {
		updateLocale(); // set the new default runtime locale

		// dock widgets
		if (stackedWidget) {
			for (int i = 0; i < stackedWidget->count(); ++i) {
				auto* widget = stackedWidget->widget(i);
				auto* dock = dynamic_cast<BaseDock*>(widget);
				if (dock)
					dock->updateLocale();
				else {
					auto* labelWidget = dynamic_cast<LabelWidget*>(widget);
					if (labelWidget)
						labelWidget->updateLocale();
				}
			}
		}

		if (m_project) {
			// worksheet elements
			const auto& worksheets = m_project->children<Worksheet>(AbstractAspect::ChildIndexFlag::Recursive);
			for (const auto* worksheet : worksheets) {
				if (worksheet->viewCreated()) {
					const auto& elements = worksheet->children<WorksheetElement>(AbstractAspect::ChildIndexFlag::Recursive);
					for (auto* element : elements)
						element->updateLocale();
				}
			}

			// spreadsheets
			const auto& spreadsheets = m_project->children<Spreadsheet>(AbstractAspect::ChildIndexFlag::Recursive);
			for (auto* spreadsheet : spreadsheets) {
				if (spreadsheet->viewCreated())
					spreadsheet->updateLocale();
			}

			// matrices
			const auto& matrices = m_project->children<Matrix>(AbstractAspect::ChildIndexFlag::Recursive);
			for (auto* matrix : matrices) {
				if (matrix->viewCreated())
					matrix->updateLocale();
			}
		}
	}

	// update units in all dock widgets, if changed
	if (changes.contains(Settings::Type::General_Units)) {
		if (stackedWidget) {
			for (int i = 0; i < stackedWidget->count(); ++i) {
				auto* widget = stackedWidget->widget(i);
				auto* dock = dynamic_cast<BaseDock*>(widget);
				if (dock)
					dock->updateUnits();
				else {
					auto* labelWidget = dynamic_cast<LabelWidget*>(widget);
					if (labelWidget)
						labelWidget->updateUnits();
				}
			}
		}
	}

	// update the size of the preview thumbnails
	if (changes.contains(Settings::Type::Worksheet))
		m_worksheetPreviewWidget->updatePreviewSize();

	if (changes.contains(Settings::Type::Spreadsheet)) {
		// update spreadsheet header
		if (m_project) {
			const auto& spreadsheets = m_project->children<Spreadsheet>(AbstractAspect::ChildIndexFlag::Recursive);
			for (auto* spreadsheet : spreadsheets)
				spreadsheet->updateHorizontalHeader();
		}
	}

	// bool showWelcomeScreen = group.readEntry<bool>(QLatin1String("ShowWelcomeScreen"), true);
	// if (m_showWelcomeScreen != showWelcomeScreen)
	// 	m_showWelcomeScreen = showWelcomeScreen;

#ifdef HAVE_CANTOR_LIBS
	if (changes.contains(Settings::Type::Notebook))
		m_actionsManager->updateNotebookActions();
#else
	Q_UNUSED(changes)
#endif
}

void MainWin::openDatasetExample() {
	newProject();
	// 	addAspectToProject(m_welcomeScreenHelper->releaseConfiguredSpreadsheet());
}

/***************************************************************************************/
/************************************** dialogs ****************************************/
/***************************************************************************************/
/*!
  shows the dialog with the example projects.
*/
void MainWin::exampleProjectsDialog() {
	auto* dlg = new ExamplesDialog(this);
	if (dlg->exec() == QDialog::Accepted) {
		const auto& path = dlg->path();
		if (!path.isEmpty())
			openProject(path);
	}
	delete dlg;
}

/*!
  shows the dialog with the Undo-history.
*/
void MainWin::historyDialog() {
	if (!m_project->undoStack())
		return;

	auto* dialog = new HistoryDialog(this, m_project->undoStack(), m_undoViewEmptyLabel);
	int index = m_project->undoStack()->index();
	if (dialog->exec() != QDialog::Accepted) {
		if (m_project->undoStack()->count() != 0)
			m_project->undoStack()->setIndex(index);
	}

	// disable undo/redo-actions if the history was cleared
	//(in both cases, when accepted or rejected in the dialog)
	if (m_project->undoStack()->count() == 0) {
		m_actionsManager->m_undoAction->setEnabled(false);
		m_actionsManager->m_redoAction->setEnabled(false);
	}
}

/*!
  Opens the dialog to import data into the selected container.
*/
void MainWin::importFileDialog(const QString& fileName) {
	DEBUG(Q_FUNC_INFO << ", file name = " << fileName.toStdString());
	auto* dlg = new ImportFileDialog(this, false, fileName);

	// select existing container
	const auto type = m_currentAspect->type();
	if (type == AspectType::Spreadsheet || type == AspectType::Matrix || type == AspectType::Workbook)
		dlg->setCurrentIndex(m_projectExplorer->currentIndex());
	else if (type == AspectType::Column && m_currentAspect->parentAspect()->type() == AspectType::Spreadsheet)
		dlg->setCurrentIndex(m_aspectTreeModel->modelIndexOfAspect(m_currentAspect->parentAspect()));

	dlg->exec();
	DEBUG(Q_FUNC_INFO << " DONE");
}

/*!
  Opens the dialog to import multiple files in a directory into the selected container.
*/
void MainWin::importDirDialog(const QString& dir) {
	auto* dlg = new ImportFileDialog(this, false /* live source */, dir, true /* import directory */);

	// when importing a directory, the data is imported into multiple spreadsheet or matrix objects that are
	// created as children of the current parent folder/project or workbook.
	// select the current folder or workbook or use the parent folder of the current aspec if none of them is selected
	AbstractAspect* targetAspect = nullptr;
	const auto type = m_currentAspect->type();
	if (type == AspectType::Folder || type == AspectType::Workbook)
		targetAspect = m_currentAspect;
	else {
		targetAspect = m_currentAspect->parent<Folder>();
		if (!targetAspect)
			targetAspect = m_project;
	}

	dlg->setCurrentIndex(m_aspectTreeModel->modelIndexOfAspect(targetAspect));
	dlg->exec();
}

void MainWin::importKaggleDatasetDialog() {
	DEBUG(Q_FUNC_INFO);

	if (ImportKaggleDatasetDialog::checkKaggle()) {
		auto* dlg = new ImportKaggleDatasetDialog(this);
		dlg->exec();
	} else {
		QMessageBox::critical(this,
							  i18n("Kaggle CLI tool not found"),
							  i18n("Provide the path to the Kaggle CLI tool in the application settings and try again."));
		auto* dlg = new SettingsDialog(this, m_defaultSystemLocale);
		connect(dlg, &SettingsDialog::settingsChanged, this, &MainWin::handleSettingsChanges);
		dlg->navigateTo(Settings::Type::Datasets);
		dlg->exec();
	}

	DEBUG(Q_FUNC_INFO << " DONE");
}

void MainWin::importSqlDialog() {
	DEBUG(Q_FUNC_INFO);
	auto* dlg = new ImportSQLDatabaseDialog(this);

	// select existing container
	if (m_currentAspect->type() == AspectType::Spreadsheet || m_currentAspect->type() == AspectType::Matrix || m_currentAspect->type() == AspectType::Workbook)
		dlg->setCurrentIndex(m_projectExplorer->currentIndex());
	else if (m_currentAspect->type() == AspectType::Column && m_currentAspect->parentAspect()->type() == AspectType::Spreadsheet)
		dlg->setCurrentIndex(m_aspectTreeModel->modelIndexOfAspect(m_currentAspect->parentAspect()));

	dlg->exec();
	DEBUG(Q_FUNC_INFO << " DONE");
}

void MainWin::importProjectDialog() {
	DEBUG(Q_FUNC_INFO);

	ImportProjectDialog::ProjectType type;
	if (QObject::sender() == m_actionsManager->m_importOpjAction)
		type = ImportProjectDialog::ProjectType::Origin;
	else
		type = ImportProjectDialog::ProjectType::LabPlot;

	auto* dlg = new ImportProjectDialog(this, type);

	// set current folder
	dlg->setCurrentFolder(m_currentFolder);

	if (dlg->exec() == QDialog::Accepted) {
		dlg->importTo(statusBar());
		m_project->setChanged(true);
	}

	delete dlg;
	DEBUG(Q_FUNC_INFO << ", DONE");
}

/*!
 * \brief opens a dialog to import datasets
 */
void MainWin::importDatasetDialog() {
	DEBUG(Q_FUNC_INFO);
	auto* dlg = new ImportDatasetDialog(this);
	dlg->exec();
	DEBUG(Q_FUNC_INFO << ", DONE");
}

/*!
  opens the dialog for the export of the currently active worksheet, spreadsheet or matrix.
 */
void MainWin::exportDialog() {
	if (!m_currentAspectDock)
		return;

	AbstractPart* part = static_cast<ContentDockWidget*>(m_currentAspectDock)->part();
	if (part->exportView())
		statusBar()->showMessage(i18n("%1 exported", part->name()));
}

void MainWin::editFitsFileDialog() {
	auto* editDialog = new FITSHeaderEditDialog(this);
	if (editDialog->exec() == QDialog::Accepted) {
		if (editDialog->saved())
			statusBar()->showMessage(i18n("FITS files saved"));
	}
}

/*!
  adds a new file data source to the current project.
*/
void MainWin::newLiveDataSource() {
	auto* dlg = new ImportFileDialog(this, true);
	if (dlg->exec() == QDialog::Accepted) {
		if (dlg->sourceType() == LiveDataSource::SourceType::MQTT) {
#ifdef HAVE_MQTT
			auto* mqttClient = new MQTTClient(i18n("MQTT Client%1", 1));
			dlg->importToMQTT(mqttClient);

			// doesn't make sense to have more MQTTClients connected to the same broker
			auto clients = m_project->children<const MQTTClient>(AbstractAspect::ChildIndexFlag::Recursive);
			bool found = false;
			for (const auto* client : clients) {
				if (client->clientHostName() == mqttClient->clientHostName() && client->clientPort() == mqttClient->clientPort()) {
					found = true;
					break;
				}
			}

			if (!found) {
				mqttClient->setName(mqttClient->clientHostName());
				addAspectToProject(mqttClient);
			} else {
				delete mqttClient;
				QMessageBox::warning(this, i18n("Warning"), i18n("There already is a MQTTClient with this host!"));
			}
#endif
		} else {
			auto* dataSource = new LiveDataSource(i18n("Live data source%1", 1), false);
			dlg->importToLiveDataSource(dataSource, statusBar());
			addAspectToProject(dataSource);
		}
	}
	delete dlg;
}

void MainWin::addAspectToProject(AbstractAspect* aspect) {
	const auto& index = m_projectExplorer->currentIndex();
	if (index.isValid()) {
		auto* parent = static_cast<AbstractAspect*>(index.internalPointer());
#ifdef HAVE_MQTT
		// doesn't make sense to add a new MQTTClient to an existing MQTTClient or to any of its successors
		QString className = QLatin1String(parent->metaObject()->className());
		auto* clientAncestor = parent->ancestor<MQTTClient>();
		if (className == QLatin1String("MQTTClient"))
			parent = parent->parentAspect();
		else if (clientAncestor != nullptr)
			parent = clientAncestor->parentAspect();
#endif
		parent->folder()->addChild(aspect);
	} else
		m_project->addChild(aspect);
}

void MainWin::settingsDialog() {
	auto* dlg = new SettingsDialog(this, m_defaultSystemLocale);
	connect(dlg, &SettingsDialog::settingsChanged, this, &MainWin::handleSettingsChanges);
	dlg->exec();
}

#ifdef HAVE_CANTOR_LIBS
void MainWin::settingsNotebookDialog() {
	auto* dlg = new SettingsDialog(this, m_defaultSystemLocale);
	connect(dlg, &SettingsDialog::settingsChanged, this, &MainWin::handleSettingsChanges);
	dlg->navigateTo(Settings::Type::Notebook);
	dlg->exec();
}
#endif<|MERGE_RESOLUTION|>--- conflicted
+++ resolved
@@ -1328,15 +1328,11 @@
 	//  - AbstractSimpleFilter
 	//  - columns in the data spreadsheet of a datapicker curve,
 	//    this can only happen when changing the error type and is done on the level of DatapickerImage
-<<<<<<< HEAD
 
 	if (m_projectExplorer->currentAspect() != aspect)
 		return; // If the current aspect is not selected, there is no need to select the parent
 
-	if (!aspect->inherits(AspectType::AbstractFilter) && !(parent->parentAspect() && parent->parentAspect()->type() == AspectType::DatapickerCurve))
-=======
 	if (!aspect->inherits<AbstractFilter>() && !(parent->parentAspect() && parent->parentAspect()->type() == AspectType::DatapickerCurve))
->>>>>>> 24ab360b
 		m_projectExplorer->setCurrentAspect(parent);
 }
 
