/*
	File                 : GuiObserver.h
	Project              : LabPlot
	Description          : GUI observer
	--------------------------------------------------------------------
	SPDX-FileCopyrightText: 2010-2025 Alexander Semke <alexander.semke@web.de>
	SPDX-License-Identifier: GPL-2.0-or-later
*/

#ifndef GUIOBSERVER_H
#define GUIOBSERVER_H

#include <QObject>

class MainWin;
class AbstractAspect;

class BaseDock;
class AspectDock;
class AxisDock;
class InfoElementDock;
class NoteDock;
class CartesianPlotDock;
class HistogramDock;
class BarPlotDock;
class LollipopPlotDock;
class BoxPlotDock;
class KDEPlotDock;
class QQPlotDock;
class ProcessBehaviorChartDock;
class HypothesisTestDock;
class CartesianPlotLegendDock;
class CustomPointDock;
class ReferenceLineDock;
class ReferenceRangeDock;
class RunChartDock;
class ColumnDock;
class LiveDataDock;
class MatrixDock;
class ProjectDock;
class SpreadsheetDock;
class StatisticsSpreadsheetDock;
class XYCurveDock;
class XYEquationCurveDock;
class XYFunctionCurveDock;
class XYLineSimplificationCurveDock;
class XYDifferentiationCurveDock;
class XYIntegrationCurveDock;
class XYInterpolationCurveDock;
class XYSmoothCurveDock;
class XYFitCurveDock;
class XYFourierFilterCurveDock;
class XYFourierTransformCurveDock;
class XYHilbertTransformCurveDock;
class XYConvolutionCurveDock;
class XYCorrelationCurveDock;
class WorksheetDock;
class ImageDock;
class LabelWidget;
class DatapickerImageWidget;
class DatapickerCurveWidget;
class Axis3DDock;
class Bar3DPlotAreaDock;
class Plot3DAreaDock;
class Scatter3DPlotAreaDock;
class Surface3DPlotAreaDock;

#ifdef HAVE_SCRIPTING
class ScriptDock;
#endif
class SeasonalDecompositionDock;
#ifdef HAVE_CANTOR_LIBS
class NotebookDock;
#endif

class GuiObserver : public QObject {
	Q_OBJECT

public:
	explicit GuiObserver(MainWin*);
	~GuiObserver() override;

private:
	MainWin* m_mainWindow{nullptr};
	friend class MainWin;

	AspectDock* m_aspectDock{nullptr};
	ColumnDock* m_columnDock{nullptr};
	LiveDataDock* m_liveDataDock{nullptr};
	MatrixDock* m_matrixDock{nullptr};
	NoteDock* m_notesDock{nullptr};
	ProjectDock* m_projectDock{nullptr};
	SpreadsheetDock* m_spreadsheetDock{nullptr};
	StatisticsSpreadsheetDock* m_statisticsSpreadsheetDock{nullptr};

	// data picker
	DatapickerImageWidget* m_datapickerImageDock{nullptr};
	DatapickerCurveWidget* m_datapickerCurveDock{nullptr};

	// worksheet
	AxisDock* m_axisDock{nullptr};
	CartesianPlotDock* m_cartesianPlotDock{nullptr};
	CartesianPlotLegendDock* m_cartesianPlotLegendDock{nullptr};
	CustomPointDock* m_customPointDock{nullptr};
	ImageDock* m_imageDock{nullptr};
	InfoElementDock* m_infoElementDock{nullptr};
	LabelWidget* m_textLabelDock{nullptr};
	ReferenceLineDock* m_referenceLineDock{nullptr};
	ReferenceRangeDock* m_referenceRangeDock{nullptr};
	WorksheetDock* m_worksheetDock{nullptr};

	XYCurveDock* m_xyCurveDock{nullptr};
	XYEquationCurveDock* m_xyEquationCurveDock{nullptr};
	XYFunctionCurveDock* m_xyFunctionCurveDock{nullptr};

	// bar plots
	BarPlotDock* m_barPlotDock{nullptr};
	LollipopPlotDock* m_lollipopPlotDock{nullptr};

	// statistical plots
	BoxPlotDock* m_boxPlotDock{nullptr};
	HistogramDock* m_histogramDock{nullptr};
	KDEPlotDock* m_kdePlotDock{nullptr};
	QQPlotDock* m_qqPlotDock{nullptr};

	// continuous improvement plots
	ProcessBehaviorChartDock* m_processBehaviorChartDock{nullptr};
	RunChartDock* m_runChartDock{nullptr};

	// analysis plots
	XYLineSimplificationCurveDock* m_xyLineSimplificationCurveDock{nullptr};
	XYDifferentiationCurveDock* m_xyDifferentiationCurveDock{nullptr};
	XYIntegrationCurveDock* m_xyIntegrationCurveDock{nullptr};
	XYInterpolationCurveDock* m_xyInterpolationCurveDock{nullptr};
	XYSmoothCurveDock* m_xySmoothCurveDock{nullptr};
	XYFitCurveDock* m_xyFitCurveDock{nullptr};
	XYFourierFilterCurveDock* m_xyFourierFilterCurveDock{nullptr};
	XYFourierTransformCurveDock* m_xyFourierTransformCurveDock{nullptr};
	XYHilbertTransformCurveDock* m_xyHilbertTransformCurveDock{nullptr};
	XYConvolutionCurveDock* m_xyConvolutionCurveDock{nullptr};
	XYCorrelationCurveDock* m_xyCorrelationCurveDock{nullptr};

	// statistical analysis
	HypothesisTestDock* m_hypothesisTestDock{nullptr};

<<<<<<< HEAD
	// surface plot dock
	Surface3DPlotAreaDock* m_surfacePlotDock{nullptr};

	// 3d axis
	Axis3DDock* m_axis3dDock{nullptr};

	// scatter 3d dock
	Scatter3DPlotAreaDock* m_scatter3DPlotDock{nullptr};

	// bar 3d dock
	Bar3DPlotAreaDock* m_bar3DPlotDock{nullptr};

	Plot3DAreaDock* m_plot3DAreaDock{nullptr};
=======
	// time series analysis
	SeasonalDecompositionDock* m_seasonalDecompositionDock{nullptr};
>>>>>>> 9498f94f

#ifdef HAVE_SCRIPTING
	ScriptDock* m_scriptDock{nullptr};
#endif

#ifdef HAVE_CANTOR_LIBS
	NotebookDock* m_notebookDock{nullptr};
#endif

private Q_SLOTS:
	void selectedAspectsChanged(const QList<AbstractAspect*>&);
	void hiddenAspectSelected(const AbstractAspect*);
};

#endif<|MERGE_RESOLUTION|>--- conflicted
+++ resolved
@@ -143,24 +143,15 @@
 	// statistical analysis
 	HypothesisTestDock* m_hypothesisTestDock{nullptr};
 
-<<<<<<< HEAD
-	// surface plot dock
+	// 3D plots
 	Surface3DPlotAreaDock* m_surfacePlotDock{nullptr};
+	Axis3DDock* m_axis3dDock{nullptr};
+	Scatter3DPlotAreaDock* m_scatter3DPlotDock{nullptr};
+	Bar3DPlotAreaDock* m_bar3DPlotDock{nullptr};
+	Plot3DAreaDock* m_plot3DAreaDock{nullptr};
 
-	// 3d axis
-	Axis3DDock* m_axis3dDock{nullptr};
-
-	// scatter 3d dock
-	Scatter3DPlotAreaDock* m_scatter3DPlotDock{nullptr};
-
-	// bar 3d dock
-	Bar3DPlotAreaDock* m_bar3DPlotDock{nullptr};
-
-	Plot3DAreaDock* m_plot3DAreaDock{nullptr};
-=======
 	// time series analysis
 	SeasonalDecompositionDock* m_seasonalDecompositionDock{nullptr};
->>>>>>> 9498f94f
 
 #ifdef HAVE_SCRIPTING
 	ScriptDock* m_scriptDock{nullptr};
