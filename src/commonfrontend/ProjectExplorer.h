--- conflicted
+++ resolved
@@ -50,17 +50,10 @@
 	public:
 		explicit ProjectExplorer(QWidget* parent = 0);
 
-<<<<<<< HEAD
-		void setModel(QAbstractItemModel*);
-=======
 		void setCurrentAspect(const AbstractAspect*);
 		void setModel(AspectTreeModel*);
->>>>>>> 5b202f28
 		void setProject(const Project*);
 		QModelIndex currentIndex() const;
-
-	public slots:
-		void setCurrentAspect(const AbstractAspect*);
 
 	private:
 		void createActions();
