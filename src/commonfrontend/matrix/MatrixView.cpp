/***************************************************************************
    File                 : MatrixView.cpp
    Project              : LabPlot
    Description          : View class for Matrix
    --------------------------------------------------------------------
    Copyright            : (C) 2015 Alexander Semke (alexander.semke@web.de)
    Copyright            : (C) 2008-2009 Tilman Benkert (thzs@gmx.net)

 ***************************************************************************/

/***************************************************************************
 *                                                                         *
 *  This program is free software; you can redistribute it and/or modify   *
 *  it under the terms of the GNU General Public License as published by   *
 *  the Free Software Foundation; either version 2 of the License, or      *
 *  (at your option) any later version.                                    *
 *                                                                         *
 *  This program is distributed in the hope that it will be useful,        *
 *  but WITHOUT ANY WARRANTY; without even the implied warranty of         *
 *  MERCHANTABILITY or FITNESS FOR A PARTICULAR PURPOSE.  See the          *
 *  GNU General Public License for more details.                           *
 *                                                                         *
 *   You should have received a copy of the GNU General Public License     *
 *   along with this program; if not, write to the Free Software           *
 *   Foundation, Inc., 51 Franklin Street, Fifth Floor,                    *
 *   Boston, MA  02110-1301  USA                                           *
 *                                                                         *
 ***************************************************************************/


#include "commonfrontend/matrix/MatrixView.h"
#include "backend/matrix/Matrix.h"
#include "backend/matrix/MatrixModel.h"
#include "backend/matrix/matrixcommands.h"
#include "backend/lib/macros.h"
#include "backend/core/column/Column.h"

#include "kdefrontend/matrix/MatrixFunctionDialog.h"
#include "kdefrontend/spreadsheet/StatisticsDialog.h"

#include <QStackedWidget>
#include <QTableView>
#include <QKeyEvent>
#include <QShortcut>
#include <QMenu>
#include <QPainter>
#include <QPrinter>
#include <QScrollArea>
#include <QInputDialog>
#include <QClipboard>
#include <QMimeData>
#include <QTextStream>
#include <QThreadPool>
#include <QMutex>
#include <QProcess>
// #include <QElapsedTimer>

#include <KLocale>
#include <KAction>
#include <KIcon>

#include <float.h>
#include "math.h"

MatrixView::MatrixView(Matrix* matrix) : QWidget(),
	m_stackedWidget(new QStackedWidget(this)),
	m_tableView(new QTableView(this)),
	m_imageLabel(new QLabel(this)),
	m_matrix(matrix),
	m_model(new MatrixModel(matrix)),
	m_imageIsDirty(true) {

	init();
}

MatrixView::~MatrixView() {
	delete m_model;
}

MatrixModel* MatrixView::model() const {
	return m_model;
}

void MatrixView::init() {
	initActions();
	connectActions();
	initMenus();

	QHBoxLayout* layout = new QHBoxLayout(this);
	layout->setContentsMargins(0,0,0,0);
	setSizePolicy(QSizePolicy(QSizePolicy::Expanding,QSizePolicy::Expanding));
	setFocusPolicy(Qt::StrongFocus);
	setFocus();
	installEventFilter(this);

	layout->addWidget(m_stackedWidget);

	//table data view
	m_tableView->setModel(m_model);
	m_stackedWidget->addWidget(m_tableView);

	//horizontal header
	QHeaderView* h_header = m_tableView->horizontalHeader();
	h_header->setResizeMode(QHeaderView::Interactive);
	h_header->setMovable(false);
	h_header->setDefaultSectionSize(m_matrix->defaultColumnWidth());
	h_header->installEventFilter(this);

	//vertical header
	QHeaderView* v_header = m_tableView->verticalHeader();
	v_header->setResizeMode(QHeaderView::Interactive);
	v_header->setMovable(false);
	v_header->setDefaultSectionSize(m_matrix->defaultRowHeight());
	v_header->installEventFilter(this);

	//set the header sizes to the (potentially user customized) sizes stored in Matrix
	adjustHeaders();

	//image view
	QScrollArea* area = new QScrollArea(this);
	m_stackedWidget->addWidget(area);
	area->setWidget(m_imageLabel);

	//SLOTs
	connect(m_matrix, SIGNAL(requestProjectContextMenu(QMenu*)), this, SLOT(createContextMenu(QMenu*)));
	connect(m_model, SIGNAL(changed()), this, SLOT(matrixDataChanged()));

	//keyboard shortcuts
	QShortcut* sel_all = new QShortcut(QKeySequence(tr("Ctrl+A", "Matrix: select all")), m_tableView);
	connect(sel_all, SIGNAL(activated()), m_tableView, SLOT(selectAll()));

	//TODO: add shortcuts for copy&paste,
	//for a single shortcut we need to descriminate between copy&paste for columns, rows or selected cells.
}

void MatrixView::initActions() {
	// selection related actions
	action_cut_selection = new KAction(KIcon("edit-cut"), i18n("Cu&t"), this);
	action_copy_selection = new KAction(KIcon("edit-copy"), i18n("&Copy"), this);
	action_paste_into_selection = new KAction(KIcon("edit-paste"), i18n("Past&e"), this);
	action_clear_selection = new KAction(KIcon("edit-clear"), i18n("Clea&r Selection"), this);
	action_select_all = new KAction(KIcon("edit-select-all"), i18n("Select All"), this);

	// matrix related actions
	QActionGroup* viewActionGroup = new QActionGroup(this);
	viewActionGroup->setExclusive(true);
	action_data_view = new KAction(KIcon("labplot-matrix"), i18n("Data"), viewActionGroup);
	action_data_view->setCheckable(true);
	action_data_view->setChecked(true);
	action_image_view = new KAction(KIcon("image-x-generic"), i18n("Image"), viewActionGroup);
	action_image_view->setCheckable(true);
	connect(viewActionGroup, SIGNAL(triggered(QAction*)), this, SLOT(switchView(QAction*)));

	action_fill_function = new KAction(KIcon(""), i18n("Function Values"), this);
	action_fill_const = new KAction(KIcon(""), i18n("Const Values"), this);
	action_clear_matrix = new KAction(KIcon("edit-clear"), i18n("Clear Matrix"), this);
	action_go_to_cell = new KAction(KIcon("go-jump"), i18n("&Go to Cell"), this);

	action_transpose = new KAction(i18n("&Transpose"), this);
	action_mirror_horizontally = new KAction(KIcon("object-flip-horizontal"), i18n("Mirror &Horizontally"), this);
	action_mirror_vertically = new KAction(KIcon("object-flip-vertical"), i18n("Mirror &Vertically"), this);
// 	action_duplicate = new QAction(i18nc("duplicate matrix", "&Duplicate"), this);

	QActionGroup* headerFormatActionGroup = new QActionGroup(this);
	headerFormatActionGroup->setExclusive(true);
	action_header_format_1= new QAction(i18n("Rows and Columns"), headerFormatActionGroup);
	action_header_format_1->setCheckable(true);
	action_header_format_2= new QAction(i18n("xy-Values"), headerFormatActionGroup);
	action_header_format_2->setCheckable(true);
	action_header_format_3= new QAction(i18n("Rows, Columns and xy-Values"), headerFormatActionGroup);
	action_header_format_3->setCheckable(true);
	connect(headerFormatActionGroup, SIGNAL(triggered(QAction*)), this, SLOT(headerFormatChanged(QAction*)));

	// column related actions
	action_add_columns = new KAction(KIcon("edit-table-insert-column-right"), i18n("&Add Columns"), this);
	action_insert_columns = new KAction(KIcon("edit-table-insert-column-left"), i18n("&Insert Empty Columns"), this);
	action_remove_columns = new KAction(KIcon("edit-table-delete-column"), i18n("Remo&ve Columns"), this);
	action_clear_columns = new KAction(KIcon("edit-clear"), i18n("Clea&r Columns"), this);
	action_statistics_columns = new KAction(KIcon("view-statistics"), i18n("Statisti&cs"), this);

	// row related actions
	action_add_rows = new KAction(KIcon("edit-table-insert-row-above"), i18n("&Add Rows"), this);
	action_insert_rows = new KAction(KIcon("edit-table-insert-row-above") ,i18n("&Insert Empty Rows"), this);
	action_remove_rows = new KAction(KIcon("edit-table-delete-row"), i18n("Remo&ve Rows"), this);
	action_clear_rows = new KAction(KIcon("edit-clear"), i18n("Clea&r Rows"), this);
	action_statistics_rows = new KAction(KIcon("view-statistics"), i18n("Statisti&cs"), this);
}

void MatrixView::connectActions() {
	// selection related actions
	connect(action_cut_selection, SIGNAL(triggered()), this, SLOT(cutSelection()));
	connect(action_copy_selection, SIGNAL(triggered()), this, SLOT(copySelection()));
	connect(action_paste_into_selection, SIGNAL(triggered()), this, SLOT(pasteIntoSelection()));
	connect(action_clear_selection, SIGNAL(triggered()), this, SLOT(clearSelectedCells()));
	connect(action_select_all, SIGNAL(triggered()), m_tableView, SLOT(selectAll()));

	// matrix related actions
	connect(action_fill_function, SIGNAL(triggered()), this, SLOT(fillWithFunctionValues()));
	connect(action_fill_const, SIGNAL(triggered()), this, SLOT(fillWithConstValues()));

	connect(action_go_to_cell, SIGNAL(triggered()), this, SLOT(goToCell()));
	//connect(action_duplicate, SIGNAL(triggered()), this, SLOT(duplicate()));
	connect(action_clear_matrix, SIGNAL(triggered()), m_matrix, SLOT(clear()));
	connect(action_transpose, SIGNAL(triggered()), m_matrix, SLOT(transpose()));
	connect(action_mirror_horizontally, SIGNAL(triggered()), m_matrix, SLOT(mirrorHorizontally()));
	connect(action_mirror_vertically, SIGNAL(triggered()), m_matrix, SLOT(mirrorVertically()));

	// column related actions
	connect(action_add_columns, SIGNAL(triggered()), this, SLOT(addColumns()));
	connect(action_insert_columns, SIGNAL(triggered()), this, SLOT(insertEmptyColumns()));
	connect(action_remove_columns, SIGNAL(triggered()), this, SLOT(removeSelectedColumns()));
	connect(action_clear_columns, SIGNAL(triggered()), this, SLOT(clearSelectedColumns()));
	connect(action_statistics_columns, SIGNAL(triggered()), this, SLOT(showColumnStatistics()));

	// row related actions
	connect(action_add_rows, SIGNAL(triggered()), this, SLOT(addRows()));
	connect(action_insert_rows, SIGNAL(triggered()), this, SLOT(insertEmptyRows()));
	connect(action_remove_rows, SIGNAL(triggered()), this, SLOT(removeSelectedRows()));
	connect(action_clear_rows, SIGNAL(triggered()), this, SLOT(clearSelectedRows()));
	connect(action_statistics_rows, SIGNAL(triggered()), this, SLOT(showRowStatistics()));
}

void MatrixView::initMenus() {
	//selection menu
	m_selectionMenu = new QMenu(i18n("Selection"), this);
	m_selectionMenu->addAction(action_cut_selection);
	m_selectionMenu->addAction(action_copy_selection);
	m_selectionMenu->addAction(action_paste_into_selection);
	m_selectionMenu->addAction(action_clear_selection);

	//column menu
	m_columnMenu = new QMenu(this);
	m_columnMenu->addAction(action_insert_columns);
	m_columnMenu->addAction(action_remove_columns);
	m_columnMenu->addAction(action_clear_columns);
	m_columnMenu->addAction(action_statistics_columns);

	//row menu
	m_rowMenu = new QMenu(this);
	m_rowMenu->addAction(action_insert_rows);
	m_rowMenu->addAction(action_remove_rows);
	m_rowMenu->addAction(action_clear_rows);
	m_rowMenu->addAction(action_statistics_rows);

	//matrix menu
	m_matrixMenu = new QMenu(this);

	m_matrixMenu->addMenu(m_selectionMenu);
	m_matrixMenu->addSeparator();

	QMenu* submenu = new QMenu(i18n("Generate Data"), this);
	submenu->addAction(action_fill_const);
	submenu->addAction(action_fill_function);
	m_matrixMenu->addMenu(submenu);
	m_matrixMenu->addSeparator();

	submenu = new QMenu(i18n("View"), this);
	submenu->addAction(action_data_view);
	submenu->addAction(action_image_view);
	m_matrixMenu->addMenu(submenu);
	m_matrixMenu->addSeparator();

	m_matrixMenu->addAction(action_select_all);
	m_matrixMenu->addAction(action_clear_matrix);
	m_matrixMenu->addSeparator();

	m_matrixMenu->addAction(action_transpose);
	m_matrixMenu->addAction(action_mirror_horizontally);
	m_matrixMenu->addAction(action_mirror_vertically);
	m_matrixMenu->addSeparator();

	m_headerFormatMenu = new QMenu(i18n("Header format"), this);
	m_headerFormatMenu->addAction(action_header_format_1);
	m_headerFormatMenu->addAction(action_header_format_2);
	m_headerFormatMenu->addAction(action_header_format_3);

	m_matrixMenu->addMenu(m_headerFormatMenu);
	m_matrixMenu->addSeparator();
	m_matrixMenu->addAction(action_go_to_cell);
}

/*!
 * Populates the menu \c menu with the spreadsheet and spreadsheet view relevant actions.
 * The menu is used
 *   - as the context menu in MatrixView
 *   - as the "matrix menu" in the main menu-bar (called form MainWin)
 *   - as a part of the matrix context menu in project explorer
 */
void MatrixView::createContextMenu(QMenu* menu) const {
	Q_ASSERT(menu);

	QAction* firstAction = 0;
	// if we're populating the context menu for the project explorer, then
	//there're already actions available there. Skip the first title-action
	//and insert the action at the beginning of the menu.
	if (menu->actions().size()>1)
		firstAction = menu->actions().at(1);

	menu->insertMenu(firstAction, m_selectionMenu);
	menu->insertSeparator(firstAction);

	QMenu* submenu = new QMenu(i18n("Generate Data"), const_cast<MatrixView*>(this));
	submenu->addAction(action_fill_const);
	submenu->addAction(action_fill_function);
	menu->insertMenu(firstAction, submenu);
	menu->insertSeparator(firstAction);

	submenu = new QMenu(i18n("View"), const_cast<MatrixView*>(this));
	submenu->addAction(action_data_view);
	submenu->addAction(action_image_view);
	menu->insertMenu(firstAction, submenu);
	menu->insertSeparator(firstAction);

	menu->insertAction(firstAction, action_select_all);
	menu->insertAction(firstAction, action_clear_matrix);
	menu->insertSeparator(firstAction);
	menu->insertAction(firstAction, action_transpose);
	menu->insertAction(firstAction, action_mirror_horizontally);
	menu->insertAction(firstAction, action_mirror_vertically);
	menu->insertSeparator(firstAction);
// 	menu->insertAction(firstAction, action_duplicate);
	menu->insertMenu(firstAction, m_headerFormatMenu);

	menu->insertSeparator(firstAction);
	menu->insertAction(firstAction, action_go_to_cell);
	menu->insertSeparator(firstAction);

	// TODO:
	// Convert to Spreadsheet
	// Export
}

/*!
	set the row and column size to the saved sizes.
 */
void MatrixView::adjustHeaders() {
	QHeaderView* h_header = m_tableView->horizontalHeader();
	QHeaderView* v_header = m_tableView->verticalHeader();

	disconnect(v_header, SIGNAL(sectionResized(int,int,int)), this, SLOT(handleVerticalSectionResized(int,int,int)));
	disconnect(h_header, SIGNAL(sectionResized(int,int,int)), this, SLOT(handleHorizontalSectionResized(int,int,int)));

	int cols = m_matrix->columnCount();
	for (int i=0; i<cols; i++)
		h_header->resizeSection(i, m_matrix->columnWidth(i));
	int rows = m_matrix->rowCount();
	for (int i=0; i<rows; i++)
		v_header->resizeSection(i, m_matrix->rowHeight(i));

	connect(v_header, SIGNAL(sectionResized(int,int,int)), this, SLOT(handleVerticalSectionResized(int,int,int)));
	connect(h_header, SIGNAL(sectionResized(int,int,int)), this, SLOT(handleHorizontalSectionResized(int,int,int)));
}

/*!
	Resizes the headers/columns to fit the new content. Called on changed of the header format in Matrix.
*/
void MatrixView::resizeHeaders() {
	//hide and unhide the table view in order to trigger the refresh of the view and to get the new sizes
	m_tableView->setVisible(false);
	m_tableView->resizeColumnsToContents();
	m_tableView->setVisible(true);

	if (m_matrix->headerFormat() == Matrix::HeaderRowsColumns)
		action_header_format_1->setChecked(true);
	else if (m_matrix->headerFormat() == Matrix::HeaderValues)
		action_header_format_2->setChecked(true);
	else
		action_header_format_3->setChecked(true);
}

void MatrixView::setRowHeight(int row, int height) {
	m_tableView->verticalHeader()->resizeSection(row, height);
}

void MatrixView::setColumnWidth(int col, int width) {
	m_tableView->horizontalHeader()->resizeSection(col, width);
}

int MatrixView::rowHeight(int row) const {
	return m_tableView->verticalHeader()->sectionSize(row);
}

int MatrixView::columnWidth(int col) const {
	return m_tableView->horizontalHeader()->sectionSize(col);
}

/*!
	Returns how many columns are selected.
	If full is true, this function only returns the number of fully selected columns.
*/
int MatrixView::selectedColumnCount(bool full) const {
	int count = 0;
	int cols = m_matrix->columnCount();
	for (int i=0; i<cols; i++)
		if(isColumnSelected(i, full)) count++;
	return count;
}

/*!
	Returns true if column 'col' is selected; otherwise false.
	If full is true, this function only returns true if the whole column is selected.
*/
bool MatrixView::isColumnSelected(int col, bool full) const {
	if(full)
		return m_tableView->selectionModel()->isColumnSelected(col, QModelIndex());
	else
		return m_tableView->selectionModel()->columnIntersectsSelection(col, QModelIndex());
}

/*!
	Return how many rows are (at least partly) selected
	If full is true, this function only returns the number of fully selected rows.
*/
int MatrixView::selectedRowCount(bool full) const {
	int count = 0;
	int rows = m_matrix->rowCount();
	for (int i=0; i<rows; i++)
		if(isRowSelected(i, full)) count++;
	return count;
}

/*!
	Returns true if row \c row is selected; otherwise false
	If full is true, this function only returns true if the whole row is selected.
*/
bool MatrixView::isRowSelected(int row, bool full) const {
	if(full)
		return m_tableView->selectionModel()->isRowSelected(row, QModelIndex());
	else
		return m_tableView->selectionModel()->rowIntersectsSelection(row, QModelIndex());
}

/*!
	Return the index of the first selected column.
	If full is true, this function only looks for fully selected columns.
*/
int MatrixView::firstSelectedColumn(bool full) const {
	int cols = m_matrix->columnCount();
	for (int i=0; i<cols; i++) {
		if(isColumnSelected(i, full))
			return i;
	}
	return -1;
}

/*!
	Return the index of the last selected column
	If full is true, this function only looks for fully selected columns.
*/
int MatrixView::lastSelectedColumn(bool full) const {
	int cols = m_matrix->columnCount();
	for(int i=cols-1; i>=0; i--)
		if(isColumnSelected(i, full)) return i;

	return -2;
}

/*!
	Return the index of the first selected row.
	If full is true, this function only looks for fully selected rows.
*/
int MatrixView::firstSelectedRow(bool full) const {
	int rows = m_matrix->rowCount();
	for (int i=0; i<rows; i++) 	{
		if(isRowSelected(i, full))
			return i;
	}
	return -1;
}

/*!
	Return the index of the last selected row
	If full is true, this function only looks for fully selected rows.
*/
int MatrixView::lastSelectedRow(bool full) const {
	int rows = m_matrix->rowCount();
	for(int i=rows-1; i>=0; i--)
		if(isRowSelected(i, full)) return i;

	return -2;
}

bool MatrixView::isCellSelected(int row, int col) const {
	if(row < 0 || col < 0 || row >= m_matrix->rowCount() || col >= m_matrix->columnCount()) return false;

	return m_tableView->selectionModel()->isSelected(m_model->index(row, col));
}

void MatrixView::setCellSelected(int row, int col) {
	m_tableView->selectionModel()->select(m_model->index(row, col), QItemSelectionModel::Select);
}

void MatrixView::setCellsSelected(int first_row, int first_col, int last_row, int last_col) {
	QModelIndex top_left = m_model->index(first_row, first_col);
	QModelIndex bottom_right = m_model->index(last_row, last_col);
	m_tableView->selectionModel()->select(QItemSelection(top_left, bottom_right), QItemSelectionModel::SelectCurrent);
}

/*!
	Determine the current cell (-1 if no cell is designated as the current)
*/
void MatrixView::getCurrentCell(int* row, int* col) const {
	QModelIndex index = m_tableView->selectionModel()->currentIndex();
	if(index.isValid()) {
		*row = index.row();
		*col = index.column();
	} else {
		*row = -1;
		*col = -1;
	}
}

bool MatrixView::eventFilter(QObject * watched, QEvent * event) {
	if (event->type() == QEvent::ContextMenu) {
		QContextMenuEvent* cm_event = static_cast<QContextMenuEvent*>(event);
		QPoint global_pos = cm_event->globalPos();
		if (watched == m_tableView->verticalHeader())
			m_rowMenu->exec(global_pos);
		else if (watched == m_tableView->horizontalHeader())
			m_columnMenu->exec(global_pos);
		else if (watched == this)
			m_matrixMenu->exec(global_pos);
		else
			return QWidget::eventFilter(watched, event);
		return true;
	} else
		return QWidget::eventFilter(watched, event);
}

void MatrixView::keyPressEvent(QKeyEvent* event) {
	if (event->key() == Qt::Key_Return || event->key() == Qt::Key_Enter)
		advanceCell();
}

//##############################################################################
//####################################  SLOTs   ################################
//##############################################################################
/*!
	Advance current cell after [Return] or [Enter] was pressed
*/
void MatrixView::advanceCell() {
	QModelIndex idx = m_tableView->currentIndex();
	if(idx.row()+1 < m_matrix->rowCount())
		m_tableView->setCurrentIndex(idx.sibling(idx.row()+1, idx.column()));
}

void MatrixView::goToCell() {
	bool ok;

	int col = QInputDialog::getInteger(0, i18n("Go to Cell"), i18n("Enter column"),
	                                   1, 1, m_matrix->columnCount(), 1, &ok);
	if ( !ok ) return;

	int row = QInputDialog::getInteger(0, i18n("Go to Cell"), i18n("Enter row"),
	                                   1, 1, m_matrix->rowCount(), 1, &ok);
	if ( !ok ) return;

	goToCell(row-1, col-1);
}

void MatrixView::goToCell(int row, int col) {
	QModelIndex index = m_model->index(row, col);
	m_tableView->scrollTo(index);
	m_tableView->setCurrentIndex(index);
}

void MatrixView::handleHorizontalSectionResized(int logicalIndex, int oldSize, int newSize) {
	Q_UNUSED(oldSize)
	static bool inside = false;
	m_matrix->setColumnWidth(logicalIndex, newSize);
	if (inside) return;
	inside = true;

	QHeaderView* h_header = m_tableView->horizontalHeader();
	int cols = m_matrix->columnCount();
	for (int i=0; i<cols; i++)
		if(isColumnSelected(i, true))
			h_header->resizeSection(i, newSize);

	inside = false;
}

void MatrixView::handleVerticalSectionResized(int logicalIndex, int oldSize, int newSize) {
	Q_UNUSED(oldSize)
	static bool inside = false;
	m_matrix->setRowHeight(logicalIndex, newSize);
	if (inside) return;
	inside = true;

	QHeaderView* v_header = m_tableView->verticalHeader();
	int rows = m_matrix->rowCount();
	for (int i=0; i<rows; i++)
		if(isRowSelected(i, true))
			v_header->resizeSection(i, newSize);

	inside = false;
}

void MatrixView::fillWithFunctionValues() {
	MatrixFunctionDialog* dlg = new MatrixFunctionDialog(m_matrix);
	dlg->setAttribute(Qt::WA_DeleteOnClose);
	dlg->exec();
}

void MatrixView::fillWithConstValues() {
	bool ok = false;
	double value = QInputDialog::getDouble(this, i18n("Fill the matrix with constant value"),
	                                       i18n("Value"), 0, -2147483647, 2147483647, 6, &ok);
	if (ok) {
		WAIT_CURSOR;
		QVector<QVector<double> > newData = m_matrix->data();
		for (int col=0; col<m_matrix->columnCount(); ++col) {
			for (int row=0; row<m_matrix->rowCount(); ++row)
				newData[col][row] = value;
		}
		m_matrix->setData(newData);
		RESET_CURSOR;
	}
}

//############################ selection related slots #########################
void MatrixView::cutSelection() {
	int first = firstSelectedRow();
	if( first < 0 ) return;

	WAIT_CURSOR;
	m_matrix->beginMacro(i18n("%1: cut selected cell(s)", m_matrix->name()));
	copySelection();
	clearSelectedCells();
	m_matrix->endMacro();
	RESET_CURSOR;
}

void MatrixView::copySelection() {
	int first_col = firstSelectedColumn(false);
	if(first_col == -1) return;
	int last_col = lastSelectedColumn(false);
	if(last_col == -2) return;
	int first_row = firstSelectedRow(false);
	if(first_row == -1)	return;
	int last_row = lastSelectedRow(false);
	if(last_row == -2) return;
	int cols = last_col - first_col +1;
	int rows = last_row - first_row +1;

	WAIT_CURSOR;
	QString output_str;

	for(int r=0; r<rows; r++) 	{
		for(int c=0; c<cols; c++) {
			if(isCellSelected(first_row + r, first_col + c))
				output_str += QLocale().toString(m_matrix->cell(first_row + r, first_col + c),
				                                 m_matrix->numericFormat(), 16); // copy with max. precision
			if(c < cols-1)
				output_str += '\t';
		}
		if(r < rows-1)
			output_str += '\n';
	}
	QApplication::clipboard()->setText(output_str);
	RESET_CURSOR;
}

void MatrixView::pasteIntoSelection() {
	if(m_matrix->columnCount() < 1 || m_matrix->rowCount() < 1) return;

	const QMimeData* mime_data = QApplication::clipboard()->mimeData();
	if(!mime_data->hasFormat("text/plain"))
		return;

	WAIT_CURSOR;
	m_matrix->beginMacro(i18n("%1: paste from clipboard", m_matrix->name()));

	int first_col = firstSelectedColumn(false);
	int last_col = lastSelectedColumn(false);
	int first_row = firstSelectedRow(false);
	int last_row = lastSelectedRow(false);
	int input_row_count = 0;
	int input_col_count = 0;
	int rows, cols;

	QString input_str = QString(mime_data->data("text/plain"));
	QList< QStringList > cell_texts;
	QStringList input_rows(input_str.split('\n'));
	input_row_count = input_rows.count();
	input_col_count = 0;
	for(int i=0; i<input_row_count; i++) {
		cell_texts.append(input_rows.at(i).split('\t'));
		if(cell_texts.at(i).count() > input_col_count) input_col_count = cell_texts.at(i).count();
	}

	// if the is no selection or only one cell selected, the
	// selection will be expanded to the needed size from the current cell
	if( (first_col == -1 || first_row == -1) ||
	        (last_row == first_row && last_col == first_col) ) {
		int current_row, current_col;
		getCurrentCell(&current_row, &current_col);
		if(current_row == -1) current_row = 0;
		if(current_col == -1) current_col = 0;
		setCellSelected(current_row, current_col);
		first_col = current_col;
		first_row = current_row;
		last_row = first_row + input_row_count -1;
		last_col = first_col + input_col_count -1;
		// resize the matrix if necessary
		if(last_col >= m_matrix->columnCount())
			m_matrix->appendColumns(last_col+1-m_matrix->columnCount());
		if(last_row >= m_matrix->rowCount())
			m_matrix->appendRows(last_row+1-m_matrix->rowCount());
		// select the rectangle to be pasted in
		setCellsSelected(first_row, first_col, last_row, last_col);
	}

	rows = last_row - first_row + 1;
	cols = last_col - first_col + 1;
	for(int r=0; r<rows && r<input_row_count; r++) {
		for(int c=0; c<cols && c<input_col_count; c++) {
			if(isCellSelected(first_row + r, first_col + c) && (c < cell_texts.at(r).count()) )
				m_matrix->setCell(first_row + r, first_col + c, cell_texts.at(r).at(c).toDouble());
		}
	}

	m_matrix->endMacro();
	RESET_CURSOR;
}

void MatrixView::clearSelectedCells() {
	int first_row = firstSelectedRow();
	if(first_row<0)
		return;

	int first_col = firstSelectedColumn();
	if(first_col<0)
		return;

	int last_row = lastSelectedRow();
	int last_col = lastSelectedColumn();

	WAIT_CURSOR;
	m_matrix->beginMacro(i18n("%1: clear selected cell(s)", m_matrix->name()));
	for(int i=first_row; i<=last_row; i++) {
		for(int j=first_col; j<=last_col; j++) {
			if(isCellSelected(i, j))
				m_matrix->clearCell(i, j);
		}
	}
	m_matrix->endMacro();
	RESET_CURSOR;
}


class UpdateImageTask : public QRunnable {
public:
	UpdateImageTask(int start, int end, QImage& image, QVector<QVector<double> > matrixData, double scaleFactor, double min) : m_image(image), m_matrixData(matrixData) {
		m_start = start;
		m_end = end;
		m_scaleFactor = scaleFactor;
		m_min = min;
	};

	void run() {
		for (int row=m_start; row<m_end; ++row) {
			mutex.lock();
			QRgb* line = (QRgb*)m_image.scanLine(row);
			mutex.unlock();
			for (int col=0; col<m_image.width(); ++col) {
				const int gray = (m_matrixData[col][row]-m_min)*m_scaleFactor;
				line[col] = qRgb(gray, gray, gray);
			}
		}
	}

private:
	QMutex mutex;
	int m_start;
	int m_end;
	QImage& m_image;
	const QVector<QVector<double> >& m_matrixData;
	double m_scaleFactor;
	double m_min;
};

void MatrixView::updateImage() {
	WAIT_CURSOR;
	m_image = QImage(m_matrix->columnCount(), m_matrix->rowCount(), QImage::Format_ARGB32);

	//find min/max value
// 	QTime timer;
// 	timer.start();
	double dmax= -DBL_MAX, dmin= DBL_MAX;
	const QVector<QVector<double> >& matrixData = m_matrix->data();
	const int width = m_matrix->columnCount();
	const int height = m_matrix->rowCount();
	for (int col=0; col<width; ++col) {
		for (int row=0; row<height; ++row) {
			const double value = matrixData[col][row];
			if (dmax<value) dmax=value;
			if (dmin>value) dmin=value;
		}
	}
// 	qDebug()<<"min/max determined in " << (float)timer.elapsed()/1000 << "s";

	//update the image
// 	timer.start();
	const double scaleFactor = 255.0/(dmax-dmin);
	QThreadPool* pool = QThreadPool::globalInstance();
	int range = ceil(double(m_image.height())/pool->maxThreadCount());
	for (int i=0; i<pool->maxThreadCount(); ++i) {
		const int start = i*range;
		int end = (i+1)*range;
		if (end>m_image.height()) end = m_image.height();
		UpdateImageTask* task = new UpdateImageTask(start, end, m_image, matrixData, scaleFactor, dmin);
		pool->start(task);
	}
	pool->waitForDone();
// 	qDebug()<<"image updated in " << (float)timer.elapsed()/1000 << "s";

	m_imageLabel->resize(width, height);
	m_imageLabel->setPixmap(QPixmap::fromImage(m_image));
	m_imageIsDirty = false;
	RESET_CURSOR;
}

//############################# matrix related slots ###########################
void MatrixView::switchView(QAction* action) {
	if (action == action_data_view)
		m_stackedWidget->setCurrentIndex(0);
	else {
		if (m_imageIsDirty)
			this->updateImage();

		m_stackedWidget->setCurrentIndex(1);
	}
}

void MatrixView::matrixDataChanged() {
	m_imageIsDirty = true;
	if (m_stackedWidget->currentIndex() == 1)
		this->updateImage();
}

void MatrixView::headerFormatChanged(QAction* action) {
	if (action == action_header_format_1)
		m_matrix->setHeaderFormat(Matrix::HeaderRowsColumns);
	else if (action == action_header_format_2)
		m_matrix->setHeaderFormat(Matrix::HeaderValues);
	else
		m_matrix->setHeaderFormat(Matrix::HeaderRowsColumnsValues);

	resizeHeaders();
}

//############################# column related slots ###########################
/*!
  Append as many columns as are selected.
*/
void MatrixView::addColumns() {
	m_matrix->appendColumns(selectedColumnCount(false));
}

void MatrixView::insertEmptyColumns() {
	int first = firstSelectedColumn();
	int last = lastSelectedColumn();
	if( first < 0 ) return;
	int count, current = first;

	WAIT_CURSOR;
	m_matrix->beginMacro(i18n("%1: insert empty column(s)", m_matrix->name()));
	while( current <= last ) {
		current = first+1;
		while( current <= last && isColumnSelected(current) ) current++;
		count = current-first;
		m_matrix->insertColumns(first, count);
		current += count;
		last += count;
		while( current <= last && isColumnSelected(current) ) current++;
		first = current;
	}
	m_matrix->endMacro();
	RESET_CURSOR;
}

void MatrixView::removeSelectedColumns() {
	int first = firstSelectedColumn();
	int last = lastSelectedColumn();
	if( first < 0 ) return;

	WAIT_CURSOR;
	m_matrix->beginMacro(i18n("%1: remove selected column(s)", m_matrix->name()));
	for(int i=last; i>=first; i--)
		if(isColumnSelected(i, false)) m_matrix->removeColumns(i, 1);
	m_matrix->endMacro();
	RESET_CURSOR;
}

void MatrixView::clearSelectedColumns() {
	WAIT_CURSOR;
	m_matrix->beginMacro(i18n("%1: clear selected column(s)", m_matrix->name()));
	for(int i=0; i<m_matrix->columnCount(); i++) {
		if(isColumnSelected(i, false))
			m_matrix->clearColumn(i);
	}
	m_matrix->endMacro();
	RESET_CURSOR;
}

//############################## rows related slots ############################
/*!
  Append as many rows as are selected.
*/
void MatrixView::addRows() {
	m_matrix->appendRows(selectedRowCount(false));
}

void MatrixView::insertEmptyRows() {
	int first = firstSelectedRow();
	int last = lastSelectedRow();
	int count, current = first;

	if( first < 0 ) return;

	WAIT_CURSOR;
	m_matrix->beginMacro(i18n("%1: insert empty rows(s)", m_matrix->name()));
	while( current <= last ) {
		current = first+1;
		while( current <= last && isRowSelected(current) ) current++;
		count = current-first;
		m_matrix->insertRows(first, count);
		current += count;
		last += count;
		while( current <= last && !isRowSelected(current) ) current++;
		first = current;
	}
	m_matrix->endMacro();
	RESET_CURSOR;
}

void MatrixView::removeSelectedRows() {
	int first = firstSelectedRow();
	int last = lastSelectedRow();
	if( first < 0 ) return;

	WAIT_CURSOR;
	m_matrix->beginMacro(i18n("%1: remove selected rows(s)", m_matrix->name()));
	for(int i=last; i>=first; i--)
		if(isRowSelected(i, false)) m_matrix->removeRows(i, 1);
	m_matrix->endMacro();
	RESET_CURSOR;
}

void MatrixView::clearSelectedRows() {
	int first = firstSelectedRow();
	int last = lastSelectedRow();
	if( first < 0 ) return;

	WAIT_CURSOR;
	m_matrix->beginMacro(i18n("%1: clear selected rows(s)", m_matrix->name()));
	for(int i=first; i<=last; i++) {
		if(isRowSelected(i))
			m_matrix->clearRow(i);
	}
	m_matrix->endMacro();
	RESET_CURSOR;
}

/*!
  prints the complete matrix to \c printer.
 */

void MatrixView::print(QPrinter* printer) const {
	QPainter painter (printer);

	int dpiy = printer->logicalDpiY();
	const int margin = (int) ( (1/2.54)*dpiy ); // 1 cm margins

	QHeaderView *hHeader = m_tableView->horizontalHeader();
	QHeaderView *vHeader = m_tableView->verticalHeader();
	const QVector<QVector<double> >& matrixData = m_matrix->data();

	int rows = m_matrix->rowCount();
	int cols = m_matrix->columnCount();
	int height = margin;
	int i;
	int vertHeaderWidth = vHeader->width();
	int right = margin + vertHeaderWidth;

	int columnsPerTable = 0;
	int headerStringWidth = 0;
	int firstRowStringWidth = vertHeaderWidth;
	bool tablesNeeded = false;
	QVector<int> firstRowCeilSizes;
	firstRowCeilSizes.reserve(matrixData[0].size());
	firstRowCeilSizes.resize(matrixData[0].size());
	QRect br;

	for(int ii = 0; ii < matrixData.size(); ++ii) {
		br = painter.boundingRect(br, Qt::AlignCenter,QString::number(matrixData[ii][0]) + '\t');
		firstRowCeilSizes[ii] = br.width() > m_tableView->columnWidth(ii) ?
		                        br.width() : m_tableView->columnWidth(ii);
	}
	for (int col = 0; col < cols; ++col) {
		headerStringWidth += m_tableView->columnWidth(col);
		br = painter.boundingRect(br, Qt::AlignCenter,QString::number(matrixData[col][0]) + '\t');
		firstRowStringWidth += br.width();
		if ((headerStringWidth >= printer->pageRect().width() -2*margin) ||
		        (firstRowStringWidth >= printer->pageRect().width() - 2*margin)) {
			tablesNeeded = true;
			break;
		}
		columnsPerTable++;
	}

	int tablesCount = cols / columnsPerTable;
	int remainingColumns = cols % columnsPerTable;

	if (!tablesNeeded) {
		tablesCount = 1;
		columnsPerTable = cols;
	}
	if (remainingColumns > 0)
		tablesCount++;
	for (int table = 0; table < tablesCount; ++table) {
		right = margin + vertHeaderWidth;
		//Paint the horizontal header first
		painter.setFont(hHeader->font());
		QString headerString = m_tableView->model()->headerData(0, Qt::Horizontal).toString();
		QRect br;
		br = painter.boundingRect(br, Qt::AlignCenter, headerString);
		QRect tr(br);
		if (table != 0)
			height += tr.height();
		painter.drawLine(right, height, right, height+br.height());

		int w;
		i = table * columnsPerTable;
		int toI = table * columnsPerTable + columnsPerTable;
		if ((remainingColumns > 0) && (table == tablesCount-1)) {
			i = (tablesCount-1)*columnsPerTable;
			toI = (tablesCount-1)* columnsPerTable + remainingColumns;
		}

		for (; i<toI; ++i) {
			headerString = m_tableView->model()->headerData(i, Qt::Horizontal).toString();
			w = /*m_tableView->columnWidth(i)*/ firstRowCeilSizes[i];
			tr.setTopLeft(QPoint(right,height));
			tr.setWidth(w);
			tr.setHeight(br.height());

			painter.drawText(tr, Qt::AlignCenter, headerString);
			right += w;
			painter.drawLine(right, height, right, height+tr.height());

		}
		//first horizontal line
		painter.drawLine(margin + vertHeaderWidth, height, right-1, height);
		height += tr.height();
		painter.drawLine(margin, height, right-1, height);

		// print table values
		QString cellText;
		for (i=0; i<rows; ++i) {
			right = margin;
			cellText = m_tableView->model()->headerData(i, Qt::Vertical).toString()+'\t';
			tr = painter.boundingRect(tr, Qt::AlignCenter, cellText);
			painter.drawLine(right, height, right, height+tr.height());

			br.setTopLeft(QPoint(right,height));
			br.setWidth(vertHeaderWidth);
			br.setHeight(tr.height());
			painter.drawText(br, Qt::AlignCenter, cellText);
			right += vertHeaderWidth;
			painter.drawLine(right, height, right, height+tr.height());
			int j = table * columnsPerTable;
			int toJ = table * columnsPerTable + columnsPerTable;
			if ((remainingColumns > 0) && (table == tablesCount-1)) {
				j = (tablesCount-1)*columnsPerTable;
				toJ = (tablesCount-1)* columnsPerTable + remainingColumns;
			}
			for(; j< toJ; j++) {
				int w = /*m_tableView->columnWidth(j)*/ firstRowCeilSizes[j];
				cellText = QString::number(matrixData[j][i]) + '\t';
				tr = painter.boundingRect(tr,Qt::AlignCenter,cellText);
				br.setTopLeft(QPoint(right,height));
				br.setWidth(w);
				br.setHeight(tr.height());
				painter.drawText(br, Qt::AlignCenter, cellText);
				right += w;
				painter.drawLine(right, height, right, height+tr.height());
			}
			height += br.height();
			painter.drawLine(margin, height, right-1, height);

			if (height >= printer->height()-margin ) {
				printer->newPage();
				height = margin;
				painter.drawLine(margin, height, right, height);
			}
		}
	}
}

void MatrixView::exportToFile(const QString& path, const QString& separator) const {
	QFile file(path);
	if (!file.open(QFile::WriteOnly | QFile::Truncate))
		return;

	QTextStream out(&file);

	QString sep = separator;
	sep = sep.replace(QString("TAB"), QString("\t"), Qt::CaseInsensitive);
	sep = sep.replace(QString("SPACE"), QString(" "), Qt::CaseInsensitive);

	//export values
	const int cols = m_matrix->columnCount();
	const int rows = m_matrix->rowCount();
	const QVector<QVector<double> >& matrixData = m_matrix->data();
	for (int row=0; row<rows; ++row) {
		for (int col=0; col<cols; ++col) {
			out << matrixData[col][row];
			if (col!=cols-1)
				out<<sep;
		}
		out << '\n';
	}
}

void MatrixView::exportToLaTeX(const QString& path, const bool verticalHeaders, const bool horizontalHeaders,
                               const bool latexHeaders, const bool gridLines, const bool entire, const bool captions) const {

	QFile file(path);
	if (!file.open(QFile::WriteOnly | QFile::Truncate))
		return;

	QVector<QVector<QString> > toExport;

	int firstSelectedCol = 0;
	int firstSelectedRowi = 0;
	int totalRowCount = 0;
	int cols = 0;
	if (entire) {
		cols = m_matrix->columnCount();
		totalRowCount = m_matrix->rowCount();
		toExport.reserve(totalRowCount);
		toExport.resize(totalRowCount);
		for (int row = 0; row < totalRowCount; ++row) {
			toExport[row].reserve(cols);
			toExport[row].resize(cols);
			for (int col = 0; col < cols; ++col)
				toExport[row][col] = m_matrix->text(row,col);
		}
		firstSelectedCol = 0;
		firstSelectedRowi = 0;
	} else {
		cols = selectedColumnCount();
		totalRowCount = selectedRowCount();

		firstSelectedCol = firstSelectedColumn();
		const int lastSelectedCol = lastSelectedColumn();
		const int lastSelectedRowi = lastSelectedRow();
		firstSelectedRowi = firstSelectedRow();

		toExport.reserve(lastSelectedRowi - firstSelectedRowi+1);
		toExport.resize(lastSelectedRowi - firstSelectedRowi+1);
		int r = 0;
		int c = 0;
		for (int row = firstSelectedRowi; row <= lastSelectedRowi; ++row, ++r) {
			toExport[r].reserve(lastSelectedCol - firstSelectedCol+1);
			toExport[r].resize(lastSelectedCol - firstSelectedCol+1);
			c = 0;
			for(int col = firstSelectedCol; col <= lastSelectedCol; ++col,++c)
				toExport[r][c] = m_matrix->text(row, col);
		}
	}

	int columnsStringSize = 0;
	int headerStringSize = 0;
	int columnsPerTable = 0;
	const int firstHHeaderSectionLength = m_tableView->model()->headerData(0, Qt::Horizontal).toString().length();
	const int firstSelectedVHeaderSectionLength = m_tableView->model()->headerData(firstSelectedRow(), Qt::Vertical).toString().length();
	if (verticalHeaders) {
		if (entire)
			headerStringSize += firstHHeaderSectionLength;
		else
			headerStringSize += firstSelectedVHeaderSectionLength;
	}
	if (!horizontalHeaders && verticalHeaders) {
		if (entire)
			columnsStringSize += firstHHeaderSectionLength;
		else
			columnsStringSize += firstSelectedVHeaderSectionLength;
	}

	for (int col = 0; col < cols; ++col) {
		columnsStringSize += toExport.at(0).at(col).length();
		if (horizontalHeaders)
			headerStringSize += m_tableView->model()->headerData(col, Qt::Horizontal).toString().length();
		if ((columnsStringSize > 65) || (headerStringSize > 65))
			break;
		++columnsPerTable;
	}

	const int tablesCount = cols / columnsPerTable;
	const int remainingColumns = cols % columnsPerTable;

	bool columnsSeparating = (cols > columnsPerTable);
	QTextStream out(&file);

    QProcess tex;
    tex.start("latex", QStringList() << "--version", QProcess::ReadOnly);
    tex.waitForFinished(500);
    QString texVersionOutput = QString(tex.readAllStandardOutput());
    texVersionOutput = texVersionOutput.split("\n")[0];

    int yearidx = -1;
    for (int i = texVersionOutput.size() - 1; i >= 0; --i) {
        if (texVersionOutput.at(i) == QChar('2')) {
            yearidx = i;
            break;
        }
    }

    if (texVersionOutput.at(yearidx+1) == QChar('/')) {
        yearidx-=3;
    }

    bool ok;
    texVersionOutput.mid(yearidx, 4).toInt(&ok);
    int version = -1;
    if (ok) {
        version = texVersionOutput.mid(yearidx, 4).toInt(&ok);
    }

	if (latexHeaders) {
		out << QLatin1String("\\documentclass[11pt,a4paper]{article} \n");
		out << QLatin1String("\\usepackage{geometry} \n");
		out << QLatin1String("\\usepackage{xcolor,colortbl} \n");
        if (version >= 2015) {
            out << QLatin1String("\\extrafloats{1280} \n");
        }
<<<<<<< HEAD
        out << QLatin1String("\\definecolor{HeaderBgColor}{rgb}{0.81,0.81,0.81} \n");
=======
		out << QLatin1String("\\definecolor{HeaderBgColor}{rgb}{0.81,0.81,0.81} \n");
>>>>>>> 6817a867
		out << QLatin1String("\\geometry{ \n");
		out << QLatin1String("a4paper, \n");
		out << QLatin1String("total={170mm,257mm}, \n");
		out << QLatin1String("left=10mm, \n");
		out << QLatin1String("top=10mm } \n");

		out << QLatin1String("\\begin{document} \n");
		out << QLatin1String("\\title{LabPlot Matrix Export to \\LaTeX{} } \n");
		out << QLatin1String("\\author{LabPlot} \n");
		out << QLatin1String("\\date{\\today} \n");
		// out << "\\maketitle \n";
	}

	const QString endTabularTable ("\\end{tabular} \n \\end{table} \n");
	const QString tableCaption ("\\caption{"+ m_matrix->name() + "} \n");
	const QString beginTable ("\\begin{table}[ht] \n");
	const QString centeredColumn( gridLines ? QLatin1String(" c |") : QLatin1String(" c "));
	int rowCount = 0;
	const int maxRows = 45;

	if (columnsSeparating) {
		for (int table = 0; table < tablesCount; ++table) {
			QStringList textable;

			textable << beginTable;
			if (captions)
				textable << tableCaption;
			textable << QLatin1String("\\centering \n");
			textable << QLatin1String("\\begin{tabular}{");
			textable<< (gridLines ?QLatin1String("|") : QLatin1String(""));
			for (int i = 0; i < columnsPerTable; ++i)
				textable << centeredColumn;
			if (verticalHeaders)
				textable << centeredColumn;
			textable << QLatin1String("} \n");
			if (gridLines)
				textable << QLatin1String("\\hline \n");

			if (horizontalHeaders) {
				if (latexHeaders)
					textable << QLatin1String("\\rowcolor{HeaderBgColor} \n");
				if (verticalHeaders)
					textable << QLatin1String(" & ");
				for (int col = table*columnsPerTable; col < (table * columnsPerTable) + columnsPerTable; ++col) {
					textable << m_tableView->model()->headerData(col + firstSelectedCol, Qt::Horizontal).toString();
					if (col != ((table * columnsPerTable)+ columnsPerTable)-1)
						textable << QLatin1String(" & ");
				}
				textable << QLatin1String("\\\\ \n");
				if (gridLines)
					textable << QLatin1String("\\hline \n");
			}
			foreach(const QString& s, textable) {
				out << s;
			}

			for (int row = 0; row < totalRowCount; ++row) {
				if (verticalHeaders) {
					out << "\\cellcolor{HeaderBgColor} ";
					out << m_tableView->model()->headerData(row + firstSelectedRowi, Qt::Vertical).toString();
					out << QLatin1String(" & ");
				}
				for (int col = table*columnsPerTable; col < (table * columnsPerTable) + columnsPerTable; ++col ) {
					out << toExport.at(row).at(col);
					if (col != ((table * columnsPerTable)+ columnsPerTable)-1)
						out << QLatin1String(" & ");
				}

				out << QLatin1String("\\\\ \n");
				if (gridLines)
					out << QLatin1String("\\hline \n");
				rowCount++;
				if (rowCount == maxRows) {
					out << endTabularTable;
					out << QLatin1String("\\newpage \n");

					foreach(const QString& s, textable) {
						out << s;
					}
					rowCount = 0;
				}
			}
			out << endTabularTable;
		}

		QStringList remainingTable;
		remainingTable << beginTable;
		if (captions)
			remainingTable << tableCaption;
		remainingTable << QLatin1String("\\centering \n");
		remainingTable << QLatin1String("\\begin{tabular}{") <<  (gridLines ? QLatin1String("|"):QLatin1String(""));
		for (int c = 0; c < remainingColumns; ++c)
			remainingTable << centeredColumn;
		if (verticalHeaders)
			remainingTable << centeredColumn;
		remainingTable << QLatin1String("} \n");
		if (gridLines)
			remainingTable << QLatin1String("\\hline \n");

		if (horizontalHeaders) {
			if(latexHeaders)
				remainingTable << QLatin1String("\\rowcolor{HeaderBgColor} \n");
			if (verticalHeaders)
				remainingTable << QLatin1String(" & ");
			for (int col = 0; col < remainingColumns; ++col) {
				remainingTable << m_tableView->model()->headerData(firstSelectedCol+col + (tablesCount * columnsPerTable), Qt::Horizontal).toString();
				if (col != remainingColumns-1)
					remainingTable << QLatin1String(" & ");
			}
			remainingTable << QLatin1String("\\\\ \n");
			if (gridLines)
				remainingTable << QLatin1String("\\hline \n");
		}

		foreach (const QString& s, remainingTable) {
			out << s;
		}

		for (int row = 0; row < totalRowCount; ++row) {
			if (verticalHeaders) {
				out << "\\cellcolor{HeaderBgColor}";
				out << m_tableView->model()->headerData(row+ firstSelectedRowi, Qt::Vertical).toString();
				out << QLatin1String(" & ");
			}
			for (int col = 0; col < remainingColumns; ++col ) {
				out << toExport.at(row).at(col + (tablesCount * columnsPerTable));
				if (col != remainingColumns-1)
					out << QLatin1String(" & ");
			}

			out << QLatin1String("\\\\ \n");
			if (gridLines)
				out << QLatin1String("\\hline \n");
			rowCount++;
			if (rowCount == maxRows) {
				out << endTabularTable;
				out << QLatin1String("\\pagebreak[4] \n");

				foreach(const QString& s, remainingTable) {
					out << s;
				}
				rowCount = 0;
			}
		}
		out << endTabularTable;
	} else {
		QStringList textable;
		textable << beginTable;
		if (captions)
			textable << tableCaption;
		textable << QLatin1String("\\centering \n");
		textable << QLatin1String("\\begin{tabular}{") << (gridLines ? QLatin1String("|"):QLatin1String(""));
		for (int c = 0; c < cols; ++c)
			textable << centeredColumn;
		if (verticalHeaders)
			textable << centeredColumn;
		textable << QLatin1String("} \n");
		if (gridLines)
			textable << QLatin1String("\\hline \n");

		if(horizontalHeaders) {
			if (latexHeaders)
				textable << QLatin1String("\\rowcolor{HeaderBgColor} \n");
			if (verticalHeaders)
				textable << QLatin1String(" & ");
			for (int col = 0; col < cols ; ++col) {
				textable << m_tableView->model()->headerData(col+firstSelectedCol, Qt::Horizontal).toString();
				if (col != cols-1)
					textable << QLatin1String(" & ");
			}
			textable << QLatin1String("\\\\ \n");
			if (gridLines)
				textable << QLatin1String("\\hline \n");
		}

		foreach (const QString& s, textable) {
			out << s;
		}
		for (int row = 0; row < totalRowCount; ++row) {
			if (verticalHeaders) {
				out << "\\cellcolor{HeaderBgColor}";
				out << m_tableView->model()->headerData(row + firstSelectedRowi, Qt::Vertical).toString();
				out << QLatin1String(" & ");
			}
			for (int col = 0; col < cols; ++col ) {
				out << toExport.at(row).at(col);
				if (col != cols-1)
					out << " & ";
			}
			out << QLatin1String("\\\\ \n");
			if (gridLines)
				out << QLatin1String("\\hline \n");
			rowCount++;
			if (rowCount == maxRows) {
				out << endTabularTable;
				out << QLatin1String("\\newpage \n");

				foreach (const QString& s, textable) {
					out << s;
				}
				rowCount = 0;
			}
		}
		out << endTabularTable;
	}
	if (latexHeaders)
		out << QLatin1String("\\end{document} \n");
}

void MatrixView::showColumnStatistics() {
	if (selectedColumnCount() > 0) {
		QString dlgTitle (m_matrix->name() + " column statistics");
		StatisticsDialog* dlg = new StatisticsDialog(dlgTitle);
		dlg->setAttribute(Qt::WA_DeleteOnClose);
		QList<Column*> list;
		for (int col = 0; col < m_matrix->columnCount(); ++col) {
			if (isColumnSelected(col, false)) {
				QString headerString = m_tableView->model()->headerData(col, Qt::Horizontal).toString();
				list << new Column(headerString, m_matrix->data().at(col));
			}
		}
		dlg->setColumns(list);
		if (dlg->exec() == KDialog::Accepted) {
			qDeleteAll(list);
			list.clear();
		}
	}
}

void MatrixView::showRowStatistics() {
	if (selectedRowCount() > 0) {
		QString dlgTitle (m_matrix->name() + " row statistics");
		StatisticsDialog* dlg = new StatisticsDialog(dlgTitle);
		dlg->setAttribute(Qt::WA_DeleteOnClose);
		QList<Column*> list;
		for (int row = 0; row < m_matrix->rowCount(); ++row) {
			if (isRowSelected(row, false)) {
				QString headerString = m_tableView->model()->headerData(row, Qt::Vertical).toString();
				list << new Column(headerString, m_matrix->rowCells(row, 0, m_matrix->columnCount()-1));
			}
		}
		dlg->setColumns(list);
		if (dlg->exec() == KDialog::Accepted) {
			qDeleteAll(list);
			list.clear();
		}
	}
}<|MERGE_RESOLUTION|>--- conflicted
+++ resolved
@@ -1237,11 +1237,7 @@
         if (version >= 2015) {
             out << QLatin1String("\\extrafloats{1280} \n");
         }
-<<<<<<< HEAD
-        out << QLatin1String("\\definecolor{HeaderBgColor}{rgb}{0.81,0.81,0.81} \n");
-=======
 		out << QLatin1String("\\definecolor{HeaderBgColor}{rgb}{0.81,0.81,0.81} \n");
->>>>>>> 6817a867
 		out << QLatin1String("\\geometry{ \n");
 		out << QLatin1String("a4paper, \n");
 		out << QLatin1String("total={170mm,257mm}, \n");
