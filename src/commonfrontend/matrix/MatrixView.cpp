--- conflicted
+++ resolved
@@ -1221,21 +1221,13 @@
 	const QString centeredColumn( gridLines ? QLatin1String(" c |") : QLatin1String(" c "));
 	int rowCount = 0;
 	const int maxRows = 45;
-<<<<<<< HEAD
-    bool captionRemoved = false;
-
-	if (columnsSeparating) {
-		for (int table = 0; table < tablesCount; ++table) {
-			QStringList textable;
-            captionRemoved = false;
-=======
 	bool captionRemoved = false;
+
 	if (columnsSeparating) {
 		for (int table = 0; table < tablesCount; ++table) {
 			QStringList textable;
 		captionRemoved = false;
 
->>>>>>> 46024855
 			textable << beginTable;
 			if (captions)
 				textable << tableCaption;
@@ -1284,41 +1276,23 @@
 					out << QLatin1String("\\hline \n");
 				rowCount++;
 				if (rowCount == maxRows) {
-<<<<<<< HEAD
 					out << endTabularTable;
 					out << QLatin1String("\\newpage \n");
-                    if (captions)
-                        if (!captionRemoved)
-                            textable.removeAt(1);
-					foreach(const QString& s, textable) {
+					if (captions)
+						if (!captionRemoved)
+							textable.removeAt(1);
+					foreach (const QString& s, textable) {
 						out << s;
 					}
 					rowCount = 0;
-                    if (!captionRemoved)
-                        captionRemoved = true;
-=======
+					if (!captionRemoved)
+						captionRemoved = true;
+				}
+			}
 			out << endTabularTable;
-			out << QLatin1String("\\newpage \n");
-			if (captions)
-			if (!captionRemoved)
-				textable.removeAt(1);
-			foreach (const QString& s, textable) {
-			out << s;
-					}
-					rowCount = 0;
-			if (!captionRemoved)
-			captionRemoved = true;
->>>>>>> 46024855
-				}
-			}
-			out << endTabularTable;
-		}
-<<<<<<< HEAD
-        captionRemoved = false;
-
-=======
-	captionRemoved = false;
->>>>>>> 46024855
+		}
+		captionRemoved = false;
+
 		QStringList remainingTable;
 		remainingTable << beginTable;
 		if (captions)
@@ -1371,27 +1345,15 @@
 			if (rowCount == maxRows) {
 				out << endTabularTable;
 				out << QLatin1String("\\pagebreak[4] \n");
-<<<<<<< HEAD
-                if (captions)
-                    if (!captionRemoved)
-                        remainingTable.removeAt(1);
-				foreach(const QString& s, remainingTable) {
-					out << s;
-				}
-				rowCount = 0;
-                if (!captionRemoved)
-                    captionRemoved = true;
-=======
-		if (captions)
-			if (!captionRemoved)
-			remainingTable.removeAt(1);
+				if (captions)
+					if (!captionRemoved)
+						remainingTable.removeAt(1);
 				foreach (const QString& s, remainingTable) {
 					out << s;
 				}
 				rowCount = 0;
-		if (!captionRemoved)
-			captionRemoved = true;
->>>>>>> 46024855
+				if (!captionRemoved)
+					captionRemoved = true;
 			}
 		}
 		out << endTabularTable;
@@ -1446,23 +1408,17 @@
 			if (rowCount == maxRows) {
 				out << endTabularTable;
 				out << QLatin1String("\\newpage \n");
-<<<<<<< HEAD
-                if (captions)
-                    if (!captionRemoved)
-                        textable.removeAt(1);
-=======
-		if (captions)
-			if (!captionRemoved)
-			textable.removeAt(1);
->>>>>>> 46024855
+				if (captions)
+					if (!captionRemoved)
+						textable.removeAt(1);
 				foreach (const QString& s, textable) {
 					out << s;
 				}
-		if (!captionRemoved)
-			captionRemoved = true;
+				if (!captionRemoved)
+					captionRemoved = true;
 				rowCount = 0;
-                if (!captionRemoved)
-                    captionRemoved = true;
+                		if (!captionRemoved)
+                    			captionRemoved = true;
 			}
 		}
 		out << endTabularTable;
