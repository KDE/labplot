/***************************************************************************
    File                 : SpreadsheetView.cpp
    Project              : LabPlot
    Description          : View class for Spreadsheet
    --------------------------------------------------------------------
    Copyright            : (C) 2011-2016 by Alexander Semke (alexander.semke@web.de)

 ***************************************************************************/

/***************************************************************************
 *                                                                         *
 *  This program is free software; you can redistribute it and/or modify   *
 *  it under the terms of the GNU General Public License as published by   *
 *  the Free Software Foundation; either version 2 of the License, or      *
 *  (at your option) any later version.                                    *
 *                                                                         *
 *  This program is distributed in the hope that it will be useful,        *
 *  but WITHOUT ANY WARRANTY; without even the implied warranty of         *
 *  MERCHANTABILITY or FITNESS FOR A PARTICULAR PURPOSE.  See the          *
 *  GNU General Public License for more details.                           *
 *                                                                         *
 *   You should have received a copy of the GNU General Public License     *
 *   along with this program; if not, write to the Free Software           *
 *   Foundation, Inc., 51 Franklin Street, Fifth Floor,                    *
 *   Boston, MA  02110-1301  USA                                           *
 *                                                                         *
 ***************************************************************************/

#include "SpreadsheetView.h"
#include "backend/spreadsheet/SpreadsheetModel.h"
#include "backend/spreadsheet/Spreadsheet.h"
#include "commonfrontend/spreadsheet/SpreadsheetItemDelegate.h"
#include "commonfrontend/spreadsheet/SpreadsheetHeaderView.h"
#include "backend/lib/macros.h"

#include "backend/core/column/Column.h"
#include "backend/core/datatypes/SimpleCopyThroughFilter.h"
#include "backend/core/datatypes/Double2StringFilter.h"
#include "backend/core/datatypes/String2DoubleFilter.h"
#include "backend/core/datatypes/DateTime2StringFilter.h"
#include "backend/core/datatypes/String2DateTimeFilter.h"

#include <QTableView>
#include <QHBoxLayout>
#include <QKeyEvent>
#include <QClipboard>
#include <QInputDialog>
#include <QDate>
#include <QApplication>
#include <QMenu>
#include <QPainter>
#include <QPrinter>
#include <QToolBar>
#include <QTextStream>
#include <QProcess>
// #include <QDebug>

#include <KAction>
#include <KLocale>
#include "kdefrontend/spreadsheet/DropValuesDialog.h"
#include "kdefrontend/spreadsheet/SortDialog.h"
#include "kdefrontend/spreadsheet/RandomValuesDialog.h"
#include "kdefrontend/spreadsheet/EquidistantValuesDialog.h"
#include "kdefrontend/spreadsheet/FunctionValuesDialog.h"
#include "kdefrontend/spreadsheet/StatisticsDialog.h"
#include "kdefrontend/widgets/FITSHeaderEditDialog.h"

#include <algorithm> //for std::reverse

/*!
	\class SpreadsheetView
	\brief View class for Spreadsheet

	\ingroup commonfrontend
 */
SpreadsheetView::SpreadsheetView(Spreadsheet *spreadsheet):QWidget(),
	m_tableView(new QTableView(this)),
	m_spreadsheet(spreadsheet),
	m_model( new SpreadsheetModel(spreadsheet) ),
	m_suppressSelectionChangedEvent(false) {

	QHBoxLayout* layout = new QHBoxLayout(this);
	layout->setContentsMargins(0,0,0,0);
	layout->addWidget(m_tableView);

	init();
}

SpreadsheetView::~SpreadsheetView() {
	delete m_model;
}

void SpreadsheetView::init() {
	initActions();
	initMenus();

	m_tableView->setModel(m_model);
	m_tableView->setItemDelegate(new SpreadsheetItemDelegate(this));
	m_tableView->setSelectionMode(QAbstractItemView::ExtendedSelection);

	//horizontal header
	m_horizontalHeader = new SpreadsheetHeaderView(this);
	m_horizontalHeader->setClickable(true);
	m_horizontalHeader->setHighlightSections(true);
	m_tableView->setHorizontalHeader(m_horizontalHeader);
	m_horizontalHeader->setResizeMode(QHeaderView::Interactive);
	m_horizontalHeader->setMovable(true);
	m_horizontalHeader->installEventFilter(this);

	int i=0;
	//set the column sizes to the saved values
	foreach(Column* col, m_spreadsheet->children<Column>())
		m_horizontalHeader->resizeSection(i++, col->width());

	connect(m_horizontalHeader, SIGNAL(sectionMoved(int,int,int)), this, SLOT(handleHorizontalSectionMoved(int,int,int)));
	connect(m_horizontalHeader, SIGNAL(sectionDoubleClicked(int)), this, SLOT(handleHorizontalHeaderDoubleClicked(int)));
	connect(m_horizontalHeader, SIGNAL(sectionResized(int,int,int)), this, SLOT(handleHorizontalSectionResized(int,int,int)));
	connect(m_horizontalHeader, SIGNAL(sectionClicked(int)), this, SLOT(columnClicked(int)) );

	// vertical header
	QHeaderView * v_header = m_tableView->verticalHeader();
	v_header->setResizeMode(QHeaderView::Fixed);
	QFont font;
	font.setFamily(font.defaultFamily());
	QFontMetrics fm(font);
	v_header->setDefaultSectionSize(fm.height());
	v_header->setMovable(false);
	v_header->installEventFilter(this);

	setFocusPolicy(Qt::StrongFocus);
	setFocus();
	installEventFilter(this);
	connectActions();
	showComments(false);

	connect(m_model, SIGNAL(headerDataChanged(Qt::Orientation,int,int)), this,
			SLOT(updateHeaderGeometry(Qt::Orientation,int,int)) );
	connect(m_model, SIGNAL(headerDataChanged(Qt::Orientation,int,int)), this,
			SLOT(handleHeaderDataChanged(Qt::Orientation,int,int)) );
	connect(m_spreadsheet, SIGNAL(aspectAdded(const AbstractAspect*)),
			this, SLOT(handleAspectAdded(const AbstractAspect*)));
	connect(m_spreadsheet, SIGNAL(aspectAboutToBeRemoved(const AbstractAspect*)),
			this, SLOT(handleAspectAboutToBeRemoved(const AbstractAspect*)));
	connect(m_spreadsheet, SIGNAL(requestProjectContextMenu(QMenu*)), this, SLOT(createContextMenu(QMenu*)));


	//selection relevant connections
	QItemSelectionModel* sel_model = m_tableView->selectionModel();
	connect(sel_model, SIGNAL(currentColumnChanged(QModelIndex,QModelIndex)),
			this, SLOT(currentColumnChanged(QModelIndex,QModelIndex)));
	connect(sel_model, SIGNAL(selectionChanged(QItemSelection,QItemSelection)),
			this, SLOT(selectionChanged(QItemSelection,QItemSelection)));
	connect(sel_model, SIGNAL(selectionChanged(QItemSelection,QItemSelection)),
			this, SLOT(selectionChanged(QItemSelection,QItemSelection)) );

	connect(m_spreadsheet, SIGNAL(columnSelected(int)), this, SLOT(selectColumn(int)) );
	connect(m_spreadsheet, SIGNAL(columnDeselected(int)), this, SLOT(deselectColumn(int)) );
}

void SpreadsheetView::initActions() {
	// selection related actions
	action_cut_selection = new KAction(KIcon("edit-cut"), i18n("Cu&t"), this);
	action_copy_selection = new KAction(KIcon("edit-copy"), i18n("&Copy"), this);
	action_paste_into_selection = new KAction(KIcon("edit-paste"), i18n("Past&e"), this);
	action_mask_selection = new KAction(KIcon("edit-node"), i18n("&Mask Selection"), this);
	action_unmask_selection = new KAction(KIcon("format-remove-node"), i18n("&Unmask Selection"), this);
	action_clear_selection = new KAction(KIcon("edit-clear"), i18n("Clea&r Selection"), this);
	action_select_all = new KAction(KIcon("edit-select-all"), i18n("Select All"), this);

// 	action_set_formula = new KAction(KIcon(""), i18n("Assign &Formula"), this);
// 	action_recalculate = new KAction(KIcon(""), i18n("Recalculate"), this);
	action_fill_sel_row_numbers = new KAction(KIcon(""), i18n("Row Numbers"), this);
	action_fill_row_numbers = new KAction(KIcon(""), i18n("Row Numbers"), this);
	action_fill_random = new KAction(KIcon(""), i18n("Uniform Random Values"), this);
	action_fill_random_nonuniform = new KAction(KIcon(""), i18n("Random Values"), this);
	action_fill_equidistant = new KAction(KIcon(""), i18n("Equidistant Values"), this);
	action_fill_function = new KAction(KIcon(""), i18n("Function Values"), this);
	action_fill_const = new KAction(KIcon(""), i18n("Const Values"), this);

	//spreadsheet related actions
	action_toggle_comments = new KAction(KIcon("document-properties"), i18n("Show Comments"), this);
	action_add_column = new KAction(KIcon("edit-table-insert-column-left"), i18n("&Add Column"), this);
	action_clear_spreadsheet = new KAction(KIcon("edit-clear"), i18n("Clear Spreadsheet"), this);
	action_clear_masks = new KAction(KIcon("format-remove-node"), i18n("Clear Masks"), this);
	action_sort_spreadsheet = new KAction(KIcon("view-sort-ascending"), i18n("&Sort Spreadsheet"), this);
	action_go_to_cell = new KAction(KIcon("go-jump"), i18n("&Go to Cell"), this);
	action_statistics_all_columns = new KAction(KIcon("view-statistics"), i18n("Statisti&cs"), this );

    // column related actions
	action_insert_columns = new KAction(KIcon("edit-table-insert-column-left"), i18n("&Insert Empty Columns"), this);
	action_remove_columns = new KAction(KIcon("edit-table-delete-column"), i18n("Remo&ve Columns"), this);
	action_clear_columns = new KAction(KIcon("edit-clear"), i18n("Clea&r Columns"), this);
	action_add_columns = new KAction(KIcon("edit-table-insert-column-right"), i18n("&Add Columns"), this);
// 	action_set_as_x = new KAction(KIcon(""), i18n("X, Plot Designation"), this);
// 	action_set_as_y = new KAction(KIcon(""), i18n("Y, Plot Designation"), this);
// 	action_set_as_z = new KAction(KIcon(""), i18n("Z, Plot Designation"), this);
// 	action_set_as_xerr = new KAction(KIcon(""), i18n("X Error, Plot Designation"), this);
// 	action_set_as_yerr = new KAction(KIcon(""), i18n("Y Error, Plot Designation"), this);
// 	action_set_as_none = new KAction(KIcon(""), i18n("None, Plot Designation"), this);
	action_reverse_columns = new KAction(KIcon(""), i18n("Reverse"), this);
	action_drop_values = new KAction(KIcon(""), i18n("Drop Values"), this);
	action_mask_values = new KAction(KIcon(""), i18n("Mask Values"), this);
// 	action_join_columns = new KAction(KIcon(""), i18n("Join"), this);
	action_normalize_columns = new KAction(KIcon(""), i18n("&Normalize"), this);
	action_normalize_selection = new KAction(KIcon(""), i18n("&Normalize Selection"), this);
	action_sort_columns = new KAction(KIcon(""), i18n("&Selected Columns"), this);
	action_sort_asc_column = new KAction(KIcon("view-sort-ascending"), i18n("&Ascending"), this);
	action_sort_desc_column = new KAction(KIcon("view-sort-descending"), i18n("&Descending"), this);
	action_statistics_columns = new KAction(KIcon("view-statistics"), i18n("Column Statisti&cs"), this);

	// row related actions
	action_insert_rows = new KAction(KIcon("edit-table-insert-row-above") ,i18n("&Insert Empty Rows"), this);
	action_remove_rows = new KAction(KIcon("edit-table-delete-row"), i18n("Remo&ve Rows"), this);
	action_clear_rows = new KAction(KIcon("edit-clear"), i18n("Clea&r Rows"), this);
	action_add_rows = new KAction(KIcon("edit-table-insert-row-above"), i18n("&Add Rows"), this);
	action_statistics_rows = new KAction(KIcon("view-statistics"), i18n("Row Statisti&cs"), this);
}

void SpreadsheetView::initMenus() {
	//Selection menu
	m_selectionMenu = new QMenu(i18n("Selection"), this);

	QMenu * submenu = new QMenu(i18n("Fi&ll Selection with"), this);
	submenu->addAction(action_fill_sel_row_numbers);
	submenu->addAction(action_fill_const);
// 	submenu->addAction(action_fill_random);
	m_selectionMenu ->addMenu(submenu);
	m_selectionMenu ->addSeparator();

	m_selectionMenu ->addAction(action_cut_selection);
	m_selectionMenu ->addAction(action_copy_selection);
	m_selectionMenu ->addAction(action_paste_into_selection);
	m_selectionMenu ->addAction(action_clear_selection);
	m_selectionMenu ->addSeparator();
	m_selectionMenu ->addAction(action_mask_selection);
	m_selectionMenu ->addAction(action_unmask_selection);
	m_selectionMenu ->addSeparator();
	m_selectionMenu ->addAction(action_normalize_selection);
	//TODO
// 	m_selectionMenu ->addSeparator();
// 	m_selectionMenu ->addAction(action_set_formula);
// 	m_selectionMenu ->addAction(action_recalculate);


	//TODO add plot menu to spreadsheet- and column-menu, like in scidavis, origin etc.

	// Column menu
	m_columnMenu = new QMenu(this);

// 	submenu = new QMenu(i18n("S&et Column As"));
// 	submenu->addAction(action_set_as_x);
// 	submenu->addAction(action_set_as_y);
// 	submenu->addAction(action_set_as_z);
// 	submenu->addSeparator();
// 	submenu->addAction(action_set_as_xerr);
// 	submenu->addAction(action_set_as_yerr);
// 	submenu->addSeparator();
// 	submenu->addAction(action_set_as_none);
// 	m_columnMenu->addMenu(submenu);
// 	m_columnMenu->addSeparator();

	submenu = new QMenu(i18n("Generate Data"), this);
	submenu->addAction(action_fill_row_numbers);
	submenu->addAction(action_fill_const);
// 	submenu->addAction(action_fill_random);
	submenu->addAction(action_fill_equidistant);
	submenu->addAction(action_fill_random_nonuniform);
	submenu->addAction(action_fill_function);
	m_columnMenu->addMenu(submenu);
	m_columnMenu->addSeparator();

	m_columnMenu->addAction(action_reverse_columns);
	m_columnMenu->addAction(action_drop_values);
	m_columnMenu->addAction(action_mask_values);
// 	m_columnMenu->addAction(action_join_columns);
	m_columnMenu->addAction(action_normalize_columns);

	submenu = new QMenu(i18n("Sort"), this);
	submenu->setIcon(KIcon("view-sort-ascending"));
	submenu->addAction(action_sort_asc_column);
	submenu->addAction(action_sort_desc_column);
	submenu->addAction(action_sort_columns);
	m_columnMenu->addMenu(submenu);
	m_columnMenu->addSeparator();

	m_columnMenu->addAction(action_insert_columns);
	m_columnMenu->addAction(action_remove_columns);
	m_columnMenu->addAction(action_clear_columns);
	m_columnMenu->addAction(action_add_columns);
	m_columnMenu->addSeparator();

	m_columnMenu->addAction(action_toggle_comments);
	m_columnMenu->addSeparator();

	m_columnMenu->addAction(action_statistics_columns);
	action_statistics_columns->setVisible(false);

	//Spreadsheet menu
	m_spreadsheetMenu = new QMenu(this);
// 	m_selectionMenu->setTitle(i18n("Fi&ll Selection with"));
	m_spreadsheetMenu->addMenu(m_selectionMenu);
	m_spreadsheetMenu->addAction(action_toggle_comments);
	m_spreadsheetMenu->addSeparator();
	m_spreadsheetMenu->addAction(action_select_all);
	m_spreadsheetMenu->addAction(action_clear_spreadsheet);
	m_spreadsheetMenu->addAction(action_clear_masks);
	m_spreadsheetMenu->addAction(action_sort_spreadsheet);
	m_spreadsheetMenu->addSeparator();
	m_spreadsheetMenu->addAction(action_add_column);
	m_spreadsheetMenu->addSeparator();
	m_spreadsheetMenu->addAction(action_go_to_cell);
	m_spreadsheetMenu->addAction(action_statistics_all_columns);
	action_statistics_all_columns->setVisible(true);

	//Row menu
	m_rowMenu = new QMenu(this);

	m_rowMenu->addAction(action_insert_rows);
	m_rowMenu->addAction(action_remove_rows);
	m_rowMenu->addAction(action_clear_rows);
	m_rowMenu->addAction(action_add_rows);
	m_rowMenu->addSeparator();

	submenu = new QMenu(i18n("Fi&ll Selection with"), this);
	submenu->addAction(action_fill_sel_row_numbers);
// 	submenu->addAction(action_fill_random);
	submenu->addAction(action_fill_const);
	m_rowMenu->addMenu(submenu);

	m_rowMenu->addSeparator();
	m_rowMenu->addAction(action_statistics_rows);
	action_statistics_rows->setVisible(false);
}

void SpreadsheetView::connectActions() {
	connect(action_cut_selection, SIGNAL(triggered()), this, SLOT(cutSelection()));
	connect(action_copy_selection, SIGNAL(triggered()), this, SLOT(copySelection()));
	connect(action_paste_into_selection, SIGNAL(triggered()), this, SLOT(pasteIntoSelection()));
	connect(action_mask_selection, SIGNAL(triggered()), this, SLOT(maskSelection()));
	connect(action_unmask_selection, SIGNAL(triggered()), this, SLOT(unmaskSelection()));

	connect(action_clear_selection, SIGNAL(triggered()), this, SLOT(clearSelectedCells()));
// 	connect(action_recalculate, SIGNAL(triggered()), this, SLOT(recalculateSelectedCells()));
	connect(action_fill_row_numbers, SIGNAL(triggered()), this, SLOT(fillWithRowNumbers()));
	connect(action_fill_sel_row_numbers, SIGNAL(triggered()), this, SLOT(fillSelectedCellsWithRowNumbers()));
// 	connect(action_fill_random, SIGNAL(triggered()), this, SLOT(fillSelectedCellsWithRandomNumbers()));
	connect(action_fill_random_nonuniform, SIGNAL(triggered()), this, SLOT(fillWithRandomValues()));
	connect(action_fill_equidistant, SIGNAL(triggered()), this, SLOT(fillWithEquidistantValues()));
	connect(action_fill_function, SIGNAL(triggered()), this, SLOT(fillWithFunctionValues()));
	connect(action_fill_const, SIGNAL(triggered()), this, SLOT(fillSelectedCellsWithConstValues()));
	connect(action_select_all, SIGNAL(triggered()), m_tableView, SLOT(selectAll()));
	connect(action_add_column, SIGNAL(triggered()), m_spreadsheet, SLOT(appendColumn()));
	connect(action_clear_spreadsheet, SIGNAL(triggered()), m_spreadsheet, SLOT(clear()));
	connect(action_clear_masks, SIGNAL(triggered()), m_spreadsheet, SLOT(clearMasks()));
	connect(action_sort_spreadsheet, SIGNAL(triggered()), this, SLOT(sortSpreadsheet()));
	connect(action_go_to_cell, SIGNAL(triggered()), this, SLOT(goToCell()));

	connect(action_insert_columns, SIGNAL(triggered()), this, SLOT(insertEmptyColumns()));
	connect(action_remove_columns, SIGNAL(triggered()), this, SLOT(removeSelectedColumns()));
	connect(action_clear_columns, SIGNAL(triggered()), this, SLOT(clearSelectedColumns()));
	connect(action_add_columns, SIGNAL(triggered()), this, SLOT(addColumns()));
// 	connect(action_set_as_x, SIGNAL(triggered()), this, SLOT(setSelectedColumnsAsX()));
// 	connect(action_set_as_y, SIGNAL(triggered()), this, SLOT(setSelectedColumnsAsY()));
// 	connect(action_set_as_z, SIGNAL(triggered()), this, SLOT(setSelectedColumnsAsZ()));
// 	connect(action_set_as_xerr, SIGNAL(triggered()), this, SLOT(setSelectedColumnsAsXError()));
// 	connect(action_set_as_yerr, SIGNAL(triggered()), this, SLOT(setSelectedColumnsAsYError()));
// 	connect(action_set_as_none, SIGNAL(triggered()), this, SLOT(setSelectedColumnsAsNone()));
	connect(action_reverse_columns, SIGNAL(triggered()), this, SLOT(reverseColumns()));
	connect(action_drop_values, SIGNAL(triggered()), this, SLOT(dropColumnValues()));
	connect(action_mask_values, SIGNAL(triggered()), this, SLOT(maskColumnValues()));
// 	connect(action_join_columns, SIGNAL(triggered()), this, SLOT(joinColumns()));
	connect(action_normalize_columns, SIGNAL(triggered()), this, SLOT(normalizeSelectedColumns()));
	connect(action_normalize_selection, SIGNAL(triggered()), this, SLOT(normalizeSelection()));
	connect(action_sort_columns, SIGNAL(triggered()), this, SLOT(sortSelectedColumns()));
	connect(action_sort_asc_column, SIGNAL(triggered()), this, SLOT(sortColumnAscending()));
	connect(action_sort_desc_column, SIGNAL(triggered()), this, SLOT(sortColumnDescending()));
	connect(action_statistics_columns, SIGNAL(triggered()), this, SLOT(showColumnStatistics()));
	connect(action_statistics_all_columns, SIGNAL(triggered()), this, SLOT(showAllColumnsStatistics()));

	connect(action_insert_rows, SIGNAL(triggered()), this, SLOT(insertEmptyRows()));
	connect(action_remove_rows, SIGNAL(triggered()), this, SLOT(removeSelectedRows()));
	connect(action_clear_rows, SIGNAL(triggered()), this, SLOT(clearSelectedRows()));
	connect(action_add_rows, SIGNAL(triggered()), this, SLOT(addRows()));
	connect(action_statistics_rows, SIGNAL(triggered()), this, SLOT(showRowStatistics()));
	connect(action_toggle_comments, SIGNAL(triggered()), this, SLOT(toggleComments()));
}

void SpreadsheetView::fillToolBar(QToolBar* toolBar) {
	toolBar->addAction(action_insert_rows);
	toolBar->addAction(action_add_rows);
	toolBar->addAction(action_remove_rows);
    toolBar->addAction(action_statistics_rows);

	toolBar->addSeparator();
	toolBar->addAction(action_insert_columns);
	toolBar->addAction(action_add_column);
	toolBar->addAction(action_remove_columns);
    toolBar->addAction(action_statistics_columns);

	toolBar->addSeparator();
	toolBar->addAction(action_sort_asc_column);
	toolBar->addAction(action_sort_desc_column);
}

/*!
 * Populates the menu \c menu with the spreadsheet and spreadsheet view relevant actions.
 * The menu is used
 *   - as the context menu in SpreadsheetView
 *   - as the "spreadsheet menu" in the main menu-bar (called form MainWin)
 *   - as a part of the spreadsheet context menu in project explorer
 */
void SpreadsheetView::createContextMenu(QMenu* menu) const {
	Q_ASSERT(menu);

	QAction* firstAction = 0;
	// if we're populating the context menu for the project explorer, then
	//there're already actions available there. Skip the first title-action
	//and insert the action at the beginning of the menu.
	if (menu->actions().size()>1)
		firstAction = menu->actions().at(1);

	menu->insertMenu(firstAction, m_selectionMenu);
	menu->insertAction(firstAction, action_toggle_comments);
	menu->insertSeparator(firstAction);
	menu->insertAction(firstAction, action_select_all);
	menu->insertAction(firstAction, action_clear_spreadsheet);
	menu->insertAction(firstAction, action_clear_masks);
	menu->insertAction(firstAction, action_sort_spreadsheet);
	menu->insertSeparator(firstAction);
	menu->insertAction(firstAction, action_add_column);
	menu->insertSeparator(firstAction);
	menu->insertAction(firstAction, action_go_to_cell);
	menu->insertSeparator(firstAction);
	menu->insertAction(firstAction, action_statistics_all_columns);
	menu->insertSeparator(firstAction);
<<<<<<< HEAD

	// TODO
	// Export to ASCII
=======
>>>>>>> 46024855
}

//SLOTS
void SpreadsheetView::handleAspectAdded(const AbstractAspect * aspect) {
	const Column * col = qobject_cast<const Column*>(aspect);
	if (!col || col->parentAspect() != static_cast<AbstractAspect*>(m_spreadsheet))
		return;
}

void SpreadsheetView::handleAspectAboutToBeRemoved(const AbstractAspect * aspect) {
	const Column * col = qobject_cast<const Column*>(aspect);
	if (!col || col->parentAspect() != static_cast<AbstractAspect*>(m_spreadsheet))
		return;
	disconnect(col, 0, this, 0);
}


void SpreadsheetView::handleHorizontalSectionResized(int logicalIndex, int oldSize, int newSize) {
	Q_UNUSED(logicalIndex);
	Q_UNUSED(oldSize);

	//save the new size in the column
	Column* col = m_spreadsheet->child<Column>(logicalIndex);
	col->setWidth(newSize);
}

/*!
  Advance current cell after [Return] or [Enter] was pressed.
 */
void SpreadsheetView::advanceCell() {
	QModelIndex idx = m_tableView->currentIndex();
	if (idx.row()+1 >= m_spreadsheet->rowCount()) {
		int new_size = m_spreadsheet->rowCount()+1;
		m_spreadsheet->setRowCount(new_size);
	}
	m_tableView->setCurrentIndex(idx.sibling(idx.row()+1, idx.column()));
}

void SpreadsheetView::goToCell(int row, int col) {
	QModelIndex index = m_model->index(row, col);
	m_tableView->scrollTo(index);
	m_tableView->setCurrentIndex(index);
}

void SpreadsheetView::handleHorizontalSectionMoved(int index, int from, int to) {
	Q_UNUSED(index);

	static bool inside = false;
	if (inside) return;

	Q_ASSERT(index == from);

	inside = true;
	m_tableView->horizontalHeader()->moveSection(to, from);
	inside = false;
	m_spreadsheet->moveColumn(from, to);
}

//TODO Implement the "change of the column name"-mode  upon a double click
void SpreadsheetView::handleHorizontalHeaderDoubleClicked(int index) {
	Q_UNUSED(index);
}

/*!
  Returns whether comments are show currently or not.
*/
bool SpreadsheetView::areCommentsShown() const {
	return m_horizontalHeader->areCommentsShown();
}

/*!
  toggles the column comment in the horizontal header
*/
void SpreadsheetView::toggleComments() {
	showComments(!areCommentsShown());
	//TODO
	if (areCommentsShown())
		action_toggle_comments->setText(i18n("Hide Comments"));
	else
		action_toggle_comments->setText(i18n("Show Comments"));
}

//! Shows (\c on=true) or hides (\c on=false) the column comments in the horizontal header
void SpreadsheetView::showComments(bool on) {
	m_horizontalHeader->showComments(on);
}

void SpreadsheetView::currentColumnChanged(const QModelIndex & current, const QModelIndex & previous) {
	Q_UNUSED(previous);
	int col = current.column();
	if (col < 0 || col >= m_spreadsheet->columnCount())
		return;
}

//TODO
void SpreadsheetView::handleHeaderDataChanged(Qt::Orientation orientation, int first, int last) {
	if (orientation != Qt::Horizontal) return;

	QItemSelectionModel * sel_model = m_tableView->selectionModel();

	int col = sel_model->currentIndex().column();
	if (col < first || col > last) return;
}

/*!
  Returns the number of selected columns.
  If \c full is \c true, this function only returns the number of fully selected columns.
*/
int SpreadsheetView::selectedColumnCount(bool full) {
	int count = 0;
	int cols = m_spreadsheet->columnCount();
	for (int i=0; i<cols; i++)
		if (isColumnSelected(i, full)) count++;
	return count;
}

/*!
  Returns the number of (at least partly) selected columns with the plot designation \param pd.
 */
int SpreadsheetView::selectedColumnCount(AbstractColumn::PlotDesignation pd) {
	int count = 0;
	int cols = m_spreadsheet->columnCount();
	for (int i=0; i<cols; i++)
		if ( isColumnSelected(i, false) && (m_spreadsheet->column(i)->plotDesignation() == pd) ) count++;

	return count;
}

/*!
  Returns \c true if column \param col is selected, otherwise returns \c false.
  If \param full is \c true, this function only returns true if the whole column is selected.
*/
bool SpreadsheetView::isColumnSelected(int col, bool full) {
	if (full)
		return m_tableView->selectionModel()->isColumnSelected(col, QModelIndex());
	else
		return m_tableView->selectionModel()->columnIntersectsSelection(col, QModelIndex());
}

/*!
  Returns all selected columns.
  If \param full is true, this function only returns a column if the whole column is selected.
  */
QList<Column*> SpreadsheetView::selectedColumns(bool full) {
	QList<Column*> list;
	int cols = m_spreadsheet->columnCount();
	for (int i=0; i<cols; i++)
		if (isColumnSelected(i, full)) list << m_spreadsheet->column(i);

	return list;
}

/*!
  Returns the number of (at least partly) selected rows.
  If \param full is \c true, this function only returns the number of fully selected rows.
*/
int SpreadsheetView::selectedRowCount(bool full) {
	int count = 0;
	int rows = m_spreadsheet->rowCount();
	for (int i=0; i<rows; i++)
		if (isRowSelected(i, full)) count++;
	return count;
}

/*!
  Returns \c true if row \param row is selected; otherwise returns \c false
  If \param full is \c true, this function only returns \c true if the whole row is selected.
*/
bool SpreadsheetView::isRowSelected(int row, bool full) {
	if (full)
		return m_tableView->selectionModel()->isRowSelected(row, QModelIndex());
	else
		return m_tableView->selectionModel()->rowIntersectsSelection(row, QModelIndex());
}

/*!
  Return the index of the first selected column.
  If \param full is \c true, this function only looks for fully selected columns.
*/
int SpreadsheetView::firstSelectedColumn(bool full) {
	int cols = m_spreadsheet->columnCount();
	for (int i=0; i<cols; i++) {
		if (isColumnSelected(i, full))
			return i;
	}
	return -1;
}

/*!
  Return the index of the last selected column.
  If \param full is \c true, this function only looks for fully selected columns.
  */
int SpreadsheetView::lastSelectedColumn(bool full) {
	int cols = m_spreadsheet->columnCount();
	for (int i=cols-1; i>=0; i--)
		if (isColumnSelected(i, full)) return i;

	return -2;
}

/*!
  Return the index of the first selected row.
  If \param full is \c true, this function only looks for fully selected rows.
  */
int SpreadsheetView::firstSelectedRow(bool full) {
	int rows = m_spreadsheet->rowCount();
	for (int i=0; i<rows; i++) {
		if (isRowSelected(i, full))
			return i;
	}
	return -1;
}

/*!
  Return the index of the last selected row.
  If \param full is \c true, this function only looks for fully selected rows.
  */
int SpreadsheetView::lastSelectedRow(bool full) {
	int rows = m_spreadsheet->rowCount();
	for (int i=rows-1; i>=0; i--)
		if (isRowSelected(i, full)) return i;

	return -2;
}

/*!
  Return whether a cell is selected
 */
bool SpreadsheetView::isCellSelected(int row, int col) {
	if (row < 0 || col < 0 || row >= m_spreadsheet->rowCount() || col >= m_spreadsheet->columnCount()) return false;

	return m_tableView->selectionModel()->isSelected(m_model->index(row, col));
}

/*!
  Get the complete set of selected rows.
 */
IntervalAttribute<bool> SpreadsheetView::selectedRows(bool full) {
	IntervalAttribute<bool> result;
	int rows = m_spreadsheet->rowCount();
	for (int i=0; i<rows; i++)
		if (isRowSelected(i, full))
			result.setValue(i, true);
	return result;
}

/*!
  Select/Deselect a cell.
 */
void SpreadsheetView::setCellSelected(int row, int col, bool select) {
	m_tableView->selectionModel()->select(m_model->index(row, col),
		select ? QItemSelectionModel::Select : QItemSelectionModel::Deselect);
}

/*!
  Select/Deselect a range of cells.
 */
void SpreadsheetView::setCellsSelected(int first_row, int first_col, int last_row, int last_col, bool select) {
	QModelIndex top_left = m_model->index(first_row, first_col);
	QModelIndex bottom_right = m_model->index(last_row, last_col);
	m_tableView->selectionModel()->select(QItemSelection(top_left, bottom_right),
		select ? QItemSelectionModel::SelectCurrent : QItemSelectionModel::Deselect);
}

/*!
  Determine the current cell (-1 if no cell is designated as the current).
 */
void SpreadsheetView::getCurrentCell(int * row, int * col) {
	QModelIndex index = m_tableView->selectionModel()->currentIndex();
	if (index.isValid())	{
		*row = index.row();
		*col = index.column();
	} else {
		*row = -1;
		*col = -1;
	}
}

bool SpreadsheetView::eventFilter(QObject* watched, QEvent* event) {
	if (event->type() == QEvent::ContextMenu) {
		QContextMenuEvent *cm_event = static_cast<QContextMenuEvent*>(event);
		QPoint global_pos = cm_event->globalPos();
		if (watched == m_tableView->verticalHeader()) {
			bool onlyNumeric = true;
			for (int i = 0; i < m_spreadsheet->columnCount(); ++i) {
				if (m_spreadsheet->column(i)->columnMode() != AbstractColumn::Numeric) {
					onlyNumeric = false;
					break;
				}
			}
			action_statistics_rows->setVisible(onlyNumeric);
			m_rowMenu->exec(global_pos);
		} else if (watched == m_horizontalHeader) {
			int col = m_horizontalHeader->logicalIndexAt(cm_event->pos());
			if (!isColumnSelected(col, true)) {
				QItemSelectionModel *sel_model = m_tableView->selectionModel();
				sel_model->clearSelection();
				sel_model->select(QItemSelection(m_model->index(0, col, QModelIndex()),
						m_model->index(m_model->rowCount()-1, col, QModelIndex())),
						QItemSelectionModel::Select);
			}

			if (selectedColumns().size()==1) {
				action_sort_columns->setVisible(false);
				action_sort_asc_column->setVisible(true);
				action_sort_desc_column->setVisible(true);
			} else {
				action_sort_columns->setVisible(true);
				action_sort_asc_column->setVisible(false);
				action_sort_desc_column->setVisible(false);
			}

			//check whether we have non-numeric columns selected and deactivate actions for numeric columns
			bool numeric = true;
			foreach(Column* col, selectedColumns()) {
				if (col->columnMode() != AbstractColumn::Numeric) {
					numeric = false;
					break;
				}
			}
			action_fill_equidistant->setEnabled(numeric);
			action_fill_random_nonuniform->setEnabled(numeric);
			action_fill_function->setEnabled(numeric);
			action_statistics_columns->setVisible(numeric);

			m_columnMenu->exec(global_pos);
		} else if (watched == this)
			m_spreadsheetMenu->exec(global_pos);
		else
			return QWidget::eventFilter(watched, event);
		return true;
	} else
		return QWidget::eventFilter(watched, event);
}

bool SpreadsheetView::formulaModeActive() const {
	return m_model->formulaModeActive();
}

void SpreadsheetView::activateFormulaMode(bool on) {
	m_model->activateFormulaMode(on);
}

void SpreadsheetView::goToNextColumn() {
	if (m_spreadsheet->columnCount() == 0) return;

	QModelIndex idx = m_tableView->currentIndex();
	int col = idx.column()+1;
	if (col >= m_spreadsheet->columnCount())
		col = 0;

	m_tableView->setCurrentIndex(idx.sibling(idx.row(), col));
}

void SpreadsheetView::goToPreviousColumn() {
	if (m_spreadsheet->columnCount() == 0)
		return;

	QModelIndex idx = m_tableView->currentIndex();
	int col = idx.column()-1;
	if (col < 0)
		col = m_spreadsheet->columnCount()-1;

	m_tableView->setCurrentIndex(idx.sibling(idx.row(), col));
}

void SpreadsheetView::cutSelection() {
	int first = firstSelectedRow();
	if ( first < 0 )
		return;

	WAIT_CURSOR;
	m_spreadsheet->beginMacro(i18n("%1: cut selected cells", m_spreadsheet->name()));
	copySelection();
	clearSelectedCells();
	m_spreadsheet->endMacro();
	RESET_CURSOR;
}

void SpreadsheetView::copySelection() {
	int first_col = firstSelectedColumn(false);
	if (first_col == -1) return;
	int last_col = lastSelectedColumn(false);
	if (last_col == -2) return;
	int first_row = firstSelectedRow(false);
	if (first_row == -1)	return;
	int last_row = lastSelectedRow(false);
	if (last_row == -2) return;
	int cols = last_col - first_col +1;
	int rows = last_row - first_row +1;

	WAIT_CURSOR;
	QString output_str;

	for (int r=0; r<rows; r++) {
		for (int c=0; c<cols; c++) {
			Column *col_ptr = m_spreadsheet->column(first_col + c);
			if (isCellSelected(first_row + r, first_col + c)) {
				if (formulaModeActive())
					output_str += col_ptr->formula(first_row + r);
				else if (col_ptr->columnMode() == AbstractColumn::Numeric) {
					Double2StringFilter * out_fltr = static_cast<Double2StringFilter *>(col_ptr->outputFilter());
					output_str += QLocale().toString(col_ptr->valueAt(first_row + r),
									out_fltr->numericFormat(), 16); // copy with max. precision
				} else
					output_str += m_spreadsheet->column(first_col+c)->asStringColumn()->textAt(first_row + r);
			}
			if (c < cols-1)
				output_str += '\t';
		}
		if (r < rows-1)
			output_str += '\n';
	}
	QApplication::clipboard()->setText(output_str);
	RESET_CURSOR;
}

void SpreadsheetView::pasteIntoSelection() {
	if (m_spreadsheet->columnCount() < 1 || m_spreadsheet->rowCount() < 1)
		return;

	WAIT_CURSOR;
	m_spreadsheet->beginMacro(i18n("%1: paste from clipboard", m_spreadsheet->name()));
	const QMimeData * mime_data = QApplication::clipboard()->mimeData();

	if (mime_data->hasFormat("text/plain")) {
		int first_col = firstSelectedColumn(false);
		int last_col = lastSelectedColumn(false);
		int first_row = firstSelectedRow(false);
		int last_row = lastSelectedRow(false);
		int input_row_count = 0;
		int input_col_count = 0;
		int rows, cols;

		QString input_str = QString(mime_data->data("text/plain")).trimmed();
		QList< QStringList > cellTexts;
		QStringList input_rows(input_str.split('\n'));
		input_row_count = input_rows.count();
		input_col_count = 0;
		for (int i=0; i<input_row_count; i++) {
			cellTexts.append(input_rows.at(i).trimmed().split(QRegExp("\\s+")));
			if (cellTexts.at(i).count() > input_col_count) input_col_count = cellTexts.at(i).count();
		}

		if ( (first_col == -1 || first_row == -1) ||
			(last_row == first_row && last_col == first_col) )
			// if the is no selection or only one cell selected, the
			// selection will be expanded to the needed size from the current cell
		{
			int current_row, current_col;
			getCurrentCell(&current_row, &current_col);
			if (current_row == -1) current_row = 0;
			if (current_col == -1) current_col = 0;
			setCellSelected(current_row, current_col);
			first_col = current_col;
			first_row = current_row;
			last_row = first_row + input_row_count -1;
			last_col = first_col + input_col_count -1;
			// resize the spreadsheet if necessary
			if (last_col >= m_spreadsheet->columnCount()) {
				for (int i=0; i<last_col+1-m_spreadsheet->columnCount(); i++) {
					Column * new_col = new Column(QString::number(i+1), AbstractColumn::Text);
					new_col->setPlotDesignation(AbstractColumn::Y);
					new_col->insertRows(0, m_spreadsheet->rowCount());
					m_spreadsheet->addChild(new_col);
				}
			}
			if (last_row >= m_spreadsheet->rowCount())
				m_spreadsheet->appendRows(last_row+1-m_spreadsheet->rowCount());
			// select the rectangle to be pasted in
			setCellsSelected(first_row, first_col, last_row, last_col);
		}

		rows = last_row - first_row + 1;
		cols = last_col - first_col + 1;
		for (int r=0; r<rows && r<input_row_count; r++) {
			for (int c=0; c<cols && c<input_col_count; c++) {
				//TODO c->setSuppressDataChangedSignal(true);
				if (isCellSelected(first_row + r, first_col + c) && (c < cellTexts.at(r).count()) ) {
					Column * col_ptr = m_spreadsheet->column(first_col + c);
					if (formulaModeActive())
						col_ptr->setFormula(first_row + r, cellTexts.at(r).at(c));
					else
						col_ptr->asStringColumn()->setTextAt(first_row+r, cellTexts.at(r).at(c));
				}
			}
		}
	}
	m_spreadsheet->endMacro();
	RESET_CURSOR;
}

void SpreadsheetView::maskSelection() {
	int first = firstSelectedRow();
	int last = lastSelectedRow();
	if ( first < 0 ) return;

	WAIT_CURSOR;
	m_spreadsheet->beginMacro(i18n("%1: mask selected cells", m_spreadsheet->name()));
	QList<Column*> list = selectedColumns();
	foreach(Column * col_ptr, list) {
		int col = m_spreadsheet->indexOfChild<Column>(col_ptr);
		for (int row=first; row<=last; row++)
			if (isCellSelected(row, col)) col_ptr->setMasked(row);
	}
	m_spreadsheet->endMacro();
	RESET_CURSOR;
}

void SpreadsheetView::unmaskSelection() {
	int first = firstSelectedRow();
	int last = lastSelectedRow();
	if ( first < 0 ) return;

	WAIT_CURSOR;
	m_spreadsheet->beginMacro(i18n("%1: unmask selected cells", m_spreadsheet->name()));
	QList<Column*> list = selectedColumns();
	foreach(Column * col_ptr, list)	{
		int col = m_spreadsheet->indexOfChild<Column>(col_ptr);
		for (int row=first; row<=last; row++)
			if (isCellSelected(row, col)) col_ptr->setMasked(row, false);
	}
	m_spreadsheet->endMacro();
	RESET_CURSOR;
}

// void SpreadsheetView::recalculateSelectedCells() {
// }

void SpreadsheetView::fillSelectedCellsWithRowNumbers() {
	if (selectedColumnCount() < 1) return;
	int first = firstSelectedRow();
	int last = lastSelectedRow();
	if ( first < 0 ) return;

	WAIT_CURSOR;
	m_spreadsheet->beginMacro(i18n("%1: fill cells with row numbers", m_spreadsheet->name()));
	foreach(Column* col_ptr, selectedColumns()) {
		int col = m_spreadsheet->indexOfChild<Column>(col_ptr);
		col_ptr->setSuppressDataChangedSignal(true);
		switch (col_ptr->columnMode()) {
			case AbstractColumn::Numeric: {
				QVector<double> results(last-first+1);
				for (int row=first; row <= last; row++)
					if (isCellSelected(row, col))
						results[row-first] = row+1;
					else
						results[row-first] = col_ptr->valueAt(row);
				col_ptr->replaceValues(first, results);
				break;
			}
			case AbstractColumn::Text: {
				QStringList results;
				for (int row=first; row<=last; row++)
					if (isCellSelected(row, col))
						results << QString::number(row+1);
					else
						results << col_ptr->textAt(row);
				col_ptr->replaceTexts(first, results);
				break;
			}
			//TODO: handle other modes
			case AbstractColumn::DateTime:
			case AbstractColumn::Month:
			case AbstractColumn::Day:
				break;
		}

		col_ptr->setSuppressDataChangedSignal(false);
		col_ptr->setChanged();
	}
	m_spreadsheet->endMacro();
	RESET_CURSOR;
}

void SpreadsheetView::fillWithRowNumbers() {
	if (selectedColumnCount() < 1) return;

	WAIT_CURSOR;
	m_spreadsheet->beginMacro(i18np("%1: fill column with row numbers",
								"%1: fill columns with row numbers",
								m_spreadsheet->name(),
								selectedColumnCount()));

	const int rows = m_spreadsheet->rowCount();
	QVector<double> new_data(rows);
	for (int i=0; i<rows; ++i)
		new_data[i] = i+1;

	foreach(Column* col, selectedColumns()) {
		if (col->columnMode() != AbstractColumn::Numeric)
			continue;
		col->replaceValues(0, new_data);
	}

	m_spreadsheet->endMacro();
	RESET_CURSOR;
}

//TODO: this function is not used currently.
void SpreadsheetView::fillSelectedCellsWithRandomNumbers() {
	if (selectedColumnCount() < 1) return;
	int first = firstSelectedRow();
	int last = lastSelectedRow();
	if ( first < 0 ) return;

	WAIT_CURSOR;
	m_spreadsheet->beginMacro(i18n("%1: fill cells with random values", m_spreadsheet->name()));
	qsrand(QTime::currentTime().msec());
	foreach(Column* col_ptr, selectedColumns()) {
		int col = m_spreadsheet->indexOfChild<Column>(col_ptr);
		col_ptr->setSuppressDataChangedSignal(true);
		switch (col_ptr->columnMode()) {
			case AbstractColumn::Numeric: {
				QVector<double> results(last-first+1);
				for (int row=first; row<=last; row++)
					if (isCellSelected(row, col))
						results[row-first] = double(qrand())/double(RAND_MAX);
					else
						results[row-first] = col_ptr->valueAt(row);
				col_ptr->replaceValues(first, results);
				break;
			}
			case AbstractColumn::Text: {
				QStringList results;
				for (int row=first; row<=last; row++)
					if (isCellSelected(row, col))
						results << QString::number(double(qrand())/double(RAND_MAX));
					else
						results << col_ptr->textAt(row);
				col_ptr->replaceTexts(first, results);
				break;
			}
			case AbstractColumn::DateTime:
			case AbstractColumn::Month:
			case AbstractColumn::Day: {
				QList<QDateTime> results;
				QDate earliestDate(1,1,1);
				QDate latestDate(2999,12,31);
				QTime midnight(0,0,0,0);
				for (int row=first; row<=last; row++)
					if (isCellSelected(row, col))
						results << QDateTime(
							earliestDate.addDays(((double)qrand())*((double)earliestDate.daysTo(latestDate))/((double)RAND_MAX)),
							midnight.addMSecs(((qint64)qrand())*1000*60*60*24/RAND_MAX));
					else
						results << col_ptr->dateTimeAt(row);
				col_ptr->replaceDateTimes(first, results);
				break;
			}
		}

		col_ptr->setSuppressDataChangedSignal(false);
		col_ptr->setChanged();
	}
	m_spreadsheet->endMacro();
	RESET_CURSOR;
}

void SpreadsheetView::fillWithRandomValues() {
	if (selectedColumnCount() < 1) return;
	RandomValuesDialog* dlg = new RandomValuesDialog(m_spreadsheet);
	dlg->setAttribute(Qt::WA_DeleteOnClose);
	dlg->setColumns(selectedColumns());
	dlg->exec();
}

void SpreadsheetView::fillWithEquidistantValues() {
	if (selectedColumnCount() < 1) return;
	EquidistantValuesDialog* dlg = new EquidistantValuesDialog(m_spreadsheet);
	dlg->setAttribute(Qt::WA_DeleteOnClose);
	dlg->setColumns(selectedColumns());
	dlg->exec();
}

void SpreadsheetView::fillWithFunctionValues() {
	if (selectedColumnCount() < 1) return;
	FunctionValuesDialog* dlg = new FunctionValuesDialog(m_spreadsheet);
	dlg->setAttribute(Qt::WA_DeleteOnClose);
	dlg->setColumns(selectedColumns());
	dlg->exec();
}

void SpreadsheetView::fillSelectedCellsWithConstValues() {
	if (selectedColumnCount() < 1) return;
	int first = firstSelectedRow();
	int last = lastSelectedRow();
	if ( first < 0 )
		return;

	bool doubleOk = false;
	bool stringOk = false;
	double doubleValue = 0;
	QString stringValue;

	m_spreadsheet->beginMacro(i18n("%1: fill cells with const values", m_spreadsheet->name()));
	foreach(Column* col_ptr, selectedColumns()) {
		int col = m_spreadsheet->indexOfChild<Column>(col_ptr);
		col_ptr->setSuppressDataChangedSignal(true);
		switch (col_ptr->columnMode()) {
			case AbstractColumn::Numeric: {
				if (!doubleOk)
					doubleValue = QInputDialog::getDouble(this, i18n("Fill the selection with constant value"),
								i18n("Value"), 0, -2147483647, 2147483647, 6, &doubleOk);
				if (doubleOk) {
					WAIT_CURSOR;
					QVector<double> results(last-first+1);
					for (int row=first; row<=last; row++) {
						if (isCellSelected(row, col))
							results[row-first] = doubleValue;
						else
							results[row-first] = col_ptr->valueAt(row);
					}
					col_ptr->replaceValues(first, results);
					RESET_CURSOR;
				}
				break;
			}
			case AbstractColumn::Text: {
				if (!stringOk)
					stringValue = QInputDialog::getText(this, i18n("Fill the selection with constant value"),
								i18n("Value"), QLineEdit::Normal, 0, &stringOk);
				if (stringOk && !stringValue.isEmpty()) {
					WAIT_CURSOR;
					QStringList results;
					for (int row=first; row<=last; row++) {
						if (isCellSelected(row, col))
							results << stringValue;
						else
							results << col_ptr->textAt(row);
					}
					col_ptr->replaceTexts(first, results);
					RESET_CURSOR;
				}
				break;
			}
			//TODO: handle other modes
			case AbstractColumn::DateTime:
			case AbstractColumn::Month:
			case AbstractColumn::Day:
				break;
		}

		col_ptr->setSuppressDataChangedSignal(false);
		col_ptr->setChanged();
	}
	m_spreadsheet->endMacro();
}

/*!
	Open the sort dialog for all columns.
*/
void SpreadsheetView::sortSpreadsheet() {
	sortDialog(m_spreadsheet->children<Column>());
}

/*!
  Insert columns depending on the selection.
 */
void SpreadsheetView::insertEmptyColumns() {
	int first = firstSelectedColumn();
	if ( first < 0 ) return;
	int last = lastSelectedColumn();
	int count, current = first;

	WAIT_CURSOR;
	m_spreadsheet->beginMacro(i18n("%1: insert empty columns", m_spreadsheet->name()));
	int rows = m_spreadsheet->rowCount();
	while (current <= last) {
		current = first+1;
		while (current <= last && isColumnSelected(current)) current++;
		count = current-first;
		Column *first_col = m_spreadsheet->child<Column>(first);
		for (int i=0; i < count; i++) {
			Column * new_col = new Column(QString::number(i+1), AbstractColumn::Numeric);
			new_col->setPlotDesignation(AbstractColumn::Y);
			new_col->insertRows(0, rows);
			m_spreadsheet->insertChildBefore(new_col, first_col);
		}
		current += count;
		last += count;
		while (current <= last && !isColumnSelected(current)) current++;
		first = current;
	}
	m_spreadsheet->endMacro();
	RESET_CURSOR;
}

void SpreadsheetView::removeSelectedColumns() {
	WAIT_CURSOR;
	m_spreadsheet->beginMacro(i18n("%1: remove selected columns", m_spreadsheet->name()));

	QList< Column* > list = selectedColumns();
	foreach(Column* ptr, list)
	m_spreadsheet->removeChild(ptr);

	m_spreadsheet->endMacro();
	RESET_CURSOR;
}

void SpreadsheetView::clearSelectedColumns() {
	WAIT_CURSOR;
	m_spreadsheet->beginMacro(i18n("%1: clear selected columns", m_spreadsheet->name()));

	QList< Column* > list = selectedColumns();
	if (formulaModeActive())	{
		foreach(Column* ptr, list) {
			ptr->setSuppressDataChangedSignal(true);
			ptr->clearFormulas();
			ptr->setSuppressDataChangedSignal(false);
			ptr->setChanged();
		}
	} else {
		foreach(Column* ptr, list) {
			ptr->setSuppressDataChangedSignal(true);
			ptr->clear();
			ptr->setSuppressDataChangedSignal(false);
			ptr->setChanged();
		}
	}

	m_spreadsheet->endMacro();
	RESET_CURSOR;
}

// void SpreadsheetView::setSelectionAs(AbstractColumn::PlotDesignation pd) {
// 	WAIT_CURSOR;
// 	m_spreadsheet->beginMacro(i18n("%1: set plot designation", m_spreadsheet->name()));
//
// 	QList< Column* > list = selectedColumns();
// 	foreach(Column* ptr, list)
// 		ptr->setPlotDesignation(pd);
//
// 	m_spreadsheet->endMacro();
// 	RESET_CURSOR;
// }

// void SpreadsheetView::setSelectedColumnsAsX() {
// 	setSelectionAs(AbstractColumn::X);
// }
//
// void SpreadsheetView::setSelectedColumnsAsY() {
// 	setSelectionAs(AbstractColumn::Y);
// }
//
// void SpreadsheetView::setSelectedColumnsAsZ() {
// 	setSelectionAs(AbstractColumn::Z);
// }
//
// void SpreadsheetView::setSelectedColumnsAsYError() {
// 	setSelectionAs(AbstractColumn::yErr);
// }
//
// void SpreadsheetView::setSelectedColumnsAsXError() {
// 	setSelectionAs(AbstractColumn::xErr);
// }
//
// void SpreadsheetView::setSelectedColumnsAsNone() {
// 	setSelectionAs(AbstractColumn::noDesignation);
// }

void SpreadsheetView::reverseColumns() {
	WAIT_CURSOR;
	QList<Column*> cols = selectedColumns();
	m_spreadsheet->beginMacro(i18np("%1: reverse column", "%1: reverse columns",
					m_spreadsheet->name(), cols.size()));
	foreach(Column* col, cols) {
		if (col->columnMode() != AbstractColumn::Numeric)
			continue;

		QVector<double>* data = static_cast<QVector<double>* >(col->data());
		QVector<double> new_data(*data);
		std::reverse(new_data.begin(), new_data.end());
		col->replaceValues(0, new_data);
	}
	m_spreadsheet->endMacro();
	RESET_CURSOR;
}

void SpreadsheetView::dropColumnValues() {
	if (selectedColumnCount() < 1) return;
	DropValuesDialog* dlg = new DropValuesDialog(m_spreadsheet);
	dlg->setAttribute(Qt::WA_DeleteOnClose);
	dlg->setColumns(selectedColumns());
	dlg->exec();
}

void SpreadsheetView::maskColumnValues() {
	if (selectedColumnCount() < 1) return;
	DropValuesDialog* dlg = new DropValuesDialog(m_spreadsheet, true);
	dlg->setAttribute(Qt::WA_DeleteOnClose);
	dlg->setColumns(selectedColumns());
	dlg->exec();
}

void SpreadsheetView::joinColumns() {

}

void SpreadsheetView::normalizeSelectedColumns() {
	WAIT_CURSOR;
	m_spreadsheet->beginMacro(i18n("%1: normalize columns", m_spreadsheet->name()));
	QList< Column* > cols = selectedColumns();
	foreach(Column* col, cols)	{
		if (col->columnMode() == AbstractColumn::Numeric) {
			col->setSuppressDataChangedSignal(true);
			double max = col->maximum();
			if (max != 0.0) {// avoid division by zero
				for (int row=0; row<col->rowCount(); row++)
					col->setValueAt(row, col->valueAt(row) / max);
			}
			col->setSuppressDataChangedSignal(false);
			col->setChanged();
		}
	}
	m_spreadsheet->endMacro();
	RESET_CURSOR;
}

void SpreadsheetView::normalizeSelection() {
	WAIT_CURSOR;
	m_spreadsheet->beginMacro(i18n("%1: normalize selection", m_spreadsheet->name()));
	double max = 0.0;
	for (int col=firstSelectedColumn(); col<=lastSelectedColumn(); col++)
		if (m_spreadsheet->column(col)->columnMode() == AbstractColumn::Numeric)
			for (int row=0; row<m_spreadsheet->rowCount(); row++) {
				if (isCellSelected(row, col) && m_spreadsheet->column(col)->valueAt(row) > max)
					max = m_spreadsheet->column(col)->valueAt(row);
			}

	if (max != 0.0) { // avoid division by zero
		//TODO setSuppressDataChangedSignal
		for (int col=firstSelectedColumn(); col<=lastSelectedColumn(); col++)
			if (m_spreadsheet->column(col)->columnMode() == AbstractColumn::Numeric)
				for (int row=0; row<m_spreadsheet->rowCount(); row++) {
					if (isCellSelected(row, col))
						m_spreadsheet->column(col)->setValueAt(row, m_spreadsheet->column(col)->valueAt(row) / max);
				}
	}
	m_spreadsheet->endMacro();
	RESET_CURSOR;
}

void SpreadsheetView::sortSelectedColumns() {
	QList< Column* > cols = selectedColumns();
	sortDialog(cols);
}


void SpreadsheetView::showAllColumnsStatistics() {
	showColumnStatistics(true);
}

void SpreadsheetView::showColumnStatistics(bool forAll) {
	QString dlgTitle(m_spreadsheet->name() + " column statistics");
	StatisticsDialog* dlg = new StatisticsDialog(dlgTitle);
	QList<Column*> list;

	dlg->setAttribute(Qt::WA_DeleteOnClose);
	if (!forAll)
		dlg->setColumns(selectedColumns());
	else if (forAll) {
		for (int col = 0; col < m_spreadsheet->columnCount(); ++col) {
			if (m_spreadsheet->column(col)->columnMode() == AbstractColumn::Numeric)
				list << m_spreadsheet->column(col);
		}
		dlg->setColumns(list);
	}
	if (dlg->exec() == KDialog::Accepted) {
		if (forAll)
			list.clear();
	}
}

void SpreadsheetView::showRowStatistics() {
	QString dlgTitle(m_spreadsheet->name() + " row statistics");
	StatisticsDialog* dlg = new StatisticsDialog(dlgTitle);

	QList<Column*> list;
	for (int i = 0; i < m_spreadsheet->rowCount(); ++i) {
		if (isRowSelected(i)) {
			QVector<double> rowValues;
			for (int j = 0; j < m_spreadsheet->columnCount(); ++j)
				rowValues << m_spreadsheet->column(j)->valueAt(i);
			list << new Column(QString::number(i+1), rowValues);
		}
	}
	dlg->setColumns(list);
	dlg->setAttribute(Qt::WA_DeleteOnClose);

	if (dlg->exec() == KDialog::Accepted) {
		qDeleteAll(list);
		list.clear();
	}
}

/*!
  Insert rows depending on the selection.
*/
void SpreadsheetView::insertEmptyRows() {
	int first = firstSelectedRow();
	if (first < 0) return;
	int last = lastSelectedRow();
	int count, current = first;

	WAIT_CURSOR;
	m_spreadsheet->beginMacro(i18n("%1: insert empty rows", m_spreadsheet->name()));
	while (current <= last) {
		current = first+1;
		while (current <= last && isRowSelected(current)) current++;
		count = current-first;
		m_spreadsheet->insertRows(first, count);
		current += count;
		last += count;
		while (current <= last && !isRowSelected(current)) current++;
		first = current;
	}
	m_spreadsheet->endMacro();
	RESET_CURSOR;
}

void SpreadsheetView::removeSelectedRows() {
	if (firstSelectedRow() < 0) return;

	WAIT_CURSOR;
	m_spreadsheet->beginMacro(i18n("%1: remove selected rows", m_spreadsheet->name()));
	//TODO setSuppressDataChangedSignal
	foreach(const Interval<int>& i, selectedRows().intervals())
	m_spreadsheet->removeRows(i.start(), i.size());
	m_spreadsheet->endMacro();
	RESET_CURSOR;
}

void SpreadsheetView::clearSelectedRows() {
	if (firstSelectedRow() < 0) return;

	WAIT_CURSOR;
	m_spreadsheet->beginMacro(i18n("%1: clear selected rows", m_spreadsheet->name()));
	QList<Column*> list = selectedColumns();
	foreach(Column* col_ptr, list) {
		col_ptr->setSuppressDataChangedSignal(true);
		if (formulaModeActive()) {
			foreach(const Interval<int>& i, selectedRows().intervals())
			col_ptr->setFormula(i, "");
		} else {
			foreach(const Interval<int>& i, selectedRows().intervals()) {
				if (i.end() == col_ptr->rowCount()-1)
					col_ptr->removeRows(i.start(), i.size());
				else {
					QStringList empties;
					for (int j=0; j<i.size(); j++)
						empties << QString();
					col_ptr->asStringColumn()->replaceTexts(i.start(), empties);
				}
			}
		}

		col_ptr->setSuppressDataChangedSignal(false);
		col_ptr->setChanged();
	}
	m_spreadsheet->endMacro();
	RESET_CURSOR;
}

void SpreadsheetView::clearSelectedCells() {
	int first = firstSelectedRow();
	int last = lastSelectedRow();
	if (first < 0) return;

	WAIT_CURSOR;
	m_spreadsheet->beginMacro(i18n("%1: clear selected cells", m_spreadsheet->name()));
	QList<Column*> list = selectedColumns();
	foreach(Column* col_ptr, list) {
		col_ptr->setSuppressDataChangedSignal(true);
		if (formulaModeActive()) {
			int col = m_spreadsheet->indexOfChild<Column>(col_ptr);
			for (int row=last; row>=first; row--)
				if (isCellSelected(row, col))
					col_ptr->setFormula(row, "");
		} else {
			int col = m_spreadsheet->indexOfChild<Column>(col_ptr);
			for (int row=last; row>=first; row--)
				if (isCellSelected(row, col)) {
					if (row < col_ptr->rowCount())
						col_ptr->asStringColumn()->setTextAt(row, QString());
				}
		}
		col_ptr->setSuppressDataChangedSignal(false);
		col_ptr->setChanged();
	}
	m_spreadsheet->endMacro();
	RESET_CURSOR;
}

void SpreadsheetView::goToCell() {
	bool ok;

	int col = QInputDialog::getInteger(0, i18n("Go to Cell"), i18n("Enter column"),
					1, 1, m_spreadsheet->columnCount(), 1, &ok);
	if (!ok) return;

	int row = QInputDialog::getInteger(0, i18n("Go to Cell"), i18n("Enter row"),
					1, 1, m_spreadsheet->rowCount(), 1, &ok);
	if (!ok) return;

	goToCell(row-1, col-1);
}

//! Open the sort dialog for the given columns
void SpreadsheetView::sortDialog(QList<Column*> cols) {
	if (cols.isEmpty()) return;

	foreach(Column* col, cols)
	col->setSuppressDataChangedSignal(true);

	SortDialog* dlg = new SortDialog();
	dlg->setAttribute(Qt::WA_DeleteOnClose);
	connect(dlg, SIGNAL(sort(Column*,QList<Column*>,bool)), m_spreadsheet, SLOT(sortColumns(Column*, QList<Column*>, bool)));
	dlg->setColumnsList(cols);
	int rc = dlg->exec();

	foreach (Column* col, cols) {
		col->setSuppressDataChangedSignal(false);
		if (rc == QDialog::Accepted)
			col->setChanged();
	}
}

void SpreadsheetView::sortColumnAscending() {
	QList< Column* > cols = selectedColumns();
	foreach(Column* col, cols) {
		col->setSuppressDataChangedSignal(true);
	}
	m_spreadsheet->sortColumns(cols.first(), cols, true);
	foreach(Column* col, cols) {
		col->setSuppressDataChangedSignal(false);
		col->setChanged();
	}
}

void SpreadsheetView::sortColumnDescending() {
	QList< Column* > cols = selectedColumns();
	foreach(Column* col, cols) {
		col->setSuppressDataChangedSignal(true);
	}
	m_spreadsheet->sortColumns(cols.first(), cols, false);
	foreach(Column* col, cols) {
		col->setSuppressDataChangedSignal(false);
		col->setChanged();
	}
}

/*!
  Append as many columns as are selected.
*/
void SpreadsheetView::addColumns() {
	m_spreadsheet->appendColumns(selectedColumnCount(false));
}

/*!
  Append as many rows as are selected.
*/
void SpreadsheetView::addRows() {
	m_spreadsheet->appendRows(selectedRowCount(false));
}

/*!
  Cause a repaint of the header.
*/
void SpreadsheetView::updateHeaderGeometry(Qt::Orientation o, int first, int last) {
	Q_UNUSED(first)
	Q_UNUSED(last)
	//TODO
	if (o != Qt::Horizontal) return;
	m_tableView->horizontalHeader()->setStretchLastSection(true);  // ugly hack (flaw in Qt? Does anyone know a better way?)
	m_tableView->horizontalHeader()->updateGeometry();
	m_tableView->horizontalHeader()->setStretchLastSection(false); // ugly hack part 2
}

void SpreadsheetView::keyPressEvent(QKeyEvent * event) {
	if (event->key() == Qt::Key_Return || event->key() == Qt::Key_Enter)
		advanceCell();
}

/*!
  selects the column \c column in the speadsheet view .
*/
void SpreadsheetView::selectColumn(int column) {
	QItemSelection selection(m_model->index(0, column), m_model->index(m_spreadsheet->rowCount()-1, column) );
	m_suppressSelectionChangedEvent = true;
	m_tableView->selectionModel()->select(selection, QItemSelectionModel::Select);
	m_suppressSelectionChangedEvent = false;
}

/*!
  deselects the column \c column in the speadsheet view .
*/
void SpreadsheetView::deselectColumn(int column) {
	QItemSelection selection(m_model->index(0, column), m_model->index(m_spreadsheet->rowCount()-1, column) );
	m_suppressSelectionChangedEvent = true;
	m_tableView->selectionModel()->select(selection, QItemSelectionModel::Deselect);
	m_suppressSelectionChangedEvent = false;
}

/*!
  called when a column in the speadsheet view was clicked (click in the header).
  Propagates the selection of the column to the \c Spreadsheet object
  (a click in the header always selects the column).
*/
void SpreadsheetView::columnClicked(int column) {
	m_spreadsheet->setColumnSelectedInView(column, true);
}

/*!
  called on selections changes. Propagates the selection/deselection of columns to the \c Spreadsheet object.
*/
void SpreadsheetView::selectionChanged(const QItemSelection &selected, const QItemSelection &deselected) {
	Q_UNUSED(selected);
	Q_UNUSED(deselected);

	if (m_suppressSelectionChangedEvent)
		return;

	QItemSelectionModel* selModel = m_tableView->selectionModel();
	for (int i=0; i<m_spreadsheet->columnCount(); i++)
		m_spreadsheet->setColumnSelectedInView(i, selModel->isColumnSelected(i, QModelIndex()));
}

/*!
  prints the complete spreadsheet to \c printer.
 */
void SpreadsheetView::print(QPrinter* printer) const {
	QPainter painter (printer);

	int dpiy = printer->logicalDpiY();
	const int margin = (int) ( (1/2.54)*dpiy ); // 1 cm margins

	QHeaderView *hHeader = m_tableView->horizontalHeader();
	QHeaderView *vHeader = m_tableView->verticalHeader();

	int rows = m_spreadsheet->rowCount();
	int cols = m_spreadsheet->columnCount();
	int height = margin;
	int i;
	int vertHeaderWidth = vHeader->width();
	int right = margin + vertHeaderWidth;

	int columnsPerTable = 0;
	int headerStringWidth = 0;
	int firstRowStringWidth = 0;
	bool tablesNeeded = false;
	for (int col = 0; col < cols; ++col) {
		headerStringWidth += m_tableView->columnWidth(col);
		firstRowStringWidth += m_spreadsheet->column(col)->asStringColumn()->textAt(0).length();
		if ((headerStringWidth >= printer->pageRect().width() -2*margin) ||
			(firstRowStringWidth >= printer->pageRect().width() - 2*margin)) {
			tablesNeeded = true;
			break;
		}
		columnsPerTable++;
	}

	int tablesCount = (columnsPerTable != 0) ? cols/columnsPerTable : 0;
	const int remainingColumns = (columnsPerTable != 0) ? cols % columnsPerTable : cols;

	if (!tablesNeeded) {
		tablesCount = 1;
		columnsPerTable = cols;
	}

	if (remainingColumns > 0)
		tablesCount++;
	//Paint the horizontal header first
	for (int table = 0; table < tablesCount; ++table) {
		right = margin + vertHeaderWidth;

		painter.setFont(hHeader->font());
		QString headerString = m_tableView->model()->headerData(0, Qt::Horizontal).toString();
		QRect br;
		br = painter.boundingRect(br, Qt::AlignCenter, headerString);
		QRect tr(br);
		if (table != 0)
			height += tr.height();
		painter.drawLine(right, height, right, height+br.height());

		int w;
		i = table * columnsPerTable;
		int toI = table * columnsPerTable + columnsPerTable;
		if ((remainingColumns > 0) && (table == tablesCount-1)) {
			i = (tablesCount-1)*columnsPerTable;
			toI = (tablesCount-1)* columnsPerTable + remainingColumns;
		}

		for (; i<toI; ++i) {
			headerString = m_tableView->model()->headerData(i, Qt::Horizontal).toString();
			w = m_tableView->columnWidth(i);
			tr.setTopLeft(QPoint(right,height));
			tr.setWidth(w);
			tr.setHeight(br.height());

			painter.drawText(tr, Qt::AlignCenter, headerString);
			right += w;
			painter.drawLine(right, height, right, height+tr.height());

		}

		painter.drawLine(margin + vertHeaderWidth, height, right-1, height);//first horizontal line
		height += tr.height();
		painter.drawLine(margin, height, right-1, height);

		// print table values
		QString cellText;
		for (i=0; i<rows; ++i) {
			right = margin;
			cellText = m_tableView->model()->headerData(i, Qt::Vertical).toString()+'\t';
			tr = painter.boundingRect(tr, Qt::AlignCenter, cellText);
			painter.drawLine(right, height, right, height+tr.height());

			br.setTopLeft(QPoint(right,height));
			br.setWidth(vertHeaderWidth);
			br.setHeight(tr.height());
			painter.drawText(br, Qt::AlignCenter, cellText);
			right += vertHeaderWidth;
			painter.drawLine(right, height, right, height+tr.height());
			int j = table * columnsPerTable;
			int toJ = table * columnsPerTable + columnsPerTable;
			if ((remainingColumns > 0) && (table == tablesCount-1)) {
				j = (tablesCount-1)*columnsPerTable;
				toJ = (tablesCount-1)* columnsPerTable + remainingColumns;
			}
			for (; j< toJ; j++) {
				int w = m_tableView->columnWidth(j);
				cellText = m_spreadsheet->column(j)->isValid(i) ? m_spreadsheet->text(i,j)+'\t':
						QLatin1String("- \t");
				tr = painter.boundingRect(tr,Qt::AlignCenter,cellText);
				br.setTopLeft(QPoint(right,height));
				br.setWidth(w);
				br.setHeight(tr.height());
				painter.drawText(br, Qt::AlignCenter, cellText);
				right += w;
				painter.drawLine(right, height, right, height+tr.height());

			}
			height += br.height();
			painter.drawLine(margin, height, right-1, height);

			if (height >= printer->height()-margin ) {
				printer->newPage();
				height = margin;
				painter.drawLine(margin, height, right, height);
			}
		}
	}
}

void SpreadsheetView::exportToFile(const QString& path, const bool exportHeader, const QString& separator) const {
	QFile file(path);
	if (!file.open(QFile::WriteOnly | QFile::Truncate))
		return;

	QTextStream out(&file);
	const int cols = m_spreadsheet->columnCount();

	QString sep = separator;
	sep = sep.replace(QLatin1String("TAB"), QLatin1String("\t"), Qt::CaseInsensitive);
	sep = sep.replace(QLatin1String("SPACE"), QLatin1String(" "), Qt::CaseInsensitive);

	//export header (column names)
	if (exportHeader) {
		for (int j=0; j<cols; ++j) {
			out << m_spreadsheet->column(j)->name();
			if (j!=cols-1)
				out<<sep;
		}
		out << '\n';
	}

	//export values
	for (int i=0; i<m_spreadsheet->rowCount(); ++i) {
		for (int j=0; j<cols; ++j) {
			out << m_spreadsheet->column(j)->asStringColumn()->textAt(i);
			if (j!=cols-1)
				out<<sep;
		}
		out << '\n';
	}
}

void SpreadsheetView::exportToLaTeX(const QString & path, const bool exportHeaders, 
		const bool gridLines, const bool captions, const bool latexHeaders,
		const bool skipEmptyRows, const bool exportEntire) const {
	QFile file(path);
	if (!file.open(QFile::WriteOnly | QFile::Truncate))
		return;

	QList<Column*> toExport;
	int cols;
	int totalRowCount = 0;
	if (exportEntire) {
		cols = const_cast<SpreadsheetView*>(this)->m_spreadsheet->columnCount();
		totalRowCount = m_spreadsheet->rowCount();
		for (int col = 0; col < cols; ++col)
			toExport << m_spreadsheet->column(col);
	} else {
		cols = const_cast<SpreadsheetView*>(this)->selectedColumnCount();
		const int firtsSelectedCol = const_cast<SpreadsheetView*>(this)->firstSelectedColumn();
		bool rowsCalculated = false;
		for (int col = firtsSelectedCol; col < firtsSelectedCol + cols; ++col) {
			QStringList textData;
			for (int row = 0; row < m_spreadsheet->rowCount(); ++row) {
				if (const_cast<SpreadsheetView*>(this)->isRowSelected(row)) {
					textData << m_spreadsheet->column(col)->asStringColumn()->textAt(row);
					if (!rowsCalculated)
						totalRowCount++;
				}
			}
			if (!rowsCalculated)
				rowsCalculated = true;
			Column* column = new Column(m_spreadsheet->column(col)->name(), textData);
			toExport << column;
		}
	}
	int columnsStringSize = 0;
	int columnsPerTable = 0;

	for (int i = 0; i < cols; ++i) {
        int maxSize = -1;
        for (int j = 0; j < toExport.at(i)->asStringColumn()->rowCount(); ++j) {
            if (toExport.at(i)->asStringColumn()->textAt(j).size() > maxSize) {
                maxSize = toExport.at(i)->asStringColumn()->textAt(j).size();
            }
        }
        columnsStringSize += maxSize;
		if (!toExport.at(i)->isValid(0))
			columnsStringSize+=3;
		if (columnsStringSize > 65)
			break;
		++columnsPerTable;
	}

	const int tablesCount = (columnsPerTable != 0) ? cols/columnsPerTable : 0;
	const int remainingColumns = (columnsPerTable != 0) ? cols % columnsPerTable : cols;

	bool columnsSeparating = (cols > columnsPerTable);
	QTextStream out(&file);

	QProcess tex;
	tex.start("latex", QStringList() << "--version", QProcess::ReadOnly);
	tex.waitForFinished(500);
	QString texVersionOutput = QString(tex.readAllStandardOutput());
	texVersionOutput = texVersionOutput.split('\n')[0];

	int yearidx = -1;
	for (int i = texVersionOutput.size() - 1; i >= 0; --i) {
		if (texVersionOutput.at(i) == QChar('2')) {
			yearidx = i;
			break;
		}
	}

	if (texVersionOutput.at(yearidx+1) == QChar('/')) {
		yearidx-=3;
	}

	bool ok;
	texVersionOutput.mid(yearidx, 4).toInt(&ok);
	int version = -1;
	if (ok) {
		version = texVersionOutput.mid(yearidx, 4).toInt(&ok);
	}

	if (latexHeaders) {
		out << QLatin1String("\\documentclass[11pt,a4paper]{article} \n");
		out << QLatin1String("\\usepackage{geometry} \n");
		out << QLatin1String("\\usepackage{xcolor,colortbl} \n");
		if (version >= 2015) {
			out << QLatin1String("\\extrafloats{1280} \n");
		}
		out << QLatin1String("\\definecolor{HeaderBgColor}{rgb}{0.81,0.81,0.81} \n");
		out << QLatin1String("\\geometry{ \n");
		out << QLatin1String("a4paper, \n");
		out << QLatin1String("total={170mm,257mm}, \n");
		out << QLatin1String("left=10mm, \n");
		out << QLatin1String("top=10mm } \n");

		out << QLatin1String("\\begin{document} \n");
		out << QLatin1String("\\title{LabPlot Spreadsheet Export to \\LaTeX{} } \n");
		out << QLatin1String("\\author{LabPlot} \n");
		out << QLatin1String("\\date{\\today} \n");
	}

	QString endTabularTable ("\\end{tabular} \n \\end{table} \n");
	QString tableCaption ("\\caption{"+ m_spreadsheet->name()+ "} \n");
	QString beginTable ("\\begin{table}[ht] \n");

	int rowCount = 0;
	const int maxRows = 45;
<<<<<<< HEAD
    bool captionRemoved = false;

=======
	bool captionRemoved = false;
>>>>>>> 46024855
	if (columnsSeparating) {
		QVector<int> emptyRowIndices;
		for (int table = 0; table < tablesCount; ++table) {
			QStringList textable;
<<<<<<< HEAD
            captionRemoved = false;
            textable << beginTable;

            if (captions)
                textable << tableCaption;
            textable << QLatin1String("\\centering \n");
            textable << QLatin1String("\\begin{tabular}{") << (gridLines ?QLatin1String("|") : QLatin1String(""));
=======
			captionRemoved = false;
			textable << beginTable;

			if (captions)
				textable << tableCaption;
			textable << QLatin1String("\\centering \n");
			textable << QLatin1String("\\begin{tabular}{") << (gridLines ?QLatin1String("|") : QLatin1String(""));
>>>>>>> 46024855
			for (int i = 0; i < columnsPerTable; ++i)
				textable << ( gridLines ? QLatin1String(" c |") : QLatin1String(" c ") );
			textable << QLatin1String("} \n");
			if (gridLines)
				textable << QLatin1String("\\hline \n");

			if (exportHeaders) {
				if (latexHeaders)
					textable << QLatin1String("\\rowcolor{HeaderBgColor} \n");
				for (int col = table*columnsPerTable; col < (table * columnsPerTable) + columnsPerTable; ++col) {
					textable << toExport.at(col)->name();
					if (col != ((table * columnsPerTable)+ columnsPerTable)-1)
						textable << QLatin1String(" & ");
				}
				textable << QLatin1String("\\\\ \n");
				if (gridLines)
					textable << QLatin1String("\\hline \n");
			}
			foreach(const QString& s, textable) {
				out << s;
			}

			QStringList values;
			for (int row = 0; row < totalRowCount; ++row) {
				values.clear();
				bool notEmpty = false;
				for (int col = table*columnsPerTable; col < (table * columnsPerTable) + columnsPerTable; ++col ) {
					if (toExport.at(col)->isValid(row)) {
						notEmpty = true;
						values << toExport.at(col)->asStringColumn()->textAt(row);
					} else
						values << QLatin1String("-");
					if (col != ((table * columnsPerTable)+ columnsPerTable)-1)
						values << QLatin1String(" & ");
				}
				if (!notEmpty && skipEmptyRows) {
					if (!emptyRowIndices.contains(row))
						emptyRowIndices << row;
				}
				if (emptyRowIndices.contains(row) && notEmpty)
					emptyRowIndices.remove(emptyRowIndices.indexOf(row));

				if (notEmpty || !skipEmptyRows) {
					foreach(const QString& s, values) {
						out << s;
					}
					out << QLatin1String("\\\\ \n");
					if (gridLines)
						out << QLatin1String("\\hline \n");
					rowCount++;
					if (rowCount == maxRows) {
						out << endTabularTable;
						out << QLatin1String("\\newpage \n");
<<<<<<< HEAD
                        if (captions)
                            if (!captionRemoved)
                                textable.removeAt(1);
=======

						if (captions)
							if (!captionRemoved)
								textable.removeAt(1);
>>>>>>> 46024855
						foreach(const QString& s, textable) {
							out << s;
						}
						rowCount = 0;
<<<<<<< HEAD
                        if (!captionRemoved)
                            captionRemoved = true;
=======
						if (!captionRemoved)
							captionRemoved = true;
>>>>>>> 46024855
					}
				}
			}
			out << endTabularTable;
		}

		//new table for the remaining columns
		QStringList remainingTable;
		remainingTable << beginTable;
        if (captions)
            remainingTable << tableCaption;
		remainingTable << QLatin1String("\\centering \n");
		remainingTable << QLatin1String("\\begin{tabular}{") <<  (gridLines ? QLatin1String("|"):QLatin1String(""));
		for (int c = 0; c < remainingColumns; ++c)
			remainingTable << ( gridLines ? QLatin1String(" c |") : QLatin1String(" c ") );
		remainingTable << QLatin1String("} \n");
		if (gridLines)
			remainingTable << QLatin1String("\\hline \n");
		if (exportHeaders) {
			if (latexHeaders)
				remainingTable << QLatin1String("\\rowcolor{HeaderBgColor} \n");
			for (int col = 0; col < remainingColumns; ++col) {
				remainingTable << toExport.at(col + (tablesCount * columnsPerTable))->name();
				if (col != remainingColumns-1)
					remainingTable << QLatin1String(" & ");
			}
			remainingTable << QLatin1String("\\\\ \n");
			if (gridLines)
				remainingTable << QLatin1String("\\hline \n");
		}

		foreach (const QString& s, remainingTable) {
			out << s;
		}

		QStringList values;
<<<<<<< HEAD
        captionRemoved = false;
=======
		captionRemoved = false;
>>>>>>> 46024855
		for (int row = 0; row < totalRowCount; ++row) {
			values.clear();
			bool notEmpty = false;
			for (int col = 0; col < remainingColumns; ++col ) {
				if (toExport.at(col + (tablesCount * columnsPerTable))->isValid(row)) {
					notEmpty = true;
					values << toExport.at(col + (tablesCount * columnsPerTable))->asStringColumn()->textAt(row);
				} else
					values << QLatin1String("-");
				if (col != remainingColumns-1)
					values << QLatin1String(" & ");
			}
			if (!emptyRowIndices.contains(row) && !notEmpty)
				notEmpty = true;
			if (notEmpty || !skipEmptyRows) {
				foreach (const QString& s, values) {
					out << s;
				}
				out << QLatin1String("\\\\ \n");
				if (gridLines)
					out << QLatin1String("\\hline \n");
				rowCount++;
				if (rowCount == maxRows) {
					out << endTabularTable;
					out << QLatin1String("\\pagebreak[4] \n");
<<<<<<< HEAD
                    if (captions)
                        if (!captionRemoved)
                            remainingTable.removeAt(1);
=======
					if (captions)
						if (!captionRemoved)
							remainingTable.removeAt(1);
>>>>>>> 46024855
					foreach(const QString& s, remainingTable) {
						out << s;
					}
					rowCount = 0;
<<<<<<< HEAD
                    if (!captionRemoved)
                        captionRemoved = true;
=======
					if (!captionRemoved)
						captionRemoved = true;
>>>>>>> 46024855
				}
			}
		}
		out << endTabularTable;
	} else {
		QStringList textable;
		textable << beginTable;
		if (captions)
			textable << tableCaption;
		textable << QLatin1String("\\centering \n");
		textable << QLatin1String("\\begin{tabular}{") << (gridLines ? QLatin1String("|"):QLatin1String(""));
		for (int c = 0; c < cols; ++c)
			textable << ( gridLines ? QLatin1String(" c |") : QLatin1String(" c ") );
		textable << QLatin1String("} \n");
		if (gridLines)
			textable << QLatin1String("\\hline \n");
		if (exportHeaders) {
			if (latexHeaders)
				textable << QLatin1String("\\rowcolor{HeaderBgColor} \n");
			for (int col = 0; col < cols; ++col) {
				textable << toExport.at(col)->name();
				if (col != cols-1)
					textable << QLatin1String(" & ");
			}
			textable << QLatin1String("\\\\ \n");
			if (gridLines)
				textable << QLatin1String("\\hline \n");
		}

		foreach (const QString& s, textable) {
			out << s;
		}
		QStringList values;
<<<<<<< HEAD
        captionRemoved = false;
=======
		captionRemoved = false;
>>>>>>> 46024855
		for (int row = 0; row < totalRowCount; ++row) {
			values.clear();
			bool notEmpty = false;

			for (int col = 0; col < cols; ++col ) {
				if (toExport.at(col)->isValid(row)) {
					notEmpty = true;
					values << toExport.at(col)->asStringColumn()->textAt(row);
				} else
					values << "-";
				if (col != cols-1)
					values << " & ";
			}

			if (notEmpty || !skipEmptyRows) {
				foreach (const QString& s, values) {
					out << s;
				}
				out << QLatin1String("\\\\ \n");
				if (gridLines)
					out << QLatin1String("\\hline \n");
				rowCount++;
				if (rowCount == maxRows) {
					out << endTabularTable;
					out << QLatin1String("\\newpage \n");
<<<<<<< HEAD
                    if (captions)
                        if (!captionRemoved)
                            textable.removeAt(1);
                    foreach (const QString& s, textable) {
                        out << s;
                    }
                    rowCount = 0;
                    if (!captionRemoved)
                        captionRemoved = true;
=======
					if (captions)
						if (!captionRemoved)
							textable.removeAt(1);
					foreach (const QString& s, textable) {
						out << s;
					}
					rowCount = 0;
					if (!captionRemoved)
						captionRemoved = true;
>>>>>>> 46024855
				}
			}
		}
		out << endTabularTable;
	}
	if (latexHeaders)
		out << QLatin1String("\\end{document} \n");

<<<<<<< HEAD
    if (!exportEntire) {
        qDeleteAll(toExport);
        toExport.clear();
    } else {
        toExport.clear();
    }
}

void SpreadsheetView::exportToFits(const QString &fileName, const int exportTo, const bool commentsAsUnits) const {
    FITSFilter* filter = new FITSFilter;

    filter->setExportTo(exportTo);
    filter->setCommentsAsUnits(commentsAsUnits);
    filter->write(fileName, m_spreadsheet);

    delete filter;
=======
	if (!exportEntire) {
		qDeleteAll(toExport);
		toExport.clear();
	} else {
		toExport.clear();
	}
>>>>>>> 46024855
}<|MERGE_RESOLUTION|>--- conflicted
+++ resolved
@@ -433,12 +433,6 @@
 	menu->insertSeparator(firstAction);
 	menu->insertAction(firstAction, action_statistics_all_columns);
 	menu->insertSeparator(firstAction);
-<<<<<<< HEAD
-
-	// TODO
-	// Export to ASCII
-=======
->>>>>>> 46024855
 }
 
 //SLOTS
@@ -1936,25 +1930,11 @@
 
 	int rowCount = 0;
 	const int maxRows = 45;
-<<<<<<< HEAD
-    bool captionRemoved = false;
-
-=======
 	bool captionRemoved = false;
->>>>>>> 46024855
 	if (columnsSeparating) {
 		QVector<int> emptyRowIndices;
 		for (int table = 0; table < tablesCount; ++table) {
 			QStringList textable;
-<<<<<<< HEAD
-            captionRemoved = false;
-            textable << beginTable;
-
-            if (captions)
-                textable << tableCaption;
-            textable << QLatin1String("\\centering \n");
-            textable << QLatin1String("\\begin{tabular}{") << (gridLines ?QLatin1String("|") : QLatin1String(""));
-=======
 			captionRemoved = false;
 			textable << beginTable;
 
@@ -1962,7 +1942,6 @@
 				textable << tableCaption;
 			textable << QLatin1String("\\centering \n");
 			textable << QLatin1String("\\begin{tabular}{") << (gridLines ?QLatin1String("|") : QLatin1String(""));
->>>>>>> 46024855
 			for (int i = 0; i < columnsPerTable; ++i)
 				textable << ( gridLines ? QLatin1String(" c |") : QLatin1String(" c ") );
 			textable << QLatin1String("} \n");
@@ -2016,27 +1995,16 @@
 					if (rowCount == maxRows) {
 						out << endTabularTable;
 						out << QLatin1String("\\newpage \n");
-<<<<<<< HEAD
-                        if (captions)
-                            if (!captionRemoved)
-                                textable.removeAt(1);
-=======
 
 						if (captions)
 							if (!captionRemoved)
 								textable.removeAt(1);
->>>>>>> 46024855
 						foreach(const QString& s, textable) {
 							out << s;
 						}
 						rowCount = 0;
-<<<<<<< HEAD
-                        if (!captionRemoved)
-                            captionRemoved = true;
-=======
 						if (!captionRemoved)
 							captionRemoved = true;
->>>>>>> 46024855
 					}
 				}
 			}
@@ -2073,11 +2041,7 @@
 		}
 
 		QStringList values;
-<<<<<<< HEAD
-        captionRemoved = false;
-=======
 		captionRemoved = false;
->>>>>>> 46024855
 		for (int row = 0; row < totalRowCount; ++row) {
 			values.clear();
 			bool notEmpty = false;
@@ -2103,26 +2067,15 @@
 				if (rowCount == maxRows) {
 					out << endTabularTable;
 					out << QLatin1String("\\pagebreak[4] \n");
-<<<<<<< HEAD
-                    if (captions)
-                        if (!captionRemoved)
-                            remainingTable.removeAt(1);
-=======
 					if (captions)
 						if (!captionRemoved)
 							remainingTable.removeAt(1);
->>>>>>> 46024855
 					foreach(const QString& s, remainingTable) {
 						out << s;
 					}
 					rowCount = 0;
-<<<<<<< HEAD
-                    if (!captionRemoved)
-                        captionRemoved = true;
-=======
 					if (!captionRemoved)
 						captionRemoved = true;
->>>>>>> 46024855
 				}
 			}
 		}
@@ -2156,11 +2109,7 @@
 			out << s;
 		}
 		QStringList values;
-<<<<<<< HEAD
-        captionRemoved = false;
-=======
 		captionRemoved = false;
->>>>>>> 46024855
 		for (int row = 0; row < totalRowCount; ++row) {
 			values.clear();
 			bool notEmpty = false;
@@ -2186,17 +2135,6 @@
 				if (rowCount == maxRows) {
 					out << endTabularTable;
 					out << QLatin1String("\\newpage \n");
-<<<<<<< HEAD
-                    if (captions)
-                        if (!captionRemoved)
-                            textable.removeAt(1);
-                    foreach (const QString& s, textable) {
-                        out << s;
-                    }
-                    rowCount = 0;
-                    if (!captionRemoved)
-                        captionRemoved = true;
-=======
 					if (captions)
 						if (!captionRemoved)
 							textable.removeAt(1);
@@ -2206,7 +2144,6 @@
 					rowCount = 0;
 					if (!captionRemoved)
 						captionRemoved = true;
->>>>>>> 46024855
 				}
 			}
 		}
@@ -2215,29 +2152,20 @@
 	if (latexHeaders)
 		out << QLatin1String("\\end{document} \n");
 
-<<<<<<< HEAD
-    if (!exportEntire) {
-        qDeleteAll(toExport);
-        toExport.clear();
-    } else {
-        toExport.clear();
-    }
-}
-
-void SpreadsheetView::exportToFits(const QString &fileName, const int exportTo, const bool commentsAsUnits) const {
-    FITSFilter* filter = new FITSFilter;
-
-    filter->setExportTo(exportTo);
-    filter->setCommentsAsUnits(commentsAsUnits);
-    filter->write(fileName, m_spreadsheet);
-
-    delete filter;
-=======
 	if (!exportEntire) {
 		qDeleteAll(toExport);
 		toExport.clear();
 	} else {
 		toExport.clear();
 	}
->>>>>>> 46024855
+}
+
+void SpreadsheetView::exportToFits(const QString &fileName, const int exportTo, const bool commentsAsUnits) const {
+    FITSFilter* filter = new FITSFilter;
+
+    filter->setExportTo(exportTo);
+    filter->setCommentsAsUnits(commentsAsUnits);
+    filter->write(fileName, m_spreadsheet);
+
+    delete filter;
 }