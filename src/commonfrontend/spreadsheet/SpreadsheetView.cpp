--- conflicted
+++ resolved
@@ -174,22 +174,13 @@
 	action_fill_const = new QAction(QIcon::fromTheme(""), i18n("Const Values"), this);
 
 	//spreadsheet related actions
-<<<<<<< HEAD
 	action_toggle_comments = new QAction(QIcon::fromTheme("document-properties"), i18n("Show Comments"), this);
 	action_add_column = new QAction(QIcon::fromTheme("edit-table-insert-column-left"), i18n("&Add Column"), this);
 	action_clear_spreadsheet = new QAction(QIcon::fromTheme("edit-clear"), i18n("Clear Spreadsheet"), this);
 	action_clear_masks = new QAction(QIcon::fromTheme("format-remove-node"), i18n("Clear Masks"), this);
 	action_sort_spreadsheet = new QAction(QIcon::fromTheme("view-sort-ascending"), i18n("&Sort Spreadsheet"), this);
 	action_go_to_cell = new QAction(QIcon::fromTheme("go-jump"), i18n("&Go to Cell"), this);
-=======
-	action_toggle_comments = new KAction(KIcon("document-properties"), i18n("Show Comments"), this);
-	action_add_column = new KAction(KIcon("edit-table-insert-column-left"), i18n("&Add Column"), this);
-	action_clear_spreadsheet = new KAction(KIcon("edit-clear"), i18n("Clear Spreadsheet"), this);
-	action_clear_masks = new KAction(KIcon("format-remove-node"), i18n("Clear Masks"), this);
-	action_sort_spreadsheet = new KAction(KIcon("view-sort-ascending"), i18n("&Sort Spreadsheet"), this);
-	action_go_to_cell = new KAction(KIcon("go-jump"), i18n("&Go to Cell"), this);
-	action_statistics_all_columns = new KAction(KIcon("view-statistics"), i18n("Statisti&cs"), this );
->>>>>>> 3cbf1fbb
+	action_statistics_all_columns = new QAction(QIcon::fromTheme("view-statistics"), i18n("Statisti&cs"), this );
 
 	// column related actions
 	action_insert_columns = new QAction(QIcon::fromTheme("edit-table-insert-column-left"), i18n("&Insert Empty Columns"), this);
@@ -737,8 +728,6 @@
 		QContextMenuEvent *cm_event = static_cast<QContextMenuEvent*>(event);
 		QPoint global_pos = cm_event->globalPos();
 		if (watched == m_tableView->verticalHeader()) {
-<<<<<<< HEAD
-=======
 			bool onlyNumeric = true;
 			for(int i = 0; i < m_spreadsheet->columnCount(); ++i) {
 				if (m_spreadsheet->column(i)->columnMode() != AbstractColumn::Numeric) {
@@ -747,7 +736,6 @@
 				}
 			}
 			action_statistics_rows->setVisible(onlyNumeric);
->>>>>>> 3cbf1fbb
 			m_rowMenu->exec(global_pos);
 		} else if (watched == m_horizontalHeader) {
 			int col = m_horizontalHeader->logicalIndexAt(cm_event->pos());
@@ -783,15 +771,9 @@
 			action_statistics_columns->setVisible(numeric);
 
 			m_columnMenu->exec(global_pos);
-<<<<<<< HEAD
-		} else if (watched == this) {
-			m_spreadsheetMenu->exec(global_pos);
-		} else {
-=======
 		} else if (watched == this)
 			m_spreadsheetMenu->exec(global_pos);
 		else
->>>>>>> 3cbf1fbb
 			return QWidget::eventFilter(watched, event);
 		return true;
 	} else
@@ -867,13 +849,7 @@
 					Double2StringFilter * out_fltr = static_cast<Double2StringFilter *>(col_ptr->outputFilter());
 					output_str += QLocale().toString(col_ptr->valueAt(first_row + r),
 					                                 out_fltr->numericFormat(), 16); // copy with max. precision
-<<<<<<< HEAD
-				}
-				else
-				{
-=======
 				} else
->>>>>>> 3cbf1fbb
 					output_str += m_spreadsheet->column(first_col+c)->asStringColumn()->textAt(first_row + r);
 			}
 			if (c < cols-1)
@@ -1010,35 +986,6 @@
 		int col = m_spreadsheet->indexOfChild<Column>(col_ptr);
 		col_ptr->setSuppressDataChangedSignal(true);
 		switch (col_ptr->columnMode()) {
-<<<<<<< HEAD
-		case AbstractColumn::Numeric:
-		{
-			QVector<double> results(last-first+1);
-			for (int row=first; row<=last; row++)
-				if(isCellSelected(row, col))
-					results[row-first] = row+1;
-				else
-					results[row-first] = col_ptr->valueAt(row);
-			col_ptr->replaceValues(first, results);
-			break;
-		}
-		case AbstractColumn::Text:
-		{
-			QStringList results;
-			for (int row=first; row<=last; row++)
-				if (isCellSelected(row, col))
-					results << QString::number(row+1);
-				else
-					results << col_ptr->textAt(row);
-			col_ptr->replaceTexts(first, results);
-			break;
-		}
-		//TODO: handle other modes
-		case AbstractColumn::DateTime:
-		case AbstractColumn::Month:
-		case AbstractColumn::Day:
-			break;
-=======
 			case AbstractColumn::Numeric: {
 				QVector<double> results(last-first+1);
 				for (int row=first; row<=last; row++)
@@ -1064,7 +1011,6 @@
 			case AbstractColumn::Month:
 			case AbstractColumn::Day:
 				break;
->>>>>>> 3cbf1fbb
 		}
 
 		col_ptr->setSuppressDataChangedSignal(false);
@@ -1087,48 +1033,6 @@
 		int col = m_spreadsheet->indexOfChild<Column>(col_ptr);
 		col_ptr->setSuppressDataChangedSignal(true);
 		switch (col_ptr->columnMode()) {
-<<<<<<< HEAD
-		case AbstractColumn::Numeric:
-		{
-			QVector<double> results(last-first+1);
-			for (int row=first; row<=last; row++)
-				if (isCellSelected(row, col))
-					results[row-first] = double(qrand())/double(RAND_MAX);
-				else
-					results[row-first] = col_ptr->valueAt(row);
-			col_ptr->replaceValues(first, results);
-			break;
-		}
-		case AbstractColumn::Text:
-		{
-			QStringList results;
-			for (int row=first; row<=last; row++)
-				if (isCellSelected(row, col))
-					results << QString::number(double(qrand())/double(RAND_MAX));
-				else
-					results << col_ptr->textAt(row);
-			col_ptr->replaceTexts(first, results);
-			break;
-		}
-		case AbstractColumn::DateTime:
-		case AbstractColumn::Month:
-		case AbstractColumn::Day:
-		{
-			QList<QDateTime> results;
-			QDate earliestDate(1,1,1);
-			QDate latestDate(2999,12,31);
-			QTime midnight(0,0,0,0);
-			for (int row=first; row<=last; row++)
-				if (isCellSelected(row, col))
-					results << QDateTime(
-					            earliestDate.addDays(((double)qrand())*((double)earliestDate.daysTo(latestDate))/((double)RAND_MAX)),
-					            midnight.addMSecs(((qint64)qrand())*1000*60*60*24/RAND_MAX));
-				else
-					results << col_ptr->dateTimeAt(row);
-			col_ptr->replaceDateTimes(first, results);
-			break;
-		}
-=======
 			case AbstractColumn::Numeric: {
 				QVector<double> results(last-first+1);
 				for (int row=first; row<=last; row++)
@@ -1166,7 +1070,6 @@
 				col_ptr->replaceDateTimes(first, results);
 				break;
 			}
->>>>>>> 3cbf1fbb
 		}
 
 		col_ptr->setSuppressDataChangedSignal(false);
@@ -1217,20 +1120,6 @@
 		int col = m_spreadsheet->indexOfChild<Column>(col_ptr);
 		col_ptr->setSuppressDataChangedSignal(true);
 		switch (col_ptr->columnMode()) {
-<<<<<<< HEAD
-		case AbstractColumn::Numeric: {
-			if (!doubleOk)
-				doubleValue = QInputDialog::getDouble(this, i18n("Fill the selection with constant value"),
-				                                      i18n("Value"), 0, -2147483647, 2147483647, 6, &doubleOk);
-			if (doubleOk) {
-				WAIT_CURSOR;
-				QVector<double> results(last-first+1);
-				for (int row=first; row<=last; row++) {
-					if(isCellSelected(row, col))
-						results[row-first] = doubleValue;
-					else
-						results[row-first] = col_ptr->valueAt(row);
-=======
 			case AbstractColumn::Numeric: {
 				if (!doubleOk)
 					doubleValue = QInputDialog::getDouble(this, i18n("Fill the selection with constant value"),
@@ -1246,38 +1135,10 @@
 					}
 					col_ptr->replaceValues(first, results);
 					RESET_CURSOR;
->>>>>>> 3cbf1fbb
 				}
 				col_ptr->replaceValues(first, results);
 				RESET_CURSOR;
 			}
-<<<<<<< HEAD
-			break;
-		}
-		case AbstractColumn::Text: {
-			if (!stringOk)
-				stringValue = QInputDialog::getText(this, i18n("Fill the selection with constant value"),
-				                                    i18n("Value"), QLineEdit::Normal, 0, &stringOk);
-			if (stringOk && !stringValue.isEmpty()) {
-				WAIT_CURSOR;
-				QStringList results;
-				for (int row=first; row<=last; row++) {
-					if (isCellSelected(row, col))
-						results << stringValue;
-					else
-						results << col_ptr->textAt(row);
-				}
-				col_ptr->replaceTexts(first, results);
-				RESET_CURSOR;
-			}
-			break;
-		}
-		//TODO: handle other modes
-		case AbstractColumn::DateTime:
-		case AbstractColumn::Month:
-		case AbstractColumn::Day:
-			break;
-=======
 			case AbstractColumn::Text: {
 				if (!stringOk)
 					stringValue = QInputDialog::getText(this, i18n("Fill the selection with constant value"),
@@ -1301,7 +1162,6 @@
 			case AbstractColumn::Month:
 			case AbstractColumn::Day:
 				break;
->>>>>>> 3cbf1fbb
 		}
 
 		col_ptr->setSuppressDataChangedSignal(false);
@@ -1512,16 +1372,6 @@
 }
 
 
-<<<<<<< HEAD
-// TODO
-void SpreadsheetView::statisticsOnSelectedColumns() {
-// 	QMessageBox::information(0, "info", "not yet implemented");
-}
-
-// TODO
-void SpreadsheetView::statisticsOnSelectedRows() {
-// 	QMessageBox::information(0, "info", "not yet implemented");
-=======
 void SpreadsheetView::showAllColumnsStatistics() {
 	showColumnStatistics(true);
 }
@@ -1568,7 +1418,6 @@
 		qDeleteAll(list);
 		list.clear();
 	}
->>>>>>> 3cbf1fbb
 }
 
 /*!
@@ -1799,14 +1648,8 @@
 		return;
 
 	QItemSelectionModel* selModel = m_tableView->selectionModel();
-<<<<<<< HEAD
-	for (int i=0; i<m_spreadsheet->columnCount(); i++) {
-		m_spreadsheet->setColumnSelectedInView(i, selModel->isColumnSelected(i, QModelIndex()));
-	}
-=======
 	for (int i=0; i<m_spreadsheet->columnCount(); i++)
 		m_spreadsheet->setColumnSelectedInView(i, selModel->isColumnSelected(i, QModelIndex()));
->>>>>>> 3cbf1fbb
 }
 
 /*!
@@ -1828,29 +1671,6 @@
 	int vertHeaderWidth = vHeader->width();
 	int right = margin + vertHeaderWidth;
 
-<<<<<<< HEAD
-	//Paint the horizontal header first
-	painter.setFont(hHeader->font());
-	QString headerString = m_tableView->model()->headerData(0, Qt::Horizontal).toString();
-	QRect br;
-	br = painter.boundingRect(br, Qt::AlignCenter, headerString);
-	painter.drawLine(right, height, right, height+br.height());
-	QRect tr(br);
-
-	int w;
-	for (i=0; i<cols; ++i) {
-		headerString = m_tableView->model()->headerData(i, Qt::Horizontal).toString();
-		w = m_tableView->columnWidth(i);
-		tr.setTopLeft(QPoint(right,height));
-		tr.setWidth(w);
-		tr.setHeight(br.height());
-
-		painter.drawText(tr, Qt::AlignCenter, headerString);
-		right += w;
-		painter.drawLine(right, height, right, height+tr.height());
-
-		if (right >= printer->pageRect().width()-2*margin )
-=======
 	int columnsPerTable = 0;
 	int headerStringWidth = 0;
 	int firstRowStringWidth = 0;
@@ -1861,42 +1681,11 @@
 		if ((headerStringWidth >= printer->pageRect().width() -2*margin) ||
 		        (firstRowStringWidth >= printer->pageRect().width() - 2*margin)) {
 			tablesNeeded = true;
->>>>>>> 3cbf1fbb
 			break;
 		}
 		columnsPerTable++;
 	}
 
-<<<<<<< HEAD
-	painter.drawLine(margin + vertHeaderWidth, height, right-1, height);//first horizontal line
-	height += tr.height();
-	painter.drawLine(margin, height, right-1, height);
-
-
-	// print table values
-	QString cellText;
-	for (i=0; i<rows; ++i) {
-		right = margin;
-		cellText = m_tableView->model()->headerData(i, Qt::Vertical).toString()+'\t';
-		tr = painter.boundingRect(tr, Qt::AlignCenter, cellText);
-		painter.drawLine(right, height, right, height+tr.height());
-
-		br.setTopLeft(QPoint(right,height));
-		br.setWidth(vertHeaderWidth);
-		br.setHeight(tr.height());
-		painter.drawText(br, Qt::AlignCenter, cellText);
-		right += vertHeaderWidth;
-		painter.drawLine(right, height, right, height+tr.height());
-
-		for(int j=0; j<cols; j++) {
-			int w = m_tableView->columnWidth(j);
-			cellText = m_spreadsheet->text(i,j)+'\t';
-			tr = painter.boundingRect(tr,Qt::AlignCenter,cellText);
-			br.setTopLeft(QPoint(right,height));
-			br.setWidth(w);
-			br.setHeight(tr.height());
-			painter.drawText(br, Qt::AlignCenter, cellText);
-=======
 	int tablesCount = cols / columnsPerTable;
 	int remainingColumns = cols % columnsPerTable;
 
@@ -1936,7 +1725,6 @@
 			tr.setHeight(br.height());
 
 			painter.drawText(tr, Qt::AlignCenter, headerString);
->>>>>>> 3cbf1fbb
 			right += w;
 			painter.drawLine(right, height, right, height+tr.height());
 
@@ -1946,12 +1734,6 @@
 		height += tr.height();
 		painter.drawLine(margin, height, right-1, height);
 
-<<<<<<< HEAD
-		if (height >= printer->height()-margin ) {
-			printer->newPage();
-			height = margin;
-			painter.drawLine(margin, height, right, height);
-=======
 		// print table values
 		QString cellText;
 		for (i=0; i<rows; ++i) {
@@ -1993,7 +1775,6 @@
 				height = margin;
 				painter.drawLine(margin, height, right, height);
 			}
->>>>>>> 3cbf1fbb
 		}
 	}
 }
