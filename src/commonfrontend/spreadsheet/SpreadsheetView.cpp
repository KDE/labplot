--- conflicted
+++ resolved
@@ -977,11 +977,7 @@
 
 // TODO
 void SpreadsheetView::recalculateSelectedCells(){
-<<<<<<< HEAD
-    QMessageBox::information(0, "info", "not yet implemented");
-=======
 // 	QMessageBox::information(0, "info", "not yet implemented");
->>>>>>> 881323be
 }
 
 void SpreadsheetView::fillSelectedCellsWithRowNumbers(){
@@ -1348,20 +1344,12 @@
 
 // TODO
 void SpreadsheetView::statisticsOnSelectedColumns(){
-<<<<<<< HEAD
-    QMessageBox::information(0, "info", "not yet implemented");
-=======
 // 	QMessageBox::information(0, "info", "not yet implemented");
->>>>>>> 881323be
 }
 
 // TODO
 void SpreadsheetView::statisticsOnSelectedRows(){
-<<<<<<< HEAD
-    QMessageBox::information(0, "info", "not yet implemented");
-=======
 // 	QMessageBox::information(0, "info", "not yet implemented");
->>>>>>> 881323be
 }
 
 /*!
