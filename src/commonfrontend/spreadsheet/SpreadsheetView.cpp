/***************************************************************************
    File                 : SpreadsheetView.cpp
    Project              : LabPlot
    Description          : View class for Spreadsheet
    --------------------------------------------------------------------
    Copyright            : (C) 2011-2015 by Alexander Semke (alexander.semke@web.de)

 ***************************************************************************/

/***************************************************************************
 *                                                                         *
 *  This program is free software; you can redistribute it and/or modify   *
 *  it under the terms of the GNU General Public License as published by   *
 *  the Free Software Foundation; either version 2 of the License, or      *
 *  (at your option) any later version.                                    *
 *                                                                         *
 *  This program is distributed in the hope that it will be useful,        *
 *  but WITHOUT ANY WARRANTY; without even the implied warranty of         *
 *  MERCHANTABILITY or FITNESS FOR A PARTICULAR PURPOSE.  See the          *
 *  GNU General Public License for more details.                           *
 *                                                                         *
 *   You should have received a copy of the GNU General Public License     *
 *   along with this program; if not, write to the Free Software           *
 *   Foundation, Inc., 51 Franklin Street, Fifth Floor,                    *
 *   Boston, MA  02110-1301  USA                                           *
 *                                                                         *
 ***************************************************************************/

#include "SpreadsheetView.h"
#include "backend/spreadsheet/SpreadsheetModel.h"
#include "backend/spreadsheet/Spreadsheet.h"
#include "commonfrontend/spreadsheet/SpreadsheetItemDelegate.h"
#include "commonfrontend/spreadsheet/SpreadsheetDoubleHeaderView.h"
#include "backend/lib/macros.h"

#include "backend/core/column/Column.h"
#include "backend/core/datatypes/SimpleCopyThroughFilter.h"
#include "backend/core/datatypes/Double2StringFilter.h"
#include "backend/core/datatypes/String2DoubleFilter.h"
#include "backend/core/datatypes/DateTime2StringFilter.h"
#include "backend/core/datatypes/String2DateTimeFilter.h"

#include <QTableView>
#include <QHBoxLayout>
#include <QKeyEvent>
#include <QClipboard>
#include <QInputDialog>
#include <QDate>
#include <QApplication>
#include <QMenu>
#include <QPainter>
#include <QPrinter>
#include <QToolBar>
#include <QTextStream>
#include <QMimeData>
// #include <QDebug>

#include <QAction>
#include <KLocale>
#include "kdefrontend/spreadsheet/DropValuesDialog.h"
#include "kdefrontend/spreadsheet/SortDialog.h"
#include "kdefrontend/spreadsheet/RandomValuesDialog.h"
#include "kdefrontend/spreadsheet/EquidistantValuesDialog.h"
#include "kdefrontend/spreadsheet/FunctionValuesDialog.h"

#include <algorithm>

/*!
	\class SpreadsheetView
	\brief View class for Spreadsheet

    \ingroup commonfrontend
 */
SpreadsheetView::SpreadsheetView(Spreadsheet *spreadsheet):QWidget(),
    m_tableView(new QTableView(this)),
    m_spreadsheet(spreadsheet),
    m_model( new SpreadsheetModel(spreadsheet) ),
    m_suppressSelectionChangedEvent(false){

    QHBoxLayout* layout = new QHBoxLayout(this);
    layout->setContentsMargins(0,0,0,0);
    layout->addWidget(m_tableView);

    init();
}

SpreadsheetView::~SpreadsheetView(){
    delete m_model;
}

void SpreadsheetView::init(){
    initActions();
    initMenus();

	m_tableView->setModel(m_model);
	m_tableView->setItemDelegate(new SpreadsheetItemDelegate(this));
	m_tableView->setSelectionMode(QAbstractItemView::ExtendedSelection);

    //horizontal header
    m_horizontalHeader = new SpreadsheetDoubleHeaderView(this);
    m_horizontalHeader->setClickable(true);
    m_horizontalHeader->setHighlightSections(true);
	m_tableView->setHorizontalHeader(m_horizontalHeader);
	m_horizontalHeader->setResizeMode(QHeaderView::Interactive);
	m_horizontalHeader->setMovable(true);
	m_horizontalHeader->installEventFilter(this);
	connect(m_horizontalHeader, SIGNAL(sectionMoved(int,int,int)), this, SLOT(handleHorizontalSectionMoved(int,int,int)));
	connect(m_horizontalHeader, SIGNAL(sectionDoubleClicked(int)), this, SLOT(handleHorizontalHeaderDoubleClicked(int)));
	connect(m_horizontalHeader, SIGNAL(sectionResized(int,int,int)), this, SLOT(handleHorizontalSectionResized(int,int,int)));
	connect(m_horizontalHeader, SIGNAL(sectionClicked(int)), this, SLOT(columnClicked(int)) );

	int i=0;
	foreach(Column * col, m_spreadsheet->children<Column>())
		m_horizontalHeader->resizeSection(i++, col->width());

	// vertical header
	QHeaderView * v_header = m_tableView->verticalHeader();
	v_header->setResizeMode(QHeaderView::Fixed);
	QFont font;
	font.setFamily(font.defaultFamily());
	QFontMetrics fm(font);
	v_header->setDefaultSectionSize(fm.height());
	v_header->setMovable(false);
	v_header->installEventFilter(this);

	setFocusPolicy(Qt::StrongFocus);
	setFocus();
	installEventFilter(this);
	connectActions();
	showComments(false);

	connect(m_model, SIGNAL(headerDataChanged(Qt::Orientation,int,int)), this,
		SLOT(updateHeaderGeometry(Qt::Orientation,int,int)) );
	connect(m_model, SIGNAL(headerDataChanged(Qt::Orientation,int,int)), this,
		SLOT(handleHeaderDataChanged(Qt::Orientation,int,int)) );
    connect(m_spreadsheet, SIGNAL(aspectAdded(const AbstractAspect*)),
            this, SLOT(handleAspectAdded(const AbstractAspect*)));
    connect(m_spreadsheet, SIGNAL(aspectAboutToBeRemoved(const AbstractAspect*)),
            this, SLOT(handleAspectAboutToBeRemoved(const AbstractAspect*)));
    connect(m_spreadsheet, SIGNAL(requestProjectContextMenu(QMenu*)), this, SLOT(createContextMenu(QMenu*)));


	//selection relevant connections
	QItemSelectionModel* sel_model = m_tableView->selectionModel();
    connect(sel_model, SIGNAL(currentColumnChanged(QModelIndex,QModelIndex)),
        this, SLOT(currentColumnChanged(QModelIndex,QModelIndex)));
    connect(sel_model, SIGNAL(selectionChanged(QItemSelection,QItemSelection)),
        this, SLOT(selectionChanged(QItemSelection,QItemSelection)));
    connect(sel_model, SIGNAL(selectionChanged(QItemSelection,QItemSelection)),
            this, SLOT(selectionChanged(QItemSelection,QItemSelection)) );

	connect(m_spreadsheet, SIGNAL(columnSelected(int)), this, SLOT(selectColumn(int)) );
	connect(m_spreadsheet, SIGNAL(columnDeselected(int)), this, SLOT(deselectColumn(int)) );
}

void SpreadsheetView::initActions(){
	// selection related actions
	action_cut_selection = new QAction(QIcon::fromTheme("edit-cut"), i18n("Cu&t"), this);
	action_copy_selection = new QAction(QIcon::fromTheme("edit-copy"), i18n("&Copy"), this);
	action_paste_into_selection = new QAction(QIcon::fromTheme("edit-paste"), i18n("Past&e"), this);
	action_mask_selection = new QAction(QIcon::fromTheme("edit-node"), i18n("&Mask Selection"), this);
	action_unmask_selection = new QAction(QIcon::fromTheme("format-remove-node"), i18n("&Unmask Selection"), this);
	action_clear_selection = new QAction(QIcon::fromTheme("edit-clear"), i18n("Clea&r Selection"), this);
	action_select_all = new QAction(QIcon::fromTheme("edit-select-all"), i18n("Select All"), this);

// 	action_set_formula = new QAction(QIcon::fromTheme(""), i18n("Assign &Formula"), this);
// 	action_recalculate = new QAction(QIcon::fromTheme(""), i18n("Recalculate"), this);
	action_fill_row_numbers = new QAction(QIcon::fromTheme(""), i18n("Row Numbers"), this);
	action_fill_random = new QAction(QIcon::fromTheme(""), i18n("Uniform Random Values"), this);
	action_fill_random_nonuniform = new QAction(QIcon::fromTheme(""), i18n("Random Values"), this);
	action_fill_equidistant = new QAction(QIcon::fromTheme(""), i18n("Equidistant Values"), this);
	action_fill_function = new QAction(QIcon::fromTheme(""), i18n("Function Values"), this);
	action_fill_const = new QAction(QIcon::fromTheme(""), i18n("Const Values"), this);

	//spreadsheet related actions
	action_toggle_comments = new QAction(QIcon::fromTheme("document-properties"), i18n("Show Comments"), this);
	action_add_column = new QAction(QIcon::fromTheme("edit-table-insert-column-left"), i18n("&Add Column"), this);
	action_clear_spreadsheet = new QAction(QIcon::fromTheme("edit-clear"), i18n("Clear Spreadsheet"), this);
	action_clear_masks = new QAction(QIcon::fromTheme("format-remove-node"), i18n("Clear Masks"), this);
	action_sort_spreadsheet = new QAction(QIcon::fromTheme("view-sort-ascending"), i18n("&Sort Spreadsheet"), this);
	action_go_to_cell = new QAction(QIcon::fromTheme("go-jump"), i18n("&Go to Cell"), this);

	// column related actions
	action_insert_columns = new QAction(QIcon::fromTheme("edit-table-insert-column-left"), i18n("&Insert Empty Columns"), this);
	action_remove_columns = new QAction(QIcon::fromTheme("edit-table-delete-column"), i18n("Remo&ve Columns"), this);
	action_clear_columns = new QAction(QIcon::fromTheme("edit-clear"), i18n("Clea&r Columns"), this);
	action_add_columns = new QAction(QIcon::fromTheme("edit-table-insert-column-right"), i18n("&Add Columns"), this);
// 	action_set_as_x = new QAction(QIcon::fromTheme(""), i18n("X, Plot Designation"), this);
// 	action_set_as_y = new QAction(QIcon::fromTheme(""), i18n("Y, Plot Designation"), this);
// 	action_set_as_z = new QAction(QIcon::fromTheme(""), i18n("Z, Plot Designation"), this);
// 	action_set_as_xerr = new QAction(QIcon::fromTheme(""), i18n("X Error, Plot Designation"), this);
// 	action_set_as_yerr = new QAction(QIcon::fromTheme(""), i18n("Y Error, Plot Designation"), this);
// 	action_set_as_none = new QAction(QIcon::fromTheme(""), i18n("None, Plot Designation"), this);
	action_reverse_columns = new QAction(QIcon::fromTheme(""), i18n("Reverse"), this);
	action_drop_values = new QAction(QIcon::fromTheme(""), i18n("Drop Values"), this);
	action_mask_values = new QAction(QIcon::fromTheme(""), i18n("Mask Values"), this);
// 	action_join_columns = new QAction(QIcon::fromTheme(""), i18n("Join"), this);
	action_normalize_columns = new QAction(QIcon::fromTheme(""), i18n("&Normalize"), this);
	action_normalize_selection = new QAction(QIcon::fromTheme(""), i18n("&Normalize Selection"), this);
	action_sort_columns = new QAction(QIcon::fromTheme(""), i18n("&Selected Columns"), this);
	action_sort_asc_column = new QAction(QIcon::fromTheme("view-sort-ascending"), i18n("&Ascending"), this);
	action_sort_desc_column = new QAction(QIcon::fromTheme("view-sort-descending"), i18n("&Descending"), this);
	action_statistics_columns = new QAction(QIcon::fromTheme("view-statistics"), i18n("Column Statisti&cs"), this);

    // row related actions
    action_insert_rows = new QAction(QIcon::fromTheme("edit-table-insert-row-above") ,i18n("&Insert Empty Rows"), this);
    action_remove_rows = new QAction(QIcon::fromTheme("edit-table-delete-row"), i18n("Remo&ve Rows"), this);
    action_clear_rows = new QAction(QIcon::fromTheme("edit-clear"), i18n("Clea&r Rows"), this);
    action_add_rows = new QAction(QIcon::fromTheme("edit-table-insert-row-above"), i18n("&Add Rows"), this);
    action_statistics_rows = new QAction(QIcon::fromTheme("view-statistics"), i18n("Row Statisti&cs"), this);
}

void SpreadsheetView::initMenus(){
<<<<<<< HEAD
    //Selection menu
    m_selectionMenu = new QMenu(i18n("Selection"));

    QMenu * submenu = new QMenu(i18n("Fi&ll Selection with"));
    submenu->addAction(action_fill_row_numbers);
    submenu->addAction(action_fill_const);
=======
	//Selection menu
	m_selectionMenu = new QMenu(i18n("Selection"), this);

	QMenu * submenu = new QMenu(i18n("Fi&ll Selection with"), this);
	submenu->addAction(action_fill_row_numbers);
	submenu->addAction(action_fill_const);
>>>>>>> a0c38564
// 	submenu->addAction(action_fill_random);
    m_selectionMenu ->addMenu(submenu);
    m_selectionMenu ->addSeparator();

    m_selectionMenu ->addAction(action_cut_selection);
    m_selectionMenu ->addAction(action_copy_selection);
    m_selectionMenu ->addAction(action_paste_into_selection);
    m_selectionMenu ->addAction(action_clear_selection);
    m_selectionMenu ->addSeparator();
    m_selectionMenu ->addAction(action_mask_selection);
    m_selectionMenu ->addAction(action_unmask_selection);
    m_selectionMenu ->addSeparator();
    m_selectionMenu ->addAction(action_normalize_selection);
    //TODO
// 	m_selectionMenu ->addSeparator();
// 	m_selectionMenu ->addAction(action_set_formula);
// 	m_selectionMenu ->addAction(action_recalculate);


    //TODO add plot menu to spreadsheet- and column-menu, like in scidavis, origin etc.

<<<<<<< HEAD
    // Column menu
    m_columnMenu = new QMenu();
=======
	// Column menu
	m_columnMenu = new QMenu(this);
>>>>>>> a0c38564

// 	submenu = new QMenu(i18n("S&et Column As"));
// 	submenu->addAction(action_set_as_x);
// 	submenu->addAction(action_set_as_y);
// 	submenu->addAction(action_set_as_z);
// 	submenu->addSeparator();
// 	submenu->addAction(action_set_as_xerr);
// 	submenu->addAction(action_set_as_yerr);
// 	submenu->addSeparator();
// 	submenu->addAction(action_set_as_none);
// 	m_columnMenu->addMenu(submenu);
// 	m_columnMenu->addSeparator();

<<<<<<< HEAD
    submenu = new QMenu(i18n("Generate Data"));
    submenu->addAction(action_fill_row_numbers);
    submenu->addAction(action_fill_const);
=======
	submenu = new QMenu(i18n("Generate Data"), this);
	submenu->addAction(action_fill_row_numbers);
	submenu->addAction(action_fill_const);
>>>>>>> a0c38564
// 	submenu->addAction(action_fill_random);
    submenu->addAction(action_fill_equidistant);
    submenu->addAction(action_fill_random_nonuniform);
    submenu->addAction(action_fill_function);
    m_columnMenu->addMenu(submenu);
    m_columnMenu->addSeparator();

	m_columnMenu->addAction(action_reverse_columns);
	m_columnMenu->addAction(action_drop_values);
	m_columnMenu->addAction(action_mask_values);
// 	m_columnMenu->addAction(action_join_columns);
<<<<<<< HEAD
    m_columnMenu->addAction(action_normalize_columns);

    submenu = new QMenu(i18n("Sort"));
    submenu->setIcon(QIcon::fromTheme("view-sort-ascending"));
    submenu->addAction(action_sort_asc_column);
    submenu->addAction(action_sort_desc_column);
    submenu->addAction(action_sort_columns);
    m_columnMenu->addMenu(submenu);
    m_columnMenu->addSeparator();
=======
	m_columnMenu->addAction(action_normalize_columns);

	submenu = new QMenu(i18n("Sort"), this);
	submenu->setIcon(KIcon("view-sort-ascending"));
	submenu->addAction(action_sort_asc_column);
	submenu->addAction(action_sort_desc_column);
	submenu->addAction(action_sort_columns);
	m_columnMenu->addMenu(submenu);
	m_columnMenu->addSeparator();
>>>>>>> a0c38564

	m_columnMenu->addAction(action_insert_columns);
	m_columnMenu->addAction(action_remove_columns);
	m_columnMenu->addAction(action_clear_columns);
	m_columnMenu->addAction(action_add_columns);
	m_columnMenu->addSeparator();

	m_columnMenu->addAction(action_toggle_comments);
	m_columnMenu->addSeparator();

// 	TODO: m_columnMenu->addAction(action_statistics_columns);


<<<<<<< HEAD
    //Spreadsheet menu
    m_spreadsheetMenu = new QMenu();
// 	m_selectionMenu->setTitle(i18n("Fi&ll Selection with"));
    m_spreadsheetMenu->addMenu(m_selectionMenu);
    m_spreadsheetMenu->addAction(action_toggle_comments);
    m_spreadsheetMenu->addSeparator();
    m_spreadsheetMenu->addAction(action_select_all);
    m_spreadsheetMenu->addAction(action_clear_spreadsheet);
    m_spreadsheetMenu->addAction(action_clear_masks);
    m_spreadsheetMenu->addAction(action_sort_spreadsheet);
    m_spreadsheetMenu->addSeparator();
    m_spreadsheetMenu->addAction(action_add_column);
    m_spreadsheetMenu->addSeparator();
    m_spreadsheetMenu->addAction(action_go_to_cell);


    //Row menu
    m_rowMenu = new QMenu();

    m_rowMenu->addAction(action_insert_rows);
    m_rowMenu->addAction(action_remove_rows);
    m_rowMenu->addAction(action_clear_rows);
    m_rowMenu->addAction(action_add_rows);
    m_rowMenu->addSeparator();

    submenu = new QMenu(i18n("Fi&ll Selection with"));
    submenu->addAction(action_fill_row_numbers);
=======
	//Spreadsheet menu
	m_spreadsheetMenu = new QMenu(this);
// 	m_selectionMenu->setTitle(i18n("Fi&ll Selection with"));
	m_spreadsheetMenu->addMenu(m_selectionMenu);
	m_spreadsheetMenu->addAction(action_toggle_comments);
	m_spreadsheetMenu->addSeparator();
	m_spreadsheetMenu->addAction(action_select_all);
	m_spreadsheetMenu->addAction(action_clear_spreadsheet);
	m_spreadsheetMenu->addAction(action_clear_masks);
	m_spreadsheetMenu->addAction(action_sort_spreadsheet);
	m_spreadsheetMenu->addSeparator();
	m_spreadsheetMenu->addAction(action_add_column);
	m_spreadsheetMenu->addSeparator();
	m_spreadsheetMenu->addAction(action_go_to_cell);


	//Row menu
	m_rowMenu = new QMenu(this);

	m_rowMenu->addAction(action_insert_rows);
	m_rowMenu->addAction(action_remove_rows);
	m_rowMenu->addAction(action_clear_rows);
	m_rowMenu->addAction(action_add_rows);
	m_rowMenu->addSeparator();

	submenu = new QMenu(i18n("Fi&ll Selection with"), this);
	submenu->addAction(action_fill_row_numbers);
>>>>>>> a0c38564
// 	submenu->addAction(action_fill_random);
    submenu->addAction(action_fill_const);
    m_rowMenu->addMenu(submenu);

    //TODO
// 	m_rowMenu->addSeparator();
// 	m_rowMenu->addAction(action_statistics_rows);
}

void SpreadsheetView::connectActions(){
    connect(action_cut_selection, SIGNAL(triggered()), this, SLOT(cutSelection()));
    connect(action_copy_selection, SIGNAL(triggered()), this, SLOT(copySelection()));
    connect(action_paste_into_selection, SIGNAL(triggered()), this, SLOT(pasteIntoSelection()));
    connect(action_mask_selection, SIGNAL(triggered()), this, SLOT(maskSelection()));
    connect(action_unmask_selection, SIGNAL(triggered()), this, SLOT(unmaskSelection()));

	connect(action_clear_selection, SIGNAL(triggered()), this, SLOT(clearSelectedCells()));
// 	connect(action_recalculate, SIGNAL(triggered()), this, SLOT(recalculateSelectedCells()));
	connect(action_fill_row_numbers, SIGNAL(triggered()), this, SLOT(fillSelectedCellsWithRowNumbers()));
// 	connect(action_fill_random, SIGNAL(triggered()), this, SLOT(fillSelectedCellsWithRandomNumbers()));
    connect(action_fill_random_nonuniform, SIGNAL(triggered()), this, SLOT(fillWithRandomValues()));
    connect(action_fill_equidistant, SIGNAL(triggered()), this, SLOT(fillWithEquidistantValues()));
    connect(action_fill_function, SIGNAL(triggered()), this, SLOT(fillWithFunctionValues()));
    connect(action_fill_const, SIGNAL(triggered()), this, SLOT(fillSelectedCellsWithConstValues()));
    connect(action_select_all, SIGNAL(triggered()), m_tableView, SLOT(selectAll()));
    connect(action_add_column, SIGNAL(triggered()), m_spreadsheet, SLOT(appendColumn()));
    connect(action_clear_spreadsheet, SIGNAL(triggered()), m_spreadsheet, SLOT(clear()));
    connect(action_clear_masks, SIGNAL(triggered()), m_spreadsheet, SLOT(clearMasks()));
    connect(action_sort_spreadsheet, SIGNAL(triggered()), this, SLOT(sortSpreadsheet()));
    connect(action_go_to_cell, SIGNAL(triggered()), this, SLOT(goToCell()));

    connect(action_insert_columns, SIGNAL(triggered()), this, SLOT(insertEmptyColumns()));
    connect(action_remove_columns, SIGNAL(triggered()), this, SLOT(removeSelectedColumns()));
    connect(action_clear_columns, SIGNAL(triggered()), this, SLOT(clearSelectedColumns()));
    connect(action_add_columns, SIGNAL(triggered()), this, SLOT(addColumns()));
// 	connect(action_set_as_x, SIGNAL(triggered()), this, SLOT(setSelectedColumnsAsX()));
// 	connect(action_set_as_y, SIGNAL(triggered()), this, SLOT(setSelectedColumnsAsY()));
// 	connect(action_set_as_z, SIGNAL(triggered()), this, SLOT(setSelectedColumnsAsZ()));
// 	connect(action_set_as_xerr, SIGNAL(triggered()), this, SLOT(setSelectedColumnsAsXError()));
// 	connect(action_set_as_yerr, SIGNAL(triggered()), this, SLOT(setSelectedColumnsAsYError()));
// 	connect(action_set_as_none, SIGNAL(triggered()), this, SLOT(setSelectedColumnsAsNone()));
	connect(action_reverse_columns, SIGNAL(triggered()), this, SLOT(reverseColumns()));
	connect(action_drop_values, SIGNAL(triggered()), this, SLOT(dropColumnValues()));
	connect(action_mask_values, SIGNAL(triggered()), this, SLOT(maskColumnValues()));
// 	connect(action_join_columns, SIGNAL(triggered()), this, SLOT(joinColumns()));
	connect(action_normalize_columns, SIGNAL(triggered()), this, SLOT(normalizeSelectedColumns()));
	connect(action_normalize_selection, SIGNAL(triggered()), this, SLOT(normalizeSelection()));
	connect(action_sort_columns, SIGNAL(triggered()), this, SLOT(sortSelectedColumns()));
	connect(action_sort_asc_column, SIGNAL(triggered()), this, SLOT(sortColumnAscending()));
	connect(action_sort_desc_column, SIGNAL(triggered()), this, SLOT(sortColumnDescending()));
	connect(action_statistics_columns, SIGNAL(triggered()), this, SLOT(statisticsOnSelectedColumns()));

    connect(action_insert_rows, SIGNAL(triggered()), this, SLOT(insertEmptyRows()));
    connect(action_remove_rows, SIGNAL(triggered()), this, SLOT(removeSelectedRows()));
    connect(action_clear_rows, SIGNAL(triggered()), this, SLOT(clearSelectedRows()));
    connect(action_add_rows, SIGNAL(triggered()), this, SLOT(addRows()));
    connect(action_statistics_rows, SIGNAL(triggered()), this, SLOT(statisticsOnSelectedRows()));
    connect(action_toggle_comments, SIGNAL(triggered()), this, SLOT(toggleComments()));
}

void SpreadsheetView::fillToolBar(QToolBar* toolBar){
    toolBar->addAction(action_insert_rows);
    toolBar->addAction(action_add_rows);
    toolBar->addAction(action_remove_rows);
// 	toolBar->addAction(action_statistics_rows);

    toolBar->addSeparator();
    toolBar->addAction(action_insert_columns);
    toolBar->addAction(action_add_column);
    toolBar->addAction(action_remove_columns);
    //TODO
// 	toolBar->addAction(action_statistics_columns);

    toolBar->addSeparator();
    toolBar->addAction(action_sort_asc_column);
    toolBar->addAction(action_sort_desc_column);
}

/*!
 * Populates the menu \c menu with the spreadsheet and spreadsheet view relevant actions.
 * The menu is used
 *   - as the context menu in SpreadsheetView
 *   - as the "spreadsheet menu" in the main menu-bar (called form MainWin)
 *   - as a part of the spreadsheet context menu in project explorer
 */
void SpreadsheetView::createContextMenu(QMenu* menu) const {
    Q_ASSERT(menu);

	QAction* firstAction = 0;
	// if we're populating the context menu for the project explorer, then
	//there're already actions available there. Skip the first title-action
	//and insert the action at the beginning of the menu.
	if (menu->actions().size()>1)
		firstAction = menu->actions().at(1);

    menu->insertMenu(firstAction, m_selectionMenu);
    menu->insertAction(firstAction, action_toggle_comments);
    menu->insertSeparator(firstAction);
    menu->insertAction(firstAction, action_select_all);
    menu->insertAction(firstAction, action_clear_spreadsheet);
    menu->insertAction(firstAction, action_clear_masks);
    menu->insertAction(firstAction, action_sort_spreadsheet);
    menu->insertSeparator(firstAction);
    menu->insertAction(firstAction, action_add_column);
    menu->insertSeparator(firstAction);
    menu->insertAction(firstAction, action_go_to_cell);
    menu->insertSeparator(firstAction);

    // TODO
    // Export to ASCII
    //Export to latex
}

//SLOTS
void SpreadsheetView::handleAspectAdded(const AbstractAspect * aspect){
    const Column * col = qobject_cast<const Column*>(aspect);
    if (!col || col->parentAspect() != static_cast<AbstractAspect*>(m_spreadsheet))
        return;
    connect(col, SIGNAL(widthChanged(const Column*)), this, SLOT(updateSectionSize(const Column*)));
}

void SpreadsheetView::handleAspectAboutToBeRemoved(const AbstractAspect * aspect){
    const Column * col = qobject_cast<const Column*>(aspect);
    if (!col || col->parentAspect() != static_cast<AbstractAspect*>(m_spreadsheet))
        return;
    disconnect(col, 0, this, 0);
}

void SpreadsheetView::updateSectionSize(const Column* col){
    disconnect(m_horizontalHeader, SIGNAL(sectionResized(int,int,int)), this, SLOT(handleHorizontalSectionResized(int,int,int)));
    m_horizontalHeader->resizeSection(m_spreadsheet->indexOfChild<Column>(col), col->width());
    connect(m_horizontalHeader, SIGNAL(sectionResized(int,int,int)), this, SLOT(handleHorizontalSectionResized(int,int,int)));
}

//TODO what for?!?
void SpreadsheetView::handleHorizontalSectionResized(int logicalIndex, int oldSize, int newSize){
    Q_UNUSED(logicalIndex);
    Q_UNUSED(oldSize);
    static bool inside = false;
    if (inside) return;
    inside = true;

    int cols = m_spreadsheet->columnCount();
    for (int i=0; i<cols; i++)
        if (isColumnSelected(i, true))
            m_horizontalHeader->resizeSection(i, newSize);

    inside = false;
}

/*!
  Advance current cell after [Return] or [Enter] was pressed.
 */
void SpreadsheetView::advanceCell(){
    QModelIndex idx = m_tableView->currentIndex();
    if (idx.row()+1 >= m_spreadsheet->rowCount()) {
        int new_size = m_spreadsheet->rowCount()+1;
        m_spreadsheet->setRowCount(new_size);
    }
    m_tableView->setCurrentIndex(idx.sibling(idx.row()+1, idx.column()));
}

void SpreadsheetView::goToCell(int row, int col){
    QModelIndex index = m_model->index(row, col);
    m_tableView->scrollTo(index);
    m_tableView->setCurrentIndex(index);
}

void SpreadsheetView::handleHorizontalSectionMoved(int index, int from, int to){
    Q_UNUSED(index);

    static bool inside = false;
    if (inside) return;

    Q_ASSERT(index == from);

    inside = true;
    m_tableView->horizontalHeader()->moveSection(to, from);
    inside = false;
    m_spreadsheet->moveColumn(from, to);
}

//TODO Implement the "change of the column name"-mode  upon a double click
void SpreadsheetView::handleHorizontalHeaderDoubleClicked(int index){
    Q_UNUSED(index);
}

/*!
  Returns whether comments are show currently or not.
*/
bool SpreadsheetView::areCommentsShown() const{
    return m_horizontalHeader->areCommentsShown();
}

/*!
  toggles the column comment in the horizontal header
*/
void SpreadsheetView::toggleComments(){
    showComments(!areCommentsShown());
    //TODO
    if(areCommentsShown())
        action_toggle_comments->setText(i18n("Hide Comments"));
    else
        action_toggle_comments->setText(i18n("Show Comments"));
}

//! Shows (\c on=true) or hides (\c on=false) the column comments in the horizontal header
void SpreadsheetView::showComments(bool on){
    m_horizontalHeader->showComments(on);
}

void SpreadsheetView::currentColumnChanged(const QModelIndex & current, const QModelIndex & previous){
    Q_UNUSED(previous);
    int col = current.column();
    if (col < 0 || col >= m_spreadsheet->columnCount())
      return;
}

//TODO
void SpreadsheetView::handleHeaderDataChanged(Qt::Orientation orientation, int first, int last){
    if (orientation != Qt::Horizontal) return;

    QItemSelectionModel * sel_model = m_tableView->selectionModel();

    int col = sel_model->currentIndex().column();
    if (col < first || col > last) return;
}

/*!
  Returns the number of selected columns.
  If \c full is \c true, this function only returns the number of fully selected columns.
*/
int SpreadsheetView::selectedColumnCount(bool full){
    int count = 0;
    int cols = m_spreadsheet->columnCount();
    for (int i=0; i<cols; i++)
        if (isColumnSelected(i, full)) count++;
    return count;
}

/*!
  Returns the number of (at least partly) selected columns with the plot designation \param pd.
 */
int SpreadsheetView::selectedColumnCount(AbstractColumn::PlotDesignation pd){
    int count = 0;
    int cols = m_spreadsheet->columnCount();
    for (int i=0; i<cols; i++)
        if ( isColumnSelected(i, false) && (m_spreadsheet->column(i)->plotDesignation() == pd) ) count++;

    return count;
}

/*!
  Returns \c true if column \param col is selected, otherwise returns \c false.
  If \param full is \c true, this function only returns true if the whole column is selected.
*/
bool SpreadsheetView::isColumnSelected(int col, bool full){
    if (full)
        return m_tableView->selectionModel()->isColumnSelected(col, QModelIndex());
    else
        return m_tableView->selectionModel()->columnIntersectsSelection(col, QModelIndex());
}

/*!
  Returns all selected columns.
  If \param full is true, this function only returns a column if the whole column is selected.
  */
QList<Column*> SpreadsheetView::selectedColumns(bool full){
    QList<Column*> list;
    int cols = m_spreadsheet->columnCount();
    for (int i=0; i<cols; i++)
        if (isColumnSelected(i, full)) list << m_spreadsheet->column(i);

    return list;
}

/*!
  Returns the number of (at least partly) selected rows.
  If \param full is \c true, this function only returns the number of fully selected rows.
*/
int SpreadsheetView::selectedRowCount(bool full){
    int count = 0;
    int rows = m_spreadsheet->rowCount();
    for (int i=0; i<rows; i++)
        if (isRowSelected(i, full)) count++;
    return count;
}

/*!
  Returns \c true if row \param row is selected; otherwise returns \c false
  If \param full is \c true, this function only returns \c true if the whole row is selected.
*/
bool SpreadsheetView::isRowSelected(int row, bool full){
    if (full)
        return m_tableView->selectionModel()->isRowSelected(row, QModelIndex());
    else
        return m_tableView->selectionModel()->rowIntersectsSelection(row, QModelIndex());
}

/*!
  Return the index of the first selected column.
  If \param full is \c true, this function only looks for fully selected columns.
*/
int SpreadsheetView::firstSelectedColumn(bool full){
    int cols = m_spreadsheet->columnCount();
    for (int i=0; i<cols; i++)
    {
        if (isColumnSelected(i, full))
            return i;
    }
    return -1;
}

/*!
  Return the index of the last selected column.
  If \param full is \c true, this function only looks for fully selected columns.
  */
int SpreadsheetView::lastSelectedColumn(bool full){
    int cols = m_spreadsheet->columnCount();
    for (int i=cols-1; i>=0; i--)
        if (isColumnSelected(i, full)) return i;

    return -2;
}

/*!
  Return the index of the first selected row.
  If \param full is \c true, this function only looks for fully selected rows.
  */
int SpreadsheetView::firstSelectedRow(bool full){
    int rows = m_spreadsheet->rowCount();
    for (int i=0; i<rows; i++)
    {
        if (isRowSelected(i, full))
            return i;
    }
    return -1;
}

/*!
  Return the index of the last selected row.
  If \param full is \c true, this function only looks for fully selected rows.
  */
int SpreadsheetView::lastSelectedRow(bool full){
    int rows = m_spreadsheet->rowCount();
    for (int i=rows-1; i>=0; i--)
        if (isRowSelected(i, full)) return i;

    return -2;
}

/*!
  Return whether a cell is selected
 */
bool SpreadsheetView::isCellSelected(int row, int col){
    if (row < 0 || col < 0 || row >= m_spreadsheet->rowCount() || col >= m_spreadsheet->columnCount()) return false;

    return m_tableView->selectionModel()->isSelected(m_model->index(row, col));
}

/*!
  Get the complete set of selected rows.
 */
IntervalAttribute<bool> SpreadsheetView::selectedRows(bool full){
    IntervalAttribute<bool> result;
    int rows = m_spreadsheet->rowCount();
    for (int i=0; i<rows; i++)
        if (isRowSelected(i, full))
            result.setValue(i, true);
    return result;
}

/*!
  Select/Deselect a cell.
 */
void SpreadsheetView::setCellSelected(int row, int col, bool select){
    m_tableView->selectionModel()->select(m_model->index(row, col),
             select ? QItemSelectionModel::Select : QItemSelectionModel::Deselect);
}

/*!
  Select/Deselect a range of cells.
 */
void SpreadsheetView::setCellsSelected(int first_row, int first_col, int last_row, int last_col, bool select){
    QModelIndex top_left = m_model->index(first_row, first_col);
    QModelIndex bottom_right = m_model->index(last_row, last_col);
    m_tableView->selectionModel()->select(QItemSelection(top_left, bottom_right),
            select ? QItemSelectionModel::SelectCurrent : QItemSelectionModel::Deselect);
}

/*!
  Determine the current cell (-1 if no cell is designated as the current).
 */
void SpreadsheetView::getCurrentCell(int * row, int * col){
    QModelIndex index = m_tableView->selectionModel()->currentIndex();
    if (index.isValid())	{
        *row = index.row();
        *col = index.column();
    }else{
        *row = -1;
        *col = -1;
    }
}

bool SpreadsheetView::eventFilter(QObject* watched, QEvent* event) {
    if (event->type() == QEvent::ContextMenu){
        QContextMenuEvent *cm_event = static_cast<QContextMenuEvent*>(event);
        QPoint global_pos = cm_event->globalPos();
        if (watched == m_tableView->verticalHeader()){
            m_rowMenu->exec(global_pos);
        }else if (watched == m_horizontalHeader) {
            int col = m_horizontalHeader->logicalIndexAt(cm_event->pos());
            if (!isColumnSelected(col, true)) {
                QItemSelectionModel *sel_model = m_tableView->selectionModel();
                sel_model->clearSelection();
                sel_model->select(QItemSelection(m_model->index(0, col, QModelIndex()),
                            m_model->index(m_model->rowCount()-1, col, QModelIndex())),
                        QItemSelectionModel::Select);
            }

            if (selectedColumns().size()==1){
                action_sort_columns->setVisible(false);
                action_sort_asc_column->setVisible(true);
                action_sort_desc_column->setVisible(true);
            }else{
                action_sort_columns->setVisible(true);
                action_sort_asc_column->setVisible(false);
                action_sort_desc_column->setVisible(false);
            }

            //check whether we have non-numeric columns selected and deactivate actions for numeric columns
            bool numeric = true;
            foreach(Column* col, selectedColumns()) {
                if (col->columnMode() != AbstractColumn::Numeric) {
                    numeric = false;
                    break;
                }
            }
            action_fill_equidistant->setEnabled(numeric);
            action_fill_random_nonuniform->setEnabled(numeric);
            action_fill_function->setEnabled(numeric);

            m_columnMenu->exec(global_pos);
        }else if (watched == this){
            m_spreadsheetMenu->exec(global_pos);
        }else{
            return QWidget::eventFilter(watched, event);
        }
        return true;
    }
    else
        return QWidget::eventFilter(watched, event);
}

bool SpreadsheetView::formulaModeActive() const{
    return m_model->formulaModeActive();
}

void SpreadsheetView::activateFormulaMode(bool on){
    m_model->activateFormulaMode(on);
}

void SpreadsheetView::goToNextColumn(){
    if (m_spreadsheet->columnCount() == 0) return;

    QModelIndex idx = m_tableView->currentIndex();
    int col = idx.column()+1;
    if (col >= m_spreadsheet->columnCount())
        col = 0;

    m_tableView->setCurrentIndex(idx.sibling(idx.row(), col));
}

void SpreadsheetView::goToPreviousColumn(){
    if (m_spreadsheet->columnCount() == 0)
      return;

    QModelIndex idx = m_tableView->currentIndex();
    int col = idx.column()-1;
    if (col < 0)
        col = m_spreadsheet->columnCount()-1;

    m_tableView->setCurrentIndex(idx.sibling(idx.row(), col));
}

void SpreadsheetView::cutSelection(){
    int first = firstSelectedRow();
    if ( first < 0 )
      return;

    WAIT_CURSOR;
    m_spreadsheet->beginMacro(i18n("%1: cut selected cells", m_spreadsheet->name()));
    copySelection();
    clearSelectedCells();
    m_spreadsheet->endMacro();
    RESET_CURSOR;
}

void SpreadsheetView::copySelection(){
    int first_col = firstSelectedColumn(false);
    if (first_col == -1) return;
    int last_col = lastSelectedColumn(false);
    if (last_col == -2) return;
    int first_row = firstSelectedRow(false);
    if (first_row == -1)	return;
    int last_row = lastSelectedRow(false);
    if (last_row == -2) return;
    int cols = last_col - first_col +1;
    int rows = last_row - first_row +1;

    WAIT_CURSOR;
    QString output_str;

    for (int r=0; r<rows; r++)
    {
        for (int c=0; c<cols; c++)
        {
            Column *col_ptr = m_spreadsheet->column(first_col + c);
            if (isCellSelected(first_row + r, first_col + c))
            {
                if (formulaModeActive())
                {
                    output_str += col_ptr->formula(first_row + r);
                }
                else if (col_ptr->columnMode() == AbstractColumn::Numeric)
                {
                    Double2StringFilter * out_fltr = static_cast<Double2StringFilter *>(col_ptr->outputFilter());
                    output_str += QLocale().toString(col_ptr->valueAt(first_row + r),
                            out_fltr->numericFormat(), 16); // copy with max. precision
                }
                else
                {
                    output_str += m_spreadsheet->column(first_col+c)->asStringColumn()->textAt(first_row + r);
                }
            }
            if (c < cols-1)
                output_str += '\t';
        }
        if (r < rows-1)
            output_str += '\n';
    }
    QApplication::clipboard()->setText(output_str);
    RESET_CURSOR;
}

void SpreadsheetView::pasteIntoSelection(){
    if (m_spreadsheet->columnCount() < 1 || m_spreadsheet->rowCount() < 1)
      return;

    WAIT_CURSOR;
    m_spreadsheet->beginMacro(i18n("%1: paste from clipboard", m_spreadsheet->name()));
    const QMimeData * mime_data = QApplication::clipboard()->mimeData();

    if (mime_data->hasFormat("text/plain")){
        int first_col = firstSelectedColumn(false);
        int last_col = lastSelectedColumn(false);
        int first_row = firstSelectedRow(false);
        int last_row = lastSelectedRow(false);
        int input_row_count = 0;
        int input_col_count = 0;
        int rows, cols;

        QString input_str = QString(mime_data->data("text/plain")).trimmed();
        QList< QStringList > cellTexts;
        QStringList input_rows(input_str.split('\n'));
        input_row_count = input_rows.count();
        input_col_count = 0;
        for (int i=0; i<input_row_count; i++)
        {
            cellTexts.append(input_rows.at(i).trimmed().split(QRegExp("\\s+")));
            if (cellTexts.at(i).count() > input_col_count) input_col_count = cellTexts.at(i).count();
        }

        if ( (first_col == -1 || first_row == -1) ||
            (last_row == first_row && last_col == first_col) )
        // if the is no selection or only one cell selected, the
        // selection will be expanded to the needed size from the current cell
        {
            int current_row, current_col;
            getCurrentCell(&current_row, &current_col);
            if (current_row == -1) current_row = 0;
            if (current_col == -1) current_col = 0;
            setCellSelected(current_row, current_col);
            first_col = current_col;
            first_row = current_row;
            last_row = first_row + input_row_count -1;
            last_col = first_col + input_col_count -1;
            // resize the spreadsheet if necessary
            if (last_col >= m_spreadsheet->columnCount())
            {
                for (int i=0; i<last_col+1-m_spreadsheet->columnCount(); i++)
                {
                    Column * new_col = new Column(QString::number(i+1), AbstractColumn::Text);
                    new_col->setPlotDesignation(AbstractColumn::Y);
                    new_col->insertRows(0, m_spreadsheet->rowCount());
                    m_spreadsheet->addChild(new_col);
                }
            }
            if (last_row >= m_spreadsheet->rowCount())
                m_spreadsheet->appendRows(last_row+1-m_spreadsheet->rowCount());
            // select the rectangle to be pasted in
            setCellsSelected(first_row, first_col, last_row, last_col);
        }

        rows = last_row - first_row + 1;
        cols = last_col - first_col + 1;
        for (int r=0; r<rows && r<input_row_count; r++)
        {
            for (int c=0; c<cols && c<input_col_count; c++)
            {
                //TODO c->setSuppressDataChangedSignal(true);
                if (isCellSelected(first_row + r, first_col + c) && (c < cellTexts.at(r).count()) )
                {
                    Column * col_ptr = m_spreadsheet->column(first_col + c);
                    if (formulaModeActive())
                    {
                        col_ptr->setFormula(first_row + r, cellTexts.at(r).at(c));
                    }
                    else
                        col_ptr->asStringColumn()->setTextAt(first_row+r, cellTexts.at(r).at(c));
                }
            }
        }
    }
    m_spreadsheet->endMacro();
    RESET_CURSOR;
}

void SpreadsheetView::maskSelection(){
    int first = firstSelectedRow();
    int last = lastSelectedRow();
    if ( first < 0 ) return;

    WAIT_CURSOR;
    m_spreadsheet->beginMacro(i18n("%1: mask selected cells", m_spreadsheet->name()));
    QList<Column*> list = selectedColumns();
    foreach(Column * col_ptr, list)
    {
        int col = m_spreadsheet->indexOfChild<Column>(col_ptr);
        for (int row=first; row<=last; row++)
            if (isCellSelected(row, col)) col_ptr->setMasked(row);
    }
    m_spreadsheet->endMacro();
    RESET_CURSOR;
}

void SpreadsheetView::unmaskSelection(){
    int first = firstSelectedRow();
    int last = lastSelectedRow();
    if ( first < 0 ) return;

    WAIT_CURSOR;
    m_spreadsheet->beginMacro(i18n("%1: unmask selected cells", m_spreadsheet->name()));
    QList<Column*> list = selectedColumns();
    foreach(Column * col_ptr, list)	{
        int col = m_spreadsheet->indexOfChild<Column>(col_ptr);
        for (int row=first; row<=last; row++)
            if (isCellSelected(row, col)) col_ptr->setMasked(row, false);
    }
    m_spreadsheet->endMacro();
    RESET_CURSOR;
}

// void SpreadsheetView::recalculateSelectedCells(){
// }

void SpreadsheetView::fillSelectedCellsWithRowNumbers(){
	if (selectedColumnCount() < 1) return;
	int first = firstSelectedRow();
	int last = lastSelectedRow();
	if ( first < 0 ) return;

	WAIT_CURSOR;
	m_spreadsheet->beginMacro(i18n("%1: fill cells with row numbers", m_spreadsheet->name()));
	foreach(Column* col_ptr, selectedColumns()) {
		int col = m_spreadsheet->indexOfChild<Column>(col_ptr);
		col_ptr->setSuppressDataChangedSignal(true);
		switch (col_ptr->columnMode()) {
			case AbstractColumn::Numeric:
				{
					QVector<double> results(last-first+1);
					for (int row=first; row<=last; row++)
						if(isCellSelected(row, col))
							results[row-first] = row+1;
						else
							results[row-first] = col_ptr->valueAt(row);
					col_ptr->replaceValues(first, results);
					break;
				}
			case AbstractColumn::Text:
				{
					QStringList results;
					for (int row=first; row<=last; row++)
						if (isCellSelected(row, col))
							results << QString::number(row+1);
						else
							results << col_ptr->textAt(row);
					col_ptr->replaceTexts(first, results);
					break;
				}
			//TODO: handle other modes
			case AbstractColumn::DateTime:
			case AbstractColumn::Month:
			case AbstractColumn::Day:
				break;
		}

		col_ptr->setSuppressDataChangedSignal(false);
		col_ptr->setChanged();
	}
	m_spreadsheet->endMacro();
	RESET_CURSOR;
}

void SpreadsheetView::fillSelectedCellsWithRandomNumbers(){
    if (selectedColumnCount() < 1) return;
    int first = firstSelectedRow();
    int last = lastSelectedRow();
    if ( first < 0 ) return;

    WAIT_CURSOR;
    m_spreadsheet->beginMacro(i18n("%1: fill cells with random values", m_spreadsheet->name()));
    qsrand(QTime::currentTime().msec());
    foreach(Column* col_ptr, selectedColumns()) {
        int col = m_spreadsheet->indexOfChild<Column>(col_ptr);
        col_ptr->setSuppressDataChangedSignal(true);
        switch (col_ptr->columnMode()) {
            case AbstractColumn::Numeric:
                {
                    QVector<double> results(last-first+1);
                    for (int row=first; row<=last; row++)
                        if (isCellSelected(row, col))
                            results[row-first] = double(qrand())/double(RAND_MAX);
                        else
                            results[row-first] = col_ptr->valueAt(row);
                    col_ptr->replaceValues(first, results);
                    break;
                }
            case AbstractColumn::Text:
                {
                    QStringList results;
                    for (int row=first; row<=last; row++)
                        if (isCellSelected(row, col))
                            results << QString::number(double(qrand())/double(RAND_MAX));
                        else
                            results << col_ptr->textAt(row);
                    col_ptr->replaceTexts(first, results);
                    break;
                }
            case AbstractColumn::DateTime:
            case AbstractColumn::Month:
            case AbstractColumn::Day:
                {
                    QList<QDateTime> results;
                    QDate earliestDate(1,1,1);
                    QDate latestDate(2999,12,31);
                    QTime midnight(0,0,0,0);
                    for (int row=first; row<=last; row++)
                        if (isCellSelected(row, col))
                            results << QDateTime(
                                    earliestDate.addDays(((double)qrand())*((double)earliestDate.daysTo(latestDate))/((double)RAND_MAX)),
                                    midnight.addMSecs(((qint64)qrand())*1000*60*60*24/RAND_MAX));
                        else
                            results << col_ptr->dateTimeAt(row);
                    col_ptr->replaceDateTimes(first, results);
                    break;
                }
        }

        col_ptr->setSuppressDataChangedSignal(false);
        col_ptr->setChanged();
    }
    m_spreadsheet->endMacro();
    RESET_CURSOR;
}

void SpreadsheetView::fillWithRandomValues() {
    if (selectedColumnCount() < 1) return;
    RandomValuesDialog* dlg = new RandomValuesDialog(m_spreadsheet);
    dlg->setAttribute(Qt::WA_DeleteOnClose);
    dlg->setColumns(selectedColumns());
    dlg->exec();
}

void SpreadsheetView::fillWithEquidistantValues() {
    if (selectedColumnCount() < 1) return;
    EquidistantValuesDialog* dlg = new EquidistantValuesDialog(m_spreadsheet);
    dlg->setAttribute(Qt::WA_DeleteOnClose);
    dlg->setColumns(selectedColumns());
    dlg->exec();
}

void SpreadsheetView::fillWithFunctionValues() {
    if (selectedColumnCount() < 1) return;
    FunctionValuesDialog* dlg = new FunctionValuesDialog(m_spreadsheet);
    dlg->setAttribute(Qt::WA_DeleteOnClose);
    dlg->setColumns(selectedColumns());
    dlg->exec();
}

void SpreadsheetView::fillSelectedCellsWithConstValues(){
	if (selectedColumnCount() < 1) return;
	int first = firstSelectedRow();
	int last = lastSelectedRow();
	if ( first < 0 )
		return;

	bool doubleOk = false;
	bool stringOk = false;
	double doubleValue = 0;
	QString stringValue;

	m_spreadsheet->beginMacro(i18n("%1: fill cells with const values", m_spreadsheet->name()));
	foreach(Column* col_ptr, selectedColumns()) {
		int col = m_spreadsheet->indexOfChild<Column>(col_ptr);
		col_ptr->setSuppressDataChangedSignal(true);
		switch (col_ptr->columnMode()) {
			case AbstractColumn::Numeric: {
				if (!doubleOk)
					doubleValue = QInputDialog::getDouble(this, i18n("Fill the selection with constant value"),
															i18n("Value"), 0, -2147483647, 2147483647, 6, &doubleOk);
				if (doubleOk) {
					WAIT_CURSOR;
					QVector<double> results(last-first+1);
					for (int row=first; row<=last; row++) {
						if(isCellSelected(row, col))
							results[row-first] = doubleValue;
						else
							results[row-first] = col_ptr->valueAt(row);
					}
					col_ptr->replaceValues(first, results);
					RESET_CURSOR;
				}
				break;
			}
			case AbstractColumn::Text: {
				if (!stringOk)
					stringValue = QInputDialog::getText(this, i18n("Fill the selection with constant value"),
															i18n("Value"), QLineEdit::Normal, 0, &stringOk);
				if (stringOk && !stringValue.isEmpty()) {
					WAIT_CURSOR;
					QStringList results;
					for (int row=first; row<=last; row++) {
						if (isCellSelected(row, col))
							results << stringValue;
						else
							results << col_ptr->textAt(row);
					}
					col_ptr->replaceTexts(first, results);
					RESET_CURSOR;
				}
				break;
				}
			//TODO: handle other modes
			case AbstractColumn::DateTime:
			case AbstractColumn::Month:
			case AbstractColumn::Day:
				break;
		}

		col_ptr->setSuppressDataChangedSignal(false);
		col_ptr->setChanged();
	}
	m_spreadsheet->endMacro();
}

/*!
    Open the sort dialog for all columns.
*/
void SpreadsheetView::sortSpreadsheet(){
    sortDialog(m_spreadsheet->children<Column>());
}

/*!
  Insert columns depending on the selection.
 */
void SpreadsheetView::insertEmptyColumns(){
    int first = firstSelectedColumn();
    if ( first < 0 ) return;
    int last = lastSelectedColumn();
    int count, current = first;

    WAIT_CURSOR;
    m_spreadsheet->beginMacro(i18n("%1: insert empty columns", m_spreadsheet->name()));
    int rows = m_spreadsheet->rowCount();
    while( current <= last )
    {
        current = first+1;
        while( current <= last && isColumnSelected(current) ) current++;
        count = current-first;
        Column *first_col = m_spreadsheet->child<Column>(first);
        for (int i=0; i<count; i++)
        {
            Column * new_col = new Column(QString::number(i+1), AbstractColumn::Numeric);
            new_col->setPlotDesignation(AbstractColumn::Y);
            new_col->insertRows(0, rows);
            m_spreadsheet->insertChildBefore(new_col, first_col);
        }
        current += count;
        last += count;
        while( current <= last && !isColumnSelected(current) ) current++;
        first = current;
    }
    m_spreadsheet->endMacro();
    RESET_CURSOR;
}

void SpreadsheetView::removeSelectedColumns(){
    WAIT_CURSOR;
    m_spreadsheet->beginMacro(i18n("%1: remove selected columns", m_spreadsheet->name()));

    QList< Column* > list = selectedColumns();
    foreach(Column* ptr, list)
        m_spreadsheet->removeChild(ptr);

    m_spreadsheet->endMacro();
    RESET_CURSOR;
}

void SpreadsheetView::clearSelectedColumns(){
    WAIT_CURSOR;
    m_spreadsheet->beginMacro(i18n("%1: clear selected columns", m_spreadsheet->name()));

    QList< Column* > list = selectedColumns();
    if (formulaModeActive())	{
        foreach(Column* ptr, list) {
            ptr->setSuppressDataChangedSignal(true);
            ptr->clearFormulas();
            ptr->setSuppressDataChangedSignal(false);
            ptr->setChanged();
        }
    }else{
        foreach(Column* ptr, list) {
            ptr->setSuppressDataChangedSignal(true);
            ptr->clear();
            ptr->setSuppressDataChangedSignal(false);
            ptr->setChanged();
        }
    }

    m_spreadsheet->endMacro();
    RESET_CURSOR;
}

// void SpreadsheetView::setSelectionAs(AbstractColumn::PlotDesignation pd){
// 	WAIT_CURSOR;
// 	m_spreadsheet->beginMacro(i18n("%1: set plot designation", m_spreadsheet->name()));
//
// 	QList< Column* > list = selectedColumns();
// 	foreach(Column* ptr, list)
// 		ptr->setPlotDesignation(pd);
//
// 	m_spreadsheet->endMacro();
// 	RESET_CURSOR;
// }

// void SpreadsheetView::setSelectedColumnsAsX(){
// 	setSelectionAs(AbstractColumn::X);
// }
//
// void SpreadsheetView::setSelectedColumnsAsY(){
// 	setSelectionAs(AbstractColumn::Y);
// }
//
// void SpreadsheetView::setSelectedColumnsAsZ(){
// 	setSelectionAs(AbstractColumn::Z);
// }
//
// void SpreadsheetView::setSelectedColumnsAsYError(){
// 	setSelectionAs(AbstractColumn::yErr);
// }
//
// void SpreadsheetView::setSelectedColumnsAsXError(){
// 	setSelectionAs(AbstractColumn::xErr);
// }
//
// void SpreadsheetView::setSelectedColumnsAsNone(){
// 	setSelectionAs(AbstractColumn::noDesignation);
// }

void SpreadsheetView::reverseColumns() {
	WAIT_CURSOR;
	QList<Column*> cols = selectedColumns();
	m_spreadsheet->beginMacro(i18np("%1: reverse column",
								"%1: reverse columns",
								m_spreadsheet->name(),
								cols.size()));
	foreach(Column* col, cols) {
		if (col->columnMode() != AbstractColumn::Numeric)
			continue;

		QVector<double>* data = static_cast<QVector<double>* >(col->data());
		QVector<double> new_data(*data);
		std::reverse(new_data.begin(), new_data.end());
		col->replaceValues(0, new_data);
	}
    m_spreadsheet->endMacro();
    RESET_CURSOR;
}

void SpreadsheetView::dropColumnValues() {
	if (selectedColumnCount() < 1) return;
	DropValuesDialog* dlg = new DropValuesDialog(m_spreadsheet);
	dlg->setAttribute(Qt::WA_DeleteOnClose);
	dlg->setColumns(selectedColumns());
	dlg->exec();
}

void SpreadsheetView::maskColumnValues() {
	if (selectedColumnCount() < 1) return;
	DropValuesDialog* dlg = new DropValuesDialog(m_spreadsheet, true);
	dlg->setAttribute(Qt::WA_DeleteOnClose);
	dlg->setColumns(selectedColumns());
	dlg->exec();
}

void SpreadsheetView::joinColumns()
{

}

void SpreadsheetView::normalizeSelectedColumns(){
    WAIT_CURSOR;
    m_spreadsheet->beginMacro(i18n("%1: normalize columns", m_spreadsheet->name()));
    QList< Column* > cols = selectedColumns();
    foreach(Column* col, cols)	{
        if (col->columnMode() == AbstractColumn::Numeric) {
            col->setSuppressDataChangedSignal(true);
            double max = col->maximum();
            if (max != 0.0) {// avoid division by zero
                for (int row=0; row<col->rowCount(); row++)
                    col->setValueAt(row, col->valueAt(row) / max);
            }
            col->setSuppressDataChangedSignal(false);
            col->setChanged();
        }
    }
    m_spreadsheet->endMacro();
    RESET_CURSOR;
}

void SpreadsheetView::normalizeSelection(){
    WAIT_CURSOR;
    m_spreadsheet->beginMacro(i18n("%1: normalize selection", m_spreadsheet->name()));
    double max = 0.0;
    for (int col=firstSelectedColumn(); col<=lastSelectedColumn(); col++)
        if (m_spreadsheet->column(col)->columnMode() == AbstractColumn::Numeric)
            for (int row=0; row<m_spreadsheet->rowCount(); row++)
            {
                if (isCellSelected(row, col) && m_spreadsheet->column(col)->valueAt(row) > max)
                    max = m_spreadsheet->column(col)->valueAt(row);
            }

    if (max != 0.0) // avoid division by zero
    {
        //TODO setSuppressDataChangedSignal
        for (int col=firstSelectedColumn(); col<=lastSelectedColumn(); col++)
            if (m_spreadsheet->column(col)->columnMode() == AbstractColumn::Numeric)
                for (int row=0; row<m_spreadsheet->rowCount(); row++)
                {
                    if (isCellSelected(row, col))
                        m_spreadsheet->column(col)->setValueAt(row, m_spreadsheet->column(col)->valueAt(row) / max);
                }
    }
    m_spreadsheet->endMacro();
    RESET_CURSOR;
}

void SpreadsheetView::sortSelectedColumns(){
    QList< Column* > cols = selectedColumns();
    sortDialog(cols);
}


// TODO
void SpreadsheetView::statisticsOnSelectedColumns(){
// 	QMessageBox::information(0, "info", "not yet implemented");
}

// TODO
void SpreadsheetView::statisticsOnSelectedRows(){
// 	QMessageBox::information(0, "info", "not yet implemented");
}

/*!
  Insert rows depending on the selection.
*/
void SpreadsheetView::insertEmptyRows(){
    int first = firstSelectedRow();
    if ( first < 0 ) return;
    int last = lastSelectedRow();
    int count, current = first;

    WAIT_CURSOR;
    m_spreadsheet->beginMacro(i18n("%1: insert empty rows", m_spreadsheet->name()));
    while( current <= last ){
        current = first+1;
        while( current <= last && isRowSelected(current) ) current++;
        count = current-first;
        m_spreadsheet->insertRows(first, count);
        current += count;
        last += count;
        while( current <= last && !isRowSelected(current) ) current++;
        first = current;
    }
    m_spreadsheet->endMacro();
    RESET_CURSOR;
}

void SpreadsheetView::removeSelectedRows(){
    if ( firstSelectedRow() < 0 ) return;

    WAIT_CURSOR;
    m_spreadsheet->beginMacro(i18n("%1: remove selected rows", m_spreadsheet->name()));
    //TODO setSuppressDataChangedSignal
    foreach(const Interval<int>& i, selectedRows().intervals())
        m_spreadsheet->removeRows(i.start(), i.size());
    m_spreadsheet->endMacro();
    RESET_CURSOR;
}

void SpreadsheetView::clearSelectedRows(){
    if ( firstSelectedRow() < 0 ) return;

    WAIT_CURSOR;
    m_spreadsheet->beginMacro(i18n("%1: clear selected rows", m_spreadsheet->name()));
    QList<Column*> list = selectedColumns();
    foreach(Column* col_ptr, list) {
        col_ptr->setSuppressDataChangedSignal(true);
        if (formulaModeActive()) {
            foreach(const Interval<int>& i, selectedRows().intervals())
                col_ptr->setFormula(i, "");
        } else {
            foreach(const Interval<int>& i, selectedRows().intervals()) {
                if (i.end() == col_ptr->rowCount()-1)
                    col_ptr->removeRows(i.start(), i.size());
                else {
                    QStringList empties;
                    for (int j=0; j<i.size(); j++)
                        empties << QString();
                    col_ptr->asStringColumn()->replaceTexts(i.start(), empties);
                }
            }
        }

        col_ptr->setSuppressDataChangedSignal(false);
        col_ptr->setChanged();
    }
    m_spreadsheet->endMacro();
    RESET_CURSOR;
}

void SpreadsheetView::clearSelectedCells(){
    int first = firstSelectedRow();
    int last = lastSelectedRow();
    if ( first < 0 ) return;

    WAIT_CURSOR;
    m_spreadsheet->beginMacro(i18n("%1: clear selected cells", m_spreadsheet->name()));
    QList<Column*> list = selectedColumns();
    foreach(Column* col_ptr, list) {
        col_ptr->setSuppressDataChangedSignal(true);
        if (formulaModeActive())
        {
            int col = m_spreadsheet->indexOfChild<Column>(col_ptr);
            for (int row=last; row>=first; row--)
                if (isCellSelected(row, col))
                {
                    col_ptr->setFormula(row, "");
                }
        }
        else
        {
            int col = m_spreadsheet->indexOfChild<Column>(col_ptr);
            for (int row=last; row>=first; row--)
                if (isCellSelected(row, col))
                {
                    if (row < col_ptr->rowCount())
                        col_ptr->asStringColumn()->setTextAt(row, QString());
                }
        }
        col_ptr->setSuppressDataChangedSignal(false);
        col_ptr->setChanged();
    }
    m_spreadsheet->endMacro();
    RESET_CURSOR;
}

void SpreadsheetView::goToCell(){
    bool ok;

    int col = QInputDialog::getInteger(0, i18n("Go to Cell"), i18n("Enter column"),
            1, 1, m_spreadsheet->columnCount(), 1, &ok);
    if ( !ok ) return;

    int row = QInputDialog::getInteger(0, i18n("Go to Cell"), i18n("Enter row"),
            1, 1, m_spreadsheet->rowCount(), 1, &ok);
    if ( !ok ) return;

    goToCell(row-1, col-1);
}

//! Open the sort dialog for the given columns
void SpreadsheetView::sortDialog(QList<Column*> cols){
    if (cols.isEmpty()) return;

    foreach(Column* col, cols)
        col->setSuppressDataChangedSignal(true);

    SortDialog* dlg = new SortDialog();
    dlg->setAttribute(Qt::WA_DeleteOnClose);
    connect(dlg, SIGNAL(sort(Column*,QList<Column*>,bool)), m_spreadsheet, SLOT(sortColumns(Column*,QList<Column*>,bool)));
    dlg->setColumnsList(cols);
    int rc = dlg->exec();

    foreach(Column* col, cols) {
        col->setSuppressDataChangedSignal(false);
        if (rc==QDialog::Accepted)
            col->setChanged();
    }
}

void SpreadsheetView::sortColumnAscending(){
    QList< Column* > cols = selectedColumns();
    foreach(Column* col, cols) {
        col->setSuppressDataChangedSignal(true);
    }
    m_spreadsheet->sortColumns(cols.first(), cols, true);
    foreach(Column* col, cols) {
        col->setSuppressDataChangedSignal(false);
        col->setChanged();
    }
}

void SpreadsheetView::sortColumnDescending(){
    QList< Column* > cols = selectedColumns();
    foreach(Column* col, cols) {
        col->setSuppressDataChangedSignal(true);
    }
    m_spreadsheet->sortColumns(cols.first(), cols, false);
    foreach(Column* col, cols) {
        col->setSuppressDataChangedSignal(false);
        col->setChanged();
    }
}

/*!
  Append as many columns as are selected.
*/
void SpreadsheetView::addColumns(){
    m_spreadsheet->appendColumns(selectedColumnCount(false));
}

/*!
  Append as many rows as are selected.
*/
void SpreadsheetView::addRows(){
    m_spreadsheet->appendRows(selectedRowCount(false));
}

/*!
  Cause a repaint of the header.
*/
void SpreadsheetView::updateHeaderGeometry(Qt::Orientation o, int first, int last){
    Q_UNUSED(first)
    Q_UNUSED(last)
    //TODO
    if (o != Qt::Horizontal) return;
    m_tableView->horizontalHeader()->setStretchLastSection(true);  // ugly hack (flaw in Qt? Does anyone know a better way?)
    m_tableView->horizontalHeader()->updateGeometry();
    m_tableView->horizontalHeader()->setStretchLastSection(false); // ugly hack part 2
}

void SpreadsheetView::keyPressEvent(QKeyEvent * event){
    if (event->key() == Qt::Key_Return || event->key() == Qt::Key_Enter)
      advanceCell();
}

/*!
  selects the column \c column in the speadsheet view .
*/
void SpreadsheetView::selectColumn(int column){
  QItemSelection selection(m_model->index(0, column), m_model->index(m_spreadsheet->rowCount()-1, column) );
  m_suppressSelectionChangedEvent = true;
  m_tableView->selectionModel()->select(selection, QItemSelectionModel::Select);
  m_suppressSelectionChangedEvent = false;
}

/*!
  deselects the column \c column in the speadsheet view .
*/
void SpreadsheetView::deselectColumn(int column){
  QItemSelection selection(m_model->index(0, column), m_model->index(m_spreadsheet->rowCount()-1, column) );
  m_suppressSelectionChangedEvent = true;
  m_tableView->selectionModel()->select(selection, QItemSelectionModel::Deselect);
  m_suppressSelectionChangedEvent = false;
}

/*!
  called when a column in the speadsheet view was clicked (click in the header).
  Propagates the selection of the column to the \c Spreadsheet object
  (a click in the header always selects the column).
*/
void SpreadsheetView::columnClicked(int column){
   m_spreadsheet->setColumnSelectedInView(column, true);
}

/*!
  called on selections changes. Propagates the selection/deselection of columns to the \c Spreadsheet object.
*/
 void SpreadsheetView::selectionChanged(const QItemSelection &selected, const QItemSelection &deselected){
  Q_UNUSED(selected);
  Q_UNUSED(deselected);

  if (m_suppressSelectionChangedEvent)
      return;

  QItemSelectionModel* selModel = m_tableView->selectionModel();
  for (int i=0; i<m_spreadsheet->columnCount(); i++){
    m_spreadsheet->setColumnSelectedInView(i, selModel->isColumnSelected(i, QModelIndex()));
  }
}

/*!
  prints the complete spreadsheet to \c printer.
 */
void SpreadsheetView::print(QPrinter* printer) const{
    QPainter painter (printer);

    int dpiy = printer->logicalDpiY();
    const int margin = (int) ( (1/2.54)*dpiy ); // 1 cm margins

    QHeaderView *hHeader = m_tableView->horizontalHeader();
    QHeaderView *vHeader = m_tableView->verticalHeader();

    int rows = m_spreadsheet->rowCount();
    int cols = m_spreadsheet->columnCount();
    int height = margin;
    int i;
    int vertHeaderWidth = vHeader->width();
    int right = margin + vertHeaderWidth;

	//Paint the horizontal header first
	painter.setFont(hHeader->font());
	QString headerString = m_tableView->model()->headerData(0, Qt::Horizontal).toString();
	QRect br;
	br = painter.boundingRect(br, Qt::AlignCenter, headerString);
	painter.drawLine(right, height, right, height+br.height());
	QRect tr(br);

    int w;
    for (i=0; i<cols; ++i) {
        headerString = m_tableView->model()->headerData(i, Qt::Horizontal).toString();
        w = m_tableView->columnWidth(i);
        tr.setTopLeft(QPoint(right,height));
        tr.setWidth(w);
        tr.setHeight(br.height());

        painter.drawText(tr, Qt::AlignCenter, headerString);
        right += w;
        painter.drawLine(right, height, right, height+tr.height());

        if (right >= printer->pageRect().width()-2*margin )
            break;
    }

    painter.drawLine(margin + vertHeaderWidth, height, right-1, height);//first horizontal line
    height += tr.height();
    painter.drawLine(margin, height, right-1, height);


    // print table values
    QString cellText;
    for (i=0; i<rows; ++i) {
        right = margin;
        cellText = m_tableView->model()->headerData(i, Qt::Vertical).toString()+'\t';
        tr = painter.boundingRect(tr, Qt::AlignCenter, cellText);
        painter.drawLine(right, height, right, height+tr.height());

        br.setTopLeft(QPoint(right,height));
        br.setWidth(vertHeaderWidth);
        br.setHeight(tr.height());
        painter.drawText(br, Qt::AlignCenter, cellText);
        right += vertHeaderWidth;
        painter.drawLine(right, height, right, height+tr.height());

        for(int j=0;j<cols;j++){
            int w = m_tableView->columnWidth(j);
            cellText = m_spreadsheet->text(i,j)+'\t';
            tr = painter.boundingRect(tr,Qt::AlignCenter,cellText);
            br.setTopLeft(QPoint(right,height));
            br.setWidth(w);
            br.setHeight(tr.height());
            painter.drawText(br, Qt::AlignCenter, cellText);
            right += w;
            painter.drawLine(right, height, right, height+tr.height());

            if (right >= printer->width()-2*margin )
                break;
        }
        height += br.height();
        painter.drawLine(margin, height, right-1, height);

        if (height >= printer->height()-margin ){
            printer->newPage();
            height = margin;
            painter.drawLine(margin, height, right, height);
        }
    }
}

void SpreadsheetView::exportToFile(const QString& path, const bool exportHeader, const QString& separator) const {
    QFile file(path);
    if (!file.open(QFile::WriteOnly | QFile::Truncate))
        return;

    QTextStream out(&file);
    const int cols = m_spreadsheet->columnCount();

    QString sep = separator;
    sep = sep.replace(QString("TAB"), QString("\t"), Qt::CaseInsensitive);
    sep = sep.replace(QString("SPACE"), QString(" "), Qt::CaseInsensitive);

    //export header (column names)
    if (exportHeader) {
        for (int j=0; j<cols; ++j) {
            out << m_spreadsheet->column(j)->name();
            if (j!=cols-1)
                out<<sep;
        }
        out << '\n';
    }

    //export values
    for (int i=0; i<m_spreadsheet->rowCount(); ++i) {
        for (int j=0; j<cols; ++j) {
            out << m_spreadsheet->column(j)->asStringColumn()->textAt(i);
            if (j!=cols-1)
                out<<sep;
        }
        out << '\n';
    }
}<|MERGE_RESOLUTION|>--- conflicted
+++ resolved
@@ -72,34 +72,34 @@
     \ingroup commonfrontend
  */
 SpreadsheetView::SpreadsheetView(Spreadsheet *spreadsheet):QWidget(),
-    m_tableView(new QTableView(this)),
-    m_spreadsheet(spreadsheet),
-    m_model( new SpreadsheetModel(spreadsheet) ),
-    m_suppressSelectionChangedEvent(false){
-
-    QHBoxLayout* layout = new QHBoxLayout(this);
-    layout->setContentsMargins(0,0,0,0);
-    layout->addWidget(m_tableView);
-
-    init();
-}
-
-SpreadsheetView::~SpreadsheetView(){
-    delete m_model;
-}
-
-void SpreadsheetView::init(){
-    initActions();
-    initMenus();
+	m_tableView(new QTableView(this)),
+	m_spreadsheet(spreadsheet),
+	m_model( new SpreadsheetModel(spreadsheet) ),
+	m_suppressSelectionChangedEvent(false) {
+
+	QHBoxLayout* layout = new QHBoxLayout(this);
+	layout->setContentsMargins(0,0,0,0);
+	layout->addWidget(m_tableView);
+
+	init();
+}
+
+SpreadsheetView::~SpreadsheetView() {
+	delete m_model;
+}
+
+void SpreadsheetView::init() {
+	initActions();
+	initMenus();
 
 	m_tableView->setModel(m_model);
 	m_tableView->setItemDelegate(new SpreadsheetItemDelegate(this));
 	m_tableView->setSelectionMode(QAbstractItemView::ExtendedSelection);
 
-    //horizontal header
-    m_horizontalHeader = new SpreadsheetDoubleHeaderView(this);
-    m_horizontalHeader->setClickable(true);
-    m_horizontalHeader->setHighlightSections(true);
+	//horizontal header
+	m_horizontalHeader = new SpreadsheetDoubleHeaderView(this);
+	m_horizontalHeader->setClickable(true);
+	m_horizontalHeader->setHighlightSections(true);
 	m_tableView->setHorizontalHeader(m_horizontalHeader);
 	m_horizontalHeader->setResizeMode(QHeaderView::Interactive);
 	m_horizontalHeader->setMovable(true);
@@ -130,30 +130,30 @@
 	showComments(false);
 
 	connect(m_model, SIGNAL(headerDataChanged(Qt::Orientation,int,int)), this,
-		SLOT(updateHeaderGeometry(Qt::Orientation,int,int)) );
+	        SLOT(updateHeaderGeometry(Qt::Orientation,int,int)) );
 	connect(m_model, SIGNAL(headerDataChanged(Qt::Orientation,int,int)), this,
-		SLOT(handleHeaderDataChanged(Qt::Orientation,int,int)) );
-    connect(m_spreadsheet, SIGNAL(aspectAdded(const AbstractAspect*)),
-            this, SLOT(handleAspectAdded(const AbstractAspect*)));
-    connect(m_spreadsheet, SIGNAL(aspectAboutToBeRemoved(const AbstractAspect*)),
-            this, SLOT(handleAspectAboutToBeRemoved(const AbstractAspect*)));
-    connect(m_spreadsheet, SIGNAL(requestProjectContextMenu(QMenu*)), this, SLOT(createContextMenu(QMenu*)));
+	        SLOT(handleHeaderDataChanged(Qt::Orientation,int,int)) );
+	connect(m_spreadsheet, SIGNAL(aspectAdded(const AbstractAspect*)),
+	        this, SLOT(handleAspectAdded(const AbstractAspect*)));
+	connect(m_spreadsheet, SIGNAL(aspectAboutToBeRemoved(const AbstractAspect*)),
+	        this, SLOT(handleAspectAboutToBeRemoved(const AbstractAspect*)));
+	connect(m_spreadsheet, SIGNAL(requestProjectContextMenu(QMenu*)), this, SLOT(createContextMenu(QMenu*)));
 
 
 	//selection relevant connections
 	QItemSelectionModel* sel_model = m_tableView->selectionModel();
-    connect(sel_model, SIGNAL(currentColumnChanged(QModelIndex,QModelIndex)),
-        this, SLOT(currentColumnChanged(QModelIndex,QModelIndex)));
-    connect(sel_model, SIGNAL(selectionChanged(QItemSelection,QItemSelection)),
-        this, SLOT(selectionChanged(QItemSelection,QItemSelection)));
-    connect(sel_model, SIGNAL(selectionChanged(QItemSelection,QItemSelection)),
-            this, SLOT(selectionChanged(QItemSelection,QItemSelection)) );
+	connect(sel_model, SIGNAL(currentColumnChanged(QModelIndex,QModelIndex)),
+	        this, SLOT(currentColumnChanged(QModelIndex,QModelIndex)));
+	connect(sel_model, SIGNAL(selectionChanged(QItemSelection,QItemSelection)),
+	        this, SLOT(selectionChanged(QItemSelection,QItemSelection)));
+	connect(sel_model, SIGNAL(selectionChanged(QItemSelection,QItemSelection)),
+	        this, SLOT(selectionChanged(QItemSelection,QItemSelection)) );
 
 	connect(m_spreadsheet, SIGNAL(columnSelected(int)), this, SLOT(selectColumn(int)) );
 	connect(m_spreadsheet, SIGNAL(columnDeselected(int)), this, SLOT(deselectColumn(int)) );
 }
 
-void SpreadsheetView::initActions(){
+void SpreadsheetView::initActions() {
 	// selection related actions
 	action_cut_selection = new QAction(QIcon::fromTheme("edit-cut"), i18n("Cu&t"), this);
 	action_copy_selection = new QAction(QIcon::fromTheme("edit-copy"), i18n("&Copy"), this);
@@ -202,58 +202,44 @@
 	action_sort_desc_column = new QAction(QIcon::fromTheme("view-sort-descending"), i18n("&Descending"), this);
 	action_statistics_columns = new QAction(QIcon::fromTheme("view-statistics"), i18n("Column Statisti&cs"), this);
 
-    // row related actions
-    action_insert_rows = new QAction(QIcon::fromTheme("edit-table-insert-row-above") ,i18n("&Insert Empty Rows"), this);
-    action_remove_rows = new QAction(QIcon::fromTheme("edit-table-delete-row"), i18n("Remo&ve Rows"), this);
-    action_clear_rows = new QAction(QIcon::fromTheme("edit-clear"), i18n("Clea&r Rows"), this);
-    action_add_rows = new QAction(QIcon::fromTheme("edit-table-insert-row-above"), i18n("&Add Rows"), this);
-    action_statistics_rows = new QAction(QIcon::fromTheme("view-statistics"), i18n("Row Statisti&cs"), this);
-}
-
-void SpreadsheetView::initMenus(){
-<<<<<<< HEAD
-    //Selection menu
-    m_selectionMenu = new QMenu(i18n("Selection"));
-
-    QMenu * submenu = new QMenu(i18n("Fi&ll Selection with"));
-    submenu->addAction(action_fill_row_numbers);
-    submenu->addAction(action_fill_const);
-=======
+	// row related actions
+	action_insert_rows = new QAction(QIcon::fromTheme("edit-table-insert-row-above") ,i18n("&Insert Empty Rows"), this);
+	action_remove_rows = new QAction(QIcon::fromTheme("edit-table-delete-row"), i18n("Remo&ve Rows"), this);
+	action_clear_rows = new QAction(QIcon::fromTheme("edit-clear"), i18n("Clea&r Rows"), this);
+	action_add_rows = new QAction(QIcon::fromTheme("edit-table-insert-row-above"), i18n("&Add Rows"), this);
+	action_statistics_rows = new QAction(QIcon::fromTheme("view-statistics"), i18n("Row Statisti&cs"), this);
+}
+
+void SpreadsheetView::initMenus() {
 	//Selection menu
 	m_selectionMenu = new QMenu(i18n("Selection"), this);
 
 	QMenu * submenu = new QMenu(i18n("Fi&ll Selection with"), this);
 	submenu->addAction(action_fill_row_numbers);
 	submenu->addAction(action_fill_const);
->>>>>>> a0c38564
 // 	submenu->addAction(action_fill_random);
-    m_selectionMenu ->addMenu(submenu);
-    m_selectionMenu ->addSeparator();
-
-    m_selectionMenu ->addAction(action_cut_selection);
-    m_selectionMenu ->addAction(action_copy_selection);
-    m_selectionMenu ->addAction(action_paste_into_selection);
-    m_selectionMenu ->addAction(action_clear_selection);
-    m_selectionMenu ->addSeparator();
-    m_selectionMenu ->addAction(action_mask_selection);
-    m_selectionMenu ->addAction(action_unmask_selection);
-    m_selectionMenu ->addSeparator();
-    m_selectionMenu ->addAction(action_normalize_selection);
-    //TODO
+	m_selectionMenu ->addMenu(submenu);
+	m_selectionMenu ->addSeparator();
+
+	m_selectionMenu ->addAction(action_cut_selection);
+	m_selectionMenu ->addAction(action_copy_selection);
+	m_selectionMenu ->addAction(action_paste_into_selection);
+	m_selectionMenu ->addAction(action_clear_selection);
+	m_selectionMenu ->addSeparator();
+	m_selectionMenu ->addAction(action_mask_selection);
+	m_selectionMenu ->addAction(action_unmask_selection);
+	m_selectionMenu ->addSeparator();
+	m_selectionMenu ->addAction(action_normalize_selection);
+	//TODO
 // 	m_selectionMenu ->addSeparator();
 // 	m_selectionMenu ->addAction(action_set_formula);
 // 	m_selectionMenu ->addAction(action_recalculate);
 
 
-    //TODO add plot menu to spreadsheet- and column-menu, like in scidavis, origin etc.
-
-<<<<<<< HEAD
-    // Column menu
-    m_columnMenu = new QMenu();
-=======
+	//TODO add plot menu to spreadsheet- and column-menu, like in scidavis, origin etc.
+
 	// Column menu
 	m_columnMenu = new QMenu(this);
->>>>>>> a0c38564
 
 // 	submenu = new QMenu(i18n("S&et Column As"));
 // 	submenu->addAction(action_set_as_x);
@@ -267,47 +253,29 @@
 // 	m_columnMenu->addMenu(submenu);
 // 	m_columnMenu->addSeparator();
 
-<<<<<<< HEAD
-    submenu = new QMenu(i18n("Generate Data"));
-    submenu->addAction(action_fill_row_numbers);
-    submenu->addAction(action_fill_const);
-=======
 	submenu = new QMenu(i18n("Generate Data"), this);
 	submenu->addAction(action_fill_row_numbers);
 	submenu->addAction(action_fill_const);
->>>>>>> a0c38564
 // 	submenu->addAction(action_fill_random);
-    submenu->addAction(action_fill_equidistant);
-    submenu->addAction(action_fill_random_nonuniform);
-    submenu->addAction(action_fill_function);
-    m_columnMenu->addMenu(submenu);
-    m_columnMenu->addSeparator();
+	submenu->addAction(action_fill_equidistant);
+	submenu->addAction(action_fill_random_nonuniform);
+	submenu->addAction(action_fill_function);
+	m_columnMenu->addMenu(submenu);
+	m_columnMenu->addSeparator();
 
 	m_columnMenu->addAction(action_reverse_columns);
 	m_columnMenu->addAction(action_drop_values);
 	m_columnMenu->addAction(action_mask_values);
 // 	m_columnMenu->addAction(action_join_columns);
-<<<<<<< HEAD
-    m_columnMenu->addAction(action_normalize_columns);
-
-    submenu = new QMenu(i18n("Sort"));
-    submenu->setIcon(QIcon::fromTheme("view-sort-ascending"));
-    submenu->addAction(action_sort_asc_column);
-    submenu->addAction(action_sort_desc_column);
-    submenu->addAction(action_sort_columns);
-    m_columnMenu->addMenu(submenu);
-    m_columnMenu->addSeparator();
-=======
 	m_columnMenu->addAction(action_normalize_columns);
 
 	submenu = new QMenu(i18n("Sort"), this);
-	submenu->setIcon(KIcon("view-sort-ascending"));
+	submenu->setIcon(QIcon::fromTheme("view-sort-ascending"));
 	submenu->addAction(action_sort_asc_column);
 	submenu->addAction(action_sort_desc_column);
 	submenu->addAction(action_sort_columns);
 	m_columnMenu->addMenu(submenu);
 	m_columnMenu->addSeparator();
->>>>>>> a0c38564
 
 	m_columnMenu->addAction(action_insert_columns);
 	m_columnMenu->addAction(action_remove_columns);
@@ -321,35 +289,6 @@
 // 	TODO: m_columnMenu->addAction(action_statistics_columns);
 
 
-<<<<<<< HEAD
-    //Spreadsheet menu
-    m_spreadsheetMenu = new QMenu();
-// 	m_selectionMenu->setTitle(i18n("Fi&ll Selection with"));
-    m_spreadsheetMenu->addMenu(m_selectionMenu);
-    m_spreadsheetMenu->addAction(action_toggle_comments);
-    m_spreadsheetMenu->addSeparator();
-    m_spreadsheetMenu->addAction(action_select_all);
-    m_spreadsheetMenu->addAction(action_clear_spreadsheet);
-    m_spreadsheetMenu->addAction(action_clear_masks);
-    m_spreadsheetMenu->addAction(action_sort_spreadsheet);
-    m_spreadsheetMenu->addSeparator();
-    m_spreadsheetMenu->addAction(action_add_column);
-    m_spreadsheetMenu->addSeparator();
-    m_spreadsheetMenu->addAction(action_go_to_cell);
-
-
-    //Row menu
-    m_rowMenu = new QMenu();
-
-    m_rowMenu->addAction(action_insert_rows);
-    m_rowMenu->addAction(action_remove_rows);
-    m_rowMenu->addAction(action_clear_rows);
-    m_rowMenu->addAction(action_add_rows);
-    m_rowMenu->addSeparator();
-
-    submenu = new QMenu(i18n("Fi&ll Selection with"));
-    submenu->addAction(action_fill_row_numbers);
-=======
 	//Spreadsheet menu
 	m_spreadsheetMenu = new QMenu(this);
 // 	m_selectionMenu->setTitle(i18n("Fi&ll Selection with"));
@@ -377,42 +316,41 @@
 
 	submenu = new QMenu(i18n("Fi&ll Selection with"), this);
 	submenu->addAction(action_fill_row_numbers);
->>>>>>> a0c38564
 // 	submenu->addAction(action_fill_random);
-    submenu->addAction(action_fill_const);
-    m_rowMenu->addMenu(submenu);
-
-    //TODO
+	submenu->addAction(action_fill_const);
+	m_rowMenu->addMenu(submenu);
+
+	//TODO
 // 	m_rowMenu->addSeparator();
 // 	m_rowMenu->addAction(action_statistics_rows);
 }
 
-void SpreadsheetView::connectActions(){
-    connect(action_cut_selection, SIGNAL(triggered()), this, SLOT(cutSelection()));
-    connect(action_copy_selection, SIGNAL(triggered()), this, SLOT(copySelection()));
-    connect(action_paste_into_selection, SIGNAL(triggered()), this, SLOT(pasteIntoSelection()));
-    connect(action_mask_selection, SIGNAL(triggered()), this, SLOT(maskSelection()));
-    connect(action_unmask_selection, SIGNAL(triggered()), this, SLOT(unmaskSelection()));
+void SpreadsheetView::connectActions() {
+	connect(action_cut_selection, SIGNAL(triggered()), this, SLOT(cutSelection()));
+	connect(action_copy_selection, SIGNAL(triggered()), this, SLOT(copySelection()));
+	connect(action_paste_into_selection, SIGNAL(triggered()), this, SLOT(pasteIntoSelection()));
+	connect(action_mask_selection, SIGNAL(triggered()), this, SLOT(maskSelection()));
+	connect(action_unmask_selection, SIGNAL(triggered()), this, SLOT(unmaskSelection()));
 
 	connect(action_clear_selection, SIGNAL(triggered()), this, SLOT(clearSelectedCells()));
 // 	connect(action_recalculate, SIGNAL(triggered()), this, SLOT(recalculateSelectedCells()));
 	connect(action_fill_row_numbers, SIGNAL(triggered()), this, SLOT(fillSelectedCellsWithRowNumbers()));
 // 	connect(action_fill_random, SIGNAL(triggered()), this, SLOT(fillSelectedCellsWithRandomNumbers()));
-    connect(action_fill_random_nonuniform, SIGNAL(triggered()), this, SLOT(fillWithRandomValues()));
-    connect(action_fill_equidistant, SIGNAL(triggered()), this, SLOT(fillWithEquidistantValues()));
-    connect(action_fill_function, SIGNAL(triggered()), this, SLOT(fillWithFunctionValues()));
-    connect(action_fill_const, SIGNAL(triggered()), this, SLOT(fillSelectedCellsWithConstValues()));
-    connect(action_select_all, SIGNAL(triggered()), m_tableView, SLOT(selectAll()));
-    connect(action_add_column, SIGNAL(triggered()), m_spreadsheet, SLOT(appendColumn()));
-    connect(action_clear_spreadsheet, SIGNAL(triggered()), m_spreadsheet, SLOT(clear()));
-    connect(action_clear_masks, SIGNAL(triggered()), m_spreadsheet, SLOT(clearMasks()));
-    connect(action_sort_spreadsheet, SIGNAL(triggered()), this, SLOT(sortSpreadsheet()));
-    connect(action_go_to_cell, SIGNAL(triggered()), this, SLOT(goToCell()));
-
-    connect(action_insert_columns, SIGNAL(triggered()), this, SLOT(insertEmptyColumns()));
-    connect(action_remove_columns, SIGNAL(triggered()), this, SLOT(removeSelectedColumns()));
-    connect(action_clear_columns, SIGNAL(triggered()), this, SLOT(clearSelectedColumns()));
-    connect(action_add_columns, SIGNAL(triggered()), this, SLOT(addColumns()));
+	connect(action_fill_random_nonuniform, SIGNAL(triggered()), this, SLOT(fillWithRandomValues()));
+	connect(action_fill_equidistant, SIGNAL(triggered()), this, SLOT(fillWithEquidistantValues()));
+	connect(action_fill_function, SIGNAL(triggered()), this, SLOT(fillWithFunctionValues()));
+	connect(action_fill_const, SIGNAL(triggered()), this, SLOT(fillSelectedCellsWithConstValues()));
+	connect(action_select_all, SIGNAL(triggered()), m_tableView, SLOT(selectAll()));
+	connect(action_add_column, SIGNAL(triggered()), m_spreadsheet, SLOT(appendColumn()));
+	connect(action_clear_spreadsheet, SIGNAL(triggered()), m_spreadsheet, SLOT(clear()));
+	connect(action_clear_masks, SIGNAL(triggered()), m_spreadsheet, SLOT(clearMasks()));
+	connect(action_sort_spreadsheet, SIGNAL(triggered()), this, SLOT(sortSpreadsheet()));
+	connect(action_go_to_cell, SIGNAL(triggered()), this, SLOT(goToCell()));
+
+	connect(action_insert_columns, SIGNAL(triggered()), this, SLOT(insertEmptyColumns()));
+	connect(action_remove_columns, SIGNAL(triggered()), this, SLOT(removeSelectedColumns()));
+	connect(action_clear_columns, SIGNAL(triggered()), this, SLOT(clearSelectedColumns()));
+	connect(action_add_columns, SIGNAL(triggered()), this, SLOT(addColumns()));
 // 	connect(action_set_as_x, SIGNAL(triggered()), this, SLOT(setSelectedColumnsAsX()));
 // 	connect(action_set_as_y, SIGNAL(triggered()), this, SLOT(setSelectedColumnsAsY()));
 // 	connect(action_set_as_z, SIGNAL(triggered()), this, SLOT(setSelectedColumnsAsZ()));
@@ -430,30 +368,30 @@
 	connect(action_sort_desc_column, SIGNAL(triggered()), this, SLOT(sortColumnDescending()));
 	connect(action_statistics_columns, SIGNAL(triggered()), this, SLOT(statisticsOnSelectedColumns()));
 
-    connect(action_insert_rows, SIGNAL(triggered()), this, SLOT(insertEmptyRows()));
-    connect(action_remove_rows, SIGNAL(triggered()), this, SLOT(removeSelectedRows()));
-    connect(action_clear_rows, SIGNAL(triggered()), this, SLOT(clearSelectedRows()));
-    connect(action_add_rows, SIGNAL(triggered()), this, SLOT(addRows()));
-    connect(action_statistics_rows, SIGNAL(triggered()), this, SLOT(statisticsOnSelectedRows()));
-    connect(action_toggle_comments, SIGNAL(triggered()), this, SLOT(toggleComments()));
-}
-
-void SpreadsheetView::fillToolBar(QToolBar* toolBar){
-    toolBar->addAction(action_insert_rows);
-    toolBar->addAction(action_add_rows);
-    toolBar->addAction(action_remove_rows);
+	connect(action_insert_rows, SIGNAL(triggered()), this, SLOT(insertEmptyRows()));
+	connect(action_remove_rows, SIGNAL(triggered()), this, SLOT(removeSelectedRows()));
+	connect(action_clear_rows, SIGNAL(triggered()), this, SLOT(clearSelectedRows()));
+	connect(action_add_rows, SIGNAL(triggered()), this, SLOT(addRows()));
+	connect(action_statistics_rows, SIGNAL(triggered()), this, SLOT(statisticsOnSelectedRows()));
+	connect(action_toggle_comments, SIGNAL(triggered()), this, SLOT(toggleComments()));
+}
+
+void SpreadsheetView::fillToolBar(QToolBar* toolBar) {
+	toolBar->addAction(action_insert_rows);
+	toolBar->addAction(action_add_rows);
+	toolBar->addAction(action_remove_rows);
 // 	toolBar->addAction(action_statistics_rows);
 
-    toolBar->addSeparator();
-    toolBar->addAction(action_insert_columns);
-    toolBar->addAction(action_add_column);
-    toolBar->addAction(action_remove_columns);
-    //TODO
+	toolBar->addSeparator();
+	toolBar->addAction(action_insert_columns);
+	toolBar->addAction(action_add_column);
+	toolBar->addAction(action_remove_columns);
+	//TODO
 // 	toolBar->addAction(action_statistics_columns);
 
-    toolBar->addSeparator();
-    toolBar->addAction(action_sort_asc_column);
-    toolBar->addAction(action_sort_desc_column);
+	toolBar->addSeparator();
+	toolBar->addAction(action_sort_asc_column);
+	toolBar->addAction(action_sort_desc_column);
 }
 
 /*!
@@ -464,7 +402,7 @@
  *   - as a part of the spreadsheet context menu in project explorer
  */
 void SpreadsheetView::createContextMenu(QMenu* menu) const {
-    Q_ASSERT(menu);
+	Q_ASSERT(menu);
 
 	QAction* firstAction = 0;
 	// if we're populating the context menu for the project explorer, then
@@ -473,578 +411,578 @@
 	if (menu->actions().size()>1)
 		firstAction = menu->actions().at(1);
 
-    menu->insertMenu(firstAction, m_selectionMenu);
-    menu->insertAction(firstAction, action_toggle_comments);
-    menu->insertSeparator(firstAction);
-    menu->insertAction(firstAction, action_select_all);
-    menu->insertAction(firstAction, action_clear_spreadsheet);
-    menu->insertAction(firstAction, action_clear_masks);
-    menu->insertAction(firstAction, action_sort_spreadsheet);
-    menu->insertSeparator(firstAction);
-    menu->insertAction(firstAction, action_add_column);
-    menu->insertSeparator(firstAction);
-    menu->insertAction(firstAction, action_go_to_cell);
-    menu->insertSeparator(firstAction);
-
-    // TODO
-    // Export to ASCII
-    //Export to latex
+	menu->insertMenu(firstAction, m_selectionMenu);
+	menu->insertAction(firstAction, action_toggle_comments);
+	menu->insertSeparator(firstAction);
+	menu->insertAction(firstAction, action_select_all);
+	menu->insertAction(firstAction, action_clear_spreadsheet);
+	menu->insertAction(firstAction, action_clear_masks);
+	menu->insertAction(firstAction, action_sort_spreadsheet);
+	menu->insertSeparator(firstAction);
+	menu->insertAction(firstAction, action_add_column);
+	menu->insertSeparator(firstAction);
+	menu->insertAction(firstAction, action_go_to_cell);
+	menu->insertSeparator(firstAction);
+
+	// TODO
+	// Export to ASCII
+	//Export to latex
 }
 
 //SLOTS
-void SpreadsheetView::handleAspectAdded(const AbstractAspect * aspect){
-    const Column * col = qobject_cast<const Column*>(aspect);
-    if (!col || col->parentAspect() != static_cast<AbstractAspect*>(m_spreadsheet))
-        return;
-    connect(col, SIGNAL(widthChanged(const Column*)), this, SLOT(updateSectionSize(const Column*)));
-}
-
-void SpreadsheetView::handleAspectAboutToBeRemoved(const AbstractAspect * aspect){
-    const Column * col = qobject_cast<const Column*>(aspect);
-    if (!col || col->parentAspect() != static_cast<AbstractAspect*>(m_spreadsheet))
-        return;
-    disconnect(col, 0, this, 0);
-}
-
-void SpreadsheetView::updateSectionSize(const Column* col){
-    disconnect(m_horizontalHeader, SIGNAL(sectionResized(int,int,int)), this, SLOT(handleHorizontalSectionResized(int,int,int)));
-    m_horizontalHeader->resizeSection(m_spreadsheet->indexOfChild<Column>(col), col->width());
-    connect(m_horizontalHeader, SIGNAL(sectionResized(int,int,int)), this, SLOT(handleHorizontalSectionResized(int,int,int)));
+void SpreadsheetView::handleAspectAdded(const AbstractAspect * aspect) {
+	const Column * col = qobject_cast<const Column*>(aspect);
+	if (!col || col->parentAspect() != static_cast<AbstractAspect*>(m_spreadsheet))
+		return;
+	connect(col, SIGNAL(widthChanged(const Column*)), this, SLOT(updateSectionSize(const Column*)));
+}
+
+void SpreadsheetView::handleAspectAboutToBeRemoved(const AbstractAspect * aspect) {
+	const Column * col = qobject_cast<const Column*>(aspect);
+	if (!col || col->parentAspect() != static_cast<AbstractAspect*>(m_spreadsheet))
+		return;
+	disconnect(col, 0, this, 0);
+}
+
+void SpreadsheetView::updateSectionSize(const Column* col) {
+	disconnect(m_horizontalHeader, SIGNAL(sectionResized(int,int,int)), this, SLOT(handleHorizontalSectionResized(int,int,int)));
+	m_horizontalHeader->resizeSection(m_spreadsheet->indexOfChild<Column>(col), col->width());
+	connect(m_horizontalHeader, SIGNAL(sectionResized(int,int,int)), this, SLOT(handleHorizontalSectionResized(int,int,int)));
 }
 
 //TODO what for?!?
-void SpreadsheetView::handleHorizontalSectionResized(int logicalIndex, int oldSize, int newSize){
-    Q_UNUSED(logicalIndex);
-    Q_UNUSED(oldSize);
-    static bool inside = false;
-    if (inside) return;
-    inside = true;
-
-    int cols = m_spreadsheet->columnCount();
-    for (int i=0; i<cols; i++)
-        if (isColumnSelected(i, true))
-            m_horizontalHeader->resizeSection(i, newSize);
-
-    inside = false;
+void SpreadsheetView::handleHorizontalSectionResized(int logicalIndex, int oldSize, int newSize) {
+	Q_UNUSED(logicalIndex);
+	Q_UNUSED(oldSize);
+	static bool inside = false;
+	if (inside) return;
+	inside = true;
+
+	int cols = m_spreadsheet->columnCount();
+	for (int i=0; i<cols; i++)
+		if (isColumnSelected(i, true))
+			m_horizontalHeader->resizeSection(i, newSize);
+
+	inside = false;
 }
 
 /*!
   Advance current cell after [Return] or [Enter] was pressed.
  */
-void SpreadsheetView::advanceCell(){
-    QModelIndex idx = m_tableView->currentIndex();
-    if (idx.row()+1 >= m_spreadsheet->rowCount()) {
-        int new_size = m_spreadsheet->rowCount()+1;
-        m_spreadsheet->setRowCount(new_size);
-    }
-    m_tableView->setCurrentIndex(idx.sibling(idx.row()+1, idx.column()));
-}
-
-void SpreadsheetView::goToCell(int row, int col){
-    QModelIndex index = m_model->index(row, col);
-    m_tableView->scrollTo(index);
-    m_tableView->setCurrentIndex(index);
-}
-
-void SpreadsheetView::handleHorizontalSectionMoved(int index, int from, int to){
-    Q_UNUSED(index);
-
-    static bool inside = false;
-    if (inside) return;
-
-    Q_ASSERT(index == from);
-
-    inside = true;
-    m_tableView->horizontalHeader()->moveSection(to, from);
-    inside = false;
-    m_spreadsheet->moveColumn(from, to);
+void SpreadsheetView::advanceCell() {
+	QModelIndex idx = m_tableView->currentIndex();
+	if (idx.row()+1 >= m_spreadsheet->rowCount()) {
+		int new_size = m_spreadsheet->rowCount()+1;
+		m_spreadsheet->setRowCount(new_size);
+	}
+	m_tableView->setCurrentIndex(idx.sibling(idx.row()+1, idx.column()));
+}
+
+void SpreadsheetView::goToCell(int row, int col) {
+	QModelIndex index = m_model->index(row, col);
+	m_tableView->scrollTo(index);
+	m_tableView->setCurrentIndex(index);
+}
+
+void SpreadsheetView::handleHorizontalSectionMoved(int index, int from, int to) {
+	Q_UNUSED(index);
+
+	static bool inside = false;
+	if (inside) return;
+
+	Q_ASSERT(index == from);
+
+	inside = true;
+	m_tableView->horizontalHeader()->moveSection(to, from);
+	inside = false;
+	m_spreadsheet->moveColumn(from, to);
 }
 
 //TODO Implement the "change of the column name"-mode  upon a double click
-void SpreadsheetView::handleHorizontalHeaderDoubleClicked(int index){
-    Q_UNUSED(index);
+void SpreadsheetView::handleHorizontalHeaderDoubleClicked(int index) {
+	Q_UNUSED(index);
 }
 
 /*!
   Returns whether comments are show currently or not.
 */
-bool SpreadsheetView::areCommentsShown() const{
-    return m_horizontalHeader->areCommentsShown();
+bool SpreadsheetView::areCommentsShown() const {
+	return m_horizontalHeader->areCommentsShown();
 }
 
 /*!
   toggles the column comment in the horizontal header
 */
-void SpreadsheetView::toggleComments(){
-    showComments(!areCommentsShown());
-    //TODO
-    if(areCommentsShown())
-        action_toggle_comments->setText(i18n("Hide Comments"));
-    else
-        action_toggle_comments->setText(i18n("Show Comments"));
+void SpreadsheetView::toggleComments() {
+	showComments(!areCommentsShown());
+	//TODO
+	if(areCommentsShown())
+		action_toggle_comments->setText(i18n("Hide Comments"));
+	else
+		action_toggle_comments->setText(i18n("Show Comments"));
 }
 
 //! Shows (\c on=true) or hides (\c on=false) the column comments in the horizontal header
-void SpreadsheetView::showComments(bool on){
-    m_horizontalHeader->showComments(on);
-}
-
-void SpreadsheetView::currentColumnChanged(const QModelIndex & current, const QModelIndex & previous){
-    Q_UNUSED(previous);
-    int col = current.column();
-    if (col < 0 || col >= m_spreadsheet->columnCount())
-      return;
+void SpreadsheetView::showComments(bool on) {
+	m_horizontalHeader->showComments(on);
+}
+
+void SpreadsheetView::currentColumnChanged(const QModelIndex & current, const QModelIndex & previous) {
+	Q_UNUSED(previous);
+	int col = current.column();
+	if (col < 0 || col >= m_spreadsheet->columnCount())
+		return;
 }
 
 //TODO
-void SpreadsheetView::handleHeaderDataChanged(Qt::Orientation orientation, int first, int last){
-    if (orientation != Qt::Horizontal) return;
-
-    QItemSelectionModel * sel_model = m_tableView->selectionModel();
-
-    int col = sel_model->currentIndex().column();
-    if (col < first || col > last) return;
+void SpreadsheetView::handleHeaderDataChanged(Qt::Orientation orientation, int first, int last) {
+	if (orientation != Qt::Horizontal) return;
+
+	QItemSelectionModel * sel_model = m_tableView->selectionModel();
+
+	int col = sel_model->currentIndex().column();
+	if (col < first || col > last) return;
 }
 
 /*!
   Returns the number of selected columns.
   If \c full is \c true, this function only returns the number of fully selected columns.
 */
-int SpreadsheetView::selectedColumnCount(bool full){
-    int count = 0;
-    int cols = m_spreadsheet->columnCount();
-    for (int i=0; i<cols; i++)
-        if (isColumnSelected(i, full)) count++;
-    return count;
+int SpreadsheetView::selectedColumnCount(bool full) {
+	int count = 0;
+	int cols = m_spreadsheet->columnCount();
+	for (int i=0; i<cols; i++)
+		if (isColumnSelected(i, full)) count++;
+	return count;
 }
 
 /*!
   Returns the number of (at least partly) selected columns with the plot designation \param pd.
  */
-int SpreadsheetView::selectedColumnCount(AbstractColumn::PlotDesignation pd){
-    int count = 0;
-    int cols = m_spreadsheet->columnCount();
-    for (int i=0; i<cols; i++)
-        if ( isColumnSelected(i, false) && (m_spreadsheet->column(i)->plotDesignation() == pd) ) count++;
-
-    return count;
+int SpreadsheetView::selectedColumnCount(AbstractColumn::PlotDesignation pd) {
+	int count = 0;
+	int cols = m_spreadsheet->columnCount();
+	for (int i=0; i<cols; i++)
+		if ( isColumnSelected(i, false) && (m_spreadsheet->column(i)->plotDesignation() == pd) ) count++;
+
+	return count;
 }
 
 /*!
   Returns \c true if column \param col is selected, otherwise returns \c false.
   If \param full is \c true, this function only returns true if the whole column is selected.
 */
-bool SpreadsheetView::isColumnSelected(int col, bool full){
-    if (full)
-        return m_tableView->selectionModel()->isColumnSelected(col, QModelIndex());
-    else
-        return m_tableView->selectionModel()->columnIntersectsSelection(col, QModelIndex());
+bool SpreadsheetView::isColumnSelected(int col, bool full) {
+	if (full)
+		return m_tableView->selectionModel()->isColumnSelected(col, QModelIndex());
+	else
+		return m_tableView->selectionModel()->columnIntersectsSelection(col, QModelIndex());
 }
 
 /*!
   Returns all selected columns.
   If \param full is true, this function only returns a column if the whole column is selected.
   */
-QList<Column*> SpreadsheetView::selectedColumns(bool full){
-    QList<Column*> list;
-    int cols = m_spreadsheet->columnCount();
-    for (int i=0; i<cols; i++)
-        if (isColumnSelected(i, full)) list << m_spreadsheet->column(i);
-
-    return list;
+QList<Column*> SpreadsheetView::selectedColumns(bool full) {
+	QList<Column*> list;
+	int cols = m_spreadsheet->columnCount();
+	for (int i=0; i<cols; i++)
+		if (isColumnSelected(i, full)) list << m_spreadsheet->column(i);
+
+	return list;
 }
 
 /*!
   Returns the number of (at least partly) selected rows.
   If \param full is \c true, this function only returns the number of fully selected rows.
 */
-int SpreadsheetView::selectedRowCount(bool full){
-    int count = 0;
-    int rows = m_spreadsheet->rowCount();
-    for (int i=0; i<rows; i++)
-        if (isRowSelected(i, full)) count++;
-    return count;
+int SpreadsheetView::selectedRowCount(bool full) {
+	int count = 0;
+	int rows = m_spreadsheet->rowCount();
+	for (int i=0; i<rows; i++)
+		if (isRowSelected(i, full)) count++;
+	return count;
 }
 
 /*!
   Returns \c true if row \param row is selected; otherwise returns \c false
   If \param full is \c true, this function only returns \c true if the whole row is selected.
 */
-bool SpreadsheetView::isRowSelected(int row, bool full){
-    if (full)
-        return m_tableView->selectionModel()->isRowSelected(row, QModelIndex());
-    else
-        return m_tableView->selectionModel()->rowIntersectsSelection(row, QModelIndex());
+bool SpreadsheetView::isRowSelected(int row, bool full) {
+	if (full)
+		return m_tableView->selectionModel()->isRowSelected(row, QModelIndex());
+	else
+		return m_tableView->selectionModel()->rowIntersectsSelection(row, QModelIndex());
 }
 
 /*!
   Return the index of the first selected column.
   If \param full is \c true, this function only looks for fully selected columns.
 */
-int SpreadsheetView::firstSelectedColumn(bool full){
-    int cols = m_spreadsheet->columnCount();
-    for (int i=0; i<cols; i++)
-    {
-        if (isColumnSelected(i, full))
-            return i;
-    }
-    return -1;
+int SpreadsheetView::firstSelectedColumn(bool full) {
+	int cols = m_spreadsheet->columnCount();
+	for (int i=0; i<cols; i++)
+	{
+		if (isColumnSelected(i, full))
+			return i;
+	}
+	return -1;
 }
 
 /*!
   Return the index of the last selected column.
   If \param full is \c true, this function only looks for fully selected columns.
   */
-int SpreadsheetView::lastSelectedColumn(bool full){
-    int cols = m_spreadsheet->columnCount();
-    for (int i=cols-1; i>=0; i--)
-        if (isColumnSelected(i, full)) return i;
-
-    return -2;
+int SpreadsheetView::lastSelectedColumn(bool full) {
+	int cols = m_spreadsheet->columnCount();
+	for (int i=cols-1; i>=0; i--)
+		if (isColumnSelected(i, full)) return i;
+
+	return -2;
 }
 
 /*!
   Return the index of the first selected row.
   If \param full is \c true, this function only looks for fully selected rows.
   */
-int SpreadsheetView::firstSelectedRow(bool full){
-    int rows = m_spreadsheet->rowCount();
-    for (int i=0; i<rows; i++)
-    {
-        if (isRowSelected(i, full))
-            return i;
-    }
-    return -1;
+int SpreadsheetView::firstSelectedRow(bool full) {
+	int rows = m_spreadsheet->rowCount();
+	for (int i=0; i<rows; i++)
+	{
+		if (isRowSelected(i, full))
+			return i;
+	}
+	return -1;
 }
 
 /*!
   Return the index of the last selected row.
   If \param full is \c true, this function only looks for fully selected rows.
   */
-int SpreadsheetView::lastSelectedRow(bool full){
-    int rows = m_spreadsheet->rowCount();
-    for (int i=rows-1; i>=0; i--)
-        if (isRowSelected(i, full)) return i;
-
-    return -2;
+int SpreadsheetView::lastSelectedRow(bool full) {
+	int rows = m_spreadsheet->rowCount();
+	for (int i=rows-1; i>=0; i--)
+		if (isRowSelected(i, full)) return i;
+
+	return -2;
 }
 
 /*!
   Return whether a cell is selected
  */
-bool SpreadsheetView::isCellSelected(int row, int col){
-    if (row < 0 || col < 0 || row >= m_spreadsheet->rowCount() || col >= m_spreadsheet->columnCount()) return false;
-
-    return m_tableView->selectionModel()->isSelected(m_model->index(row, col));
+bool SpreadsheetView::isCellSelected(int row, int col) {
+	if (row < 0 || col < 0 || row >= m_spreadsheet->rowCount() || col >= m_spreadsheet->columnCount()) return false;
+
+	return m_tableView->selectionModel()->isSelected(m_model->index(row, col));
 }
 
 /*!
   Get the complete set of selected rows.
  */
-IntervalAttribute<bool> SpreadsheetView::selectedRows(bool full){
-    IntervalAttribute<bool> result;
-    int rows = m_spreadsheet->rowCount();
-    for (int i=0; i<rows; i++)
-        if (isRowSelected(i, full))
-            result.setValue(i, true);
-    return result;
+IntervalAttribute<bool> SpreadsheetView::selectedRows(bool full) {
+	IntervalAttribute<bool> result;
+	int rows = m_spreadsheet->rowCount();
+	for (int i=0; i<rows; i++)
+		if (isRowSelected(i, full))
+			result.setValue(i, true);
+	return result;
 }
 
 /*!
   Select/Deselect a cell.
  */
-void SpreadsheetView::setCellSelected(int row, int col, bool select){
-    m_tableView->selectionModel()->select(m_model->index(row, col),
-             select ? QItemSelectionModel::Select : QItemSelectionModel::Deselect);
+void SpreadsheetView::setCellSelected(int row, int col, bool select) {
+	m_tableView->selectionModel()->select(m_model->index(row, col),
+	                                      select ? QItemSelectionModel::Select : QItemSelectionModel::Deselect);
 }
 
 /*!
   Select/Deselect a range of cells.
  */
-void SpreadsheetView::setCellsSelected(int first_row, int first_col, int last_row, int last_col, bool select){
-    QModelIndex top_left = m_model->index(first_row, first_col);
-    QModelIndex bottom_right = m_model->index(last_row, last_col);
-    m_tableView->selectionModel()->select(QItemSelection(top_left, bottom_right),
-            select ? QItemSelectionModel::SelectCurrent : QItemSelectionModel::Deselect);
+void SpreadsheetView::setCellsSelected(int first_row, int first_col, int last_row, int last_col, bool select) {
+	QModelIndex top_left = m_model->index(first_row, first_col);
+	QModelIndex bottom_right = m_model->index(last_row, last_col);
+	m_tableView->selectionModel()->select(QItemSelection(top_left, bottom_right),
+	                                      select ? QItemSelectionModel::SelectCurrent : QItemSelectionModel::Deselect);
 }
 
 /*!
   Determine the current cell (-1 if no cell is designated as the current).
  */
-void SpreadsheetView::getCurrentCell(int * row, int * col){
-    QModelIndex index = m_tableView->selectionModel()->currentIndex();
-    if (index.isValid())	{
-        *row = index.row();
-        *col = index.column();
-    }else{
-        *row = -1;
-        *col = -1;
-    }
+void SpreadsheetView::getCurrentCell(int * row, int * col) {
+	QModelIndex index = m_tableView->selectionModel()->currentIndex();
+	if (index.isValid())	{
+		*row = index.row();
+		*col = index.column();
+	} else {
+		*row = -1;
+		*col = -1;
+	}
 }
 
 bool SpreadsheetView::eventFilter(QObject* watched, QEvent* event) {
-    if (event->type() == QEvent::ContextMenu){
-        QContextMenuEvent *cm_event = static_cast<QContextMenuEvent*>(event);
-        QPoint global_pos = cm_event->globalPos();
-        if (watched == m_tableView->verticalHeader()){
-            m_rowMenu->exec(global_pos);
-        }else if (watched == m_horizontalHeader) {
-            int col = m_horizontalHeader->logicalIndexAt(cm_event->pos());
-            if (!isColumnSelected(col, true)) {
-                QItemSelectionModel *sel_model = m_tableView->selectionModel();
-                sel_model->clearSelection();
-                sel_model->select(QItemSelection(m_model->index(0, col, QModelIndex()),
-                            m_model->index(m_model->rowCount()-1, col, QModelIndex())),
-                        QItemSelectionModel::Select);
-            }
-
-            if (selectedColumns().size()==1){
-                action_sort_columns->setVisible(false);
-                action_sort_asc_column->setVisible(true);
-                action_sort_desc_column->setVisible(true);
-            }else{
-                action_sort_columns->setVisible(true);
-                action_sort_asc_column->setVisible(false);
-                action_sort_desc_column->setVisible(false);
-            }
-
-            //check whether we have non-numeric columns selected and deactivate actions for numeric columns
-            bool numeric = true;
-            foreach(Column* col, selectedColumns()) {
-                if (col->columnMode() != AbstractColumn::Numeric) {
-                    numeric = false;
-                    break;
-                }
-            }
-            action_fill_equidistant->setEnabled(numeric);
-            action_fill_random_nonuniform->setEnabled(numeric);
-            action_fill_function->setEnabled(numeric);
-
-            m_columnMenu->exec(global_pos);
-        }else if (watched == this){
-            m_spreadsheetMenu->exec(global_pos);
-        }else{
-            return QWidget::eventFilter(watched, event);
-        }
-        return true;
-    }
-    else
-        return QWidget::eventFilter(watched, event);
-}
-
-bool SpreadsheetView::formulaModeActive() const{
-    return m_model->formulaModeActive();
-}
-
-void SpreadsheetView::activateFormulaMode(bool on){
-    m_model->activateFormulaMode(on);
-}
-
-void SpreadsheetView::goToNextColumn(){
-    if (m_spreadsheet->columnCount() == 0) return;
-
-    QModelIndex idx = m_tableView->currentIndex();
-    int col = idx.column()+1;
-    if (col >= m_spreadsheet->columnCount())
-        col = 0;
-
-    m_tableView->setCurrentIndex(idx.sibling(idx.row(), col));
-}
-
-void SpreadsheetView::goToPreviousColumn(){
-    if (m_spreadsheet->columnCount() == 0)
-      return;
-
-    QModelIndex idx = m_tableView->currentIndex();
-    int col = idx.column()-1;
-    if (col < 0)
-        col = m_spreadsheet->columnCount()-1;
-
-    m_tableView->setCurrentIndex(idx.sibling(idx.row(), col));
-}
-
-void SpreadsheetView::cutSelection(){
-    int first = firstSelectedRow();
-    if ( first < 0 )
-      return;
-
-    WAIT_CURSOR;
-    m_spreadsheet->beginMacro(i18n("%1: cut selected cells", m_spreadsheet->name()));
-    copySelection();
-    clearSelectedCells();
-    m_spreadsheet->endMacro();
-    RESET_CURSOR;
-}
-
-void SpreadsheetView::copySelection(){
-    int first_col = firstSelectedColumn(false);
-    if (first_col == -1) return;
-    int last_col = lastSelectedColumn(false);
-    if (last_col == -2) return;
-    int first_row = firstSelectedRow(false);
-    if (first_row == -1)	return;
-    int last_row = lastSelectedRow(false);
-    if (last_row == -2) return;
-    int cols = last_col - first_col +1;
-    int rows = last_row - first_row +1;
-
-    WAIT_CURSOR;
-    QString output_str;
-
-    for (int r=0; r<rows; r++)
-    {
-        for (int c=0; c<cols; c++)
-        {
-            Column *col_ptr = m_spreadsheet->column(first_col + c);
-            if (isCellSelected(first_row + r, first_col + c))
-            {
-                if (formulaModeActive())
-                {
-                    output_str += col_ptr->formula(first_row + r);
-                }
-                else if (col_ptr->columnMode() == AbstractColumn::Numeric)
-                {
-                    Double2StringFilter * out_fltr = static_cast<Double2StringFilter *>(col_ptr->outputFilter());
-                    output_str += QLocale().toString(col_ptr->valueAt(first_row + r),
-                            out_fltr->numericFormat(), 16); // copy with max. precision
-                }
-                else
-                {
-                    output_str += m_spreadsheet->column(first_col+c)->asStringColumn()->textAt(first_row + r);
-                }
-            }
-            if (c < cols-1)
-                output_str += '\t';
-        }
-        if (r < rows-1)
-            output_str += '\n';
-    }
-    QApplication::clipboard()->setText(output_str);
-    RESET_CURSOR;
-}
-
-void SpreadsheetView::pasteIntoSelection(){
-    if (m_spreadsheet->columnCount() < 1 || m_spreadsheet->rowCount() < 1)
-      return;
-
-    WAIT_CURSOR;
-    m_spreadsheet->beginMacro(i18n("%1: paste from clipboard", m_spreadsheet->name()));
-    const QMimeData * mime_data = QApplication::clipboard()->mimeData();
-
-    if (mime_data->hasFormat("text/plain")){
-        int first_col = firstSelectedColumn(false);
-        int last_col = lastSelectedColumn(false);
-        int first_row = firstSelectedRow(false);
-        int last_row = lastSelectedRow(false);
-        int input_row_count = 0;
-        int input_col_count = 0;
-        int rows, cols;
-
-        QString input_str = QString(mime_data->data("text/plain")).trimmed();
-        QList< QStringList > cellTexts;
-        QStringList input_rows(input_str.split('\n'));
-        input_row_count = input_rows.count();
-        input_col_count = 0;
-        for (int i=0; i<input_row_count; i++)
-        {
-            cellTexts.append(input_rows.at(i).trimmed().split(QRegExp("\\s+")));
-            if (cellTexts.at(i).count() > input_col_count) input_col_count = cellTexts.at(i).count();
-        }
-
-        if ( (first_col == -1 || first_row == -1) ||
-            (last_row == first_row && last_col == first_col) )
-        // if the is no selection or only one cell selected, the
-        // selection will be expanded to the needed size from the current cell
-        {
-            int current_row, current_col;
-            getCurrentCell(&current_row, &current_col);
-            if (current_row == -1) current_row = 0;
-            if (current_col == -1) current_col = 0;
-            setCellSelected(current_row, current_col);
-            first_col = current_col;
-            first_row = current_row;
-            last_row = first_row + input_row_count -1;
-            last_col = first_col + input_col_count -1;
-            // resize the spreadsheet if necessary
-            if (last_col >= m_spreadsheet->columnCount())
-            {
-                for (int i=0; i<last_col+1-m_spreadsheet->columnCount(); i++)
-                {
-                    Column * new_col = new Column(QString::number(i+1), AbstractColumn::Text);
-                    new_col->setPlotDesignation(AbstractColumn::Y);
-                    new_col->insertRows(0, m_spreadsheet->rowCount());
-                    m_spreadsheet->addChild(new_col);
-                }
-            }
-            if (last_row >= m_spreadsheet->rowCount())
-                m_spreadsheet->appendRows(last_row+1-m_spreadsheet->rowCount());
-            // select the rectangle to be pasted in
-            setCellsSelected(first_row, first_col, last_row, last_col);
-        }
-
-        rows = last_row - first_row + 1;
-        cols = last_col - first_col + 1;
-        for (int r=0; r<rows && r<input_row_count; r++)
-        {
-            for (int c=0; c<cols && c<input_col_count; c++)
-            {
-                //TODO c->setSuppressDataChangedSignal(true);
-                if (isCellSelected(first_row + r, first_col + c) && (c < cellTexts.at(r).count()) )
-                {
-                    Column * col_ptr = m_spreadsheet->column(first_col + c);
-                    if (formulaModeActive())
-                    {
-                        col_ptr->setFormula(first_row + r, cellTexts.at(r).at(c));
-                    }
-                    else
-                        col_ptr->asStringColumn()->setTextAt(first_row+r, cellTexts.at(r).at(c));
-                }
-            }
-        }
-    }
-    m_spreadsheet->endMacro();
-    RESET_CURSOR;
-}
-
-void SpreadsheetView::maskSelection(){
-    int first = firstSelectedRow();
-    int last = lastSelectedRow();
-    if ( first < 0 ) return;
-
-    WAIT_CURSOR;
-    m_spreadsheet->beginMacro(i18n("%1: mask selected cells", m_spreadsheet->name()));
-    QList<Column*> list = selectedColumns();
-    foreach(Column * col_ptr, list)
-    {
-        int col = m_spreadsheet->indexOfChild<Column>(col_ptr);
-        for (int row=first; row<=last; row++)
-            if (isCellSelected(row, col)) col_ptr->setMasked(row);
-    }
-    m_spreadsheet->endMacro();
-    RESET_CURSOR;
-}
-
-void SpreadsheetView::unmaskSelection(){
-    int first = firstSelectedRow();
-    int last = lastSelectedRow();
-    if ( first < 0 ) return;
-
-    WAIT_CURSOR;
-    m_spreadsheet->beginMacro(i18n("%1: unmask selected cells", m_spreadsheet->name()));
-    QList<Column*> list = selectedColumns();
-    foreach(Column * col_ptr, list)	{
-        int col = m_spreadsheet->indexOfChild<Column>(col_ptr);
-        for (int row=first; row<=last; row++)
-            if (isCellSelected(row, col)) col_ptr->setMasked(row, false);
-    }
-    m_spreadsheet->endMacro();
-    RESET_CURSOR;
+	if (event->type() == QEvent::ContextMenu) {
+		QContextMenuEvent *cm_event = static_cast<QContextMenuEvent*>(event);
+		QPoint global_pos = cm_event->globalPos();
+		if (watched == m_tableView->verticalHeader()) {
+			m_rowMenu->exec(global_pos);
+		} else if (watched == m_horizontalHeader) {
+			int col = m_horizontalHeader->logicalIndexAt(cm_event->pos());
+			if (!isColumnSelected(col, true)) {
+				QItemSelectionModel *sel_model = m_tableView->selectionModel();
+				sel_model->clearSelection();
+				sel_model->select(QItemSelection(m_model->index(0, col, QModelIndex()),
+				                                 m_model->index(m_model->rowCount()-1, col, QModelIndex())),
+				                  QItemSelectionModel::Select);
+			}
+
+			if (selectedColumns().size()==1) {
+				action_sort_columns->setVisible(false);
+				action_sort_asc_column->setVisible(true);
+				action_sort_desc_column->setVisible(true);
+			} else {
+				action_sort_columns->setVisible(true);
+				action_sort_asc_column->setVisible(false);
+				action_sort_desc_column->setVisible(false);
+			}
+
+			//check whether we have non-numeric columns selected and deactivate actions for numeric columns
+			bool numeric = true;
+			foreach(Column* col, selectedColumns()) {
+				if (col->columnMode() != AbstractColumn::Numeric) {
+					numeric = false;
+					break;
+				}
+			}
+			action_fill_equidistant->setEnabled(numeric);
+			action_fill_random_nonuniform->setEnabled(numeric);
+			action_fill_function->setEnabled(numeric);
+
+			m_columnMenu->exec(global_pos);
+		} else if (watched == this) {
+			m_spreadsheetMenu->exec(global_pos);
+		} else {
+			return QWidget::eventFilter(watched, event);
+		}
+		return true;
+	}
+	else
+		return QWidget::eventFilter(watched, event);
+}
+
+bool SpreadsheetView::formulaModeActive() const {
+	return m_model->formulaModeActive();
+}
+
+void SpreadsheetView::activateFormulaMode(bool on) {
+	m_model->activateFormulaMode(on);
+}
+
+void SpreadsheetView::goToNextColumn() {
+	if (m_spreadsheet->columnCount() == 0) return;
+
+	QModelIndex idx = m_tableView->currentIndex();
+	int col = idx.column()+1;
+	if (col >= m_spreadsheet->columnCount())
+		col = 0;
+
+	m_tableView->setCurrentIndex(idx.sibling(idx.row(), col));
+}
+
+void SpreadsheetView::goToPreviousColumn() {
+	if (m_spreadsheet->columnCount() == 0)
+		return;
+
+	QModelIndex idx = m_tableView->currentIndex();
+	int col = idx.column()-1;
+	if (col < 0)
+		col = m_spreadsheet->columnCount()-1;
+
+	m_tableView->setCurrentIndex(idx.sibling(idx.row(), col));
+}
+
+void SpreadsheetView::cutSelection() {
+	int first = firstSelectedRow();
+	if ( first < 0 )
+		return;
+
+	WAIT_CURSOR;
+	m_spreadsheet->beginMacro(i18n("%1: cut selected cells", m_spreadsheet->name()));
+	copySelection();
+	clearSelectedCells();
+	m_spreadsheet->endMacro();
+	RESET_CURSOR;
+}
+
+void SpreadsheetView::copySelection() {
+	int first_col = firstSelectedColumn(false);
+	if (first_col == -1) return;
+	int last_col = lastSelectedColumn(false);
+	if (last_col == -2) return;
+	int first_row = firstSelectedRow(false);
+	if (first_row == -1)	return;
+	int last_row = lastSelectedRow(false);
+	if (last_row == -2) return;
+	int cols = last_col - first_col +1;
+	int rows = last_row - first_row +1;
+
+	WAIT_CURSOR;
+	QString output_str;
+
+	for (int r=0; r<rows; r++)
+	{
+		for (int c=0; c<cols; c++)
+		{
+			Column *col_ptr = m_spreadsheet->column(first_col + c);
+			if (isCellSelected(first_row + r, first_col + c))
+			{
+				if (formulaModeActive())
+				{
+					output_str += col_ptr->formula(first_row + r);
+				}
+				else if (col_ptr->columnMode() == AbstractColumn::Numeric)
+				{
+					Double2StringFilter * out_fltr = static_cast<Double2StringFilter *>(col_ptr->outputFilter());
+					output_str += QLocale().toString(col_ptr->valueAt(first_row + r),
+					                                 out_fltr->numericFormat(), 16); // copy with max. precision
+				}
+				else
+				{
+					output_str += m_spreadsheet->column(first_col+c)->asStringColumn()->textAt(first_row + r);
+				}
+			}
+			if (c < cols-1)
+				output_str += '\t';
+		}
+		if (r < rows-1)
+			output_str += '\n';
+	}
+	QApplication::clipboard()->setText(output_str);
+	RESET_CURSOR;
+}
+
+void SpreadsheetView::pasteIntoSelection() {
+	if (m_spreadsheet->columnCount() < 1 || m_spreadsheet->rowCount() < 1)
+		return;
+
+	WAIT_CURSOR;
+	m_spreadsheet->beginMacro(i18n("%1: paste from clipboard", m_spreadsheet->name()));
+	const QMimeData * mime_data = QApplication::clipboard()->mimeData();
+
+	if (mime_data->hasFormat("text/plain")) {
+		int first_col = firstSelectedColumn(false);
+		int last_col = lastSelectedColumn(false);
+		int first_row = firstSelectedRow(false);
+		int last_row = lastSelectedRow(false);
+		int input_row_count = 0;
+		int input_col_count = 0;
+		int rows, cols;
+
+		QString input_str = QString(mime_data->data("text/plain")).trimmed();
+		QList< QStringList > cellTexts;
+		QStringList input_rows(input_str.split('\n'));
+		input_row_count = input_rows.count();
+		input_col_count = 0;
+		for (int i=0; i<input_row_count; i++)
+		{
+			cellTexts.append(input_rows.at(i).trimmed().split(QRegExp("\\s+")));
+			if (cellTexts.at(i).count() > input_col_count) input_col_count = cellTexts.at(i).count();
+		}
+
+		if ( (first_col == -1 || first_row == -1) ||
+		        (last_row == first_row && last_col == first_col) )
+			// if the is no selection or only one cell selected, the
+			// selection will be expanded to the needed size from the current cell
+		{
+			int current_row, current_col;
+			getCurrentCell(&current_row, &current_col);
+			if (current_row == -1) current_row = 0;
+			if (current_col == -1) current_col = 0;
+			setCellSelected(current_row, current_col);
+			first_col = current_col;
+			first_row = current_row;
+			last_row = first_row + input_row_count -1;
+			last_col = first_col + input_col_count -1;
+			// resize the spreadsheet if necessary
+			if (last_col >= m_spreadsheet->columnCount())
+			{
+				for (int i=0; i<last_col+1-m_spreadsheet->columnCount(); i++)
+				{
+					Column * new_col = new Column(QString::number(i+1), AbstractColumn::Text);
+					new_col->setPlotDesignation(AbstractColumn::Y);
+					new_col->insertRows(0, m_spreadsheet->rowCount());
+					m_spreadsheet->addChild(new_col);
+				}
+			}
+			if (last_row >= m_spreadsheet->rowCount())
+				m_spreadsheet->appendRows(last_row+1-m_spreadsheet->rowCount());
+			// select the rectangle to be pasted in
+			setCellsSelected(first_row, first_col, last_row, last_col);
+		}
+
+		rows = last_row - first_row + 1;
+		cols = last_col - first_col + 1;
+		for (int r=0; r<rows && r<input_row_count; r++)
+		{
+			for (int c=0; c<cols && c<input_col_count; c++)
+			{
+				//TODO c->setSuppressDataChangedSignal(true);
+				if (isCellSelected(first_row + r, first_col + c) && (c < cellTexts.at(r).count()) )
+				{
+					Column * col_ptr = m_spreadsheet->column(first_col + c);
+					if (formulaModeActive())
+					{
+						col_ptr->setFormula(first_row + r, cellTexts.at(r).at(c));
+					}
+					else
+						col_ptr->asStringColumn()->setTextAt(first_row+r, cellTexts.at(r).at(c));
+				}
+			}
+		}
+	}
+	m_spreadsheet->endMacro();
+	RESET_CURSOR;
+}
+
+void SpreadsheetView::maskSelection() {
+	int first = firstSelectedRow();
+	int last = lastSelectedRow();
+	if ( first < 0 ) return;
+
+	WAIT_CURSOR;
+	m_spreadsheet->beginMacro(i18n("%1: mask selected cells", m_spreadsheet->name()));
+	QList<Column*> list = selectedColumns();
+	foreach(Column * col_ptr, list)
+	{
+		int col = m_spreadsheet->indexOfChild<Column>(col_ptr);
+		for (int row=first; row<=last; row++)
+			if (isCellSelected(row, col)) col_ptr->setMasked(row);
+	}
+	m_spreadsheet->endMacro();
+	RESET_CURSOR;
+}
+
+void SpreadsheetView::unmaskSelection() {
+	int first = firstSelectedRow();
+	int last = lastSelectedRow();
+	if ( first < 0 ) return;
+
+	WAIT_CURSOR;
+	m_spreadsheet->beginMacro(i18n("%1: unmask selected cells", m_spreadsheet->name()));
+	QList<Column*> list = selectedColumns();
+	foreach(Column * col_ptr, list)	{
+		int col = m_spreadsheet->indexOfChild<Column>(col_ptr);
+		for (int row=first; row<=last; row++)
+			if (isCellSelected(row, col)) col_ptr->setMasked(row, false);
+	}
+	m_spreadsheet->endMacro();
+	RESET_CURSOR;
 }
 
 // void SpreadsheetView::recalculateSelectedCells(){
 // }
 
-void SpreadsheetView::fillSelectedCellsWithRowNumbers(){
+void SpreadsheetView::fillSelectedCellsWithRowNumbers() {
 	if (selectedColumnCount() < 1) return;
 	int first = firstSelectedRow();
 	int last = lastSelectedRow();
@@ -1056,33 +994,33 @@
 		int col = m_spreadsheet->indexOfChild<Column>(col_ptr);
 		col_ptr->setSuppressDataChangedSignal(true);
 		switch (col_ptr->columnMode()) {
-			case AbstractColumn::Numeric:
-				{
-					QVector<double> results(last-first+1);
-					for (int row=first; row<=last; row++)
-						if(isCellSelected(row, col))
-							results[row-first] = row+1;
-						else
-							results[row-first] = col_ptr->valueAt(row);
-					col_ptr->replaceValues(first, results);
-					break;
-				}
-			case AbstractColumn::Text:
-				{
-					QStringList results;
-					for (int row=first; row<=last; row++)
-						if (isCellSelected(row, col))
-							results << QString::number(row+1);
-						else
-							results << col_ptr->textAt(row);
-					col_ptr->replaceTexts(first, results);
-					break;
-				}
-			//TODO: handle other modes
-			case AbstractColumn::DateTime:
-			case AbstractColumn::Month:
-			case AbstractColumn::Day:
-				break;
+		case AbstractColumn::Numeric:
+		{
+			QVector<double> results(last-first+1);
+			for (int row=first; row<=last; row++)
+				if(isCellSelected(row, col))
+					results[row-first] = row+1;
+				else
+					results[row-first] = col_ptr->valueAt(row);
+			col_ptr->replaceValues(first, results);
+			break;
+		}
+		case AbstractColumn::Text:
+		{
+			QStringList results;
+			for (int row=first; row<=last; row++)
+				if (isCellSelected(row, col))
+					results << QString::number(row+1);
+				else
+					results << col_ptr->textAt(row);
+			col_ptr->replaceTexts(first, results);
+			break;
+		}
+		//TODO: handle other modes
+		case AbstractColumn::DateTime:
+		case AbstractColumn::Month:
+		case AbstractColumn::Day:
+			break;
 		}
 
 		col_ptr->setSuppressDataChangedSignal(false);
@@ -1092,93 +1030,93 @@
 	RESET_CURSOR;
 }
 
-void SpreadsheetView::fillSelectedCellsWithRandomNumbers(){
-    if (selectedColumnCount() < 1) return;
-    int first = firstSelectedRow();
-    int last = lastSelectedRow();
-    if ( first < 0 ) return;
-
-    WAIT_CURSOR;
-    m_spreadsheet->beginMacro(i18n("%1: fill cells with random values", m_spreadsheet->name()));
-    qsrand(QTime::currentTime().msec());
-    foreach(Column* col_ptr, selectedColumns()) {
-        int col = m_spreadsheet->indexOfChild<Column>(col_ptr);
-        col_ptr->setSuppressDataChangedSignal(true);
-        switch (col_ptr->columnMode()) {
-            case AbstractColumn::Numeric:
-                {
-                    QVector<double> results(last-first+1);
-                    for (int row=first; row<=last; row++)
-                        if (isCellSelected(row, col))
-                            results[row-first] = double(qrand())/double(RAND_MAX);
-                        else
-                            results[row-first] = col_ptr->valueAt(row);
-                    col_ptr->replaceValues(first, results);
-                    break;
-                }
-            case AbstractColumn::Text:
-                {
-                    QStringList results;
-                    for (int row=first; row<=last; row++)
-                        if (isCellSelected(row, col))
-                            results << QString::number(double(qrand())/double(RAND_MAX));
-                        else
-                            results << col_ptr->textAt(row);
-                    col_ptr->replaceTexts(first, results);
-                    break;
-                }
-            case AbstractColumn::DateTime:
-            case AbstractColumn::Month:
-            case AbstractColumn::Day:
-                {
-                    QList<QDateTime> results;
-                    QDate earliestDate(1,1,1);
-                    QDate latestDate(2999,12,31);
-                    QTime midnight(0,0,0,0);
-                    for (int row=first; row<=last; row++)
-                        if (isCellSelected(row, col))
-                            results << QDateTime(
-                                    earliestDate.addDays(((double)qrand())*((double)earliestDate.daysTo(latestDate))/((double)RAND_MAX)),
-                                    midnight.addMSecs(((qint64)qrand())*1000*60*60*24/RAND_MAX));
-                        else
-                            results << col_ptr->dateTimeAt(row);
-                    col_ptr->replaceDateTimes(first, results);
-                    break;
-                }
-        }
-
-        col_ptr->setSuppressDataChangedSignal(false);
-        col_ptr->setChanged();
-    }
-    m_spreadsheet->endMacro();
-    RESET_CURSOR;
+void SpreadsheetView::fillSelectedCellsWithRandomNumbers() {
+	if (selectedColumnCount() < 1) return;
+	int first = firstSelectedRow();
+	int last = lastSelectedRow();
+	if ( first < 0 ) return;
+
+	WAIT_CURSOR;
+	m_spreadsheet->beginMacro(i18n("%1: fill cells with random values", m_spreadsheet->name()));
+	qsrand(QTime::currentTime().msec());
+	foreach(Column* col_ptr, selectedColumns()) {
+		int col = m_spreadsheet->indexOfChild<Column>(col_ptr);
+		col_ptr->setSuppressDataChangedSignal(true);
+		switch (col_ptr->columnMode()) {
+		case AbstractColumn::Numeric:
+		{
+			QVector<double> results(last-first+1);
+			for (int row=first; row<=last; row++)
+				if (isCellSelected(row, col))
+					results[row-first] = double(qrand())/double(RAND_MAX);
+				else
+					results[row-first] = col_ptr->valueAt(row);
+			col_ptr->replaceValues(first, results);
+			break;
+		}
+		case AbstractColumn::Text:
+		{
+			QStringList results;
+			for (int row=first; row<=last; row++)
+				if (isCellSelected(row, col))
+					results << QString::number(double(qrand())/double(RAND_MAX));
+				else
+					results << col_ptr->textAt(row);
+			col_ptr->replaceTexts(first, results);
+			break;
+		}
+		case AbstractColumn::DateTime:
+		case AbstractColumn::Month:
+		case AbstractColumn::Day:
+		{
+			QList<QDateTime> results;
+			QDate earliestDate(1,1,1);
+			QDate latestDate(2999,12,31);
+			QTime midnight(0,0,0,0);
+			for (int row=first; row<=last; row++)
+				if (isCellSelected(row, col))
+					results << QDateTime(
+					            earliestDate.addDays(((double)qrand())*((double)earliestDate.daysTo(latestDate))/((double)RAND_MAX)),
+					            midnight.addMSecs(((qint64)qrand())*1000*60*60*24/RAND_MAX));
+				else
+					results << col_ptr->dateTimeAt(row);
+			col_ptr->replaceDateTimes(first, results);
+			break;
+		}
+		}
+
+		col_ptr->setSuppressDataChangedSignal(false);
+		col_ptr->setChanged();
+	}
+	m_spreadsheet->endMacro();
+	RESET_CURSOR;
 }
 
 void SpreadsheetView::fillWithRandomValues() {
-    if (selectedColumnCount() < 1) return;
-    RandomValuesDialog* dlg = new RandomValuesDialog(m_spreadsheet);
-    dlg->setAttribute(Qt::WA_DeleteOnClose);
-    dlg->setColumns(selectedColumns());
-    dlg->exec();
+	if (selectedColumnCount() < 1) return;
+	RandomValuesDialog* dlg = new RandomValuesDialog(m_spreadsheet);
+	dlg->setAttribute(Qt::WA_DeleteOnClose);
+	dlg->setColumns(selectedColumns());
+	dlg->exec();
 }
 
 void SpreadsheetView::fillWithEquidistantValues() {
-    if (selectedColumnCount() < 1) return;
-    EquidistantValuesDialog* dlg = new EquidistantValuesDialog(m_spreadsheet);
-    dlg->setAttribute(Qt::WA_DeleteOnClose);
-    dlg->setColumns(selectedColumns());
-    dlg->exec();
+	if (selectedColumnCount() < 1) return;
+	EquidistantValuesDialog* dlg = new EquidistantValuesDialog(m_spreadsheet);
+	dlg->setAttribute(Qt::WA_DeleteOnClose);
+	dlg->setColumns(selectedColumns());
+	dlg->exec();
 }
 
 void SpreadsheetView::fillWithFunctionValues() {
-    if (selectedColumnCount() < 1) return;
-    FunctionValuesDialog* dlg = new FunctionValuesDialog(m_spreadsheet);
-    dlg->setAttribute(Qt::WA_DeleteOnClose);
-    dlg->setColumns(selectedColumns());
-    dlg->exec();
-}
-
-void SpreadsheetView::fillSelectedCellsWithConstValues(){
+	if (selectedColumnCount() < 1) return;
+	FunctionValuesDialog* dlg = new FunctionValuesDialog(m_spreadsheet);
+	dlg->setAttribute(Qt::WA_DeleteOnClose);
+	dlg->setColumns(selectedColumns());
+	dlg->exec();
+}
+
+void SpreadsheetView::fillSelectedCellsWithConstValues() {
 	if (selectedColumnCount() < 1) return;
 	int first = firstSelectedRow();
 	int last = lastSelectedRow();
@@ -1195,47 +1133,47 @@
 		int col = m_spreadsheet->indexOfChild<Column>(col_ptr);
 		col_ptr->setSuppressDataChangedSignal(true);
 		switch (col_ptr->columnMode()) {
-			case AbstractColumn::Numeric: {
-				if (!doubleOk)
-					doubleValue = QInputDialog::getDouble(this, i18n("Fill the selection with constant value"),
-															i18n("Value"), 0, -2147483647, 2147483647, 6, &doubleOk);
-				if (doubleOk) {
-					WAIT_CURSOR;
-					QVector<double> results(last-first+1);
-					for (int row=first; row<=last; row++) {
-						if(isCellSelected(row, col))
-							results[row-first] = doubleValue;
-						else
-							results[row-first] = col_ptr->valueAt(row);
-					}
-					col_ptr->replaceValues(first, results);
-					RESET_CURSOR;
+		case AbstractColumn::Numeric: {
+			if (!doubleOk)
+				doubleValue = QInputDialog::getDouble(this, i18n("Fill the selection with constant value"),
+				                                      i18n("Value"), 0, -2147483647, 2147483647, 6, &doubleOk);
+			if (doubleOk) {
+				WAIT_CURSOR;
+				QVector<double> results(last-first+1);
+				for (int row=first; row<=last; row++) {
+					if(isCellSelected(row, col))
+						results[row-first] = doubleValue;
+					else
+						results[row-first] = col_ptr->valueAt(row);
 				}
-				break;
+				col_ptr->replaceValues(first, results);
+				RESET_CURSOR;
 			}
-			case AbstractColumn::Text: {
-				if (!stringOk)
-					stringValue = QInputDialog::getText(this, i18n("Fill the selection with constant value"),
-															i18n("Value"), QLineEdit::Normal, 0, &stringOk);
-				if (stringOk && !stringValue.isEmpty()) {
-					WAIT_CURSOR;
-					QStringList results;
-					for (int row=first; row<=last; row++) {
-						if (isCellSelected(row, col))
-							results << stringValue;
-						else
-							results << col_ptr->textAt(row);
-					}
-					col_ptr->replaceTexts(first, results);
-					RESET_CURSOR;
+			break;
+		}
+		case AbstractColumn::Text: {
+			if (!stringOk)
+				stringValue = QInputDialog::getText(this, i18n("Fill the selection with constant value"),
+				                                    i18n("Value"), QLineEdit::Normal, 0, &stringOk);
+			if (stringOk && !stringValue.isEmpty()) {
+				WAIT_CURSOR;
+				QStringList results;
+				for (int row=first; row<=last; row++) {
+					if (isCellSelected(row, col))
+						results << stringValue;
+					else
+						results << col_ptr->textAt(row);
 				}
-				break;
-				}
-			//TODO: handle other modes
-			case AbstractColumn::DateTime:
-			case AbstractColumn::Month:
-			case AbstractColumn::Day:
-				break;
+				col_ptr->replaceTexts(first, results);
+				RESET_CURSOR;
+			}
+			break;
+		}
+		//TODO: handle other modes
+		case AbstractColumn::DateTime:
+		case AbstractColumn::Month:
+		case AbstractColumn::Day:
+			break;
 		}
 
 		col_ptr->setSuppressDataChangedSignal(false);
@@ -1247,79 +1185,79 @@
 /*!
     Open the sort dialog for all columns.
 */
-void SpreadsheetView::sortSpreadsheet(){
-    sortDialog(m_spreadsheet->children<Column>());
+void SpreadsheetView::sortSpreadsheet() {
+	sortDialog(m_spreadsheet->children<Column>());
 }
 
 /*!
   Insert columns depending on the selection.
  */
-void SpreadsheetView::insertEmptyColumns(){
-    int first = firstSelectedColumn();
-    if ( first < 0 ) return;
-    int last = lastSelectedColumn();
-    int count, current = first;
-
-    WAIT_CURSOR;
-    m_spreadsheet->beginMacro(i18n("%1: insert empty columns", m_spreadsheet->name()));
-    int rows = m_spreadsheet->rowCount();
-    while( current <= last )
-    {
-        current = first+1;
-        while( current <= last && isColumnSelected(current) ) current++;
-        count = current-first;
-        Column *first_col = m_spreadsheet->child<Column>(first);
-        for (int i=0; i<count; i++)
-        {
-            Column * new_col = new Column(QString::number(i+1), AbstractColumn::Numeric);
-            new_col->setPlotDesignation(AbstractColumn::Y);
-            new_col->insertRows(0, rows);
-            m_spreadsheet->insertChildBefore(new_col, first_col);
-        }
-        current += count;
-        last += count;
-        while( current <= last && !isColumnSelected(current) ) current++;
-        first = current;
-    }
-    m_spreadsheet->endMacro();
-    RESET_CURSOR;
-}
-
-void SpreadsheetView::removeSelectedColumns(){
-    WAIT_CURSOR;
-    m_spreadsheet->beginMacro(i18n("%1: remove selected columns", m_spreadsheet->name()));
-
-    QList< Column* > list = selectedColumns();
-    foreach(Column* ptr, list)
-        m_spreadsheet->removeChild(ptr);
-
-    m_spreadsheet->endMacro();
-    RESET_CURSOR;
-}
-
-void SpreadsheetView::clearSelectedColumns(){
-    WAIT_CURSOR;
-    m_spreadsheet->beginMacro(i18n("%1: clear selected columns", m_spreadsheet->name()));
-
-    QList< Column* > list = selectedColumns();
-    if (formulaModeActive())	{
-        foreach(Column* ptr, list) {
-            ptr->setSuppressDataChangedSignal(true);
-            ptr->clearFormulas();
-            ptr->setSuppressDataChangedSignal(false);
-            ptr->setChanged();
-        }
-    }else{
-        foreach(Column* ptr, list) {
-            ptr->setSuppressDataChangedSignal(true);
-            ptr->clear();
-            ptr->setSuppressDataChangedSignal(false);
-            ptr->setChanged();
-        }
-    }
-
-    m_spreadsheet->endMacro();
-    RESET_CURSOR;
+void SpreadsheetView::insertEmptyColumns() {
+	int first = firstSelectedColumn();
+	if ( first < 0 ) return;
+	int last = lastSelectedColumn();
+	int count, current = first;
+
+	WAIT_CURSOR;
+	m_spreadsheet->beginMacro(i18n("%1: insert empty columns", m_spreadsheet->name()));
+	int rows = m_spreadsheet->rowCount();
+	while( current <= last )
+	{
+		current = first+1;
+		while( current <= last && isColumnSelected(current) ) current++;
+		count = current-first;
+		Column *first_col = m_spreadsheet->child<Column>(first);
+		for (int i=0; i<count; i++)
+		{
+			Column * new_col = new Column(QString::number(i+1), AbstractColumn::Numeric);
+			new_col->setPlotDesignation(AbstractColumn::Y);
+			new_col->insertRows(0, rows);
+			m_spreadsheet->insertChildBefore(new_col, first_col);
+		}
+		current += count;
+		last += count;
+		while( current <= last && !isColumnSelected(current) ) current++;
+		first = current;
+	}
+	m_spreadsheet->endMacro();
+	RESET_CURSOR;
+}
+
+void SpreadsheetView::removeSelectedColumns() {
+	WAIT_CURSOR;
+	m_spreadsheet->beginMacro(i18n("%1: remove selected columns", m_spreadsheet->name()));
+
+	QList< Column* > list = selectedColumns();
+	foreach(Column* ptr, list)
+		m_spreadsheet->removeChild(ptr);
+
+	m_spreadsheet->endMacro();
+	RESET_CURSOR;
+}
+
+void SpreadsheetView::clearSelectedColumns() {
+	WAIT_CURSOR;
+	m_spreadsheet->beginMacro(i18n("%1: clear selected columns", m_spreadsheet->name()));
+
+	QList< Column* > list = selectedColumns();
+	if (formulaModeActive())	{
+		foreach(Column* ptr, list) {
+			ptr->setSuppressDataChangedSignal(true);
+			ptr->clearFormulas();
+			ptr->setSuppressDataChangedSignal(false);
+			ptr->setChanged();
+		}
+	} else {
+		foreach(Column* ptr, list) {
+			ptr->setSuppressDataChangedSignal(true);
+			ptr->clear();
+			ptr->setSuppressDataChangedSignal(false);
+			ptr->setChanged();
+		}
+	}
+
+	m_spreadsheet->endMacro();
+	RESET_CURSOR;
 }
 
 // void SpreadsheetView::setSelectionAs(AbstractColumn::PlotDesignation pd){
@@ -1362,9 +1300,9 @@
 	WAIT_CURSOR;
 	QList<Column*> cols = selectedColumns();
 	m_spreadsheet->beginMacro(i18np("%1: reverse column",
-								"%1: reverse columns",
-								m_spreadsheet->name(),
-								cols.size()));
+	                                "%1: reverse columns",
+	                                m_spreadsheet->name(),
+	                                cols.size()));
 	foreach(Column* col, cols) {
 		if (col->columnMode() != AbstractColumn::Numeric)
 			continue;
@@ -1374,8 +1312,8 @@
 		std::reverse(new_data.begin(), new_data.end());
 		col->replaceValues(0, new_data);
 	}
-    m_spreadsheet->endMacro();
-    RESET_CURSOR;
+	m_spreadsheet->endMacro();
+	RESET_CURSOR;
 }
 
 void SpreadsheetView::dropColumnValues() {
@@ -1399,281 +1337,281 @@
 
 }
 
-void SpreadsheetView::normalizeSelectedColumns(){
-    WAIT_CURSOR;
-    m_spreadsheet->beginMacro(i18n("%1: normalize columns", m_spreadsheet->name()));
-    QList< Column* > cols = selectedColumns();
-    foreach(Column* col, cols)	{
-        if (col->columnMode() == AbstractColumn::Numeric) {
-            col->setSuppressDataChangedSignal(true);
-            double max = col->maximum();
-            if (max != 0.0) {// avoid division by zero
-                for (int row=0; row<col->rowCount(); row++)
-                    col->setValueAt(row, col->valueAt(row) / max);
-            }
-            col->setSuppressDataChangedSignal(false);
-            col->setChanged();
-        }
-    }
-    m_spreadsheet->endMacro();
-    RESET_CURSOR;
-}
-
-void SpreadsheetView::normalizeSelection(){
-    WAIT_CURSOR;
-    m_spreadsheet->beginMacro(i18n("%1: normalize selection", m_spreadsheet->name()));
-    double max = 0.0;
-    for (int col=firstSelectedColumn(); col<=lastSelectedColumn(); col++)
-        if (m_spreadsheet->column(col)->columnMode() == AbstractColumn::Numeric)
-            for (int row=0; row<m_spreadsheet->rowCount(); row++)
-            {
-                if (isCellSelected(row, col) && m_spreadsheet->column(col)->valueAt(row) > max)
-                    max = m_spreadsheet->column(col)->valueAt(row);
-            }
-
-    if (max != 0.0) // avoid division by zero
-    {
-        //TODO setSuppressDataChangedSignal
-        for (int col=firstSelectedColumn(); col<=lastSelectedColumn(); col++)
-            if (m_spreadsheet->column(col)->columnMode() == AbstractColumn::Numeric)
-                for (int row=0; row<m_spreadsheet->rowCount(); row++)
-                {
-                    if (isCellSelected(row, col))
-                        m_spreadsheet->column(col)->setValueAt(row, m_spreadsheet->column(col)->valueAt(row) / max);
-                }
-    }
-    m_spreadsheet->endMacro();
-    RESET_CURSOR;
-}
-
-void SpreadsheetView::sortSelectedColumns(){
-    QList< Column* > cols = selectedColumns();
-    sortDialog(cols);
+void SpreadsheetView::normalizeSelectedColumns() {
+	WAIT_CURSOR;
+	m_spreadsheet->beginMacro(i18n("%1: normalize columns", m_spreadsheet->name()));
+	QList< Column* > cols = selectedColumns();
+	foreach(Column* col, cols)	{
+		if (col->columnMode() == AbstractColumn::Numeric) {
+			col->setSuppressDataChangedSignal(true);
+			double max = col->maximum();
+			if (max != 0.0) {// avoid division by zero
+				for (int row=0; row<col->rowCount(); row++)
+					col->setValueAt(row, col->valueAt(row) / max);
+			}
+			col->setSuppressDataChangedSignal(false);
+			col->setChanged();
+		}
+	}
+	m_spreadsheet->endMacro();
+	RESET_CURSOR;
+}
+
+void SpreadsheetView::normalizeSelection() {
+	WAIT_CURSOR;
+	m_spreadsheet->beginMacro(i18n("%1: normalize selection", m_spreadsheet->name()));
+	double max = 0.0;
+	for (int col=firstSelectedColumn(); col<=lastSelectedColumn(); col++)
+		if (m_spreadsheet->column(col)->columnMode() == AbstractColumn::Numeric)
+			for (int row=0; row<m_spreadsheet->rowCount(); row++)
+			{
+				if (isCellSelected(row, col) && m_spreadsheet->column(col)->valueAt(row) > max)
+					max = m_spreadsheet->column(col)->valueAt(row);
+			}
+
+	if (max != 0.0) // avoid division by zero
+	{
+		//TODO setSuppressDataChangedSignal
+		for (int col=firstSelectedColumn(); col<=lastSelectedColumn(); col++)
+			if (m_spreadsheet->column(col)->columnMode() == AbstractColumn::Numeric)
+				for (int row=0; row<m_spreadsheet->rowCount(); row++)
+				{
+					if (isCellSelected(row, col))
+						m_spreadsheet->column(col)->setValueAt(row, m_spreadsheet->column(col)->valueAt(row) / max);
+				}
+	}
+	m_spreadsheet->endMacro();
+	RESET_CURSOR;
+}
+
+void SpreadsheetView::sortSelectedColumns() {
+	QList< Column* > cols = selectedColumns();
+	sortDialog(cols);
 }
 
 
 // TODO
-void SpreadsheetView::statisticsOnSelectedColumns(){
+void SpreadsheetView::statisticsOnSelectedColumns() {
 // 	QMessageBox::information(0, "info", "not yet implemented");
 }
 
 // TODO
-void SpreadsheetView::statisticsOnSelectedRows(){
+void SpreadsheetView::statisticsOnSelectedRows() {
 // 	QMessageBox::information(0, "info", "not yet implemented");
 }
 
 /*!
   Insert rows depending on the selection.
 */
-void SpreadsheetView::insertEmptyRows(){
-    int first = firstSelectedRow();
-    if ( first < 0 ) return;
-    int last = lastSelectedRow();
-    int count, current = first;
-
-    WAIT_CURSOR;
-    m_spreadsheet->beginMacro(i18n("%1: insert empty rows", m_spreadsheet->name()));
-    while( current <= last ){
-        current = first+1;
-        while( current <= last && isRowSelected(current) ) current++;
-        count = current-first;
-        m_spreadsheet->insertRows(first, count);
-        current += count;
-        last += count;
-        while( current <= last && !isRowSelected(current) ) current++;
-        first = current;
-    }
-    m_spreadsheet->endMacro();
-    RESET_CURSOR;
-}
-
-void SpreadsheetView::removeSelectedRows(){
-    if ( firstSelectedRow() < 0 ) return;
-
-    WAIT_CURSOR;
-    m_spreadsheet->beginMacro(i18n("%1: remove selected rows", m_spreadsheet->name()));
-    //TODO setSuppressDataChangedSignal
-    foreach(const Interval<int>& i, selectedRows().intervals())
-        m_spreadsheet->removeRows(i.start(), i.size());
-    m_spreadsheet->endMacro();
-    RESET_CURSOR;
-}
-
-void SpreadsheetView::clearSelectedRows(){
-    if ( firstSelectedRow() < 0 ) return;
-
-    WAIT_CURSOR;
-    m_spreadsheet->beginMacro(i18n("%1: clear selected rows", m_spreadsheet->name()));
-    QList<Column*> list = selectedColumns();
-    foreach(Column* col_ptr, list) {
-        col_ptr->setSuppressDataChangedSignal(true);
-        if (formulaModeActive()) {
-            foreach(const Interval<int>& i, selectedRows().intervals())
-                col_ptr->setFormula(i, "");
-        } else {
-            foreach(const Interval<int>& i, selectedRows().intervals()) {
-                if (i.end() == col_ptr->rowCount()-1)
-                    col_ptr->removeRows(i.start(), i.size());
-                else {
-                    QStringList empties;
-                    for (int j=0; j<i.size(); j++)
-                        empties << QString();
-                    col_ptr->asStringColumn()->replaceTexts(i.start(), empties);
-                }
-            }
-        }
-
-        col_ptr->setSuppressDataChangedSignal(false);
-        col_ptr->setChanged();
-    }
-    m_spreadsheet->endMacro();
-    RESET_CURSOR;
-}
-
-void SpreadsheetView::clearSelectedCells(){
-    int first = firstSelectedRow();
-    int last = lastSelectedRow();
-    if ( first < 0 ) return;
-
-    WAIT_CURSOR;
-    m_spreadsheet->beginMacro(i18n("%1: clear selected cells", m_spreadsheet->name()));
-    QList<Column*> list = selectedColumns();
-    foreach(Column* col_ptr, list) {
-        col_ptr->setSuppressDataChangedSignal(true);
-        if (formulaModeActive())
-        {
-            int col = m_spreadsheet->indexOfChild<Column>(col_ptr);
-            for (int row=last; row>=first; row--)
-                if (isCellSelected(row, col))
-                {
-                    col_ptr->setFormula(row, "");
-                }
-        }
-        else
-        {
-            int col = m_spreadsheet->indexOfChild<Column>(col_ptr);
-            for (int row=last; row>=first; row--)
-                if (isCellSelected(row, col))
-                {
-                    if (row < col_ptr->rowCount())
-                        col_ptr->asStringColumn()->setTextAt(row, QString());
-                }
-        }
-        col_ptr->setSuppressDataChangedSignal(false);
-        col_ptr->setChanged();
-    }
-    m_spreadsheet->endMacro();
-    RESET_CURSOR;
-}
-
-void SpreadsheetView::goToCell(){
-    bool ok;
-
-    int col = QInputDialog::getInteger(0, i18n("Go to Cell"), i18n("Enter column"),
-            1, 1, m_spreadsheet->columnCount(), 1, &ok);
-    if ( !ok ) return;
-
-    int row = QInputDialog::getInteger(0, i18n("Go to Cell"), i18n("Enter row"),
-            1, 1, m_spreadsheet->rowCount(), 1, &ok);
-    if ( !ok ) return;
-
-    goToCell(row-1, col-1);
+void SpreadsheetView::insertEmptyRows() {
+	int first = firstSelectedRow();
+	if ( first < 0 ) return;
+	int last = lastSelectedRow();
+	int count, current = first;
+
+	WAIT_CURSOR;
+	m_spreadsheet->beginMacro(i18n("%1: insert empty rows", m_spreadsheet->name()));
+	while( current <= last ) {
+		current = first+1;
+		while( current <= last && isRowSelected(current) ) current++;
+		count = current-first;
+		m_spreadsheet->insertRows(first, count);
+		current += count;
+		last += count;
+		while( current <= last && !isRowSelected(current) ) current++;
+		first = current;
+	}
+	m_spreadsheet->endMacro();
+	RESET_CURSOR;
+}
+
+void SpreadsheetView::removeSelectedRows() {
+	if ( firstSelectedRow() < 0 ) return;
+
+	WAIT_CURSOR;
+	m_spreadsheet->beginMacro(i18n("%1: remove selected rows", m_spreadsheet->name()));
+	//TODO setSuppressDataChangedSignal
+	foreach(const Interval<int>& i, selectedRows().intervals())
+		m_spreadsheet->removeRows(i.start(), i.size());
+	m_spreadsheet->endMacro();
+	RESET_CURSOR;
+}
+
+void SpreadsheetView::clearSelectedRows() {
+	if ( firstSelectedRow() < 0 ) return;
+
+	WAIT_CURSOR;
+	m_spreadsheet->beginMacro(i18n("%1: clear selected rows", m_spreadsheet->name()));
+	QList<Column*> list = selectedColumns();
+	foreach(Column* col_ptr, list) {
+		col_ptr->setSuppressDataChangedSignal(true);
+		if (formulaModeActive()) {
+			foreach(const Interval<int>& i, selectedRows().intervals())
+				col_ptr->setFormula(i, "");
+		} else {
+			foreach(const Interval<int>& i, selectedRows().intervals()) {
+				if (i.end() == col_ptr->rowCount()-1)
+					col_ptr->removeRows(i.start(), i.size());
+				else {
+					QStringList empties;
+					for (int j=0; j<i.size(); j++)
+						empties << QString();
+					col_ptr->asStringColumn()->replaceTexts(i.start(), empties);
+				}
+			}
+		}
+
+		col_ptr->setSuppressDataChangedSignal(false);
+		col_ptr->setChanged();
+	}
+	m_spreadsheet->endMacro();
+	RESET_CURSOR;
+}
+
+void SpreadsheetView::clearSelectedCells() {
+	int first = firstSelectedRow();
+	int last = lastSelectedRow();
+	if ( first < 0 ) return;
+
+	WAIT_CURSOR;
+	m_spreadsheet->beginMacro(i18n("%1: clear selected cells", m_spreadsheet->name()));
+	QList<Column*> list = selectedColumns();
+	foreach(Column* col_ptr, list) {
+		col_ptr->setSuppressDataChangedSignal(true);
+		if (formulaModeActive())
+		{
+			int col = m_spreadsheet->indexOfChild<Column>(col_ptr);
+			for (int row=last; row>=first; row--)
+				if (isCellSelected(row, col))
+				{
+					col_ptr->setFormula(row, "");
+				}
+		}
+		else
+		{
+			int col = m_spreadsheet->indexOfChild<Column>(col_ptr);
+			for (int row=last; row>=first; row--)
+				if (isCellSelected(row, col))
+				{
+					if (row < col_ptr->rowCount())
+						col_ptr->asStringColumn()->setTextAt(row, QString());
+				}
+		}
+		col_ptr->setSuppressDataChangedSignal(false);
+		col_ptr->setChanged();
+	}
+	m_spreadsheet->endMacro();
+	RESET_CURSOR;
+}
+
+void SpreadsheetView::goToCell() {
+	bool ok;
+
+	int col = QInputDialog::getInteger(0, i18n("Go to Cell"), i18n("Enter column"),
+	                                   1, 1, m_spreadsheet->columnCount(), 1, &ok);
+	if ( !ok ) return;
+
+	int row = QInputDialog::getInteger(0, i18n("Go to Cell"), i18n("Enter row"),
+	                                   1, 1, m_spreadsheet->rowCount(), 1, &ok);
+	if ( !ok ) return;
+
+	goToCell(row-1, col-1);
 }
 
 //! Open the sort dialog for the given columns
-void SpreadsheetView::sortDialog(QList<Column*> cols){
-    if (cols.isEmpty()) return;
-
-    foreach(Column* col, cols)
-        col->setSuppressDataChangedSignal(true);
-
-    SortDialog* dlg = new SortDialog();
-    dlg->setAttribute(Qt::WA_DeleteOnClose);
-    connect(dlg, SIGNAL(sort(Column*,QList<Column*>,bool)), m_spreadsheet, SLOT(sortColumns(Column*,QList<Column*>,bool)));
-    dlg->setColumnsList(cols);
-    int rc = dlg->exec();
-
-    foreach(Column* col, cols) {
-        col->setSuppressDataChangedSignal(false);
-        if (rc==QDialog::Accepted)
-            col->setChanged();
-    }
-}
-
-void SpreadsheetView::sortColumnAscending(){
-    QList< Column* > cols = selectedColumns();
-    foreach(Column* col, cols) {
-        col->setSuppressDataChangedSignal(true);
-    }
-    m_spreadsheet->sortColumns(cols.first(), cols, true);
-    foreach(Column* col, cols) {
-        col->setSuppressDataChangedSignal(false);
-        col->setChanged();
-    }
-}
-
-void SpreadsheetView::sortColumnDescending(){
-    QList< Column* > cols = selectedColumns();
-    foreach(Column* col, cols) {
-        col->setSuppressDataChangedSignal(true);
-    }
-    m_spreadsheet->sortColumns(cols.first(), cols, false);
-    foreach(Column* col, cols) {
-        col->setSuppressDataChangedSignal(false);
-        col->setChanged();
-    }
+void SpreadsheetView::sortDialog(QList<Column*> cols) {
+	if (cols.isEmpty()) return;
+
+	foreach(Column* col, cols)
+		col->setSuppressDataChangedSignal(true);
+
+	SortDialog* dlg = new SortDialog();
+	dlg->setAttribute(Qt::WA_DeleteOnClose);
+	connect(dlg, SIGNAL(sort(Column*,QList<Column*>,bool)), m_spreadsheet, SLOT(sortColumns(Column*,QList<Column*>,bool)));
+	dlg->setColumnsList(cols);
+	int rc = dlg->exec();
+
+	foreach(Column* col, cols) {
+		col->setSuppressDataChangedSignal(false);
+		if (rc==QDialog::Accepted)
+			col->setChanged();
+	}
+}
+
+void SpreadsheetView::sortColumnAscending() {
+	QList< Column* > cols = selectedColumns();
+	foreach(Column* col, cols) {
+		col->setSuppressDataChangedSignal(true);
+	}
+	m_spreadsheet->sortColumns(cols.first(), cols, true);
+	foreach(Column* col, cols) {
+		col->setSuppressDataChangedSignal(false);
+		col->setChanged();
+	}
+}
+
+void SpreadsheetView::sortColumnDescending() {
+	QList< Column* > cols = selectedColumns();
+	foreach(Column* col, cols) {
+		col->setSuppressDataChangedSignal(true);
+	}
+	m_spreadsheet->sortColumns(cols.first(), cols, false);
+	foreach(Column* col, cols) {
+		col->setSuppressDataChangedSignal(false);
+		col->setChanged();
+	}
 }
 
 /*!
   Append as many columns as are selected.
 */
-void SpreadsheetView::addColumns(){
-    m_spreadsheet->appendColumns(selectedColumnCount(false));
+void SpreadsheetView::addColumns() {
+	m_spreadsheet->appendColumns(selectedColumnCount(false));
 }
 
 /*!
   Append as many rows as are selected.
 */
-void SpreadsheetView::addRows(){
-    m_spreadsheet->appendRows(selectedRowCount(false));
+void SpreadsheetView::addRows() {
+	m_spreadsheet->appendRows(selectedRowCount(false));
 }
 
 /*!
   Cause a repaint of the header.
 */
-void SpreadsheetView::updateHeaderGeometry(Qt::Orientation o, int first, int last){
-    Q_UNUSED(first)
-    Q_UNUSED(last)
-    //TODO
-    if (o != Qt::Horizontal) return;
-    m_tableView->horizontalHeader()->setStretchLastSection(true);  // ugly hack (flaw in Qt? Does anyone know a better way?)
-    m_tableView->horizontalHeader()->updateGeometry();
-    m_tableView->horizontalHeader()->setStretchLastSection(false); // ugly hack part 2
-}
-
-void SpreadsheetView::keyPressEvent(QKeyEvent * event){
-    if (event->key() == Qt::Key_Return || event->key() == Qt::Key_Enter)
-      advanceCell();
+void SpreadsheetView::updateHeaderGeometry(Qt::Orientation o, int first, int last) {
+	Q_UNUSED(first)
+	Q_UNUSED(last)
+	//TODO
+	if (o != Qt::Horizontal) return;
+	m_tableView->horizontalHeader()->setStretchLastSection(true);  // ugly hack (flaw in Qt? Does anyone know a better way?)
+	m_tableView->horizontalHeader()->updateGeometry();
+	m_tableView->horizontalHeader()->setStretchLastSection(false); // ugly hack part 2
+}
+
+void SpreadsheetView::keyPressEvent(QKeyEvent * event) {
+	if (event->key() == Qt::Key_Return || event->key() == Qt::Key_Enter)
+		advanceCell();
 }
 
 /*!
   selects the column \c column in the speadsheet view .
 */
-void SpreadsheetView::selectColumn(int column){
-  QItemSelection selection(m_model->index(0, column), m_model->index(m_spreadsheet->rowCount()-1, column) );
-  m_suppressSelectionChangedEvent = true;
-  m_tableView->selectionModel()->select(selection, QItemSelectionModel::Select);
-  m_suppressSelectionChangedEvent = false;
+void SpreadsheetView::selectColumn(int column) {
+	QItemSelection selection(m_model->index(0, column), m_model->index(m_spreadsheet->rowCount()-1, column) );
+	m_suppressSelectionChangedEvent = true;
+	m_tableView->selectionModel()->select(selection, QItemSelectionModel::Select);
+	m_suppressSelectionChangedEvent = false;
 }
 
 /*!
   deselects the column \c column in the speadsheet view .
 */
-void SpreadsheetView::deselectColumn(int column){
-  QItemSelection selection(m_model->index(0, column), m_model->index(m_spreadsheet->rowCount()-1, column) );
-  m_suppressSelectionChangedEvent = true;
-  m_tableView->selectionModel()->select(selection, QItemSelectionModel::Deselect);
-  m_suppressSelectionChangedEvent = false;
+void SpreadsheetView::deselectColumn(int column) {
+	QItemSelection selection(m_model->index(0, column), m_model->index(m_spreadsheet->rowCount()-1, column) );
+	m_suppressSelectionChangedEvent = true;
+	m_tableView->selectionModel()->select(selection, QItemSelectionModel::Deselect);
+	m_suppressSelectionChangedEvent = false;
 }
 
 /*!
@@ -1681,44 +1619,44 @@
   Propagates the selection of the column to the \c Spreadsheet object
   (a click in the header always selects the column).
 */
-void SpreadsheetView::columnClicked(int column){
-   m_spreadsheet->setColumnSelectedInView(column, true);
+void SpreadsheetView::columnClicked(int column) {
+	m_spreadsheet->setColumnSelectedInView(column, true);
 }
 
 /*!
   called on selections changes. Propagates the selection/deselection of columns to the \c Spreadsheet object.
 */
- void SpreadsheetView::selectionChanged(const QItemSelection &selected, const QItemSelection &deselected){
-  Q_UNUSED(selected);
-  Q_UNUSED(deselected);
-
-  if (m_suppressSelectionChangedEvent)
-      return;
-
-  QItemSelectionModel* selModel = m_tableView->selectionModel();
-  for (int i=0; i<m_spreadsheet->columnCount(); i++){
-    m_spreadsheet->setColumnSelectedInView(i, selModel->isColumnSelected(i, QModelIndex()));
-  }
+void SpreadsheetView::selectionChanged(const QItemSelection &selected, const QItemSelection &deselected) {
+	Q_UNUSED(selected);
+	Q_UNUSED(deselected);
+
+	if (m_suppressSelectionChangedEvent)
+		return;
+
+	QItemSelectionModel* selModel = m_tableView->selectionModel();
+	for (int i=0; i<m_spreadsheet->columnCount(); i++) {
+		m_spreadsheet->setColumnSelectedInView(i, selModel->isColumnSelected(i, QModelIndex()));
+	}
 }
 
 /*!
   prints the complete spreadsheet to \c printer.
  */
-void SpreadsheetView::print(QPrinter* printer) const{
-    QPainter painter (printer);
-
-    int dpiy = printer->logicalDpiY();
-    const int margin = (int) ( (1/2.54)*dpiy ); // 1 cm margins
-
-    QHeaderView *hHeader = m_tableView->horizontalHeader();
-    QHeaderView *vHeader = m_tableView->verticalHeader();
-
-    int rows = m_spreadsheet->rowCount();
-    int cols = m_spreadsheet->columnCount();
-    int height = margin;
-    int i;
-    int vertHeaderWidth = vHeader->width();
-    int right = margin + vertHeaderWidth;
+void SpreadsheetView::print(QPrinter* printer) const {
+	QPainter painter (printer);
+
+	int dpiy = printer->logicalDpiY();
+	const int margin = (int) ( (1/2.54)*dpiy ); // 1 cm margins
+
+	QHeaderView *hHeader = m_tableView->horizontalHeader();
+	QHeaderView *vHeader = m_tableView->verticalHeader();
+
+	int rows = m_spreadsheet->rowCount();
+	int cols = m_spreadsheet->columnCount();
+	int height = margin;
+	int i;
+	int vertHeaderWidth = vHeader->width();
+	int right = margin + vertHeaderWidth;
 
 	//Paint the horizontal header first
 	painter.setFont(hHeader->font());
@@ -1728,96 +1666,96 @@
 	painter.drawLine(right, height, right, height+br.height());
 	QRect tr(br);
 
-    int w;
-    for (i=0; i<cols; ++i) {
-        headerString = m_tableView->model()->headerData(i, Qt::Horizontal).toString();
-        w = m_tableView->columnWidth(i);
-        tr.setTopLeft(QPoint(right,height));
-        tr.setWidth(w);
-        tr.setHeight(br.height());
-
-        painter.drawText(tr, Qt::AlignCenter, headerString);
-        right += w;
-        painter.drawLine(right, height, right, height+tr.height());
-
-        if (right >= printer->pageRect().width()-2*margin )
-            break;
-    }
-
-    painter.drawLine(margin + vertHeaderWidth, height, right-1, height);//first horizontal line
-    height += tr.height();
-    painter.drawLine(margin, height, right-1, height);
-
-
-    // print table values
-    QString cellText;
-    for (i=0; i<rows; ++i) {
-        right = margin;
-        cellText = m_tableView->model()->headerData(i, Qt::Vertical).toString()+'\t';
-        tr = painter.boundingRect(tr, Qt::AlignCenter, cellText);
-        painter.drawLine(right, height, right, height+tr.height());
-
-        br.setTopLeft(QPoint(right,height));
-        br.setWidth(vertHeaderWidth);
-        br.setHeight(tr.height());
-        painter.drawText(br, Qt::AlignCenter, cellText);
-        right += vertHeaderWidth;
-        painter.drawLine(right, height, right, height+tr.height());
-
-        for(int j=0;j<cols;j++){
-            int w = m_tableView->columnWidth(j);
-            cellText = m_spreadsheet->text(i,j)+'\t';
-            tr = painter.boundingRect(tr,Qt::AlignCenter,cellText);
-            br.setTopLeft(QPoint(right,height));
-            br.setWidth(w);
-            br.setHeight(tr.height());
-            painter.drawText(br, Qt::AlignCenter, cellText);
-            right += w;
-            painter.drawLine(right, height, right, height+tr.height());
-
-            if (right >= printer->width()-2*margin )
-                break;
-        }
-        height += br.height();
-        painter.drawLine(margin, height, right-1, height);
-
-        if (height >= printer->height()-margin ){
-            printer->newPage();
-            height = margin;
-            painter.drawLine(margin, height, right, height);
-        }
-    }
+	int w;
+	for (i=0; i<cols; ++i) {
+		headerString = m_tableView->model()->headerData(i, Qt::Horizontal).toString();
+		w = m_tableView->columnWidth(i);
+		tr.setTopLeft(QPoint(right,height));
+		tr.setWidth(w);
+		tr.setHeight(br.height());
+
+		painter.drawText(tr, Qt::AlignCenter, headerString);
+		right += w;
+		painter.drawLine(right, height, right, height+tr.height());
+
+		if (right >= printer->pageRect().width()-2*margin )
+			break;
+	}
+
+	painter.drawLine(margin + vertHeaderWidth, height, right-1, height);//first horizontal line
+	height += tr.height();
+	painter.drawLine(margin, height, right-1, height);
+
+
+	// print table values
+	QString cellText;
+	for (i=0; i<rows; ++i) {
+		right = margin;
+		cellText = m_tableView->model()->headerData(i, Qt::Vertical).toString()+'\t';
+		tr = painter.boundingRect(tr, Qt::AlignCenter, cellText);
+		painter.drawLine(right, height, right, height+tr.height());
+
+		br.setTopLeft(QPoint(right,height));
+		br.setWidth(vertHeaderWidth);
+		br.setHeight(tr.height());
+		painter.drawText(br, Qt::AlignCenter, cellText);
+		right += vertHeaderWidth;
+		painter.drawLine(right, height, right, height+tr.height());
+
+		for(int j=0; j<cols; j++) {
+			int w = m_tableView->columnWidth(j);
+			cellText = m_spreadsheet->text(i,j)+'\t';
+			tr = painter.boundingRect(tr,Qt::AlignCenter,cellText);
+			br.setTopLeft(QPoint(right,height));
+			br.setWidth(w);
+			br.setHeight(tr.height());
+			painter.drawText(br, Qt::AlignCenter, cellText);
+			right += w;
+			painter.drawLine(right, height, right, height+tr.height());
+
+			if (right >= printer->width()-2*margin )
+				break;
+		}
+		height += br.height();
+		painter.drawLine(margin, height, right-1, height);
+
+		if (height >= printer->height()-margin ) {
+			printer->newPage();
+			height = margin;
+			painter.drawLine(margin, height, right, height);
+		}
+	}
 }
 
 void SpreadsheetView::exportToFile(const QString& path, const bool exportHeader, const QString& separator) const {
-    QFile file(path);
-    if (!file.open(QFile::WriteOnly | QFile::Truncate))
-        return;
-
-    QTextStream out(&file);
-    const int cols = m_spreadsheet->columnCount();
-
-    QString sep = separator;
-    sep = sep.replace(QString("TAB"), QString("\t"), Qt::CaseInsensitive);
-    sep = sep.replace(QString("SPACE"), QString(" "), Qt::CaseInsensitive);
-
-    //export header (column names)
-    if (exportHeader) {
-        for (int j=0; j<cols; ++j) {
-            out << m_spreadsheet->column(j)->name();
-            if (j!=cols-1)
-                out<<sep;
-        }
-        out << '\n';
-    }
-
-    //export values
-    for (int i=0; i<m_spreadsheet->rowCount(); ++i) {
-        for (int j=0; j<cols; ++j) {
-            out << m_spreadsheet->column(j)->asStringColumn()->textAt(i);
-            if (j!=cols-1)
-                out<<sep;
-        }
-        out << '\n';
-    }
+	QFile file(path);
+	if (!file.open(QFile::WriteOnly | QFile::Truncate))
+		return;
+
+	QTextStream out(&file);
+	const int cols = m_spreadsheet->columnCount();
+
+	QString sep = separator;
+	sep = sep.replace(QString("TAB"), QString("\t"), Qt::CaseInsensitive);
+	sep = sep.replace(QString("SPACE"), QString(" "), Qt::CaseInsensitive);
+
+	//export header (column names)
+	if (exportHeader) {
+		for (int j=0; j<cols; ++j) {
+			out << m_spreadsheet->column(j)->name();
+			if (j!=cols-1)
+				out<<sep;
+		}
+		out << '\n';
+	}
+
+	//export values
+	for (int i=0; i<m_spreadsheet->rowCount(); ++i) {
+		for (int j=0; j<cols; ++j) {
+			out << m_spreadsheet->column(j)->asStringColumn()->textAt(i);
+			if (j!=cols-1)
+				out<<sep;
+		}
+		out << '\n';
+	}
 }