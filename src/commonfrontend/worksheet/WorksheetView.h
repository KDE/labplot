/***************************************************************************
    File                 : WorksheetView.h
    Project              : LabPlot
    Description          : Worksheet view
    --------------------------------------------------------------------
    Copyright            : (C) 2009-2015 by Alexander Semke (alexander.semke@web.de)

 ***************************************************************************/

/***************************************************************************
 *                                                                         *
 *  This program is free software; you can redistribute it and/or modify   *
 *  it under the terms of the GNU General Public License as published by   *
 *  the Free Software Foundation; either version 2 of the License, or      *
 *  (at your option) any later version.                                    *
 *                                                                         *
 *  This program is distributed in the hope that it will be useful,        *
 *  but WITHOUT ANY WARRANTY; without even the implied warranty of         *
 *  MERCHANTABILITY or FITNESS FOR A PARTICULAR PURPOSE.  See the          *
 *  GNU General Public License for more details.                           *
 *                                                                         *
 *   You should have received a copy of the GNU General Public License     *
 *   along with this program; if not, write to the Free Software           *
 *   Foundation, Inc., 51 Franklin Street, Fifth Floor,                    *
 *   Boston, MA  02110-1301  USA                                           *
 *                                                                         *
 ***************************************************************************/

#ifndef WORKSHEETVIEW_H
#define WORKSHEETVIEW_H

#include <QGraphicsView>
#include "backend/worksheet/Worksheet.h"
#include "backend/worksheet/plots/cartesian/CartesianPlot.h"

class QMenu;
class QToolBar;
class QToolButton;
class QWheelEvent;
class QTimeLine;
class QGLContext;
class QVTKWidget2;

class AbstractAspect;
class WorksheetElement;

class WorksheetView : public QGraphicsView {
	Q_OBJECT

public:
	explicit WorksheetView(Worksheet* worksheet);

	enum ExportFormat {Pdf, Eps, Svg, Png};
	enum GridStyle {NoGrid, LineGrid, DotGrid};
	enum ExportArea {ExportBoundingBox, ExportSelection, ExportWorksheet};

	struct GridSettings {
		GridStyle style;
		QColor color;
		int horizontalSpacing;
		int verticalSpacing;
		float opacity;
	};

	void setScene(QGraphicsScene*);
	void exportToFile(const QString&, const ExportFormat, const ExportArea, const bool, const int);

private:
	enum MouseMode {SelectionMode, NavigationMode, ZoomSelectionMode};
	enum CartesianPlotActionMode {ApplyActionToSelection, ApplyActionToAll};

	void initActions();
	void initMenus();
	void processResize();
	void drawForeground(QPainter*, const QRectF&);
	void drawBackground(QPainter*, const QRectF&);
	void drawBackgroundItems(QPainter*, const QRectF&);
	void exportPaint(QPainter* painter, const QRectF& targetRect, const QRectF& sourceRect, const bool);
	void cartesianPlotAdd(CartesianPlot*, QAction*);

	//events
	void resizeEvent(QResizeEvent*);
	void contextMenuEvent(QContextMenuEvent*);
	void wheelEvent(QWheelEvent*);
	void mousePressEvent(QMouseEvent*);
	void mouseReleaseEvent(QMouseEvent*);
	void mouseMoveEvent(QMouseEvent*);

	Worksheet* m_worksheet;
	MouseMode m_mouseMode;
	CartesianPlotActionMode m_cartesianPlotActionMode;
	CartesianPlot::MouseMode m_cartesianPlotMouseMode;
	bool m_selectionBandIsShown;
	QPoint m_selectionStart;
	QPoint m_selectionEnd;
	int magnificationFactor;
	QGraphicsPixmapItem* m_magnificationWindow;
	GridSettings m_gridSettings;
	QList<QGraphicsItem*> m_selectedItems;
	bool m_suppressSelectionChangedEvent;
	WorksheetElement* lastAddedWorksheetElement;
	QTimeLine* m_fadeInTimeLine;
	QTimeLine* m_fadeOutTimeLine;

	//Menus
	QMenu* m_addNewMenu;
	QMenu* m_addNewCartesianPlotMenu;
	QMenu* m_zoomMenu;
	QMenu* m_magnificationMenu;
	QMenu* m_layoutMenu;
	QMenu* m_gridMenu;
	QMenu* m_viewMouseModeMenu;
	QMenu* m_cartesianPlotMenu;
	QMenu* m_cartesianPlotMouseModeMenu;
	QMenu* m_cartesianPlotAddNewMenu;
	QMenu* m_cartesianPlotZoomMenu;
	QMenu* m_cartesianPlotActionModeMenu;

	QToolButton* tbNewCartesianPlot;
	QToolButton* tbZoom;
	QToolButton* tbMagnification;
	QAction* currentZoomAction;
	QAction* currentMagnificationAction;

	//Actions
	QAction* selectAllAction;
	QAction* deleteAction;
	QAction* backspaceAction;

	QAction* zoomInViewAction;
	QAction* zoomOutViewAction;
	QAction* zoomOriginAction;
	QAction* zoomFitPageHeightAction;
	QAction* zoomFitPageWidthAction;
	QAction* zoomFitSelectionAction;

	QAction* navigationModeAction;
	QAction* zoomSelectionModeAction;
	QAction* selectionModeAction;

	QAction* addCartesianPlot1Action;
	QAction* addCartesianPlot2Action;
	QAction* addCartesianPlot3Action;
	QAction* addCartesianPlot4Action;
	QAction* addTextLabelAction;
	QAction* add3DPlotAction;

	QAction* verticalLayoutAction;
	QAction* horizontalLayoutAction;
	QAction* gridLayoutAction;
	QAction* breakLayoutAction;

	QAction* noGridAction;
	QAction* denseLineGridAction;
	QAction* sparseLineGridAction;
	QAction* denseDotGridAction;
	QAction* sparseDotGridAction;
	QAction* customGridAction;
	QAction* snapToGridAction;

	QAction* noMagnificationAction;
	QAction* twoTimesMagnificationAction;
	QAction* threeTimesMagnificationAction;
	QAction* fourTimesMagnificationAction;
	QAction* fiveTimesMagnificationAction;

	//Actions for cartesian plots
	QAction* cartesianPlotApplyToSelectionAction;
	QAction* cartesianPlotApplyToAllAction;
	QAction* cartesianPlotSelectionModeAction;
	QAction* cartesianPlotZoomSelectionModeAction;
	QAction* cartesianPlotZoomXSelectionModeAction;
	QAction* cartesianPlotZoomYSelectionModeAction;

	QAction* addCurveAction;
	QAction* addEquationCurveAction;
	QAction* addFitCurveAction;
	QAction* addHorizontalAxisAction;
	QAction* addVerticalAxisAction;
	QAction* addLegendAction;
	QAction* addCustomPointAction;

	QAction* scaleAutoXAction;
	QAction* scaleAutoYAction;
	QAction* scaleAutoAction;
	QAction* zoomInAction;
	QAction* zoomOutAction;
	QAction* zoomInXAction;
	QAction* zoomOutXAction;
	QAction* zoomInYAction;
	QAction* zoomOutYAction;
	QAction* shiftLeftXAction;
	QAction* shiftRightXAction;
	QAction* shiftUpYAction;
	QAction* shiftDownYAction;

<<<<<<< HEAD
	QGLContext* const glContext;
	QVTKWidget2* vtkWidget;

  public slots:
=======
public slots:
>>>>>>> 5b202f28
	void createContextMenu(QMenu*) const;
	void fillToolBar(QToolBar*);
	void fillCartesianPlotToolBar(QToolBar*);
	void print(QPrinter*);
	void selectItem(QGraphicsItem*);

private slots:
	void addNew(QAction*);
	void aspectAboutToBeRemoved(const AbstractAspect*);
	void selectAllElements();
	void deleteElement();

	void mouseModeChanged(QAction*);
	void useViewSizeRequested();
	void changeZoom(QAction*);
	void magnificationChanged(QAction*);
	void changeLayout(QAction*);
	void changeGrid(QAction*);
	void changeSnapToGrid();

	void deselectItem(QGraphicsItem*);
	void selectionChanged();
	void updateBackground();
	void layoutChanged(Worksheet::Layout);

	void fadeIn(qreal);
	void fadeOut(qreal);

	//SLOTs for cartesian plots
	void cartesianPlotActionModeChanged(QAction*);
	void cartesianPlotMouseModeChanged(QAction*);
	void cartesianPlotNavigationChanged(QAction*);
	void cartesianPlotAddNew(QAction*);
	void handleCartesianPlotActions();

signals:
	void statusInfo(const QString&);
};

#endif<|MERGE_RESOLUTION|>--- conflicted
+++ resolved
@@ -194,14 +194,10 @@
 	QAction* shiftUpYAction;
 	QAction* shiftDownYAction;
 
-<<<<<<< HEAD
 	QGLContext* const glContext;
 	QVTKWidget2* vtkWidget;
 
-  public slots:
-=======
 public slots:
->>>>>>> 5b202f28
 	void createContextMenu(QMenu*) const;
 	void fillToolBar(QToolBar*);
 	void fillCartesianPlotToolBar(QToolBar*);
