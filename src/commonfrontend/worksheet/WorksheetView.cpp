/***************************************************************************
    File                 : WorksheetView.cpp
    Project              : LabPlot
    Description          : Worksheet view
    --------------------------------------------------------------------
    Copyright            : (C) 2009 Tilman Benkert (thzs@gmx.net)
    Copyright            : (C) 2009-2015 Alexander Semke (alexander.semke@web.de)

 ***************************************************************************/

/***************************************************************************
 *                                                                         *
 *  This program is free software; you can redistribute it and/or modify   *
 *  it under the terms of the GNU General Public License as published by   *
 *  the Free Software Foundation; either version 2 of the License, or      *
 *  (at your option) any later version.                                    *
 *                                                                         *
 *  This program is distributed in the hope that it will be useful,        *
 *  but WITHOUT ANY WARRANTY; without even the implied warranty of         *
 *  MERCHANTABILITY or FITNESS FOR A PARTICULAR PURPOSE.  See the          *
 *  GNU General Public License for more details.                           *
 *                                                                         *
 *   You should have received a copy of the GNU General Public License     *
 *   along with this program; if not, write to the Free Software           *
 *   Foundation, Inc., 51 Franklin Street, Fifth Floor,                    *
 *   Boston, MA  02110-1301  USA                                           *
 *                                                                         *
 ***************************************************************************/
#include "commonfrontend/worksheet/WorksheetView.h"
#include "backend/worksheet/plots/cartesian/Axis.h"
#include "backend/worksheet/plots/cartesian/XYCurve.h"
#include "backend/worksheet/TextLabel.h"
#include "kdefrontend/worksheet/GridDialog.h"

#include <QApplication>
#include <QMenu>
#include <QToolBar>
#include <QDesktopWidget>
#include <QWheelEvent>
#include <QPrinter>
#include <QSvgGenerator>
#include <QImage>
#include <QToolButton>
#include <QMessageBox>
#include <QGraphicsOpacityEffect>
#include <QTimeLine>

#include <QAction>
#include <KLocale>
#include <KMessageBox>

#include <limits>

/**
 * \class WorksheetView
 * \brief Worksheet view
 */

/*!
  Constructur of the class.
  Creates a view for the Worksheet \c worksheet and initializes the internal model.
*/
WorksheetView::WorksheetView(Worksheet* worksheet) : QGraphicsView(),
<<<<<<< HEAD
    m_worksheet(worksheet),
    m_mouseMode(SelectionMode),
    m_cartesianPlotActionMode(ApplyActionToSelection),
    m_cartesianPlotMouseMode(CartesianPlot::SelectionMode),
    m_selectionBandIsShown(false),
    m_suppressSelectionChangedEvent(false),
    lastAddedWorksheetElement(0),
    m_fadeInTimeLine(0),
    m_fadeOutTimeLine(0),
    tbNewCartesianPlot(0),
    tbZoom(0) {

    setScene(m_worksheet->scene());

    setRenderHint(QPainter::Antialiasing);
    setRubberBandSelectionMode(Qt::ContainsItemBoundingRect);
    setTransformationAnchor(QGraphicsView::AnchorUnderMouse);
    setResizeAnchor(QGraphicsView::AnchorViewCenter);
    setMinimumSize(16, 16);
    setFocusPolicy(Qt::StrongFocus);

    if (m_worksheet->useViewSize()) {
        setHorizontalScrollBarPolicy(Qt::ScrollBarAlwaysOff);
        setVerticalScrollBarPolicy(Qt::ScrollBarAlwaysOff);
    }
=======
	m_worksheet(worksheet),
	m_mouseMode(SelectionMode),
	m_cartesianPlotActionMode(ApplyActionToSelection),
	m_cartesianPlotMouseMode(CartesianPlot::SelectionMode),
	m_selectionBandIsShown(false),
	magnificationFactor(0),
	m_magnificationWindow(0),
	m_suppressSelectionChangedEvent(false),
	lastAddedWorksheetElement(0),
	m_fadeInTimeLine(0),
	m_fadeOutTimeLine(0),
	tbNewCartesianPlot(0),
	tbZoom(0) {

	setScene(m_worksheet->scene());

	setRenderHint(QPainter::Antialiasing);
	setRubberBandSelectionMode(Qt::ContainsItemBoundingRect);
	setTransformationAnchor(QGraphicsView::AnchorUnderMouse);
	setResizeAnchor(QGraphicsView::AnchorViewCenter);
	setMinimumSize(16, 16);
	setFocusPolicy(Qt::StrongFocus);

	if (m_worksheet->useViewSize()) {
		setHorizontalScrollBarPolicy(Qt::ScrollBarAlwaysOff);
		setVerticalScrollBarPolicy(Qt::ScrollBarAlwaysOff);
	}
>>>>>>> c1d08cc3

    viewport()->setAttribute( Qt::WA_OpaquePaintEvent );
    viewport()->setAttribute( Qt::WA_NoSystemBackground );
// 	setAcceptDrops( true );
    setCacheMode(QGraphicsView::CacheBackground);

    m_gridSettings.style = WorksheetView::NoGrid;

    initActions();
    initMenus();
    selectionModeAction->setChecked(true);
    handleCartesianPlotActions();

    changeZoom(zoomOriginAction);
    currentZoomAction=zoomInViewAction;

	currentMagnificationAction = noMagnificationAction;

	//signal/slot connections
	connect(m_worksheet, SIGNAL(requestProjectContextMenu(QMenu*)), this, SLOT(createContextMenu(QMenu*)));
	connect(m_worksheet, SIGNAL(itemSelected(QGraphicsItem*)), this, SLOT(selectItem(QGraphicsItem*)) );
	connect(m_worksheet, SIGNAL(itemDeselected(QGraphicsItem*)), this, SLOT(deselectItem(QGraphicsItem*)) );
	connect(m_worksheet, SIGNAL(requestUpdate()), this, SLOT(updateBackground()) );
	connect(m_worksheet, SIGNAL(aspectAboutToBeRemoved(const AbstractAspect*)), this, SLOT(aspectAboutToBeRemoved(const AbstractAspect*)));
	connect(m_worksheet, SIGNAL(useViewSizeRequested()), this, SLOT(useViewSizeRequested()) );
	connect(m_worksheet, SIGNAL(layoutChanged(Worksheet::Layout)), this, SLOT(layoutChanged(Worksheet::Layout)) );
	connect(scene(), SIGNAL(selectionChanged()), this, SLOT(selectionChanged()) );
}

void WorksheetView::initActions(){
<<<<<<< HEAD
    QActionGroup* addNewActionGroup = new QActionGroup(this);
    QActionGroup* zoomActionGroup = new QActionGroup(this);
    QActionGroup* mouseModeActionGroup = new QActionGroup(this);
    QActionGroup* layoutActionGroup = new QActionGroup(this);
    QActionGroup* gridActionGroup = new QActionGroup(this);
    gridActionGroup->setExclusive(true);

    selectAllAction = new QAction(QIcon::fromTheme("edit-select-all"), i18n("Select all"), this);
    selectAllAction->setShortcut(Qt::CTRL+Qt::Key_A);
    this->addAction(selectAllAction);
    connect(selectAllAction, SIGNAL(triggered()), SLOT(selectAllElements()));

    deleteAction = new QAction(QIcon::fromTheme("edit-delete"), i18n("Delete"), this);
    deleteAction->setShortcut(Qt::Key_Delete);
    this->addAction(deleteAction);
    connect(deleteAction, SIGNAL(triggered()), SLOT(deleteElement()));

    backspaceAction = new QAction(this);
    backspaceAction->setShortcut(Qt::Key_Backspace);
    this->addAction(backspaceAction);
    connect(backspaceAction, SIGNAL(triggered()), SLOT(deleteElement()));

    //Zoom actions
    zoomInViewAction = new QAction(QIcon::fromTheme("zoom-in"), i18n("Zoom in"), zoomActionGroup);
    zoomInViewAction->setShortcut(Qt::CTRL+Qt::Key_Plus);

    zoomOutViewAction = new QAction(QIcon::fromTheme("zoom-out"), i18n("Zoom out"), zoomActionGroup);
    zoomOutViewAction->setShortcut(Qt::CTRL+Qt::Key_Minus);

    zoomOriginAction = new QAction(QIcon::fromTheme("zoom-original"), i18n("Original size"), zoomActionGroup);
    zoomOriginAction->setShortcut(Qt::CTRL+Qt::Key_1);

    zoomFitPageHeightAction = new QAction(QIcon::fromTheme("zoom-fit-height"), i18n("Fit to height"), zoomActionGroup);
    zoomFitPageWidthAction = new QAction(QIcon::fromTheme("zoom-fit-width"), i18n("Fit to width"), zoomActionGroup);
    zoomFitSelectionAction = new QAction(i18n("Fit to selection"), zoomActionGroup);
=======
	QActionGroup* addNewActionGroup = new QActionGroup(this);
	QActionGroup* zoomActionGroup = new QActionGroup(this);
	QActionGroup* mouseModeActionGroup = new QActionGroup(this);
	QActionGroup* layoutActionGroup = new QActionGroup(this);
	QActionGroup* gridActionGroup = new QActionGroup(this);
	gridActionGroup->setExclusive(true);
	QActionGroup* magnificationActionGroup = new QActionGroup(this);

	selectAllAction = new KAction(KIcon("edit-select-all"), i18n("Select all"), this);
	selectAllAction->setShortcut(Qt::CTRL+Qt::Key_A);
	this->addAction(selectAllAction);
	connect(selectAllAction, SIGNAL(triggered()), SLOT(selectAllElements()));

	deleteAction = new KAction(KIcon("edit-delete"), i18n("Delete"), this);
	deleteAction->setShortcut(Qt::Key_Delete);
	this->addAction(deleteAction);
	connect(deleteAction, SIGNAL(triggered()), SLOT(deleteElement()));

	backspaceAction = new KAction(this);
	backspaceAction->setShortcut(Qt::Key_Backspace);
	this->addAction(backspaceAction);
	connect(backspaceAction, SIGNAL(triggered()), SLOT(deleteElement()));

	//Zoom actions
	zoomInViewAction = new KAction(KIcon("zoom-in"), i18n("Zoom in"), zoomActionGroup);
	zoomInViewAction->setShortcut(Qt::CTRL+Qt::Key_Plus);

	zoomOutViewAction = new KAction(KIcon("zoom-out"), i18n("Zoom out"), zoomActionGroup);
	zoomOutViewAction->setShortcut(Qt::CTRL+Qt::Key_Minus);

	zoomOriginAction = new KAction(KIcon("zoom-original"), i18n("Original size"), zoomActionGroup);
	zoomOriginAction->setShortcut(Qt::CTRL+Qt::Key_1);

	zoomFitPageHeightAction = new KAction(KIcon("zoom-fit-height"), i18n("Fit to height"), zoomActionGroup);
	zoomFitPageWidthAction = new KAction(KIcon("zoom-fit-width"), i18n("Fit to width"), zoomActionGroup);
	zoomFitSelectionAction = new KAction(i18n("Fit to selection"), zoomActionGroup);
>>>>>>> c1d08cc3

	// Mouse mode actions
	selectionModeAction = new QAction(QIcon::fromTheme("labplot-cursor-arrow"), i18n("Select and Edit"), mouseModeActionGroup);
	selectionModeAction->setCheckable(true);

    navigationModeAction = new QAction(QIcon::fromTheme("input-mouse"), i18n("Navigate"), mouseModeActionGroup);
    navigationModeAction->setCheckable(true);

    zoomSelectionModeAction = new QAction(QIcon::fromTheme("page-zoom"), i18n("Select and Zoom"), mouseModeActionGroup);
    zoomSelectionModeAction->setCheckable(true);

<<<<<<< HEAD
    //TODO implement later "group selection action" where multiple objects can be selected by drawing a rectangular
// 	selectionModeAction = new QAction(QIcon::fromTheme("select-rectangular"), i18n("Selection"), mouseModeActionGroup);
=======
	//Magnification actions
	noMagnificationAction = new KAction(KIcon("labplot-1x-zoom"), i18n("No Magnification"), magnificationActionGroup);
	noMagnificationAction->setCheckable(true);
	noMagnificationAction->setChecked(true);

	twoTimesMagnificationAction = new KAction(KIcon("labplot-2x-zoom"), i18n("2x Magnification"), magnificationActionGroup);
	twoTimesMagnificationAction->setCheckable(true);

	threeTimesMagnificationAction = new KAction(KIcon("labplot-3x-zoom"), i18n("3x Magnification"), magnificationActionGroup);
	threeTimesMagnificationAction->setCheckable(true);

	fourTimesMagnificationAction = new KAction(KIcon("labplot-4x-zoom"), i18n("4x Magnification"), magnificationActionGroup);
	fourTimesMagnificationAction->setCheckable(true);

	fiveTimesMagnificationAction = new KAction(KIcon("labplot-5x-zoom"), i18n("5x Magnification"), magnificationActionGroup);
	fiveTimesMagnificationAction->setCheckable(true);

	//TODO implement later "group selection action" where multiple objects can be selected by drawing a rectangular
// 	selectionModeAction = new KAction(KIcon("select-rectangular"), i18n("Selection"), mouseModeActionGroup);
>>>>>>> c1d08cc3
// 	selectionModeAction->setCheckable(true);

	//"Add new" related actions
	addCartesianPlot1Action = new QAction(QIcon::fromTheme("labplot-xy-plot-four-axes"), i18n("box plot, four axes"), addNewActionGroup);
	addCartesianPlot2Action = new QAction(QIcon::fromTheme("labplot-xy-plot-two-axes"), i18n("box plot, two axes"), addNewActionGroup);
	addCartesianPlot3Action = new QAction(QIcon::fromTheme("labplot-xy-plot-two-axes-centered"), i18n("two axes, centered"), addNewActionGroup);
	addCartesianPlot4Action = new QAction(QIcon::fromTheme("labplot-xy-plot-two-axes-centered-origin"), i18n("two axes, crossing at origin"), addNewActionGroup);
	addTextLabelAction = new QAction(QIcon::fromTheme("draw-text"), i18n("text label"), addNewActionGroup);

	//Layout actions
	verticalLayoutAction = new QAction(QIcon::fromTheme("labplot-editvlayout"), i18n("Vertical layout"), layoutActionGroup);
	verticalLayoutAction->setObjectName("verticalLayoutAction");
	verticalLayoutAction->setCheckable(true);

	horizontalLayoutAction = new QAction(QIcon::fromTheme("labplot-edithlayout"), i18n("Horizontal layout"), layoutActionGroup);
	horizontalLayoutAction->setObjectName("horizontalLayoutAction");
	horizontalLayoutAction->setCheckable(true);

	gridLayoutAction = new QAction(QIcon::fromTheme("labplot-editgrid"), i18n("Grid layout"), layoutActionGroup);
	gridLayoutAction->setObjectName("gridLayoutAction");
	gridLayoutAction->setCheckable(true);

	breakLayoutAction = new QAction(QIcon::fromTheme("labplot-editbreaklayout"), i18n("Break layout"), layoutActionGroup);
	breakLayoutAction->setObjectName("breakLayoutAction");
	breakLayoutAction->setEnabled(false);

   //Grid actions
<<<<<<< HEAD
    noGridAction = new QAction(i18n("no grid"), gridActionGroup);
    noGridAction->setObjectName("noGridAction");
    noGridAction->setCheckable(true);
    noGridAction->setChecked(true);
    noGridAction->setData(WorksheetView::NoGrid);

    denseLineGridAction = new QAction(i18n("dense line grid"), gridActionGroup);
    denseLineGridAction->setObjectName("denseLineGridAction");
    denseLineGridAction->setCheckable(true);

    sparseLineGridAction = new QAction(i18n("sparse line grid"), gridActionGroup);
    sparseLineGridAction->setObjectName("sparseLineGridAction");
    sparseLineGridAction->setCheckable(true);

    denseDotGridAction = new QAction(i18n("dense dot grid"), gridActionGroup);
    denseDotGridAction->setObjectName("denseDotGridAction");
    denseDotGridAction->setCheckable(true);

    sparseDotGridAction = new QAction(i18n("sparse dot grid"), gridActionGroup);
    sparseDotGridAction->setObjectName("sparseDotGridAction");
    sparseDotGridAction->setCheckable(true);

    customGridAction = new QAction(i18n("custom grid"), gridActionGroup);
    customGridAction->setObjectName("customGridAction");
    customGridAction->setCheckable(true);

    snapToGridAction = new QAction(i18n("snap to grid"), this);
    snapToGridAction->setCheckable(true);

    //check the action corresponding to the currently active layout in worksheet
    this->layoutChanged(m_worksheet->layout());

    connect(addNewActionGroup, SIGNAL(triggered(QAction*)), this, SLOT(addNew(QAction*)));
    connect(mouseModeActionGroup, SIGNAL(triggered(QAction*)), this, SLOT(mouseModeChanged(QAction*)));
    connect(zoomActionGroup, SIGNAL(triggered(QAction*)), this, SLOT(changeZoom(QAction*)));
    connect(layoutActionGroup, SIGNAL(triggered(QAction*)), this, SLOT(changeLayout(QAction*)));
    connect(gridActionGroup, SIGNAL(triggered(QAction*)), this, SLOT(changeGrid(QAction*)));
    connect(snapToGridAction, SIGNAL(triggered()), this, SLOT(changeSnapToGrid()));


    //action for cartesian plots
    QActionGroup* cartesianPlotActionModeActionGroup = new QActionGroup(this);
    cartesianPlotActionModeActionGroup->setExclusive(true);
    cartesianPlotApplyToSelectionAction = new QAction(i18n("selected plots"), cartesianPlotActionModeActionGroup);
    cartesianPlotApplyToSelectionAction->setCheckable(true);
    cartesianPlotApplyToSelectionAction->setChecked(true);
    cartesianPlotApplyToAllAction = new QAction(i18n("all plots"), cartesianPlotActionModeActionGroup);
    cartesianPlotApplyToAllAction->setCheckable(true);
    connect(cartesianPlotActionModeActionGroup, SIGNAL(triggered(QAction*)), SLOT(cartesianPlotActionModeChanged(QAction*)));
=======
	noGridAction = new KAction(i18n("no grid"), gridActionGroup);
	noGridAction->setObjectName("noGridAction");
	noGridAction->setCheckable(true);
	noGridAction->setChecked(true);
	noGridAction->setData(WorksheetView::NoGrid);

	denseLineGridAction = new KAction(i18n("dense line grid"), gridActionGroup);
	denseLineGridAction->setObjectName("denseLineGridAction");
	denseLineGridAction->setCheckable(true);

	sparseLineGridAction = new KAction(i18n("sparse line grid"), gridActionGroup);
	sparseLineGridAction->setObjectName("sparseLineGridAction");
	sparseLineGridAction->setCheckable(true);

	denseDotGridAction = new KAction(i18n("dense dot grid"), gridActionGroup);
	denseDotGridAction->setObjectName("denseDotGridAction");
	denseDotGridAction->setCheckable(true);

	sparseDotGridAction = new KAction(i18n("sparse dot grid"), gridActionGroup);
	sparseDotGridAction->setObjectName("sparseDotGridAction");
	sparseDotGridAction->setCheckable(true);

	customGridAction = new KAction(i18n("custom grid"), gridActionGroup);
	customGridAction->setObjectName("customGridAction");
	customGridAction->setCheckable(true);

	snapToGridAction = new KAction(i18n("snap to grid"), this);
	snapToGridAction->setCheckable(true);

	//check the action corresponding to the currently active layout in worksheet
	this->layoutChanged(m_worksheet->layout());

	connect(addNewActionGroup, SIGNAL(triggered(QAction*)), this, SLOT(addNew(QAction*)));
	connect(mouseModeActionGroup, SIGNAL(triggered(QAction*)), this, SLOT(mouseModeChanged(QAction*)));
	connect(zoomActionGroup, SIGNAL(triggered(QAction*)), this, SLOT(changeZoom(QAction*)));
	connect(magnificationActionGroup, SIGNAL(triggered(QAction*)), this, SLOT(magnificationChanged(QAction*)));
	connect(layoutActionGroup, SIGNAL(triggered(QAction*)), this, SLOT(changeLayout(QAction*)));
	connect(gridActionGroup, SIGNAL(triggered(QAction*)), this, SLOT(changeGrid(QAction*)));
	connect(snapToGridAction, SIGNAL(triggered()), this, SLOT(changeSnapToGrid()));


	//action for cartesian plots
	QActionGroup* cartesianPlotActionModeActionGroup = new QActionGroup(this);
	cartesianPlotActionModeActionGroup->setExclusive(true);
	cartesianPlotApplyToSelectionAction = new KAction(i18n("selected plots"), cartesianPlotActionModeActionGroup);
	cartesianPlotApplyToSelectionAction->setCheckable(true);
	cartesianPlotApplyToSelectionAction->setChecked(true);
	cartesianPlotApplyToAllAction = new KAction(i18n("all plots"), cartesianPlotActionModeActionGroup);
	cartesianPlotApplyToAllAction->setCheckable(true);
	connect(cartesianPlotActionModeActionGroup, SIGNAL(triggered(QAction*)), SLOT(cartesianPlotActionModeChanged(QAction*)));
>>>>>>> c1d08cc3

	QActionGroup* cartesianPlotMouseModeActionGroup = new QActionGroup(this);
	cartesianPlotMouseModeActionGroup->setExclusive(true);
	cartesianPlotSelectionModeAction = new QAction(QIcon::fromTheme("labplot-cursor-arrow"), i18n("Select and edit"), cartesianPlotMouseModeActionGroup);
	cartesianPlotSelectionModeAction->setCheckable(true);
	cartesianPlotSelectionModeAction->setChecked(true);

	cartesianPlotZoomSelectionModeAction = new QAction(QIcon::fromTheme("labplot-zoom-select"), i18n("Select region and zoom in"), cartesianPlotMouseModeActionGroup);
	cartesianPlotZoomSelectionModeAction->setCheckable(true);

	cartesianPlotZoomXSelectionModeAction = new QAction(QIcon::fromTheme("labplot-zoom-select-x"), i18n("Select x-region and zoom in"), cartesianPlotMouseModeActionGroup);
	cartesianPlotZoomXSelectionModeAction->setCheckable(true);

	cartesianPlotZoomYSelectionModeAction = new QAction(QIcon::fromTheme("labplot-zoom-select-y"), i18n("Select y-region and zoom in"), cartesianPlotMouseModeActionGroup);
	cartesianPlotZoomYSelectionModeAction->setCheckable(true);

    connect(cartesianPlotMouseModeActionGroup, SIGNAL(triggered(QAction*)), SLOT(cartesianPlotMouseModeChanged(QAction*)));

<<<<<<< HEAD
	addCurveAction = new QAction(QIcon::fromTheme("labplot-xy-curve"), i18n("xy-curve"), this);
	addEquationCurveAction = new QAction(QIcon::fromTheme("labplot-xy-equation-curve"), i18n("xy-curve from a mathematical equation"), this);
	addFitCurveAction = new QAction(QIcon::fromTheme("labplot-xy-fit-curve"), i18n("xy-curve from a fit to data"), this);
	addLegendAction = new QAction(QIcon::fromTheme("text-field"), i18n("legend"), this);
	addHorizontalAxisAction = new QAction(QIcon::fromTheme("labplot-axis-horizontal"), i18n("horizontal axis"), this);
	addVerticalAxisAction = new QAction(QIcon::fromTheme("labplot-axis-vertical"), i18n("vertical axis"), this);

    connect(addCurveAction, SIGNAL(triggered()), SLOT(addCurve()));
    connect(addEquationCurveAction, SIGNAL(triggered()), SLOT(addEquationCurve()));
    connect(addFitCurveAction, SIGNAL(triggered()), SLOT(addFitCurve()));
    connect(addLegendAction, SIGNAL(triggered()), SLOT(addLegend()));
    connect(addHorizontalAxisAction, SIGNAL(triggered()), SLOT(addHorizontalAxis()));
    connect(addVerticalAxisAction, SIGNAL(triggered()), SLOT(addVerticalAxis()));
=======
	QActionGroup* cartesianPlotAddNewActionGroup = new QActionGroup(this);
	addCurveAction = new KAction(KIcon("labplot-xy-curve"), i18n("xy-curve"), cartesianPlotAddNewActionGroup);
	addEquationCurveAction = new KAction(KIcon("labplot-xy-equation-curve"), i18n("xy-curve from a mathematical equation"), cartesianPlotAddNewActionGroup);
	addFitCurveAction = new KAction(KIcon("labplot-xy-fit-curve"), i18n("xy-curve from a fit to data"), cartesianPlotAddNewActionGroup);
	addLegendAction = new KAction(KIcon("text-field"), i18n("legend"), this);
	addHorizontalAxisAction = new KAction(KIcon("labplot-axis-horizontal"), i18n("horizontal axis"), cartesianPlotAddNewActionGroup);
	addVerticalAxisAction = new KAction(KIcon("labplot-axis-vertical"), i18n("vertical axis"), cartesianPlotAddNewActionGroup);
	addCustomPointAction = new KAction(KIcon("draw-cross"), i18n("custom point"), cartesianPlotAddNewActionGroup);
	connect(cartesianPlotAddNewActionGroup, SIGNAL(triggered(QAction*)), SLOT(cartesianPlotAddNew(QAction*)));
>>>>>>> c1d08cc3

	QActionGroup* cartesianPlotNavigationGroup = new QActionGroup(this);
	scaleAutoAction = new QAction(QIcon::fromTheme("labplot-auto-scale-all"), i18n("auto scale"), cartesianPlotNavigationGroup);
	scaleAutoAction->setData(CartesianPlot::ScaleAuto);
	scaleAutoXAction = new QAction(QIcon::fromTheme("labplot-auto-scale-x"), i18n("auto scale X"), cartesianPlotNavigationGroup);
	scaleAutoXAction->setData(CartesianPlot::ScaleAutoX);
	scaleAutoYAction = new QAction(QIcon::fromTheme("labplot-auto-scale-y"), i18n("auto scale Y"), cartesianPlotNavigationGroup);
	scaleAutoYAction->setData(CartesianPlot::ScaleAutoY);
	zoomInAction = new QAction(QIcon::fromTheme("zoom-in"), i18n("zoom in"), cartesianPlotNavigationGroup);
	zoomInAction->setData(CartesianPlot::ZoomIn);
	zoomOutAction = new QAction(QIcon::fromTheme("zoom-out"), i18n("zoom out"), cartesianPlotNavigationGroup);
	zoomOutAction->setData(CartesianPlot::ZoomOut);
	zoomInXAction = new QAction(QIcon::fromTheme("labplot-zoom-in-x"), i18n("zoom in X"), cartesianPlotNavigationGroup);
	zoomInXAction->setData(CartesianPlot::ZoomInX);
	zoomOutXAction = new QAction(QIcon::fromTheme("labplot-zoom-out-x"), i18n("zoom out X"), cartesianPlotNavigationGroup);
	zoomOutXAction->setData(CartesianPlot::ZoomOutX);
	zoomInYAction = new QAction(QIcon::fromTheme("labplot-zoom-in-y"), i18n("zoom in Y"), cartesianPlotNavigationGroup);
	zoomInYAction->setData(CartesianPlot::ZoomInY);
	zoomOutYAction = new QAction(QIcon::fromTheme("labplot-zoom-out-y"), i18n("zoom out Y"), cartesianPlotNavigationGroup);
	zoomOutYAction->setData(CartesianPlot::ZoomOutY);
    shiftLeftXAction = new QAction(QIcon::fromTheme("labplot-shift-left-x"), i18n("shift left X"), cartesianPlotNavigationGroup);
	shiftLeftXAction->setData(CartesianPlot::ShiftLeftX);
	shiftRightXAction = new QAction(QIcon::fromTheme("labplot-shift-right-x"), i18n("shift right X"), cartesianPlotNavigationGroup);
	shiftRightXAction->setData(CartesianPlot::ShiftRightX);
	shiftUpYAction = new QAction(QIcon::fromTheme("labplot-shift-up-y"), i18n("shift up Y"), cartesianPlotNavigationGroup);
	shiftUpYAction->setData(CartesianPlot::ShiftUpY);
	shiftDownYAction = new QAction(QIcon::fromTheme("labplot-shift-down-y"), i18n("shift down Y"), cartesianPlotNavigationGroup);
	shiftDownYAction->setData(CartesianPlot::ShiftDownY);

	connect(cartesianPlotNavigationGroup, SIGNAL(triggered(QAction*)), SLOT(cartesianPlotNavigationChanged(QAction*)));
}

void WorksheetView::initMenus(){
<<<<<<< HEAD
    m_addNewCartesianPlotMenu = new QMenu(i18n("xy-plot"));
    m_addNewCartesianPlotMenu->addAction(addCartesianPlot1Action);
    m_addNewCartesianPlotMenu->addAction(addCartesianPlot2Action);
    m_addNewCartesianPlotMenu->addAction(addCartesianPlot3Action);
    m_addNewCartesianPlotMenu->addAction(addCartesianPlot4Action);

    m_addNewMenu = new QMenu(i18n("Add new"));
    m_addNewMenu->addMenu(m_addNewCartesianPlotMenu)->setIcon(QIcon::fromTheme("office-chart-line"));
    m_addNewMenu->addSeparator();
    m_addNewMenu->addAction(addTextLabelAction);

    m_viewMouseModeMenu = new QMenu(i18n("Mouse Mode"));
    m_viewMouseModeMenu->setIcon(QIcon::fromTheme("input-mouse"));
    m_viewMouseModeMenu->addAction(selectionModeAction);
    m_viewMouseModeMenu->addAction(navigationModeAction);
    m_viewMouseModeMenu->addAction(zoomSelectionModeAction);

    m_zoomMenu = new QMenu(i18n("Zoom"));
    m_zoomMenu->setIcon(QIcon::fromTheme("zoom-draw"));
    m_zoomMenu->addAction(zoomInViewAction);
    m_zoomMenu->addAction(zoomOutViewAction);
    m_zoomMenu->addAction(zoomOriginAction);
    m_zoomMenu->addAction(zoomFitPageHeightAction);
    m_zoomMenu->addAction(zoomFitPageWidthAction);
    m_zoomMenu->addAction(zoomFitSelectionAction);

    m_layoutMenu = new QMenu(i18n("Layout"));
    m_layoutMenu->addAction(verticalLayoutAction);
    m_layoutMenu->addAction(horizontalLayoutAction);
    m_layoutMenu->addAction(gridLayoutAction);
    m_layoutMenu->addSeparator();
    m_layoutMenu->addAction(breakLayoutAction);

    m_gridMenu = new QMenu(i18n("Grid"));
    m_gridMenu->setIcon(QIcon::fromTheme("view-grid"));
    m_gridMenu->addAction(noGridAction);
    m_gridMenu->addSeparator();
    m_gridMenu->addAction(sparseLineGridAction);
    m_gridMenu->addAction(denseLineGridAction);
    m_gridMenu->addSeparator();
    m_gridMenu->addAction(sparseDotGridAction);
    m_gridMenu->addAction(denseDotGridAction);
    m_gridMenu->addSeparator();
    m_gridMenu->addAction(customGridAction);
    //TODO: implement "snap to grid" and activate this action
// 	m_gridMenu->addSeparator();
// 	m_gridMenu->addAction(snapToGridAction);

    m_cartesianPlotMenu = new QMenu(i18n("Cartesian Plot"));

    m_cartesianPlotMouseModeMenu = new QMenu(i18n("Mouse Mode"));
    m_cartesianPlotMouseModeMenu->setIcon(QIcon::fromTheme("input-mouse"));
    m_cartesianPlotMouseModeMenu->addAction(cartesianPlotSelectionModeAction);
    m_cartesianPlotMouseModeMenu->addAction(cartesianPlotZoomSelectionModeAction);
    m_cartesianPlotMouseModeMenu->addAction(cartesianPlotZoomXSelectionModeAction);
    m_cartesianPlotMouseModeMenu->addAction(cartesianPlotZoomYSelectionModeAction);
    m_cartesianPlotMouseModeMenu->addSeparator();

    m_cartesianPlotAddNewMenu = new QMenu(i18n("Add new"));
    m_cartesianPlotAddNewMenu->addAction(addCurveAction);
    m_cartesianPlotAddNewMenu->addAction(addEquationCurveAction);
    m_cartesianPlotAddNewMenu->addAction(addFitCurveAction);
    m_cartesianPlotAddNewMenu->addAction(addLegendAction);
    m_cartesianPlotAddNewMenu->addSeparator();
    m_cartesianPlotAddNewMenu->addAction(addHorizontalAxisAction);
    m_cartesianPlotAddNewMenu->addAction(addVerticalAxisAction);

    m_cartesianPlotZoomMenu = new QMenu(i18n("Zoom/Navigate"));
    m_cartesianPlotZoomMenu->setIcon(QIcon::fromTheme("zoom-draw"));
    m_cartesianPlotZoomMenu->addAction(scaleAutoAction);
    m_cartesianPlotZoomMenu->addAction(scaleAutoXAction);
    m_cartesianPlotZoomMenu->addAction(scaleAutoYAction);
    m_cartesianPlotZoomMenu->addSeparator();
    m_cartesianPlotZoomMenu->addAction(zoomInAction);
    m_cartesianPlotZoomMenu->addAction(zoomOutAction);
    m_cartesianPlotZoomMenu->addSeparator();
    m_cartesianPlotZoomMenu->addAction(zoomInXAction);
    m_cartesianPlotZoomMenu->addAction(zoomOutXAction);
    m_cartesianPlotZoomMenu->addSeparator();
    m_cartesianPlotZoomMenu->addAction(zoomInYAction);
    m_cartesianPlotZoomMenu->addAction(zoomOutYAction);
    m_cartesianPlotZoomMenu->addSeparator();
    m_cartesianPlotZoomMenu->addAction(shiftLeftXAction);
    m_cartesianPlotZoomMenu->addAction(shiftRightXAction);
    m_cartesianPlotZoomMenu->addSeparator();
    m_cartesianPlotZoomMenu->addAction(shiftUpYAction);
    m_cartesianPlotZoomMenu->addAction(shiftDownYAction);

    m_cartesianPlotActionModeMenu = new QMenu(i18n("Apply actions to"));
    m_cartesianPlotActionModeMenu->addAction(cartesianPlotApplyToSelectionAction);
    m_cartesianPlotActionModeMenu->addAction(cartesianPlotApplyToAllAction);

    m_cartesianPlotMenu->addMenu(m_cartesianPlotMouseModeMenu);
    m_cartesianPlotMenu->addMenu(m_cartesianPlotAddNewMenu);
    m_cartesianPlotMenu->addMenu(m_cartesianPlotZoomMenu);
    m_cartesianPlotMenu->addSeparator();
    m_cartesianPlotMenu->addMenu(m_cartesianPlotActionModeMenu);
=======
	m_addNewCartesianPlotMenu = new QMenu(i18n("xy-plot"));
	m_addNewCartesianPlotMenu->addAction(addCartesianPlot1Action);
	m_addNewCartesianPlotMenu->addAction(addCartesianPlot2Action);
	m_addNewCartesianPlotMenu->addAction(addCartesianPlot3Action);
	m_addNewCartesianPlotMenu->addAction(addCartesianPlot4Action);

	m_addNewMenu = new QMenu(i18n("Add new"));
	m_addNewMenu->addMenu(m_addNewCartesianPlotMenu)->setIcon(KIcon("office-chart-line"));
	m_addNewMenu->addSeparator();
	m_addNewMenu->addAction(addTextLabelAction);

	m_viewMouseModeMenu = new QMenu(i18n("Mouse Mode"));
	m_viewMouseModeMenu->setIcon(KIcon("input-mouse"));
	m_viewMouseModeMenu->addAction(selectionModeAction);
	m_viewMouseModeMenu->addAction(navigationModeAction);
	m_viewMouseModeMenu->addAction(zoomSelectionModeAction);

	m_zoomMenu = new QMenu(i18n("Zoom"));
	m_zoomMenu->setIcon(KIcon("zoom-draw"));
	m_zoomMenu->addAction(zoomInViewAction);
	m_zoomMenu->addAction(zoomOutViewAction);
	m_zoomMenu->addAction(zoomOriginAction);
	m_zoomMenu->addAction(zoomFitPageHeightAction);
	m_zoomMenu->addAction(zoomFitPageWidthAction);
	m_zoomMenu->addAction(zoomFitSelectionAction);

	m_magnificationMenu = new QMenu(i18n("Magnification"));
	m_magnificationMenu->setIcon(KIcon("labplot-zoom"));
	m_magnificationMenu->addAction(noMagnificationAction);
	m_magnificationMenu->addAction(twoTimesMagnificationAction);
	m_magnificationMenu->addAction(threeTimesMagnificationAction);
	m_magnificationMenu->addAction(fourTimesMagnificationAction);
	m_magnificationMenu->addAction(fiveTimesMagnificationAction);

	m_layoutMenu = new QMenu(i18n("Layout"));
	m_layoutMenu->addAction(verticalLayoutAction);
	m_layoutMenu->addAction(horizontalLayoutAction);
	m_layoutMenu->addAction(gridLayoutAction);
	m_layoutMenu->addSeparator();
	m_layoutMenu->addAction(breakLayoutAction);

	m_gridMenu = new QMenu(i18n("Grid"));
	m_gridMenu->setIcon(KIcon("view-grid"));
	m_gridMenu->addAction(noGridAction);
	m_gridMenu->addSeparator();
	m_gridMenu->addAction(sparseLineGridAction);
	m_gridMenu->addAction(denseLineGridAction);
	m_gridMenu->addSeparator();
	m_gridMenu->addAction(sparseDotGridAction);
	m_gridMenu->addAction(denseDotGridAction);
	m_gridMenu->addSeparator();
	m_gridMenu->addAction(customGridAction);
	//TODO: implement "snap to grid" and activate this action
// 	m_gridMenu->addSeparator();
// 	m_gridMenu->addAction(snapToGridAction);

	m_cartesianPlotMenu = new QMenu(i18n("Cartesian Plot"));

	m_cartesianPlotMouseModeMenu = new QMenu(i18n("Mouse Mode"));
	m_cartesianPlotMouseModeMenu->setIcon(KIcon("input-mouse"));
	m_cartesianPlotMouseModeMenu->addAction(cartesianPlotSelectionModeAction);
	m_cartesianPlotMouseModeMenu->addAction(cartesianPlotZoomSelectionModeAction);
	m_cartesianPlotMouseModeMenu->addAction(cartesianPlotZoomXSelectionModeAction);
	m_cartesianPlotMouseModeMenu->addAction(cartesianPlotZoomYSelectionModeAction);
	m_cartesianPlotMouseModeMenu->addSeparator();

	m_cartesianPlotAddNewMenu = new QMenu(i18n("Add new"));
	m_cartesianPlotAddNewMenu->addAction(addCurveAction);
	m_cartesianPlotAddNewMenu->addAction(addEquationCurveAction);
	m_cartesianPlotAddNewMenu->addAction(addFitCurveAction);
	m_cartesianPlotAddNewMenu->addAction(addLegendAction);
	m_cartesianPlotAddNewMenu->addSeparator();
	m_cartesianPlotAddNewMenu->addAction(addHorizontalAxisAction);
	m_cartesianPlotAddNewMenu->addAction(addVerticalAxisAction);
	m_cartesianPlotAddNewMenu->addSeparator();
	m_cartesianPlotAddNewMenu->addAction(addCustomPointAction);

	m_cartesianPlotZoomMenu = new QMenu(i18n("Zoom/Navigate"));
	m_cartesianPlotZoomMenu->setIcon(KIcon("zoom-draw"));
	m_cartesianPlotZoomMenu->addAction(scaleAutoAction);
	m_cartesianPlotZoomMenu->addAction(scaleAutoXAction);
	m_cartesianPlotZoomMenu->addAction(scaleAutoYAction);
	m_cartesianPlotZoomMenu->addSeparator();
	m_cartesianPlotZoomMenu->addAction(zoomInAction);
	m_cartesianPlotZoomMenu->addAction(zoomOutAction);
	m_cartesianPlotZoomMenu->addSeparator();
	m_cartesianPlotZoomMenu->addAction(zoomInXAction);
	m_cartesianPlotZoomMenu->addAction(zoomOutXAction);
	m_cartesianPlotZoomMenu->addSeparator();
	m_cartesianPlotZoomMenu->addAction(zoomInYAction);
	m_cartesianPlotZoomMenu->addAction(zoomOutYAction);
	m_cartesianPlotZoomMenu->addSeparator();
	m_cartesianPlotZoomMenu->addAction(shiftLeftXAction);
	m_cartesianPlotZoomMenu->addAction(shiftRightXAction);
	m_cartesianPlotZoomMenu->addSeparator();
	m_cartesianPlotZoomMenu->addAction(shiftUpYAction);
	m_cartesianPlotZoomMenu->addAction(shiftDownYAction);

	m_cartesianPlotActionModeMenu = new QMenu(i18n("Apply actions to"));
	m_cartesianPlotActionModeMenu->addAction(cartesianPlotApplyToSelectionAction);
	m_cartesianPlotActionModeMenu->addAction(cartesianPlotApplyToAllAction);

	m_cartesianPlotMenu->addMenu(m_cartesianPlotMouseModeMenu);
	m_cartesianPlotMenu->addMenu(m_cartesianPlotAddNewMenu);
	m_cartesianPlotMenu->addMenu(m_cartesianPlotZoomMenu);
	m_cartesianPlotMenu->addSeparator();
	m_cartesianPlotMenu->addMenu(m_cartesianPlotActionModeMenu);
>>>>>>> c1d08cc3
}

/*!
 * Populates the menu \c menu with the worksheet and worksheet view relevant actions.
 * The menu is used
 *   - as the context menu in WorksheetView
 *   - as the "worksheet menu" in the main menu-bar (called form MainWin)
 *   - as a part of the worksheet context menu in project explorer
 */
void WorksheetView::createContextMenu(QMenu* menu) const {
    Q_ASSERT(menu);

	QAction* firstAction = 0;
	// if we're populating the context menu for the project explorer, then
	//there're already actions available there. Skip the first title-action
	//and insert the action at the beginning of the menu.
	if (menu->actions().size()>1)
		firstAction = menu->actions().at(1);

<<<<<<< HEAD
    menu->insertMenu(firstAction, m_addNewMenu);
    menu->insertSeparator(firstAction);
    menu->insertMenu(firstAction, m_viewMouseModeMenu);
    menu->insertMenu(firstAction, m_zoomMenu);
    menu->insertMenu(firstAction, m_layoutMenu);
    menu->insertMenu(firstAction, m_gridMenu);
    menu->insertSeparator(firstAction);
    menu->insertMenu(firstAction, m_cartesianPlotMenu);
    menu->insertSeparator(firstAction);
}

void WorksheetView::fillToolBar(QToolBar* toolBar){
    toolBar->addSeparator();
    tbNewCartesianPlot = new QToolButton(toolBar);
    tbNewCartesianPlot->setPopupMode(QToolButton::MenuButtonPopup);
    tbNewCartesianPlot->setMenu(m_addNewCartesianPlotMenu);
    tbNewCartesianPlot->setDefaultAction(addCartesianPlot1Action);
    toolBar->addWidget(tbNewCartesianPlot);
    toolBar->addAction(addTextLabelAction);

    toolBar->addSeparator();
    toolBar->addAction(verticalLayoutAction);
    toolBar->addAction(horizontalLayoutAction);
    toolBar->addAction(gridLayoutAction);
    toolBar->addAction(breakLayoutAction);

    toolBar->addSeparator();
    toolBar->addAction(selectionModeAction);
    toolBar->addAction(navigationModeAction);
    toolBar->addAction(zoomSelectionModeAction);
    tbZoom = new QToolButton(toolBar);
    tbZoom->setPopupMode(QToolButton::MenuButtonPopup);
    tbZoom->setMenu(m_zoomMenu);
    tbZoom->setDefaultAction(currentZoomAction);
    toolBar->addWidget(tbZoom);
=======
	menu->insertMenu(firstAction, m_addNewMenu);
	menu->insertSeparator(firstAction);
	menu->insertMenu(firstAction, m_viewMouseModeMenu);
	menu->insertMenu(firstAction, m_zoomMenu);
	menu->insertMenu(firstAction, m_magnificationMenu);
	menu->insertMenu(firstAction, m_layoutMenu);
	menu->insertMenu(firstAction, m_gridMenu);
	menu->insertSeparator(firstAction);
	menu->insertMenu(firstAction, m_cartesianPlotMenu);
	menu->insertSeparator(firstAction);
}

void WorksheetView::fillToolBar(QToolBar* toolBar){
	toolBar->addSeparator();
	tbNewCartesianPlot = new QToolButton(toolBar);
	tbNewCartesianPlot->setPopupMode(QToolButton::MenuButtonPopup);
	tbNewCartesianPlot->setMenu(m_addNewCartesianPlotMenu);
	tbNewCartesianPlot->setDefaultAction(addCartesianPlot1Action);
	toolBar->addWidget(tbNewCartesianPlot);
	toolBar->addAction(addTextLabelAction);

	toolBar->addSeparator();
	toolBar->addAction(verticalLayoutAction);
	toolBar->addAction(horizontalLayoutAction);
	toolBar->addAction(gridLayoutAction);
	toolBar->addAction(breakLayoutAction);

	toolBar->addSeparator();
	toolBar->addAction(selectionModeAction);
	toolBar->addAction(navigationModeAction);
	toolBar->addAction(zoomSelectionModeAction);
	tbZoom = new QToolButton(toolBar);
	tbZoom->setPopupMode(QToolButton::MenuButtonPopup);
	tbZoom->setMenu(m_zoomMenu);
	tbZoom->setDefaultAction(currentZoomAction);
	toolBar->addWidget(tbZoom);

	tbMagnification = new QToolButton(toolBar);
	tbMagnification->setPopupMode(QToolButton::MenuButtonPopup);
	tbMagnification->setMenu(m_magnificationMenu);
	tbMagnification->setDefaultAction(currentMagnificationAction);
	toolBar->addWidget(tbMagnification);
>>>>>>> c1d08cc3
}

void WorksheetView::fillCartesianPlotToolBar(QToolBar* toolBar) {
    toolBar->addAction(cartesianPlotSelectionModeAction);
    toolBar->addAction(cartesianPlotZoomSelectionModeAction);
    toolBar->addAction(cartesianPlotZoomXSelectionModeAction);
    toolBar->addAction(cartesianPlotZoomYSelectionModeAction);
    toolBar->addSeparator();
    toolBar->addAction(addCurveAction);
    toolBar->addAction(addEquationCurveAction);
    toolBar->addAction(addFitCurveAction);
    toolBar->addAction(addLegendAction);
    toolBar->addSeparator();
    toolBar->addAction(addHorizontalAxisAction);
    toolBar->addAction(addVerticalAxisAction);
    toolBar->addSeparator();
    toolBar->addAction(scaleAutoAction);
    toolBar->addAction(scaleAutoXAction);
    toolBar->addAction(scaleAutoYAction);
    toolBar->addAction(zoomInAction);
    toolBar->addAction(zoomOutAction);
    toolBar->addAction(zoomInXAction);
    toolBar->addAction(zoomOutXAction);
    toolBar->addAction(zoomInYAction);
    toolBar->addAction(zoomOutYAction);
    toolBar->addAction(shiftLeftXAction);
    toolBar->addAction(shiftRightXAction);
    toolBar->addAction(shiftUpYAction);
    toolBar->addAction(shiftDownYAction);
}

void WorksheetView::setScene(QGraphicsScene* scene) {
  QGraphicsView::setScene(scene);
  setTransform(QTransform());
}

void WorksheetView::drawForeground(QPainter* painter, const QRectF& rect) {
    if (m_mouseMode==ZoomSelectionMode && m_selectionBandIsShown) {
        painter->save();
        const QRectF& selRect = mapToScene(QRect(m_selectionStart, m_selectionEnd).normalized()).boundingRect();
        painter->setPen(QPen(Qt::black, 5/transform().m11()));
        painter->drawRect(selRect);
        painter->setBrush(Qt::blue);
        painter->setOpacity(0.2);
        painter->drawRect(selRect);
        painter->restore();
    }
    QGraphicsView::drawForeground(painter, rect);
}

void WorksheetView::drawBackground(QPainter* painter, const QRectF& rect) {
    painter->save();

    //painter->setRenderHint(QPainter::Antialiasing);
    QRectF scene_rect = sceneRect();

    if (!m_worksheet->useViewSize()) {
        // background
        if (!scene_rect.contains(rect))
            painter->fillRect(rect, Qt::lightGray);

        //shadow
        int shadowSize = scene_rect.width()*0.02;
        QRectF rightShadowRect(scene_rect.right(), scene_rect.top() + shadowSize,
                                            shadowSize, scene_rect.height());
        QRectF bottomShadowRect(scene_rect.left() + shadowSize, scene_rect.bottom(),
                                            scene_rect.width(), shadowSize);

        painter->fillRect(rightShadowRect.intersected(rect), Qt::darkGray);
        painter->fillRect(bottomShadowRect.intersected(rect), Qt::darkGray);
    }

	// canvas
	painter->setOpacity(m_worksheet->backgroundOpacity());
	if (m_worksheet->backgroundType() == PlotArea::Color){
		switch (m_worksheet->backgroundColorStyle()){
			case PlotArea::SingleColor:{
				painter->setBrush(QBrush(m_worksheet->backgroundFirstColor()));
				break;
			}
			case PlotArea::HorizontalLinearGradient:{
				QLinearGradient linearGrad(scene_rect.topLeft(), scene_rect.topRight());
				linearGrad.setColorAt(0, m_worksheet->backgroundFirstColor());
				linearGrad.setColorAt(1, m_worksheet->backgroundSecondColor());
				painter->setBrush(QBrush(linearGrad));
				break;
			}
			case PlotArea::VerticalLinearGradient:{
				QLinearGradient linearGrad(scene_rect.topLeft(), scene_rect.bottomLeft());
				linearGrad.setColorAt(0, m_worksheet->backgroundFirstColor());
				linearGrad.setColorAt(1, m_worksheet->backgroundSecondColor());
				painter->setBrush(QBrush(linearGrad));
				break;
			}
			case PlotArea::TopLeftDiagonalLinearGradient:{
				QLinearGradient linearGrad(scene_rect.topLeft(), scene_rect.bottomRight());
				linearGrad.setColorAt(0, m_worksheet->backgroundFirstColor());
				linearGrad.setColorAt(1, m_worksheet->backgroundSecondColor());
				painter->setBrush(QBrush(linearGrad));
				break;
			}
			case PlotArea::BottomLeftDiagonalLinearGradient:{
				QLinearGradient linearGrad(scene_rect.bottomLeft(), scene_rect.topRight());
				linearGrad.setColorAt(0, m_worksheet->backgroundFirstColor());
				linearGrad.setColorAt(1, m_worksheet->backgroundSecondColor());
				painter->setBrush(QBrush(linearGrad));
				break;
			}
			case PlotArea::RadialGradient:{
				QRadialGradient radialGrad(scene_rect.center(), scene_rect.width()/2);
				radialGrad.setColorAt(0, m_worksheet->backgroundFirstColor());
				radialGrad.setColorAt(1, m_worksheet->backgroundSecondColor());
				painter->setBrush(QBrush(radialGrad));
				break;
			}
			//default:
			//	painter->setBrush(QBrush(m_worksheet->backgroundFirstColor()));
		}
		painter->drawRect(scene_rect);
	}else if (m_worksheet->backgroundType() == PlotArea::Image){
		const QString& backgroundFileName = m_worksheet->backgroundFileName().trimmed();
		if ( !backgroundFileName.isEmpty() ) {
			QPixmap pix(backgroundFileName);
			switch (m_worksheet->backgroundImageStyle()){
				case PlotArea::ScaledCropped:
					pix = pix.scaled(scene_rect.size().toSize(),Qt::KeepAspectRatioByExpanding,Qt::SmoothTransformation);
					painter->drawPixmap(scene_rect.topLeft(),pix);
					break;
				case PlotArea::Scaled:
					pix = pix.scaled(scene_rect.size().toSize(),Qt::IgnoreAspectRatio,Qt::SmoothTransformation);
					painter->drawPixmap(scene_rect.topLeft(),pix);
					break;
				case PlotArea::ScaledAspectRatio:
					pix = pix.scaled(scene_rect.size().toSize(),Qt::KeepAspectRatio,Qt::SmoothTransformation);
					painter->drawPixmap(scene_rect.topLeft(),pix);
					break;
				case PlotArea::Centered:
					painter->drawPixmap(QPointF(scene_rect.center().x()-pix.size().width()/2,scene_rect.center().y()-pix.size().height()/2),pix);
					break;
				case PlotArea::Tiled:
					painter->drawTiledPixmap(scene_rect,pix);
					break;
				case PlotArea::CenterTiled:
					painter->drawTiledPixmap(scene_rect,pix,QPoint(scene_rect.size().width()/2,scene_rect.size().height()/2));
					break;
				//default:
				//	painter->drawPixmap(scene_rect.topLeft(),pix);
			}
		}
	}else if (m_worksheet->backgroundType() == PlotArea::Pattern){
		painter->setBrush(QBrush(m_worksheet->backgroundFirstColor(),m_worksheet->backgroundBrushStyle()));
		painter->drawRect(scene_rect);
	}

  //grid
    if (m_gridSettings.style != WorksheetView::NoGrid){
        QColor c=m_gridSettings.color;
        c.setAlphaF(m_gridSettings.opacity);
        painter->setPen(c);

        qreal x, y;
        qreal left = scene_rect.left();
        qreal right = scene_rect.right();
        qreal top = scene_rect.top();
        qreal bottom = scene_rect.bottom();

        if (m_gridSettings.style==WorksheetView::LineGrid){
            QLineF line;

            //horizontal lines
            y = top + m_gridSettings.verticalSpacing;
            while (y < bottom) {
                line.setLine( left, y,  right, y );
                painter->drawLine(line);
                y += m_gridSettings.verticalSpacing;
            }

            //vertical lines
            x = left + m_gridSettings.horizontalSpacing;
            while (x < right) {
                line.setLine( x, top,  x, bottom );
                painter->drawLine(line);
                x += m_gridSettings.horizontalSpacing;
            }
        }else{ //DotGrid
            y = top + m_gridSettings.verticalSpacing;
            while (y < bottom){
                x = left;// + m_gridSettings.horizontalSpacing;
                while (x < right){
                    x += m_gridSettings.horizontalSpacing;
                    painter->drawPoint(x, y);
                }
                y += m_gridSettings.verticalSpacing;
            }
        }
    }

    invalidateScene(rect, QGraphicsScene::BackgroundLayer);
    painter->restore();
}

//##############################################################################
//####################################  Events   ###############################
//##############################################################################
void WorksheetView::resizeEvent(QResizeEvent *event) {
    if (m_worksheet->useViewSize())
        this->processResize();

    QGraphicsView::resizeEvent(event);
}

void WorksheetView::wheelEvent(QWheelEvent *event) {
  if (m_mouseMode == ZoomSelectionMode){
    if (event->delta() > 0)
        scale(1.2, 1.2);
    else if (event->delta() < 0)
        scale(1.0/1.2, 1.0/1.2);
  }else{
    QGraphicsView::wheelEvent(event);
  }
}

void WorksheetView::mousePressEvent(QMouseEvent* event) {
    //prevent the deselection of items when context menu event
    //was triggered (right button click)
    if (event->button() == Qt::RightButton) {
        event->accept();
        return;
    }
    
    if (event->button() == Qt::LeftButton && m_mouseMode == ZoomSelectionMode) {
        m_selectionStart = event->pos();
        m_selectionBandIsShown = true;
    }

    // select the worksheet in the project explorer if the view was clicked
    // and there is no selection currently. We need this for the case when
    // there is a single worksheet in the project and we change from the project-node
    // in the project explorer to the worksheet-node by clicking the view.
    if ( scene()->selectedItems().empty() )
        m_worksheet->setSelectedInView(true);

    QGraphicsView::mousePressEvent(event);
}

void WorksheetView::mouseReleaseEvent(QMouseEvent* event) {
    if (event->button() == Qt::LeftButton && m_mouseMode == ZoomSelectionMode) {
        m_selectionBandIsShown = false;
        viewport()->repaint(QRect(m_selectionStart, m_selectionEnd).normalized());

        //don't zoom if very small region was selected, avoid occasional/unwanted zooming
        m_selectionEnd = event->pos();
        if ( abs(m_selectionEnd.x()-m_selectionStart.x())>20 && abs(m_selectionEnd.y()-m_selectionStart.y())>20 )
            fitInView(mapToScene(QRect(m_selectionStart, m_selectionEnd).normalized()).boundingRect(), Qt::KeepAspectRatio);
    }
    QGraphicsView::mouseReleaseEvent(event);
}

void WorksheetView::mouseMoveEvent(QMouseEvent* event) {
<<<<<<< HEAD
    if (m_mouseMode == SelectionMode && m_cartesianPlotMouseMode != CartesianPlot::SelectionMode ) {
            //check whether there is a cartesian plot under the cursor
            bool plot = false;
            QGraphicsItem* item = itemAt(event->pos());
            if (item) {
                    plot = item->data(0).toInt() == WorksheetElement::NameCartesianPlot;
                    if (!plot && item->parentItem())
                            plot = item->parentItem()->data(0).toInt() == WorksheetElement::NameCartesianPlot;
            }

            //set the cursor appearance according to the current mouse mode for the cartesian plots
            if (plot) {
                    if (m_cartesianPlotMouseMode == CartesianPlot::ZoomSelectionMode) {
                            setCursor(Qt::CrossCursor);
                    } else if (m_cartesianPlotMouseMode == CartesianPlot::ZoomXSelectionMode) {
                            setCursor(Qt::SizeHorCursor);
                    } else if (m_cartesianPlotMouseMode == CartesianPlot::ZoomYSelectionMode) {
                            setCursor(Qt::SizeVerCursor);
                    }
            } else {
                    setCursor(Qt::ArrowCursor);
            }
    } else if (m_mouseMode == SelectionMode && m_cartesianPlotMouseMode == CartesianPlot::SelectionMode ) {
            setCursor(Qt::ArrowCursor);
    } else if (m_selectionBandIsShown) {
            QRect rect = QRect(m_selectionStart, m_selectionEnd).normalized();
            m_selectionEnd = event->pos();
            rect = rect.united(QRect(m_selectionStart, m_selectionEnd).normalized());
            int penWidth = 5/transform().m11();
            rect.setX(rect.x()-penWidth);
            rect.setY(rect.y()-penWidth);
            rect.setHeight(rect.height()+2*penWidth);
            rect.setWidth(rect.width()+2*penWidth);
            viewport()->repaint(rect);
    }
    QGraphicsView::mouseMoveEvent(event);
=======
	if (m_mouseMode == SelectionMode && m_cartesianPlotMouseMode != CartesianPlot::SelectionMode ) {
		//check whether there is a cartesian plot under the cursor
		bool plot = false;
		QGraphicsItem* item = itemAt(event->pos());
		if (item) {
			plot = item->data(0).toInt() == WorksheetElement::NameCartesianPlot;
			if (!plot && item->parentItem())
				plot = item->parentItem()->data(0).toInt() == WorksheetElement::NameCartesianPlot;
		}

		//set the cursor appearance according to the current mouse mode for the cartesian plots
		if (plot) {
			if (m_cartesianPlotMouseMode == CartesianPlot::ZoomSelectionMode) {
				setCursor(Qt::CrossCursor);
			} else if (m_cartesianPlotMouseMode == CartesianPlot::ZoomXSelectionMode) {
				setCursor(Qt::SizeHorCursor);
			} else if (m_cartesianPlotMouseMode == CartesianPlot::ZoomYSelectionMode) {
				setCursor(Qt::SizeVerCursor);
			}
		} else {
			setCursor(Qt::ArrowCursor);
		}
	} else if (m_mouseMode == SelectionMode && m_cartesianPlotMouseMode == CartesianPlot::SelectionMode ) {
		setCursor(Qt::ArrowCursor);
	} else if (m_selectionBandIsShown) {
		QRect rect = QRect(m_selectionStart, m_selectionEnd).normalized();
		m_selectionEnd = event->pos();
		rect = rect.united(QRect(m_selectionStart, m_selectionEnd).normalized());
		int penWidth = 5/transform().m11();
		rect.setX(rect.x()-penWidth);
		rect.setY(rect.y()-penWidth);
		rect.setHeight(rect.height()+2*penWidth);
		rect.setWidth(rect.width()+2*penWidth);
		viewport()->repaint(rect);
	}

	//show the magnification window
	if (magnificationFactor /*&& m_mouseMode == SelectAndEditMode*/) {
		if (!m_magnificationWindow) {
			m_magnificationWindow = new QGraphicsPixmapItem(0, scene());
			m_magnificationWindow->setZValue(std::numeric_limits<int>::max());
		}

		m_magnificationWindow->setVisible(false);

		//copy the part of the view to be shown magnified
		QPointF pos = mapToScene(event->pos());
		const int size = Worksheet::convertToSceneUnits(2.0, Worksheet::Centimeter)/transform().m11();
		const QRectF copyRect(pos.x() - size/2, pos.y() - size/2, size, size);
		QPixmap px = QPixmap::grabWidget(this, mapFromScene(copyRect).boundingRect());
		px = px.scaled(size*magnificationFactor, size*magnificationFactor, Qt::IgnoreAspectRatio, Qt::SmoothTransformation);
		px = px.copy(px.width()/2 - size/2, px.height()/2 - size/2, size, size);

		//draw the bounding rect
		QPainter painter(&px);
		const QPen pen = QPen(Qt::lightGray, 2/transform().m11());
		painter.setPen(pen);
		QRect rect = px.rect();
		rect.setWidth(rect.width()-pen.widthF()/2);
		rect.setHeight(rect.height()-pen.widthF()/2);
		painter.drawRect(rect);

		//set the pixmap
		m_magnificationWindow->setPixmap(px);
		m_magnificationWindow->setPos(pos.x()- px.width()/2, pos.y()- px.height()/2);

		m_magnificationWindow->setVisible(true);
	} else if (m_magnificationWindow) {
		m_magnificationWindow->setVisible(false);
	}

	QGraphicsView::mouseMoveEvent(event);
>>>>>>> c1d08cc3
}

void WorksheetView::contextMenuEvent(QContextMenuEvent* e) {
    if ( !itemAt(e->pos()) ){
        //no item under the cursor -> show the context menu for the worksheet
        QMenu *menu = new QMenu(this);
        this->createContextMenu(menu);
        menu->exec(QCursor::pos());
    }else{
        //propagate the event to the scene and graphics items
        QGraphicsView::contextMenuEvent(e);
    }
}

//##############################################################################
//####################################  SLOTs   ################################
//##############################################################################
void WorksheetView::useViewSizeRequested() {
    if (m_worksheet->useViewSize()) {
        setHorizontalScrollBarPolicy(Qt::ScrollBarAlwaysOff);
        setVerticalScrollBarPolicy(Qt::ScrollBarAlwaysOff);
        zoomFitPageHeightAction->setVisible(false);
        zoomFitPageWidthAction->setVisible(false);
        currentZoomAction = zoomInViewAction;
        if (tbZoom)
            tbZoom->setDefaultAction(zoomInViewAction);

        //determine and set the current view size
        this->processResize();
    } else {
        setHorizontalScrollBarPolicy(Qt::ScrollBarAsNeeded);
        setVerticalScrollBarPolicy(Qt::ScrollBarAsNeeded);
        zoomFitPageHeightAction->setVisible(true);
        zoomFitPageWidthAction->setVisible(true);
    }
}

void WorksheetView::processResize() {
	if (size() != sceneRect().size()) {
		static const float hscale = QApplication::desktop()->physicalDpiX()/(Worksheet::convertToSceneUnits(1,Worksheet::Inch));
		static const float vscale = QApplication::desktop()->physicalDpiY()/(Worksheet::convertToSceneUnits(1,Worksheet::Inch));
		m_worksheet->setUndoAware(false);
		m_worksheet->setPageRect(QRectF(0.0, 0.0, width()/hscale, height()/vscale));
		m_worksheet->setUndoAware(true);
	}
}

void WorksheetView::changeZoom(QAction* action){
	if (action==zoomInViewAction){
		scale(1.2, 1.2);
	}else if (action==zoomOutViewAction){
		scale(1.0/1.2, 1.0/1.2);
	}else if (action==zoomOriginAction){
		static const float hscale = QApplication::desktop()->physicalDpiX()/(Worksheet::convertToSceneUnits(1,Worksheet::Inch));
		static const float vscale = QApplication::desktop()->physicalDpiY()/(Worksheet::convertToSceneUnits(1,Worksheet::Inch));
		setTransform(QTransform::fromScale(hscale, vscale));
	}else if (action==zoomFitPageWidthAction){
		float scaleFactor = viewport()->width()/scene()->sceneRect().width();
		setTransform(QTransform::fromScale(scaleFactor, scaleFactor));
	}else if (action==zoomFitPageHeightAction){
		float scaleFactor = viewport()->height()/scene()->sceneRect().height();
		setTransform(QTransform::fromScale(scaleFactor, scaleFactor));
	}else if (action==zoomFitSelectionAction){
		fitInView(scene()->selectionArea().boundingRect(),Qt::KeepAspectRatio);
	}
	currentZoomAction=action;
	if (tbZoom)
		tbZoom->setDefaultAction(action);
}

void WorksheetView::magnificationChanged(QAction* action){
	if (action==noMagnificationAction)
		magnificationFactor = 0;
	else if (action==twoTimesMagnificationAction)
		magnificationFactor = 2;
	else if (action==threeTimesMagnificationAction)
		magnificationFactor = 3;
	else if (action==fourTimesMagnificationAction)
		magnificationFactor = 4;
	else if (action==fiveTimesMagnificationAction)
		magnificationFactor = 5;

	currentMagnificationAction=action;
	if (tbMagnification)
		tbMagnification->setDefaultAction(action);
}

void WorksheetView::mouseModeChanged(QAction* action) {
    if (action==selectionModeAction) {
        m_mouseMode = SelectionMode;
        setInteractive(true);
        setDragMode(QGraphicsView::NoDrag);
    } else if (action==navigationModeAction) {
        m_mouseMode = NavigationMode;
        setInteractive(false);
        setDragMode(QGraphicsView::ScrollHandDrag);
    } else {
        m_mouseMode = ZoomSelectionMode;
        setInteractive(false);
        setDragMode(QGraphicsView::NoDrag);
    }
}

//"Add new" related slots
void WorksheetView::addNew(QAction* action){
    WorksheetElement* aspect = 0;
    if ( action == addCartesianPlot1Action ){
        CartesianPlot* plot = new CartesianPlot(i18n("xy-plot"));
        plot->initDefault(CartesianPlot::FourAxes);
        plot->setMouseMode(m_cartesianPlotMouseMode);
        aspect = plot;
        if (tbNewCartesianPlot)
            tbNewCartesianPlot->setDefaultAction(addCartesianPlot1Action);
    }else if ( action == addCartesianPlot2Action ){
        CartesianPlot* plot = new CartesianPlot(i18n("xy-plot"));
        plot->initDefault(CartesianPlot::TwoAxes);
        plot->setMouseMode(m_cartesianPlotMouseMode);
        aspect = plot;
        if (tbNewCartesianPlot)
            tbNewCartesianPlot->setDefaultAction(addCartesianPlot2Action);
    }else if ( action == addCartesianPlot3Action ){
        CartesianPlot* plot = new CartesianPlot(i18n("xy-plot"));
        plot->initDefault(CartesianPlot::TwoAxesCentered);
        plot->setMouseMode(m_cartesianPlotMouseMode);
        aspect = plot;
        if (tbNewCartesianPlot)
            tbNewCartesianPlot->setDefaultAction(addCartesianPlot3Action);
    }else if ( action == addCartesianPlot4Action ){
        CartesianPlot* plot = new CartesianPlot(i18n("xy-plot"));
        plot->initDefault(CartesianPlot::TwoAxesCenteredZero);
        plot->setMouseMode(m_cartesianPlotMouseMode);
        aspect = plot;
        if (tbNewCartesianPlot)
            tbNewCartesianPlot->setDefaultAction(addCartesianPlot4Action);
    }else if ( action == addTextLabelAction ){
        TextLabel* l = new TextLabel(i18n("text label"));
        l->setText(i18n("text label"));
        aspect = l;
    }

    if (!aspect)
        return;

    m_worksheet->addChild(aspect);
    handleCartesianPlotActions();

    if (!m_fadeInTimeLine) {
        m_fadeInTimeLine = new QTimeLine(1000, this);
        m_fadeInTimeLine->setFrameRange(0, 100);
        connect(m_fadeInTimeLine, SIGNAL(valueChanged(qreal)), this, SLOT(fadeIn(qreal)));
    }

    //if there is already an element fading in, stop the time line and show the element with the full opacity.
    if (m_fadeInTimeLine->state() == QTimeLine::Running) {
        m_fadeInTimeLine->stop();
        QGraphicsOpacityEffect* effect = new QGraphicsOpacityEffect();
        effect->setOpacity(1);
        lastAddedWorksheetElement->graphicsItem()->setGraphicsEffect(effect);
    }

    //fade-in the newly added element
    lastAddedWorksheetElement = aspect;
    QGraphicsOpacityEffect* effect = new QGraphicsOpacityEffect();
    effect->setOpacity(0);
    lastAddedWorksheetElement->graphicsItem()->setGraphicsEffect(effect);
    m_fadeInTimeLine->start();
}

/*!
 * select all top-level items
 */
void WorksheetView::selectAllElements() {
    //deselect all previously selected items since there can be some non top-level items belong them
    m_suppressSelectionChangedEvent = true;
    QList<QGraphicsItem*> items = scene()->selectedItems();
    foreach ( QGraphicsItem* item , m_selectedItems ){
        m_worksheet->setItemSelectedInView(item, false);
    }

    //select top-level items
    items = scene()->items();
    foreach(QGraphicsItem* item, items){
        if (!item->parentItem())
            item->setSelected(true);
    }
    m_suppressSelectionChangedEvent = false;
    this->selectionChanged();
}

/*!
 * deletes selected worksheet elements
 */
void WorksheetView::deleteElement() {
    QList<QGraphicsItem*> items = scene()->selectedItems();
    if (items.size()==0)
        return;

    int rc = KMessageBox::warningYesNo( this,
            i18np("Do you really want to delete the selected object?", "Do you really want to delete the selected %1 objects?", items.size()),
            i18n("Delete selected objects"));

    if (rc==KMessageBox::No)
        return;

    m_suppressSelectionChangedEvent = true;
    m_worksheet->beginMacro(i18n("%1: Remove selected worksheet elements.", m_worksheet->name()));
    foreach ( QGraphicsItem* item , m_selectedItems ) {
        m_worksheet->deleteAspectFromGraphicsItem(item);
    }
    m_worksheet->endMacro();
    m_suppressSelectionChangedEvent = false;
}

void WorksheetView::aspectAboutToBeRemoved(const AbstractAspect* aspect){
    lastAddedWorksheetElement = dynamic_cast<WorksheetElement*>(const_cast<AbstractAspect*>(aspect));
    if (!lastAddedWorksheetElement)
        return;

    //FIXME: fading-out doesn't work
    //also, the following code collides with undo/redo of the deletion
    //of a worksheet element (after redoing the element is not shown with the full opacity
/*
    if (!m_fadeOutTimeLine) {
        m_fadeOutTimeLine = new QTimeLine(1000, this);
        m_fadeOutTimeLine->setFrameRange(0, 100);
        connect(m_fadeOutTimeLine, SIGNAL(valueChanged(qreal)), this, SLOT(fadeOut(qreal)));
    }

    //if there is already an element fading out, stop the time line
    if (m_fadeOutTimeLine->state() == QTimeLine::Running)
        m_fadeOutTimeLine->stop();

    m_fadeOutTimeLine->start();
*/
}

void WorksheetView::fadeIn(qreal value) {
    QGraphicsOpacityEffect* effect = new QGraphicsOpacityEffect();
    effect->setOpacity(value);
    lastAddedWorksheetElement->graphicsItem()->setGraphicsEffect(effect);
}

void WorksheetView::fadeOut(qreal value) {
    QGraphicsOpacityEffect* effect = new QGraphicsOpacityEffect();
    effect->setOpacity(1-value);
    lastAddedWorksheetElement->graphicsItem()->setGraphicsEffect(effect);
}

/*!
 * called when one of the layout-actions in WorkseetView was triggered.
 * sets the layout in Worksheet and enables/disables the layout actions.
 */
void WorksheetView::changeLayout(QAction* action){
    if (action==breakLayoutAction){
        verticalLayoutAction->setEnabled(true);
        verticalLayoutAction->setChecked(false);

        horizontalLayoutAction->setEnabled(true);
        horizontalLayoutAction->setChecked(false);

        gridLayoutAction->setEnabled(true);
        gridLayoutAction->setChecked(false);

        breakLayoutAction->setEnabled(false);

        m_worksheet->setLayout(Worksheet::NoLayout);
    }else{
        verticalLayoutAction->setEnabled(false);
        horizontalLayoutAction->setEnabled(false);
        gridLayoutAction->setEnabled(false);
        breakLayoutAction->setEnabled(true);

        if (action == verticalLayoutAction){
            verticalLayoutAction->setChecked(true);
            m_worksheet->setLayout(Worksheet::VerticalLayout);
        }else if (action == horizontalLayoutAction){
            horizontalLayoutAction->setChecked(true);
            m_worksheet->setLayout(Worksheet::HorizontalLayout);
        }else{
            gridLayoutAction->setChecked(true);
            m_worksheet->setLayout(Worksheet::GridLayout);
        }
    }
}

void WorksheetView::changeGrid(QAction* action){
    QString name = action->objectName();

    if (name == "noGridAction"){
        m_gridSettings.style = WorksheetView::NoGrid;
        snapToGridAction->setEnabled(false);
    }else if (name == "sparseLineGridAction"){
        m_gridSettings.style = WorksheetView::LineGrid;
        m_gridSettings.color = Qt::gray;
        m_gridSettings.opacity = 0.7;
        m_gridSettings.horizontalSpacing = 15;
        m_gridSettings.verticalSpacing = 15;
    }else if (name == "denseLineGridAction"){
        m_gridSettings.style = WorksheetView::LineGrid;
        m_gridSettings.color = Qt::gray;
        m_gridSettings.opacity = 0.7;
        m_gridSettings.horizontalSpacing = 5;
        m_gridSettings.verticalSpacing = 5;
    }else if (name == "denseDotGridAction"){
        m_gridSettings.style = WorksheetView::DotGrid;
        m_gridSettings.color = Qt::black;
        m_gridSettings.opacity = 0.7;
        m_gridSettings.horizontalSpacing = 5;
        m_gridSettings.verticalSpacing = 5;
    }else if (name == "sparseDotGridAction"){
        m_gridSettings.style = WorksheetView::DotGrid;
        m_gridSettings.color = Qt::black;
        m_gridSettings.opacity = 0.7;
        m_gridSettings.horizontalSpacing = 15;
        m_gridSettings.verticalSpacing = 15;
    }else if (name == "customGridAction"){
        GridDialog* dlg = new GridDialog(this);
        if (dlg->exec() == QDialog::Accepted)
            dlg->save(m_gridSettings);
        else
            return;
    }

    if (m_gridSettings.style == WorksheetView::NoGrid)
        snapToGridAction->setEnabled(false);
    else
        snapToGridAction->setEnabled(true);

    invalidateScene(sceneRect(), QGraphicsScene::BackgroundLayer);
}

//TODO
void WorksheetView::changeSnapToGrid(){

}

/*!
 *  Selects the QGraphicsItem \c item in \c WorksheetView.
 * 	The selection in \c ProjectExplorer is forwarded to  \c Worksheet
 *  and is finally handled here.
 */
void WorksheetView::selectItem(QGraphicsItem* item){
    m_suppressSelectionChangedEvent = true;
    item->setSelected(true);
    m_selectedItems<<item;
    handleCartesianPlotActions();
    m_suppressSelectionChangedEvent = false;
}

/*!
 *  Deselects the \c QGraphicsItem \c item in \c WorksheetView.
 * 	The deselection in \c ProjectExplorer is forwarded to \c Worksheet
 *  and is finally handled here.
 */
void WorksheetView::deselectItem(QGraphicsItem* item){
    m_suppressSelectionChangedEvent = true;
    item->setSelected(false);
    m_selectedItems.removeOne(item);
    handleCartesianPlotActions();
    m_suppressSelectionChangedEvent = false;
}

/*!
 *  Called on selection changes in the view.
 *   Determines which items were selected and deselected
 *  and forwards these changes to \c Worksheet
 */
void WorksheetView::selectionChanged(){
    if (m_suppressSelectionChangedEvent)
        return;

    QList<QGraphicsItem*> items = scene()->selectedItems();

    //When making a graphics item invisible, it gets deselected in the scene.
    //In this case we don't want to deselect the item in the project explorer.
    bool invisibleDeselected = false;

    //check, whether the previously selected items were deselected now.
    //Forward the deselection prior to the selection of new items
    //in order to avoid the unwanted multiple selection in project explorer
    foreach ( QGraphicsItem* item, m_selectedItems ){
        if ( items.indexOf(item) == -1 ) {
            if (item->isVisible())
                m_worksheet->setItemSelectedInView(item, false);
            else
                invisibleDeselected = true;
        }
    }

	//select new items
	if (items.size() == 0 && invisibleDeselected == false){
		//no items selected -> select the worksheet again.
		m_worksheet->setSelectedInView(true);

		//if one of the "zoom&select" plot mouse modes was selected before, activate the default "selection mode" again
		//since no plots are selected now.
		if (m_mouseMode == SelectionMode && m_cartesianPlotMouseMode!= CartesianPlot::SelectionMode) {
			cartesianPlotSelectionModeAction->setChecked(true);
			cartesianPlotMouseModeChanged(cartesianPlotSelectionModeAction);
		}
	}else{
		foreach (const QGraphicsItem* item, items)
			m_worksheet->setItemSelectedInView(item, true);

        //items selected -> deselect the worksheet in the project explorer
        //prevents unwanted multiple selection with worksheet (if it was selected before)
        m_worksheet->setSelectedInView(false);
    }

    m_selectedItems = items;
    handleCartesianPlotActions();
}

//check whether we have cartesian plots selected and activate/deactivate
void WorksheetView::handleCartesianPlotActions() {
    bool plot = false;
    if (m_cartesianPlotActionMode == ApplyActionToSelection) {
        //check whether we have cartesian plots selected
        foreach (QGraphicsItem* item , m_selectedItems) {
            if (item->data(0).toInt() == WorksheetElement::NameCartesianPlot) {
                plot = true;
                break;
            }
        }
    } else {
        //actions are applied to all available plots -> check whether we have plots
        plot = (m_worksheet->children<CartesianPlot>().size() != 0);
    }

    cartesianPlotSelectionModeAction->setEnabled(plot);
    cartesianPlotZoomSelectionModeAction->setEnabled(plot);
    cartesianPlotZoomXSelectionModeAction->setEnabled(plot);
    cartesianPlotZoomYSelectionModeAction->setEnabled(plot);

    addCurveAction->setEnabled(plot);
    addEquationCurveAction->setEnabled(plot);
    addFitCurveAction->setEnabled(plot);
    addHorizontalAxisAction->setEnabled(plot);
    addVerticalAxisAction->setEnabled(plot);
    addLegendAction->setEnabled(plot);

    scaleAutoXAction->setEnabled(plot);
    scaleAutoYAction->setEnabled(plot);
    scaleAutoAction->setEnabled(plot);
    zoomInAction->setEnabled(plot);
    zoomOutAction->setEnabled(plot);
    zoomInXAction->setEnabled(plot);
    zoomOutXAction->setEnabled(plot);
    zoomInYAction->setEnabled(plot);
    zoomOutYAction->setEnabled(plot);
    shiftLeftXAction->setEnabled(plot);
    shiftRightXAction->setEnabled(plot);
    shiftUpYAction->setEnabled(plot);
    shiftDownYAction->setEnabled(plot);
}

void WorksheetView::exportToFile(const QString& path, const ExportFormat format,
                                 const ExportArea area, const bool background, const int resolution) {
    QRectF sourceRect;

    //determine the rectangular to print
    if (area==WorksheetView::ExportBoundingBox){
        sourceRect = scene()->itemsBoundingRect();
    }else if (area==WorksheetView::ExportSelection){
        //TODO doesn't work: rect = scene()->selectionArea().boundingRect();
        foreach(QGraphicsItem* item, m_selectedItems) {
            sourceRect = sourceRect.united( item->mapToScene(item->boundingRect()).boundingRect() );
        }
    }else{
        sourceRect = scene()->sceneRect();
    }

    //print
    if (format==WorksheetView::Pdf || format==WorksheetView::Eps){
        QPrinter printer(QPrinter::HighResolution);
        if (format==WorksheetView::Pdf)
            printer.setOutputFormat(QPrinter::PdfFormat);
        else
//            printer.setOutputFormat(QPrinter::PostScriptFormat);

        printer.setOutputFileName(path);
        int w = Worksheet::convertFromSceneUnits(sourceRect.width(), Worksheet::Millimeter);
        int h = Worksheet::convertFromSceneUnits(sourceRect.height(), Worksheet::Millimeter);
        printer.setPaperSize( QSizeF(w, h), QPrinter::Millimeter);
        printer.setPageMargins(0,0,0,0, QPrinter::Millimeter);
        printer.setPrintRange(QPrinter::PageRange);
        printer.setCreator( QString("LabPlot ") + LVERSION );

        QPainter painter(&printer);
        painter.setRenderHint(QPainter::Antialiasing);
        QRectF targetRect(0, 0, painter.device()->width(),painter.device()->height());
        painter.begin(&printer);
        exportPaint(&painter, targetRect, sourceRect, background);
        painter.end();
    }else if (format==WorksheetView::Svg){
        QSvgGenerator generator;
        generator.setFileName(path);
        int w = Worksheet::convertFromSceneUnits(sourceRect.width(), Worksheet::Millimeter);
        int h = Worksheet::convertFromSceneUnits(sourceRect.height(), Worksheet::Millimeter);
        w = w*QApplication::desktop()->physicalDpiX()/25.4;
        h = h*QApplication::desktop()->physicalDpiY()/25.4;

        generator.setSize(QSize(w, h));
        QRectF targetRect(0, 0, w, h);
        generator.setViewBox(targetRect);

        QPainter painter;
        painter.begin(&generator);
        exportPaint(&painter, targetRect, sourceRect, background);
        painter.end();
    }else{
        //PNG
        //TODO add all formats supported by Qt in QImage
        int w = Worksheet::convertFromSceneUnits(sourceRect.width(), Worksheet::Millimeter);
        int h = Worksheet::convertFromSceneUnits(sourceRect.height(), Worksheet::Millimeter);
        w = w*resolution/25.4;
        h = h*resolution/25.4;
        QImage image(QSize(w, h), QImage::Format_ARGB32_Premultiplied);
        image.fill(Qt::transparent);
        QRectF targetRect(0, 0, w, h);

        QPainter painter;
        painter.begin(&image);
        painter.setRenderHint(QPainter::Antialiasing);
        exportPaint(&painter, targetRect, sourceRect, background);
        painter.end();

        image.save(path, "png");
    }
}

void WorksheetView::exportPaint(QPainter* painter, const QRectF& targetRect, const QRectF& sourceRect, const bool background) {
    //draw the background
    if (background) {
        painter->save();
        painter->scale(targetRect.width()/sourceRect.width(), targetRect.height()/sourceRect.height());
        drawBackground(painter, sourceRect);
        painter->restore();
    }

    //draw the scene items
    m_worksheet->setPrinting(true);
    scene()->render(painter, QRectF(), sourceRect);
    m_worksheet->setPrinting(false);
}

<<<<<<< HEAD
void WorksheetView::print(QPrinter* printer) const{
    m_worksheet->setPrinting(true);
    QPainter painter(printer);
    painter.setRenderHint(QPainter::Antialiasing);
    scene()->render(&painter);
    m_worksheet->setPrinting(false);
=======
void WorksheetView::print(QPrinter* printer) {
	m_worksheet->setPrinting(true);
	QPainter painter(printer);
	painter.setRenderHint(QPainter::Antialiasing);
	drawBackground(&painter, scene()->sceneRect());
	scene()->render(&painter);
	m_worksheet->setPrinting(false);
>>>>>>> c1d08cc3
}

void WorksheetView::updateBackground(){
    invalidateScene(sceneRect(), QGraphicsScene::BackgroundLayer);
}

/*!
 * called when the layout was changed in Worksheet,
 * enables the corresponding action
 */
void WorksheetView::layoutChanged(Worksheet::Layout layout) {
    if (layout==Worksheet::NoLayout){
        verticalLayoutAction->setEnabled(true);
        verticalLayoutAction->setChecked(false);

        horizontalLayoutAction->setEnabled(true);
        horizontalLayoutAction->setChecked(false);

        gridLayoutAction->setEnabled(true);
        gridLayoutAction->setChecked(false);

        breakLayoutAction->setEnabled(false);
    }else{
        verticalLayoutAction->setEnabled(false);
        horizontalLayoutAction->setEnabled(false);
        gridLayoutAction->setEnabled(false);
        breakLayoutAction->setEnabled(true);

        if (layout==Worksheet::VerticalLayout)
            verticalLayoutAction->setChecked(true);
        else if (layout==Worksheet::HorizontalLayout)
            horizontalLayoutAction->setChecked(true);
        else
            gridLayoutAction->setChecked(true);
    }
}


//##############################################################################
//########################  SLOTs for cartesian plots   ########################
//##############################################################################
void WorksheetView::cartesianPlotActionModeChanged(QAction* action) {
    if (action == cartesianPlotApplyToSelectionAction)
        m_cartesianPlotActionMode = ApplyActionToSelection;
    else
        m_cartesianPlotActionMode = ApplyActionToAll;

    handleCartesianPlotActions();
}

void WorksheetView::cartesianPlotMouseModeChanged(QAction* action) {
    if (action==cartesianPlotSelectionModeAction) {
        m_cartesianPlotMouseMode = CartesianPlot::SelectionMode;
    } else if (action==cartesianPlotZoomSelectionModeAction) {
        m_cartesianPlotMouseMode = CartesianPlot::ZoomSelectionMode;
    } else if (action==cartesianPlotZoomXSelectionModeAction) {
        m_cartesianPlotMouseMode = CartesianPlot::ZoomXSelectionMode;
    } else if (action==cartesianPlotZoomYSelectionModeAction) {
        m_cartesianPlotMouseMode = CartesianPlot::ZoomYSelectionMode;
    }

    foreach(CartesianPlot* plot, m_worksheet->children<CartesianPlot>() ){
        plot->setMouseMode(m_cartesianPlotMouseMode);
    }
}

<<<<<<< HEAD
void WorksheetView::addCurve() {
    if (m_cartesianPlotActionMode == ApplyActionToSelection) {
        foreach(CartesianPlot* plot, m_worksheet->children<CartesianPlot>() ){
            if (m_selectedItems.indexOf(plot->graphicsItem())!=-1)
                plot->addCurve();
        }
    } else {
        foreach(CartesianPlot* plot, m_worksheet->children<CartesianPlot>() ){
            plot->addCurve();
        }
    }
}

void WorksheetView::addEquationCurve() {
    if (m_cartesianPlotActionMode == ApplyActionToSelection) {
        foreach(CartesianPlot* plot, m_worksheet->children<CartesianPlot>() ){
            if (m_selectedItems.indexOf(plot->graphicsItem())!=-1)
                plot->addEquationCurve();
        }
    } else {
        foreach(CartesianPlot* plot, m_worksheet->children<CartesianPlot>() ){
            plot->addEquationCurve();
        }
    }
}

void WorksheetView::addFitCurve() {
    if (m_cartesianPlotActionMode == ApplyActionToSelection) {
        foreach(CartesianPlot* plot, m_worksheet->children<CartesianPlot>() ){
            if (m_selectedItems.indexOf(plot->graphicsItem())!=-1)
                plot->addFitCurve();
        }
    } else {
        foreach(CartesianPlot* plot, m_worksheet->children<CartesianPlot>() ){
            plot->addFitCurve();
        }
    }
}

void WorksheetView::addLegend() {
    if (m_cartesianPlotActionMode == ApplyActionToSelection) {
        foreach(CartesianPlot* plot, m_worksheet->children<CartesianPlot>() ){
            if (m_selectedItems.indexOf(plot->graphicsItem())!=-1)
                plot->addLegend();
        }
    } else {
        foreach(CartesianPlot* plot, m_worksheet->children<CartesianPlot>() ){
            plot->addLegend();
        }
    }
}

void WorksheetView::addHorizontalAxis() {
    if (m_cartesianPlotActionMode == ApplyActionToSelection) {
        foreach(CartesianPlot* plot, m_worksheet->children<CartesianPlot>() ){
            if (m_selectedItems.indexOf(plot->graphicsItem())!=-1)
                plot->addHorizontalAxis();
        }
    } else {
        foreach(CartesianPlot* plot, m_worksheet->children<CartesianPlot>() ){
            plot->addHorizontalAxis();
        }
    }
}

void WorksheetView::addVerticalAxis() {
    if (m_cartesianPlotActionMode == ApplyActionToSelection) {
        foreach(CartesianPlot* plot, m_worksheet->children<CartesianPlot>() ){
            if (m_selectedItems.indexOf(plot->graphicsItem())!=-1)
                plot->addVerticalAxis();
        }
    } else {
        foreach(CartesianPlot* plot, m_worksheet->children<CartesianPlot>() ){
            plot->addVerticalAxis();
        }
    }
=======
void WorksheetView::cartesianPlotAddNew(QAction* action) {
	if (m_cartesianPlotActionMode == ApplyActionToSelection) {
		foreach(CartesianPlot* plot, m_worksheet->children<CartesianPlot>() ){
			if (m_selectedItems.indexOf(plot->graphicsItem())!=-1)
				this->cartesianPlotAdd(plot, action);
		}
	} else {
		foreach(CartesianPlot* plot, m_worksheet->children<CartesianPlot>() )
			this->cartesianPlotAdd(plot, action);
	}
}

void WorksheetView::cartesianPlotAdd(CartesianPlot* plot, QAction* action) {
	if (action==addCurveAction)
		plot->addCurve();
	else if (action==addEquationCurveAction)
		plot->addEquationCurve();
	else if (action==addFitCurveAction)
		plot->addFitCurve();
	else if (action==addLegendAction)
		plot->addLegend();
	else if (action==addHorizontalAxisAction)
		plot->addHorizontalAxis();
	else if (action==addVerticalAxisAction)
		plot->addVerticalAxis();
	else if (action==addCustomPointAction)
		plot->addCustomPoint();
>>>>>>> c1d08cc3
}

void WorksheetView::cartesianPlotNavigationChanged(QAction* action) {
	CartesianPlot::NavigationOperation op = (CartesianPlot::NavigationOperation)action->data().toInt();
	if (m_cartesianPlotActionMode == ApplyActionToSelection) {
		foreach(CartesianPlot* plot, m_worksheet->children<CartesianPlot>() ){
			if (m_selectedItems.indexOf(plot->graphicsItem())!=-1)
				plot->navigate(op);
		}
	} else {
		foreach(CartesianPlot* plot, m_worksheet->children<CartesianPlot>() ){
			plot->navigate(op);
		}
	}
}<|MERGE_RESOLUTION|>--- conflicted
+++ resolved
@@ -61,33 +61,6 @@
   Creates a view for the Worksheet \c worksheet and initializes the internal model.
 */
 WorksheetView::WorksheetView(Worksheet* worksheet) : QGraphicsView(),
-<<<<<<< HEAD
-    m_worksheet(worksheet),
-    m_mouseMode(SelectionMode),
-    m_cartesianPlotActionMode(ApplyActionToSelection),
-    m_cartesianPlotMouseMode(CartesianPlot::SelectionMode),
-    m_selectionBandIsShown(false),
-    m_suppressSelectionChangedEvent(false),
-    lastAddedWorksheetElement(0),
-    m_fadeInTimeLine(0),
-    m_fadeOutTimeLine(0),
-    tbNewCartesianPlot(0),
-    tbZoom(0) {
-
-    setScene(m_worksheet->scene());
-
-    setRenderHint(QPainter::Antialiasing);
-    setRubberBandSelectionMode(Qt::ContainsItemBoundingRect);
-    setTransformationAnchor(QGraphicsView::AnchorUnderMouse);
-    setResizeAnchor(QGraphicsView::AnchorViewCenter);
-    setMinimumSize(16, 16);
-    setFocusPolicy(Qt::StrongFocus);
-
-    if (m_worksheet->useViewSize()) {
-        setHorizontalScrollBarPolicy(Qt::ScrollBarAlwaysOff);
-        setVerticalScrollBarPolicy(Qt::ScrollBarAlwaysOff);
-    }
-=======
 	m_worksheet(worksheet),
 	m_mouseMode(SelectionMode),
 	m_cartesianPlotActionMode(ApplyActionToSelection),
@@ -102,20 +75,19 @@
 	tbNewCartesianPlot(0),
 	tbZoom(0) {
 
-	setScene(m_worksheet->scene());
-
-	setRenderHint(QPainter::Antialiasing);
-	setRubberBandSelectionMode(Qt::ContainsItemBoundingRect);
-	setTransformationAnchor(QGraphicsView::AnchorUnderMouse);
-	setResizeAnchor(QGraphicsView::AnchorViewCenter);
-	setMinimumSize(16, 16);
-	setFocusPolicy(Qt::StrongFocus);
-
-	if (m_worksheet->useViewSize()) {
-		setHorizontalScrollBarPolicy(Qt::ScrollBarAlwaysOff);
-		setVerticalScrollBarPolicy(Qt::ScrollBarAlwaysOff);
-	}
->>>>>>> c1d08cc3
+    setScene(m_worksheet->scene());
+
+    setRenderHint(QPainter::Antialiasing);
+    setRubberBandSelectionMode(Qt::ContainsItemBoundingRect);
+    setTransformationAnchor(QGraphicsView::AnchorUnderMouse);
+    setResizeAnchor(QGraphicsView::AnchorViewCenter);
+    setMinimumSize(16, 16);
+    setFocusPolicy(Qt::StrongFocus);
+
+    if (m_worksheet->useViewSize()) {
+        setHorizontalScrollBarPolicy(Qt::ScrollBarAlwaysOff);
+        setVerticalScrollBarPolicy(Qt::ScrollBarAlwaysOff);
+    }
 
     viewport()->setAttribute( Qt::WA_OpaquePaintEvent );
     viewport()->setAttribute( Qt::WA_NoSystemBackground );
@@ -146,43 +118,6 @@
 }
 
 void WorksheetView::initActions(){
-<<<<<<< HEAD
-    QActionGroup* addNewActionGroup = new QActionGroup(this);
-    QActionGroup* zoomActionGroup = new QActionGroup(this);
-    QActionGroup* mouseModeActionGroup = new QActionGroup(this);
-    QActionGroup* layoutActionGroup = new QActionGroup(this);
-    QActionGroup* gridActionGroup = new QActionGroup(this);
-    gridActionGroup->setExclusive(true);
-
-    selectAllAction = new QAction(QIcon::fromTheme("edit-select-all"), i18n("Select all"), this);
-    selectAllAction->setShortcut(Qt::CTRL+Qt::Key_A);
-    this->addAction(selectAllAction);
-    connect(selectAllAction, SIGNAL(triggered()), SLOT(selectAllElements()));
-
-    deleteAction = new QAction(QIcon::fromTheme("edit-delete"), i18n("Delete"), this);
-    deleteAction->setShortcut(Qt::Key_Delete);
-    this->addAction(deleteAction);
-    connect(deleteAction, SIGNAL(triggered()), SLOT(deleteElement()));
-
-    backspaceAction = new QAction(this);
-    backspaceAction->setShortcut(Qt::Key_Backspace);
-    this->addAction(backspaceAction);
-    connect(backspaceAction, SIGNAL(triggered()), SLOT(deleteElement()));
-
-    //Zoom actions
-    zoomInViewAction = new QAction(QIcon::fromTheme("zoom-in"), i18n("Zoom in"), zoomActionGroup);
-    zoomInViewAction->setShortcut(Qt::CTRL+Qt::Key_Plus);
-
-    zoomOutViewAction = new QAction(QIcon::fromTheme("zoom-out"), i18n("Zoom out"), zoomActionGroup);
-    zoomOutViewAction->setShortcut(Qt::CTRL+Qt::Key_Minus);
-
-    zoomOriginAction = new QAction(QIcon::fromTheme("zoom-original"), i18n("Original size"), zoomActionGroup);
-    zoomOriginAction->setShortcut(Qt::CTRL+Qt::Key_1);
-
-    zoomFitPageHeightAction = new QAction(QIcon::fromTheme("zoom-fit-height"), i18n("Fit to height"), zoomActionGroup);
-    zoomFitPageWidthAction = new QAction(QIcon::fromTheme("zoom-fit-width"), i18n("Fit to width"), zoomActionGroup);
-    zoomFitSelectionAction = new QAction(i18n("Fit to selection"), zoomActionGroup);
-=======
 	QActionGroup* addNewActionGroup = new QActionGroup(this);
 	QActionGroup* zoomActionGroup = new QActionGroup(this);
 	QActionGroup* mouseModeActionGroup = new QActionGroup(this);
@@ -191,35 +126,34 @@
 	gridActionGroup->setExclusive(true);
 	QActionGroup* magnificationActionGroup = new QActionGroup(this);
 
-	selectAllAction = new KAction(KIcon("edit-select-all"), i18n("Select all"), this);
-	selectAllAction->setShortcut(Qt::CTRL+Qt::Key_A);
-	this->addAction(selectAllAction);
-	connect(selectAllAction, SIGNAL(triggered()), SLOT(selectAllElements()));
-
-	deleteAction = new KAction(KIcon("edit-delete"), i18n("Delete"), this);
-	deleteAction->setShortcut(Qt::Key_Delete);
-	this->addAction(deleteAction);
-	connect(deleteAction, SIGNAL(triggered()), SLOT(deleteElement()));
-
-	backspaceAction = new KAction(this);
-	backspaceAction->setShortcut(Qt::Key_Backspace);
-	this->addAction(backspaceAction);
-	connect(backspaceAction, SIGNAL(triggered()), SLOT(deleteElement()));
-
-	//Zoom actions
-	zoomInViewAction = new KAction(KIcon("zoom-in"), i18n("Zoom in"), zoomActionGroup);
-	zoomInViewAction->setShortcut(Qt::CTRL+Qt::Key_Plus);
-
-	zoomOutViewAction = new KAction(KIcon("zoom-out"), i18n("Zoom out"), zoomActionGroup);
-	zoomOutViewAction->setShortcut(Qt::CTRL+Qt::Key_Minus);
-
-	zoomOriginAction = new KAction(KIcon("zoom-original"), i18n("Original size"), zoomActionGroup);
-	zoomOriginAction->setShortcut(Qt::CTRL+Qt::Key_1);
-
-	zoomFitPageHeightAction = new KAction(KIcon("zoom-fit-height"), i18n("Fit to height"), zoomActionGroup);
-	zoomFitPageWidthAction = new KAction(KIcon("zoom-fit-width"), i18n("Fit to width"), zoomActionGroup);
-	zoomFitSelectionAction = new KAction(i18n("Fit to selection"), zoomActionGroup);
->>>>>>> c1d08cc3
+    selectAllAction = new QAction(QIcon::fromTheme("edit-select-all"), i18n("Select all"), this);
+    selectAllAction->setShortcut(Qt::CTRL+Qt::Key_A);
+    this->addAction(selectAllAction);
+    connect(selectAllAction, SIGNAL(triggered()), SLOT(selectAllElements()));
+
+    deleteAction = new QAction(QIcon::fromTheme("edit-delete"), i18n("Delete"), this);
+    deleteAction->setShortcut(Qt::Key_Delete);
+    this->addAction(deleteAction);
+    connect(deleteAction, SIGNAL(triggered()), SLOT(deleteElement()));
+
+    backspaceAction = new QAction(this);
+    backspaceAction->setShortcut(Qt::Key_Backspace);
+    this->addAction(backspaceAction);
+    connect(backspaceAction, SIGNAL(triggered()), SLOT(deleteElement()));
+
+    //Zoom actions
+    zoomInViewAction = new QAction(QIcon::fromTheme("zoom-in"), i18n("Zoom in"), zoomActionGroup);
+    zoomInViewAction->setShortcut(Qt::CTRL+Qt::Key_Plus);
+
+    zoomOutViewAction = new QAction(QIcon::fromTheme("zoom-out"), i18n("Zoom out"), zoomActionGroup);
+    zoomOutViewAction->setShortcut(Qt::CTRL+Qt::Key_Minus);
+
+    zoomOriginAction = new QAction(QIcon::fromTheme("zoom-original"), i18n("Original size"), zoomActionGroup);
+    zoomOriginAction->setShortcut(Qt::CTRL+Qt::Key_1);
+
+    zoomFitPageHeightAction = new QAction(QIcon::fromTheme("zoom-fit-height"), i18n("Fit to height"), zoomActionGroup);
+    zoomFitPageWidthAction = new QAction(QIcon::fromTheme("zoom-fit-width"), i18n("Fit to width"), zoomActionGroup);
+    zoomFitSelectionAction = new QAction(i18n("Fit to selection"), zoomActionGroup);
 
 	// Mouse mode actions
 	selectionModeAction = new QAction(QIcon::fromTheme("labplot-cursor-arrow"), i18n("Select and Edit"), mouseModeActionGroup);
@@ -231,30 +165,25 @@
     zoomSelectionModeAction = new QAction(QIcon::fromTheme("page-zoom"), i18n("Select and Zoom"), mouseModeActionGroup);
     zoomSelectionModeAction->setCheckable(true);
 
-<<<<<<< HEAD
-    //TODO implement later "group selection action" where multiple objects can be selected by drawing a rectangular
-// 	selectionModeAction = new QAction(QIcon::fromTheme("select-rectangular"), i18n("Selection"), mouseModeActionGroup);
-=======
 	//Magnification actions
-	noMagnificationAction = new KAction(KIcon("labplot-1x-zoom"), i18n("No Magnification"), magnificationActionGroup);
+	noMagnificationAction = new QAction(QIcon::fromTheme("labplot-1x-zoom"), i18n("No Magnification"), magnificationActionGroup);
 	noMagnificationAction->setCheckable(true);
 	noMagnificationAction->setChecked(true);
 
-	twoTimesMagnificationAction = new KAction(KIcon("labplot-2x-zoom"), i18n("2x Magnification"), magnificationActionGroup);
+	twoTimesMagnificationAction = new QAction(QIcon::fromTheme("labplot-2x-zoom"), i18n("2x Magnification"), magnificationActionGroup);
 	twoTimesMagnificationAction->setCheckable(true);
 
-	threeTimesMagnificationAction = new KAction(KIcon("labplot-3x-zoom"), i18n("3x Magnification"), magnificationActionGroup);
+	threeTimesMagnificationAction = new QAction(QIcon::fromTheme("labplot-3x-zoom"), i18n("3x Magnification"), magnificationActionGroup);
 	threeTimesMagnificationAction->setCheckable(true);
 
-	fourTimesMagnificationAction = new KAction(KIcon("labplot-4x-zoom"), i18n("4x Magnification"), magnificationActionGroup);
+	fourTimesMagnificationAction = new QAction(QIcon::fromTheme("labplot-4x-zoom"), i18n("4x Magnification"), magnificationActionGroup);
 	fourTimesMagnificationAction->setCheckable(true);
 
-	fiveTimesMagnificationAction = new KAction(KIcon("labplot-5x-zoom"), i18n("5x Magnification"), magnificationActionGroup);
+	fiveTimesMagnificationAction = new QAction(QIcon::fromTheme("labplot-5x-zoom"), i18n("5x Magnification"), magnificationActionGroup);
 	fiveTimesMagnificationAction->setCheckable(true);
 
 	//TODO implement later "group selection action" where multiple objects can be selected by drawing a rectangular
-// 	selectionModeAction = new KAction(KIcon("select-rectangular"), i18n("Selection"), mouseModeActionGroup);
->>>>>>> c1d08cc3
+// 	selectionModeAction = new QAction(QIcon::fromTheme("select-rectangular"), i18n("Selection"), mouseModeActionGroup);
 // 	selectionModeAction->setCheckable(true);
 
 	//"Add new" related actions
@@ -282,7 +211,6 @@
 	breakLayoutAction->setEnabled(false);
 
    //Grid actions
-<<<<<<< HEAD
     noGridAction = new QAction(i18n("no grid"), gridActionGroup);
     noGridAction->setObjectName("noGridAction");
     noGridAction->setCheckable(true);
@@ -315,12 +243,13 @@
     //check the action corresponding to the currently active layout in worksheet
     this->layoutChanged(m_worksheet->layout());
 
-    connect(addNewActionGroup, SIGNAL(triggered(QAction*)), this, SLOT(addNew(QAction*)));
-    connect(mouseModeActionGroup, SIGNAL(triggered(QAction*)), this, SLOT(mouseModeChanged(QAction*)));
-    connect(zoomActionGroup, SIGNAL(triggered(QAction*)), this, SLOT(changeZoom(QAction*)));
-    connect(layoutActionGroup, SIGNAL(triggered(QAction*)), this, SLOT(changeLayout(QAction*)));
-    connect(gridActionGroup, SIGNAL(triggered(QAction*)), this, SLOT(changeGrid(QAction*)));
-    connect(snapToGridAction, SIGNAL(triggered()), this, SLOT(changeSnapToGrid()));
+	connect(addNewActionGroup, SIGNAL(triggered(QAction*)), this, SLOT(addNew(QAction*)));
+	connect(mouseModeActionGroup, SIGNAL(triggered(QAction*)), this, SLOT(mouseModeChanged(QAction*)));
+	connect(zoomActionGroup, SIGNAL(triggered(QAction*)), this, SLOT(changeZoom(QAction*)));
+	connect(magnificationActionGroup, SIGNAL(triggered(QAction*)), this, SLOT(magnificationChanged(QAction*)));
+	connect(layoutActionGroup, SIGNAL(triggered(QAction*)), this, SLOT(changeLayout(QAction*)));
+	connect(gridActionGroup, SIGNAL(triggered(QAction*)), this, SLOT(changeGrid(QAction*)));
+	connect(snapToGridAction, SIGNAL(triggered()), this, SLOT(changeSnapToGrid()));
 
 
     //action for cartesian plots
@@ -332,58 +261,6 @@
     cartesianPlotApplyToAllAction = new QAction(i18n("all plots"), cartesianPlotActionModeActionGroup);
     cartesianPlotApplyToAllAction->setCheckable(true);
     connect(cartesianPlotActionModeActionGroup, SIGNAL(triggered(QAction*)), SLOT(cartesianPlotActionModeChanged(QAction*)));
-=======
-	noGridAction = new KAction(i18n("no grid"), gridActionGroup);
-	noGridAction->setObjectName("noGridAction");
-	noGridAction->setCheckable(true);
-	noGridAction->setChecked(true);
-	noGridAction->setData(WorksheetView::NoGrid);
-
-	denseLineGridAction = new KAction(i18n("dense line grid"), gridActionGroup);
-	denseLineGridAction->setObjectName("denseLineGridAction");
-	denseLineGridAction->setCheckable(true);
-
-	sparseLineGridAction = new KAction(i18n("sparse line grid"), gridActionGroup);
-	sparseLineGridAction->setObjectName("sparseLineGridAction");
-	sparseLineGridAction->setCheckable(true);
-
-	denseDotGridAction = new KAction(i18n("dense dot grid"), gridActionGroup);
-	denseDotGridAction->setObjectName("denseDotGridAction");
-	denseDotGridAction->setCheckable(true);
-
-	sparseDotGridAction = new KAction(i18n("sparse dot grid"), gridActionGroup);
-	sparseDotGridAction->setObjectName("sparseDotGridAction");
-	sparseDotGridAction->setCheckable(true);
-
-	customGridAction = new KAction(i18n("custom grid"), gridActionGroup);
-	customGridAction->setObjectName("customGridAction");
-	customGridAction->setCheckable(true);
-
-	snapToGridAction = new KAction(i18n("snap to grid"), this);
-	snapToGridAction->setCheckable(true);
-
-	//check the action corresponding to the currently active layout in worksheet
-	this->layoutChanged(m_worksheet->layout());
-
-	connect(addNewActionGroup, SIGNAL(triggered(QAction*)), this, SLOT(addNew(QAction*)));
-	connect(mouseModeActionGroup, SIGNAL(triggered(QAction*)), this, SLOT(mouseModeChanged(QAction*)));
-	connect(zoomActionGroup, SIGNAL(triggered(QAction*)), this, SLOT(changeZoom(QAction*)));
-	connect(magnificationActionGroup, SIGNAL(triggered(QAction*)), this, SLOT(magnificationChanged(QAction*)));
-	connect(layoutActionGroup, SIGNAL(triggered(QAction*)), this, SLOT(changeLayout(QAction*)));
-	connect(gridActionGroup, SIGNAL(triggered(QAction*)), this, SLOT(changeGrid(QAction*)));
-	connect(snapToGridAction, SIGNAL(triggered()), this, SLOT(changeSnapToGrid()));
-
-
-	//action for cartesian plots
-	QActionGroup* cartesianPlotActionModeActionGroup = new QActionGroup(this);
-	cartesianPlotActionModeActionGroup->setExclusive(true);
-	cartesianPlotApplyToSelectionAction = new KAction(i18n("selected plots"), cartesianPlotActionModeActionGroup);
-	cartesianPlotApplyToSelectionAction->setCheckable(true);
-	cartesianPlotApplyToSelectionAction->setChecked(true);
-	cartesianPlotApplyToAllAction = new KAction(i18n("all plots"), cartesianPlotActionModeActionGroup);
-	cartesianPlotApplyToAllAction->setCheckable(true);
-	connect(cartesianPlotActionModeActionGroup, SIGNAL(triggered(QAction*)), SLOT(cartesianPlotActionModeChanged(QAction*)));
->>>>>>> c1d08cc3
 
 	QActionGroup* cartesianPlotMouseModeActionGroup = new QActionGroup(this);
 	cartesianPlotMouseModeActionGroup->setExclusive(true);
@@ -402,31 +279,15 @@
 
     connect(cartesianPlotMouseModeActionGroup, SIGNAL(triggered(QAction*)), SLOT(cartesianPlotMouseModeChanged(QAction*)));
 
-<<<<<<< HEAD
-	addCurveAction = new QAction(QIcon::fromTheme("labplot-xy-curve"), i18n("xy-curve"), this);
-	addEquationCurveAction = new QAction(QIcon::fromTheme("labplot-xy-equation-curve"), i18n("xy-curve from a mathematical equation"), this);
-	addFitCurveAction = new QAction(QIcon::fromTheme("labplot-xy-fit-curve"), i18n("xy-curve from a fit to data"), this);
+	QActionGroup* cartesianPlotAddNewActionGroup = new QActionGroup(this);
+	addCurveAction = new QAction(QIcon::fromTheme("labplot-xy-curve"), i18n("xy-curve"), cartesianPlotAddNewActionGroup);
+	addEquationCurveAction = new QAction(QIcon::fromTheme("labplot-xy-equation-curve"), i18n("xy-curve from a mathematical equation"), cartesianPlotAddNewActionGroup);
+	addFitCurveAction = new QAction(QIcon::fromTheme("labplot-xy-fit-curve"), i18n("xy-curve from a fit to data"), cartesianPlotAddNewActionGroup);
 	addLegendAction = new QAction(QIcon::fromTheme("text-field"), i18n("legend"), this);
-	addHorizontalAxisAction = new QAction(QIcon::fromTheme("labplot-axis-horizontal"), i18n("horizontal axis"), this);
-	addVerticalAxisAction = new QAction(QIcon::fromTheme("labplot-axis-vertical"), i18n("vertical axis"), this);
-
-    connect(addCurveAction, SIGNAL(triggered()), SLOT(addCurve()));
-    connect(addEquationCurveAction, SIGNAL(triggered()), SLOT(addEquationCurve()));
-    connect(addFitCurveAction, SIGNAL(triggered()), SLOT(addFitCurve()));
-    connect(addLegendAction, SIGNAL(triggered()), SLOT(addLegend()));
-    connect(addHorizontalAxisAction, SIGNAL(triggered()), SLOT(addHorizontalAxis()));
-    connect(addVerticalAxisAction, SIGNAL(triggered()), SLOT(addVerticalAxis()));
-=======
-	QActionGroup* cartesianPlotAddNewActionGroup = new QActionGroup(this);
-	addCurveAction = new KAction(KIcon("labplot-xy-curve"), i18n("xy-curve"), cartesianPlotAddNewActionGroup);
-	addEquationCurveAction = new KAction(KIcon("labplot-xy-equation-curve"), i18n("xy-curve from a mathematical equation"), cartesianPlotAddNewActionGroup);
-	addFitCurveAction = new KAction(KIcon("labplot-xy-fit-curve"), i18n("xy-curve from a fit to data"), cartesianPlotAddNewActionGroup);
-	addLegendAction = new KAction(KIcon("text-field"), i18n("legend"), this);
-	addHorizontalAxisAction = new KAction(KIcon("labplot-axis-horizontal"), i18n("horizontal axis"), cartesianPlotAddNewActionGroup);
-	addVerticalAxisAction = new KAction(KIcon("labplot-axis-vertical"), i18n("vertical axis"), cartesianPlotAddNewActionGroup);
-	addCustomPointAction = new KAction(KIcon("draw-cross"), i18n("custom point"), cartesianPlotAddNewActionGroup);
+	addHorizontalAxisAction = new QAction(QIcon::fromTheme("labplot-axis-horizontal"), i18n("horizontal axis"), cartesianPlotAddNewActionGroup);
+	addVerticalAxisAction = new QAction(QIcon::fromTheme("labplot-axis-vertical"), i18n("vertical axis"), cartesianPlotAddNewActionGroup);
+	addCustomPointAction = new QAction(QIcon::fromTheme("draw-cross"), i18n("custom point"), cartesianPlotAddNewActionGroup);
 	connect(cartesianPlotAddNewActionGroup, SIGNAL(triggered(QAction*)), SLOT(cartesianPlotAddNew(QAction*)));
->>>>>>> c1d08cc3
 
 	QActionGroup* cartesianPlotNavigationGroup = new QActionGroup(this);
 	scaleAutoAction = new QAction(QIcon::fromTheme("labplot-auto-scale-all"), i18n("auto scale"), cartesianPlotNavigationGroup);
@@ -460,7 +321,6 @@
 }
 
 void WorksheetView::initMenus(){
-<<<<<<< HEAD
     m_addNewCartesianPlotMenu = new QMenu(i18n("xy-plot"));
     m_addNewCartesianPlotMenu->addAction(addCartesianPlot1Action);
     m_addNewCartesianPlotMenu->addAction(addCartesianPlot2Action);
@@ -487,12 +347,20 @@
     m_zoomMenu->addAction(zoomFitPageWidthAction);
     m_zoomMenu->addAction(zoomFitSelectionAction);
 
-    m_layoutMenu = new QMenu(i18n("Layout"));
-    m_layoutMenu->addAction(verticalLayoutAction);
-    m_layoutMenu->addAction(horizontalLayoutAction);
-    m_layoutMenu->addAction(gridLayoutAction);
-    m_layoutMenu->addSeparator();
-    m_layoutMenu->addAction(breakLayoutAction);
+	m_magnificationMenu = new QMenu(i18n("Magnification"));
+	m_magnificationMenu->setIcon(QIcon::fromTheme("labplot-zoom"));
+	m_magnificationMenu->addAction(noMagnificationAction);
+	m_magnificationMenu->addAction(twoTimesMagnificationAction);
+	m_magnificationMenu->addAction(threeTimesMagnificationAction);
+	m_magnificationMenu->addAction(fourTimesMagnificationAction);
+	m_magnificationMenu->addAction(fiveTimesMagnificationAction);
+
+	m_layoutMenu = new QMenu(i18n("Layout"));
+	m_layoutMenu->addAction(verticalLayoutAction);
+	m_layoutMenu->addAction(horizontalLayoutAction);
+	m_layoutMenu->addAction(gridLayoutAction);
+	m_layoutMenu->addSeparator();
+	m_layoutMenu->addAction(breakLayoutAction);
 
     m_gridMenu = new QMenu(i18n("Grid"));
     m_gridMenu->setIcon(QIcon::fromTheme("view-grid"));
@@ -519,14 +387,16 @@
     m_cartesianPlotMouseModeMenu->addAction(cartesianPlotZoomYSelectionModeAction);
     m_cartesianPlotMouseModeMenu->addSeparator();
 
-    m_cartesianPlotAddNewMenu = new QMenu(i18n("Add new"));
-    m_cartesianPlotAddNewMenu->addAction(addCurveAction);
-    m_cartesianPlotAddNewMenu->addAction(addEquationCurveAction);
-    m_cartesianPlotAddNewMenu->addAction(addFitCurveAction);
-    m_cartesianPlotAddNewMenu->addAction(addLegendAction);
-    m_cartesianPlotAddNewMenu->addSeparator();
-    m_cartesianPlotAddNewMenu->addAction(addHorizontalAxisAction);
-    m_cartesianPlotAddNewMenu->addAction(addVerticalAxisAction);
+	m_cartesianPlotAddNewMenu = new QMenu(i18n("Add new"));
+	m_cartesianPlotAddNewMenu->addAction(addCurveAction);
+	m_cartesianPlotAddNewMenu->addAction(addEquationCurveAction);
+	m_cartesianPlotAddNewMenu->addAction(addFitCurveAction);
+	m_cartesianPlotAddNewMenu->addAction(addLegendAction);
+	m_cartesianPlotAddNewMenu->addSeparator();
+	m_cartesianPlotAddNewMenu->addAction(addHorizontalAxisAction);
+	m_cartesianPlotAddNewMenu->addAction(addVerticalAxisAction);
+	m_cartesianPlotAddNewMenu->addSeparator();
+	m_cartesianPlotAddNewMenu->addAction(addCustomPointAction);
 
     m_cartesianPlotZoomMenu = new QMenu(i18n("Zoom/Navigate"));
     m_cartesianPlotZoomMenu->setIcon(QIcon::fromTheme("zoom-draw"));
@@ -558,115 +428,6 @@
     m_cartesianPlotMenu->addMenu(m_cartesianPlotZoomMenu);
     m_cartesianPlotMenu->addSeparator();
     m_cartesianPlotMenu->addMenu(m_cartesianPlotActionModeMenu);
-=======
-	m_addNewCartesianPlotMenu = new QMenu(i18n("xy-plot"));
-	m_addNewCartesianPlotMenu->addAction(addCartesianPlot1Action);
-	m_addNewCartesianPlotMenu->addAction(addCartesianPlot2Action);
-	m_addNewCartesianPlotMenu->addAction(addCartesianPlot3Action);
-	m_addNewCartesianPlotMenu->addAction(addCartesianPlot4Action);
-
-	m_addNewMenu = new QMenu(i18n("Add new"));
-	m_addNewMenu->addMenu(m_addNewCartesianPlotMenu)->setIcon(KIcon("office-chart-line"));
-	m_addNewMenu->addSeparator();
-	m_addNewMenu->addAction(addTextLabelAction);
-
-	m_viewMouseModeMenu = new QMenu(i18n("Mouse Mode"));
-	m_viewMouseModeMenu->setIcon(KIcon("input-mouse"));
-	m_viewMouseModeMenu->addAction(selectionModeAction);
-	m_viewMouseModeMenu->addAction(navigationModeAction);
-	m_viewMouseModeMenu->addAction(zoomSelectionModeAction);
-
-	m_zoomMenu = new QMenu(i18n("Zoom"));
-	m_zoomMenu->setIcon(KIcon("zoom-draw"));
-	m_zoomMenu->addAction(zoomInViewAction);
-	m_zoomMenu->addAction(zoomOutViewAction);
-	m_zoomMenu->addAction(zoomOriginAction);
-	m_zoomMenu->addAction(zoomFitPageHeightAction);
-	m_zoomMenu->addAction(zoomFitPageWidthAction);
-	m_zoomMenu->addAction(zoomFitSelectionAction);
-
-	m_magnificationMenu = new QMenu(i18n("Magnification"));
-	m_magnificationMenu->setIcon(KIcon("labplot-zoom"));
-	m_magnificationMenu->addAction(noMagnificationAction);
-	m_magnificationMenu->addAction(twoTimesMagnificationAction);
-	m_magnificationMenu->addAction(threeTimesMagnificationAction);
-	m_magnificationMenu->addAction(fourTimesMagnificationAction);
-	m_magnificationMenu->addAction(fiveTimesMagnificationAction);
-
-	m_layoutMenu = new QMenu(i18n("Layout"));
-	m_layoutMenu->addAction(verticalLayoutAction);
-	m_layoutMenu->addAction(horizontalLayoutAction);
-	m_layoutMenu->addAction(gridLayoutAction);
-	m_layoutMenu->addSeparator();
-	m_layoutMenu->addAction(breakLayoutAction);
-
-	m_gridMenu = new QMenu(i18n("Grid"));
-	m_gridMenu->setIcon(KIcon("view-grid"));
-	m_gridMenu->addAction(noGridAction);
-	m_gridMenu->addSeparator();
-	m_gridMenu->addAction(sparseLineGridAction);
-	m_gridMenu->addAction(denseLineGridAction);
-	m_gridMenu->addSeparator();
-	m_gridMenu->addAction(sparseDotGridAction);
-	m_gridMenu->addAction(denseDotGridAction);
-	m_gridMenu->addSeparator();
-	m_gridMenu->addAction(customGridAction);
-	//TODO: implement "snap to grid" and activate this action
-// 	m_gridMenu->addSeparator();
-// 	m_gridMenu->addAction(snapToGridAction);
-
-	m_cartesianPlotMenu = new QMenu(i18n("Cartesian Plot"));
-
-	m_cartesianPlotMouseModeMenu = new QMenu(i18n("Mouse Mode"));
-	m_cartesianPlotMouseModeMenu->setIcon(KIcon("input-mouse"));
-	m_cartesianPlotMouseModeMenu->addAction(cartesianPlotSelectionModeAction);
-	m_cartesianPlotMouseModeMenu->addAction(cartesianPlotZoomSelectionModeAction);
-	m_cartesianPlotMouseModeMenu->addAction(cartesianPlotZoomXSelectionModeAction);
-	m_cartesianPlotMouseModeMenu->addAction(cartesianPlotZoomYSelectionModeAction);
-	m_cartesianPlotMouseModeMenu->addSeparator();
-
-	m_cartesianPlotAddNewMenu = new QMenu(i18n("Add new"));
-	m_cartesianPlotAddNewMenu->addAction(addCurveAction);
-	m_cartesianPlotAddNewMenu->addAction(addEquationCurveAction);
-	m_cartesianPlotAddNewMenu->addAction(addFitCurveAction);
-	m_cartesianPlotAddNewMenu->addAction(addLegendAction);
-	m_cartesianPlotAddNewMenu->addSeparator();
-	m_cartesianPlotAddNewMenu->addAction(addHorizontalAxisAction);
-	m_cartesianPlotAddNewMenu->addAction(addVerticalAxisAction);
-	m_cartesianPlotAddNewMenu->addSeparator();
-	m_cartesianPlotAddNewMenu->addAction(addCustomPointAction);
-
-	m_cartesianPlotZoomMenu = new QMenu(i18n("Zoom/Navigate"));
-	m_cartesianPlotZoomMenu->setIcon(KIcon("zoom-draw"));
-	m_cartesianPlotZoomMenu->addAction(scaleAutoAction);
-	m_cartesianPlotZoomMenu->addAction(scaleAutoXAction);
-	m_cartesianPlotZoomMenu->addAction(scaleAutoYAction);
-	m_cartesianPlotZoomMenu->addSeparator();
-	m_cartesianPlotZoomMenu->addAction(zoomInAction);
-	m_cartesianPlotZoomMenu->addAction(zoomOutAction);
-	m_cartesianPlotZoomMenu->addSeparator();
-	m_cartesianPlotZoomMenu->addAction(zoomInXAction);
-	m_cartesianPlotZoomMenu->addAction(zoomOutXAction);
-	m_cartesianPlotZoomMenu->addSeparator();
-	m_cartesianPlotZoomMenu->addAction(zoomInYAction);
-	m_cartesianPlotZoomMenu->addAction(zoomOutYAction);
-	m_cartesianPlotZoomMenu->addSeparator();
-	m_cartesianPlotZoomMenu->addAction(shiftLeftXAction);
-	m_cartesianPlotZoomMenu->addAction(shiftRightXAction);
-	m_cartesianPlotZoomMenu->addSeparator();
-	m_cartesianPlotZoomMenu->addAction(shiftUpYAction);
-	m_cartesianPlotZoomMenu->addAction(shiftDownYAction);
-
-	m_cartesianPlotActionModeMenu = new QMenu(i18n("Apply actions to"));
-	m_cartesianPlotActionModeMenu->addAction(cartesianPlotApplyToSelectionAction);
-	m_cartesianPlotActionModeMenu->addAction(cartesianPlotApplyToAllAction);
-
-	m_cartesianPlotMenu->addMenu(m_cartesianPlotMouseModeMenu);
-	m_cartesianPlotMenu->addMenu(m_cartesianPlotAddNewMenu);
-	m_cartesianPlotMenu->addMenu(m_cartesianPlotZoomMenu);
-	m_cartesianPlotMenu->addSeparator();
-	m_cartesianPlotMenu->addMenu(m_cartesianPlotActionModeMenu);
->>>>>>> c1d08cc3
 }
 
 /*!
@@ -686,43 +447,6 @@
 	if (menu->actions().size()>1)
 		firstAction = menu->actions().at(1);
 
-<<<<<<< HEAD
-    menu->insertMenu(firstAction, m_addNewMenu);
-    menu->insertSeparator(firstAction);
-    menu->insertMenu(firstAction, m_viewMouseModeMenu);
-    menu->insertMenu(firstAction, m_zoomMenu);
-    menu->insertMenu(firstAction, m_layoutMenu);
-    menu->insertMenu(firstAction, m_gridMenu);
-    menu->insertSeparator(firstAction);
-    menu->insertMenu(firstAction, m_cartesianPlotMenu);
-    menu->insertSeparator(firstAction);
-}
-
-void WorksheetView::fillToolBar(QToolBar* toolBar){
-    toolBar->addSeparator();
-    tbNewCartesianPlot = new QToolButton(toolBar);
-    tbNewCartesianPlot->setPopupMode(QToolButton::MenuButtonPopup);
-    tbNewCartesianPlot->setMenu(m_addNewCartesianPlotMenu);
-    tbNewCartesianPlot->setDefaultAction(addCartesianPlot1Action);
-    toolBar->addWidget(tbNewCartesianPlot);
-    toolBar->addAction(addTextLabelAction);
-
-    toolBar->addSeparator();
-    toolBar->addAction(verticalLayoutAction);
-    toolBar->addAction(horizontalLayoutAction);
-    toolBar->addAction(gridLayoutAction);
-    toolBar->addAction(breakLayoutAction);
-
-    toolBar->addSeparator();
-    toolBar->addAction(selectionModeAction);
-    toolBar->addAction(navigationModeAction);
-    toolBar->addAction(zoomSelectionModeAction);
-    tbZoom = new QToolButton(toolBar);
-    tbZoom->setPopupMode(QToolButton::MenuButtonPopup);
-    tbZoom->setMenu(m_zoomMenu);
-    tbZoom->setDefaultAction(currentZoomAction);
-    toolBar->addWidget(tbZoom);
-=======
 	menu->insertMenu(firstAction, m_addNewMenu);
 	menu->insertSeparator(firstAction);
 	menu->insertMenu(firstAction, m_viewMouseModeMenu);
@@ -736,19 +460,19 @@
 }
 
 void WorksheetView::fillToolBar(QToolBar* toolBar){
-	toolBar->addSeparator();
-	tbNewCartesianPlot = new QToolButton(toolBar);
-	tbNewCartesianPlot->setPopupMode(QToolButton::MenuButtonPopup);
-	tbNewCartesianPlot->setMenu(m_addNewCartesianPlotMenu);
-	tbNewCartesianPlot->setDefaultAction(addCartesianPlot1Action);
-	toolBar->addWidget(tbNewCartesianPlot);
-	toolBar->addAction(addTextLabelAction);
-
-	toolBar->addSeparator();
-	toolBar->addAction(verticalLayoutAction);
-	toolBar->addAction(horizontalLayoutAction);
-	toolBar->addAction(gridLayoutAction);
-	toolBar->addAction(breakLayoutAction);
+    toolBar->addSeparator();
+    tbNewCartesianPlot = new QToolButton(toolBar);
+    tbNewCartesianPlot->setPopupMode(QToolButton::MenuButtonPopup);
+    tbNewCartesianPlot->setMenu(m_addNewCartesianPlotMenu);
+    tbNewCartesianPlot->setDefaultAction(addCartesianPlot1Action);
+    toolBar->addWidget(tbNewCartesianPlot);
+    toolBar->addAction(addTextLabelAction);
+
+    toolBar->addSeparator();
+    toolBar->addAction(verticalLayoutAction);
+    toolBar->addAction(horizontalLayoutAction);
+    toolBar->addAction(gridLayoutAction);
+    toolBar->addAction(breakLayoutAction);
 
 	toolBar->addSeparator();
 	toolBar->addAction(selectionModeAction);
@@ -765,7 +489,6 @@
 	tbMagnification->setMenu(m_magnificationMenu);
 	tbMagnification->setDefaultAction(currentMagnificationAction);
 	toolBar->addWidget(tbMagnification);
->>>>>>> c1d08cc3
 }
 
 void WorksheetView::fillCartesianPlotToolBar(QToolBar* toolBar) {
@@ -1025,7 +748,6 @@
 }
 
 void WorksheetView::mouseMoveEvent(QMouseEvent* event) {
-<<<<<<< HEAD
     if (m_mouseMode == SelectionMode && m_cartesianPlotMouseMode != CartesianPlot::SelectionMode ) {
             //check whether there is a cartesian plot under the cursor
             bool plot = false;
@@ -1035,43 +757,6 @@
                     if (!plot && item->parentItem())
                             plot = item->parentItem()->data(0).toInt() == WorksheetElement::NameCartesianPlot;
             }
-
-            //set the cursor appearance according to the current mouse mode for the cartesian plots
-            if (plot) {
-                    if (m_cartesianPlotMouseMode == CartesianPlot::ZoomSelectionMode) {
-                            setCursor(Qt::CrossCursor);
-                    } else if (m_cartesianPlotMouseMode == CartesianPlot::ZoomXSelectionMode) {
-                            setCursor(Qt::SizeHorCursor);
-                    } else if (m_cartesianPlotMouseMode == CartesianPlot::ZoomYSelectionMode) {
-                            setCursor(Qt::SizeVerCursor);
-                    }
-            } else {
-                    setCursor(Qt::ArrowCursor);
-            }
-    } else if (m_mouseMode == SelectionMode && m_cartesianPlotMouseMode == CartesianPlot::SelectionMode ) {
-            setCursor(Qt::ArrowCursor);
-    } else if (m_selectionBandIsShown) {
-            QRect rect = QRect(m_selectionStart, m_selectionEnd).normalized();
-            m_selectionEnd = event->pos();
-            rect = rect.united(QRect(m_selectionStart, m_selectionEnd).normalized());
-            int penWidth = 5/transform().m11();
-            rect.setX(rect.x()-penWidth);
-            rect.setY(rect.y()-penWidth);
-            rect.setHeight(rect.height()+2*penWidth);
-            rect.setWidth(rect.width()+2*penWidth);
-            viewport()->repaint(rect);
-    }
-    QGraphicsView::mouseMoveEvent(event);
-=======
-	if (m_mouseMode == SelectionMode && m_cartesianPlotMouseMode != CartesianPlot::SelectionMode ) {
-		//check whether there is a cartesian plot under the cursor
-		bool plot = false;
-		QGraphicsItem* item = itemAt(event->pos());
-		if (item) {
-			plot = item->data(0).toInt() == WorksheetElement::NameCartesianPlot;
-			if (!plot && item->parentItem())
-				plot = item->parentItem()->data(0).toInt() == WorksheetElement::NameCartesianPlot;
-		}
 
 		//set the cursor appearance according to the current mouse mode for the cartesian plots
 		if (plot) {
@@ -1102,8 +787,9 @@
 	//show the magnification window
 	if (magnificationFactor /*&& m_mouseMode == SelectAndEditMode*/) {
 		if (!m_magnificationWindow) {
-			m_magnificationWindow = new QGraphicsPixmapItem(0, scene());
+			m_magnificationWindow = new QGraphicsPixmapItem(0);
 			m_magnificationWindow->setZValue(std::numeric_limits<int>::max());
+			scene()->addItem(m_magnificationWindow);
 		}
 
 		m_magnificationWindow->setVisible(false);
@@ -1135,7 +821,6 @@
 	}
 
 	QGraphicsView::mouseMoveEvent(event);
->>>>>>> c1d08cc3
 }
 
 void WorksheetView::contextMenuEvent(QContextMenuEvent* e) {
@@ -1682,14 +1367,6 @@
     m_worksheet->setPrinting(false);
 }
 
-<<<<<<< HEAD
-void WorksheetView::print(QPrinter* printer) const{
-    m_worksheet->setPrinting(true);
-    QPainter painter(printer);
-    painter.setRenderHint(QPainter::Antialiasing);
-    scene()->render(&painter);
-    m_worksheet->setPrinting(false);
-=======
 void WorksheetView::print(QPrinter* printer) {
 	m_worksheet->setPrinting(true);
 	QPainter painter(printer);
@@ -1697,7 +1374,6 @@
 	drawBackground(&painter, scene()->sceneRect());
 	scene()->render(&painter);
 	m_worksheet->setPrinting(false);
->>>>>>> c1d08cc3
 }
 
 void WorksheetView::updateBackground(){
@@ -1764,84 +1440,6 @@
     }
 }
 
-<<<<<<< HEAD
-void WorksheetView::addCurve() {
-    if (m_cartesianPlotActionMode == ApplyActionToSelection) {
-        foreach(CartesianPlot* plot, m_worksheet->children<CartesianPlot>() ){
-            if (m_selectedItems.indexOf(plot->graphicsItem())!=-1)
-                plot->addCurve();
-        }
-    } else {
-        foreach(CartesianPlot* plot, m_worksheet->children<CartesianPlot>() ){
-            plot->addCurve();
-        }
-    }
-}
-
-void WorksheetView::addEquationCurve() {
-    if (m_cartesianPlotActionMode == ApplyActionToSelection) {
-        foreach(CartesianPlot* plot, m_worksheet->children<CartesianPlot>() ){
-            if (m_selectedItems.indexOf(plot->graphicsItem())!=-1)
-                plot->addEquationCurve();
-        }
-    } else {
-        foreach(CartesianPlot* plot, m_worksheet->children<CartesianPlot>() ){
-            plot->addEquationCurve();
-        }
-    }
-}
-
-void WorksheetView::addFitCurve() {
-    if (m_cartesianPlotActionMode == ApplyActionToSelection) {
-        foreach(CartesianPlot* plot, m_worksheet->children<CartesianPlot>() ){
-            if (m_selectedItems.indexOf(plot->graphicsItem())!=-1)
-                plot->addFitCurve();
-        }
-    } else {
-        foreach(CartesianPlot* plot, m_worksheet->children<CartesianPlot>() ){
-            plot->addFitCurve();
-        }
-    }
-}
-
-void WorksheetView::addLegend() {
-    if (m_cartesianPlotActionMode == ApplyActionToSelection) {
-        foreach(CartesianPlot* plot, m_worksheet->children<CartesianPlot>() ){
-            if (m_selectedItems.indexOf(plot->graphicsItem())!=-1)
-                plot->addLegend();
-        }
-    } else {
-        foreach(CartesianPlot* plot, m_worksheet->children<CartesianPlot>() ){
-            plot->addLegend();
-        }
-    }
-}
-
-void WorksheetView::addHorizontalAxis() {
-    if (m_cartesianPlotActionMode == ApplyActionToSelection) {
-        foreach(CartesianPlot* plot, m_worksheet->children<CartesianPlot>() ){
-            if (m_selectedItems.indexOf(plot->graphicsItem())!=-1)
-                plot->addHorizontalAxis();
-        }
-    } else {
-        foreach(CartesianPlot* plot, m_worksheet->children<CartesianPlot>() ){
-            plot->addHorizontalAxis();
-        }
-    }
-}
-
-void WorksheetView::addVerticalAxis() {
-    if (m_cartesianPlotActionMode == ApplyActionToSelection) {
-        foreach(CartesianPlot* plot, m_worksheet->children<CartesianPlot>() ){
-            if (m_selectedItems.indexOf(plot->graphicsItem())!=-1)
-                plot->addVerticalAxis();
-        }
-    } else {
-        foreach(CartesianPlot* plot, m_worksheet->children<CartesianPlot>() ){
-            plot->addVerticalAxis();
-        }
-    }
-=======
 void WorksheetView::cartesianPlotAddNew(QAction* action) {
 	if (m_cartesianPlotActionMode == ApplyActionToSelection) {
 		foreach(CartesianPlot* plot, m_worksheet->children<CartesianPlot>() ){
@@ -1869,7 +1467,6 @@
 		plot->addVerticalAxis();
 	else if (action==addCustomPointAction)
 		plot->addCustomPoint();
->>>>>>> c1d08cc3
 }
 
 void WorksheetView::cartesianPlotNavigationChanged(QAction* action) {
