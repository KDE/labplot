--- conflicted
+++ resolved
@@ -76,34 +76,34 @@
 	tbZoom(0),
 	tbMagnification(0) {
 
-    setScene(m_worksheet->scene());
-
-    setRenderHint(QPainter::Antialiasing);
-    setRubberBandSelectionMode(Qt::ContainsItemBoundingRect);
-    setTransformationAnchor(QGraphicsView::AnchorUnderMouse);
-    setResizeAnchor(QGraphicsView::AnchorViewCenter);
-    setMinimumSize(16, 16);
-    setFocusPolicy(Qt::StrongFocus);
-
-    if (m_worksheet->useViewSize()) {
-        setHorizontalScrollBarPolicy(Qt::ScrollBarAlwaysOff);
-        setVerticalScrollBarPolicy(Qt::ScrollBarAlwaysOff);
-    }
-
-    viewport()->setAttribute( Qt::WA_OpaquePaintEvent );
-    viewport()->setAttribute( Qt::WA_NoSystemBackground );
+	setScene(m_worksheet->scene());
+
+	setRenderHint(QPainter::Antialiasing);
+	setRubberBandSelectionMode(Qt::ContainsItemBoundingRect);
+	setTransformationAnchor(QGraphicsView::AnchorUnderMouse);
+	setResizeAnchor(QGraphicsView::AnchorViewCenter);
+	setMinimumSize(16, 16);
+	setFocusPolicy(Qt::StrongFocus);
+
+	if (m_worksheet->useViewSize()) {
+		setHorizontalScrollBarPolicy(Qt::ScrollBarAlwaysOff);
+		setVerticalScrollBarPolicy(Qt::ScrollBarAlwaysOff);
+	}
+
+	viewport()->setAttribute( Qt::WA_OpaquePaintEvent );
+	viewport()->setAttribute( Qt::WA_NoSystemBackground );
 // 	setAcceptDrops( true );
-    setCacheMode(QGraphicsView::CacheBackground);
-
-    m_gridSettings.style = WorksheetView::NoGrid;
-
-    initActions();
-    initMenus();
-    selectionModeAction->setChecked(true);
-    handleCartesianPlotActions();
-
-    changeZoom(zoomOriginAction);
-    currentZoomAction=zoomInViewAction;
+	setCacheMode(QGraphicsView::CacheBackground);
+
+	m_gridSettings.style = WorksheetView::NoGrid;
+
+	initActions();
+	initMenus();
+	selectionModeAction->setChecked(true);
+	handleCartesianPlotActions();
+
+	changeZoom(zoomOriginAction);
+	currentZoomAction=zoomInViewAction;
 
 	currentMagnificationAction = noMagnificationAction;
 
@@ -127,44 +127,44 @@
 	gridActionGroup->setExclusive(true);
 	QActionGroup* magnificationActionGroup = new QActionGroup(this);
 
-    selectAllAction = new QAction(QIcon::fromTheme("edit-select-all"), i18n("Select all"), this);
-    selectAllAction->setShortcut(Qt::CTRL+Qt::Key_A);
-    this->addAction(selectAllAction);
-    connect(selectAllAction, SIGNAL(triggered()), SLOT(selectAllElements()));
-
-    deleteAction = new QAction(QIcon::fromTheme("edit-delete"), i18n("Delete"), this);
-    deleteAction->setShortcut(Qt::Key_Delete);
-    this->addAction(deleteAction);
-    connect(deleteAction, SIGNAL(triggered()), SLOT(deleteElement()));
-
-    backspaceAction = new QAction(this);
-    backspaceAction->setShortcut(Qt::Key_Backspace);
-    this->addAction(backspaceAction);
-    connect(backspaceAction, SIGNAL(triggered()), SLOT(deleteElement()));
-
-    //Zoom actions
-    zoomInViewAction = new QAction(QIcon::fromTheme("zoom-in"), i18n("Zoom in"), zoomActionGroup);
-    zoomInViewAction->setShortcut(Qt::CTRL+Qt::Key_Plus);
-
-    zoomOutViewAction = new QAction(QIcon::fromTheme("zoom-out"), i18n("Zoom out"), zoomActionGroup);
-    zoomOutViewAction->setShortcut(Qt::CTRL+Qt::Key_Minus);
-
-    zoomOriginAction = new QAction(QIcon::fromTheme("zoom-original"), i18n("Original size"), zoomActionGroup);
-    zoomOriginAction->setShortcut(Qt::CTRL+Qt::Key_1);
-
-    zoomFitPageHeightAction = new QAction(QIcon::fromTheme("zoom-fit-height"), i18n("Fit to height"), zoomActionGroup);
-    zoomFitPageWidthAction = new QAction(QIcon::fromTheme("zoom-fit-width"), i18n("Fit to width"), zoomActionGroup);
-    zoomFitSelectionAction = new QAction(i18n("Fit to selection"), zoomActionGroup);
+	selectAllAction = new QAction(QIcon::fromTheme("edit-select-all"), i18n("Select all"), this);
+	selectAllAction->setShortcut(Qt::CTRL+Qt::Key_A);
+	this->addAction(selectAllAction);
+	connect(selectAllAction, SIGNAL(triggered()), SLOT(selectAllElements()));
+
+	deleteAction = new QAction(QIcon::fromTheme("edit-delete"), i18n("Delete"), this);
+	deleteAction->setShortcut(Qt::Key_Delete);
+	this->addAction(deleteAction);
+	connect(deleteAction, SIGNAL(triggered()), SLOT(deleteElement()));
+
+	backspaceAction = new QAction(this);
+	backspaceAction->setShortcut(Qt::Key_Backspace);
+	this->addAction(backspaceAction);
+	connect(backspaceAction, SIGNAL(triggered()), SLOT(deleteElement()));
+
+	//Zoom actions
+	zoomInViewAction = new QAction(QIcon::fromTheme("zoom-in"), i18n("Zoom in"), zoomActionGroup);
+	zoomInViewAction->setShortcut(Qt::CTRL+Qt::Key_Plus);
+
+	zoomOutViewAction = new QAction(QIcon::fromTheme("zoom-out"), i18n("Zoom out"), zoomActionGroup);
+	zoomOutViewAction->setShortcut(Qt::CTRL+Qt::Key_Minus);
+
+	zoomOriginAction = new QAction(QIcon::fromTheme("zoom-original"), i18n("Original size"), zoomActionGroup);
+	zoomOriginAction->setShortcut(Qt::CTRL+Qt::Key_1);
+
+	zoomFitPageHeightAction = new QAction(QIcon::fromTheme("zoom-fit-height"), i18n("Fit to height"), zoomActionGroup);
+	zoomFitPageWidthAction = new QAction(QIcon::fromTheme("zoom-fit-width"), i18n("Fit to width"), zoomActionGroup);
+	zoomFitSelectionAction = new QAction(i18n("Fit to selection"), zoomActionGroup);
 
 	// Mouse mode actions
 	selectionModeAction = new QAction(QIcon::fromTheme("labplot-cursor-arrow"), i18n("Select and Edit"), mouseModeActionGroup);
 	selectionModeAction->setCheckable(true);
 
-    navigationModeAction = new QAction(QIcon::fromTheme("input-mouse"), i18n("Navigate"), mouseModeActionGroup);
-    navigationModeAction->setCheckable(true);
-
-    zoomSelectionModeAction = new QAction(QIcon::fromTheme("page-zoom"), i18n("Select and Zoom"), mouseModeActionGroup);
-    zoomSelectionModeAction->setCheckable(true);
+	navigationModeAction = new QAction(QIcon::fromTheme("input-mouse"), i18n("Navigate"), mouseModeActionGroup);
+	navigationModeAction->setCheckable(true);
+
+	zoomSelectionModeAction = new QAction(QIcon::fromTheme("page-zoom"), i18n("Select and Zoom"), mouseModeActionGroup);
+	zoomSelectionModeAction->setCheckable(true);
 
 	//Magnification actions
 	noMagnificationAction = new QAction(QIcon::fromTheme("labplot-1x-zoom"), i18n("No Magnification"), magnificationActionGroup);
@@ -211,47 +211,38 @@
 	breakLayoutAction->setObjectName("breakLayoutAction");
 	breakLayoutAction->setEnabled(false);
 
-<<<<<<< HEAD
-   //Grid actions
-    noGridAction = new QAction(i18n("no grid"), gridActionGroup);
-    noGridAction->setObjectName("noGridAction");
-    noGridAction->setCheckable(true);
-    noGridAction->setChecked(true);
-    noGridAction->setData(WorksheetView::NoGrid);
-=======
 	//Grid actions
-	noGridAction = new KAction(i18n("no grid"), gridActionGroup);
+	noGridAction = new QAction(i18n("no grid"), gridActionGroup);
 	noGridAction->setObjectName("noGridAction");
 	noGridAction->setCheckable(true);
 	noGridAction->setChecked(true);
 	noGridAction->setData(WorksheetView::NoGrid);
->>>>>>> 4c118c25
-
-    denseLineGridAction = new QAction(i18n("dense line grid"), gridActionGroup);
-    denseLineGridAction->setObjectName("denseLineGridAction");
-    denseLineGridAction->setCheckable(true);
-
-    sparseLineGridAction = new QAction(i18n("sparse line grid"), gridActionGroup);
-    sparseLineGridAction->setObjectName("sparseLineGridAction");
-    sparseLineGridAction->setCheckable(true);
-
-    denseDotGridAction = new QAction(i18n("dense dot grid"), gridActionGroup);
-    denseDotGridAction->setObjectName("denseDotGridAction");
-    denseDotGridAction->setCheckable(true);
-
-    sparseDotGridAction = new QAction(i18n("sparse dot grid"), gridActionGroup);
-    sparseDotGridAction->setObjectName("sparseDotGridAction");
-    sparseDotGridAction->setCheckable(true);
-
-    customGridAction = new QAction(i18n("custom grid"), gridActionGroup);
-    customGridAction->setObjectName("customGridAction");
-    customGridAction->setCheckable(true);
-
-    snapToGridAction = new QAction(i18n("snap to grid"), this);
-    snapToGridAction->setCheckable(true);
-
-    //check the action corresponding to the currently active layout in worksheet
-    this->layoutChanged(m_worksheet->layout());
+
+	denseLineGridAction = new QAction(i18n("dense line grid"), gridActionGroup);
+	denseLineGridAction->setObjectName("denseLineGridAction");
+	denseLineGridAction->setCheckable(true);
+
+	sparseLineGridAction = new QAction(i18n("sparse line grid"), gridActionGroup);
+	sparseLineGridAction->setObjectName("sparseLineGridAction");
+	sparseLineGridAction->setCheckable(true);
+
+	denseDotGridAction = new QAction(i18n("dense dot grid"), gridActionGroup);
+	denseDotGridAction->setObjectName("denseDotGridAction");
+	denseDotGridAction->setCheckable(true);
+
+	sparseDotGridAction = new QAction(i18n("sparse dot grid"), gridActionGroup);
+	sparseDotGridAction->setObjectName("sparseDotGridAction");
+	sparseDotGridAction->setCheckable(true);
+
+	customGridAction = new QAction(i18n("custom grid"), gridActionGroup);
+	customGridAction->setObjectName("customGridAction");
+	customGridAction->setCheckable(true);
+
+	snapToGridAction = new QAction(i18n("snap to grid"), this);
+	snapToGridAction->setCheckable(true);
+
+	//check the action corresponding to the currently active layout in worksheet
+	this->layoutChanged(m_worksheet->layout());
 
 	connect(addNewActionGroup, SIGNAL(triggered(QAction*)), this, SLOT(addNew(QAction*)));
 	connect(mouseModeActionGroup, SIGNAL(triggered(QAction*)), this, SLOT(mouseModeChanged(QAction*)));
@@ -262,15 +253,15 @@
 	connect(snapToGridAction, SIGNAL(triggered()), this, SLOT(changeSnapToGrid()));
 
 
-    //action for cartesian plots
-    QActionGroup* cartesianPlotActionModeActionGroup = new QActionGroup(this);
-    cartesianPlotActionModeActionGroup->setExclusive(true);
-    cartesianPlotApplyToSelectionAction = new QAction(i18n("selected plots"), cartesianPlotActionModeActionGroup);
-    cartesianPlotApplyToSelectionAction->setCheckable(true);
-    cartesianPlotApplyToSelectionAction->setChecked(true);
-    cartesianPlotApplyToAllAction = new QAction(i18n("all plots"), cartesianPlotActionModeActionGroup);
-    cartesianPlotApplyToAllAction->setCheckable(true);
-    connect(cartesianPlotActionModeActionGroup, SIGNAL(triggered(QAction*)), SLOT(cartesianPlotActionModeChanged(QAction*)));
+	//action for cartesian plots
+	QActionGroup* cartesianPlotActionModeActionGroup = new QActionGroup(this);
+	cartesianPlotActionModeActionGroup->setExclusive(true);
+	cartesianPlotApplyToSelectionAction = new QAction(i18n("selected plots"), cartesianPlotActionModeActionGroup);
+	cartesianPlotApplyToSelectionAction->setCheckable(true);
+	cartesianPlotApplyToSelectionAction->setChecked(true);
+	cartesianPlotApplyToAllAction = new QAction(i18n("all plots"), cartesianPlotActionModeActionGroup);
+	cartesianPlotApplyToAllAction->setCheckable(true);
+	connect(cartesianPlotActionModeActionGroup, SIGNAL(triggered(QAction*)), SLOT(cartesianPlotActionModeChanged(QAction*)));
 
 	QActionGroup* cartesianPlotMouseModeActionGroup = new QActionGroup(this);
 	cartesianPlotMouseModeActionGroup->setExclusive(true);
@@ -287,7 +278,7 @@
 	cartesianPlotZoomYSelectionModeAction = new QAction(QIcon::fromTheme("labplot-zoom-select-y"), i18n("Select y-region and zoom in"), cartesianPlotMouseModeActionGroup);
 	cartesianPlotZoomYSelectionModeAction->setCheckable(true);
 
-    connect(cartesianPlotMouseModeActionGroup, SIGNAL(triggered(QAction*)), SLOT(cartesianPlotMouseModeChanged(QAction*)));
+	connect(cartesianPlotMouseModeActionGroup, SIGNAL(triggered(QAction*)), SLOT(cartesianPlotMouseModeChanged(QAction*)));
 
 	QActionGroup* cartesianPlotAddNewActionGroup = new QActionGroup(this);
 	addCurveAction = new QAction(QIcon::fromTheme("labplot-xy-curve"), i18n("xy-curve"), cartesianPlotAddNewActionGroup);
@@ -318,11 +309,7 @@
 	zoomInYAction->setData(CartesianPlot::ZoomInY);
 	zoomOutYAction = new QAction(QIcon::fromTheme("labplot-zoom-out-y"), i18n("zoom out Y"), cartesianPlotNavigationGroup);
 	zoomOutYAction->setData(CartesianPlot::ZoomOutY);
-<<<<<<< HEAD
-    shiftLeftXAction = new QAction(QIcon::fromTheme("labplot-shift-left-x"), i18n("shift left X"), cartesianPlotNavigationGroup);
-=======
-	shiftLeftXAction = new KAction(KIcon("labplot-shift-left-x"), i18n("shift left X"), cartesianPlotNavigationGroup);
->>>>>>> 4c118c25
+	shiftLeftXAction = new QAction(QIcon::fromTheme("labplot-shift-left-x"), i18n("shift left X"), cartesianPlotNavigationGroup);
 	shiftLeftXAction->setData(CartesianPlot::ShiftLeftX);
 	shiftRightXAction = new QAction(QIcon::fromTheme("labplot-shift-right-x"), i18n("shift right X"), cartesianPlotNavigationGroup);
 	shiftRightXAction->setData(CartesianPlot::ShiftRightX);
@@ -334,34 +321,6 @@
 	connect(cartesianPlotNavigationGroup, SIGNAL(triggered(QAction*)), SLOT(cartesianPlotNavigationChanged(QAction*)));
 }
 
-<<<<<<< HEAD
-void WorksheetView::initMenus(){
-    m_addNewCartesianPlotMenu = new QMenu(i18n("xy-plot"));
-    m_addNewCartesianPlotMenu->addAction(addCartesianPlot1Action);
-    m_addNewCartesianPlotMenu->addAction(addCartesianPlot2Action);
-    m_addNewCartesianPlotMenu->addAction(addCartesianPlot3Action);
-    m_addNewCartesianPlotMenu->addAction(addCartesianPlot4Action);
-
-    m_addNewMenu = new QMenu(i18n("Add new"));
-    m_addNewMenu->addMenu(m_addNewCartesianPlotMenu)->setIcon(QIcon::fromTheme("office-chart-line"));
-    m_addNewMenu->addSeparator();
-    m_addNewMenu->addAction(addTextLabelAction);
-
-    m_viewMouseModeMenu = new QMenu(i18n("Mouse Mode"));
-    m_viewMouseModeMenu->setIcon(QIcon::fromTheme("input-mouse"));
-    m_viewMouseModeMenu->addAction(selectionModeAction);
-    m_viewMouseModeMenu->addAction(navigationModeAction);
-    m_viewMouseModeMenu->addAction(zoomSelectionModeAction);
-
-    m_zoomMenu = new QMenu(i18n("Zoom"));
-    m_zoomMenu->setIcon(QIcon::fromTheme("zoom-draw"));
-    m_zoomMenu->addAction(zoomInViewAction);
-    m_zoomMenu->addAction(zoomOutViewAction);
-    m_zoomMenu->addAction(zoomOriginAction);
-    m_zoomMenu->addAction(zoomFitPageHeightAction);
-    m_zoomMenu->addAction(zoomFitPageWidthAction);
-    m_zoomMenu->addAction(zoomFitSelectionAction);
-=======
 void WorksheetView::initMenus() {
 	m_addNewCartesianPlotMenu = new QMenu(i18n("xy-plot"));
 	m_addNewCartesianPlotMenu->addAction(addCartesianPlot1Action);
@@ -370,25 +329,24 @@
 	m_addNewCartesianPlotMenu->addAction(addCartesianPlot4Action);
 
 	m_addNewMenu = new QMenu(i18n("Add new"));
-	m_addNewMenu->addMenu(m_addNewCartesianPlotMenu)->setIcon(KIcon("office-chart-line"));
+	m_addNewMenu->addMenu(m_addNewCartesianPlotMenu)->setIcon(QIcon::fromTheme("office-chart-line"));
 	m_addNewMenu->addSeparator();
 	m_addNewMenu->addAction(addTextLabelAction);
 
 	m_viewMouseModeMenu = new QMenu(i18n("Mouse Mode"));
-	m_viewMouseModeMenu->setIcon(KIcon("input-mouse"));
+	m_viewMouseModeMenu->setIcon(QIcon::fromTheme("input-mouse"));
 	m_viewMouseModeMenu->addAction(selectionModeAction);
 	m_viewMouseModeMenu->addAction(navigationModeAction);
 	m_viewMouseModeMenu->addAction(zoomSelectionModeAction);
 
 	m_zoomMenu = new QMenu(i18n("Zoom"));
-	m_zoomMenu->setIcon(KIcon("zoom-draw"));
+	m_zoomMenu->setIcon(QIcon::fromTheme("zoom-draw"));
 	m_zoomMenu->addAction(zoomInViewAction);
 	m_zoomMenu->addAction(zoomOutViewAction);
 	m_zoomMenu->addAction(zoomOriginAction);
 	m_zoomMenu->addAction(zoomFitPageHeightAction);
 	m_zoomMenu->addAction(zoomFitPageWidthAction);
 	m_zoomMenu->addAction(zoomFitSelectionAction);
->>>>>>> 4c118c25
 
 	m_magnificationMenu = new QMenu(i18n("Magnification"));
 	m_magnificationMenu->setIcon(QIcon::fromTheme("labplot-zoom"));
@@ -405,30 +363,30 @@
 	m_layoutMenu->addSeparator();
 	m_layoutMenu->addAction(breakLayoutAction);
 
-    m_gridMenu = new QMenu(i18n("Grid"));
-    m_gridMenu->setIcon(QIcon::fromTheme("view-grid"));
-    m_gridMenu->addAction(noGridAction);
-    m_gridMenu->addSeparator();
-    m_gridMenu->addAction(sparseLineGridAction);
-    m_gridMenu->addAction(denseLineGridAction);
-    m_gridMenu->addSeparator();
-    m_gridMenu->addAction(sparseDotGridAction);
-    m_gridMenu->addAction(denseDotGridAction);
-    m_gridMenu->addSeparator();
-    m_gridMenu->addAction(customGridAction);
-    //TODO: implement "snap to grid" and activate this action
+	m_gridMenu = new QMenu(i18n("Grid"));
+	m_gridMenu->setIcon(QIcon::fromTheme("view-grid"));
+	m_gridMenu->addAction(noGridAction);
+	m_gridMenu->addSeparator();
+	m_gridMenu->addAction(sparseLineGridAction);
+	m_gridMenu->addAction(denseLineGridAction);
+	m_gridMenu->addSeparator();
+	m_gridMenu->addAction(sparseDotGridAction);
+	m_gridMenu->addAction(denseDotGridAction);
+	m_gridMenu->addSeparator();
+	m_gridMenu->addAction(customGridAction);
+	//TODO: implement "snap to grid" and activate this action
 // 	m_gridMenu->addSeparator();
 // 	m_gridMenu->addAction(snapToGridAction);
 
-    m_cartesianPlotMenu = new QMenu(i18n("Cartesian Plot"));
-
-    m_cartesianPlotMouseModeMenu = new QMenu(i18n("Mouse Mode"));
-    m_cartesianPlotMouseModeMenu->setIcon(QIcon::fromTheme("input-mouse"));
-    m_cartesianPlotMouseModeMenu->addAction(cartesianPlotSelectionModeAction);
-    m_cartesianPlotMouseModeMenu->addAction(cartesianPlotZoomSelectionModeAction);
-    m_cartesianPlotMouseModeMenu->addAction(cartesianPlotZoomXSelectionModeAction);
-    m_cartesianPlotMouseModeMenu->addAction(cartesianPlotZoomYSelectionModeAction);
-    m_cartesianPlotMouseModeMenu->addSeparator();
+	m_cartesianPlotMenu = new QMenu(i18n("Cartesian Plot"));
+
+	m_cartesianPlotMouseModeMenu = new QMenu(i18n("Mouse Mode"));
+	m_cartesianPlotMouseModeMenu->setIcon(QIcon::fromTheme("input-mouse"));
+	m_cartesianPlotMouseModeMenu->addAction(cartesianPlotSelectionModeAction);
+	m_cartesianPlotMouseModeMenu->addAction(cartesianPlotZoomSelectionModeAction);
+	m_cartesianPlotMouseModeMenu->addAction(cartesianPlotZoomXSelectionModeAction);
+	m_cartesianPlotMouseModeMenu->addAction(cartesianPlotZoomYSelectionModeAction);
+	m_cartesianPlotMouseModeMenu->addSeparator();
 
 	m_cartesianPlotAddNewMenu = new QMenu(i18n("Add new"));
 	m_cartesianPlotAddNewMenu->addAction(addCurveAction);
@@ -441,36 +399,36 @@
 	m_cartesianPlotAddNewMenu->addSeparator();
 	m_cartesianPlotAddNewMenu->addAction(addCustomPointAction);
 
-    m_cartesianPlotZoomMenu = new QMenu(i18n("Zoom/Navigate"));
-    m_cartesianPlotZoomMenu->setIcon(QIcon::fromTheme("zoom-draw"));
-    m_cartesianPlotZoomMenu->addAction(scaleAutoAction);
-    m_cartesianPlotZoomMenu->addAction(scaleAutoXAction);
-    m_cartesianPlotZoomMenu->addAction(scaleAutoYAction);
-    m_cartesianPlotZoomMenu->addSeparator();
-    m_cartesianPlotZoomMenu->addAction(zoomInAction);
-    m_cartesianPlotZoomMenu->addAction(zoomOutAction);
-    m_cartesianPlotZoomMenu->addSeparator();
-    m_cartesianPlotZoomMenu->addAction(zoomInXAction);
-    m_cartesianPlotZoomMenu->addAction(zoomOutXAction);
-    m_cartesianPlotZoomMenu->addSeparator();
-    m_cartesianPlotZoomMenu->addAction(zoomInYAction);
-    m_cartesianPlotZoomMenu->addAction(zoomOutYAction);
-    m_cartesianPlotZoomMenu->addSeparator();
-    m_cartesianPlotZoomMenu->addAction(shiftLeftXAction);
-    m_cartesianPlotZoomMenu->addAction(shiftRightXAction);
-    m_cartesianPlotZoomMenu->addSeparator();
-    m_cartesianPlotZoomMenu->addAction(shiftUpYAction);
-    m_cartesianPlotZoomMenu->addAction(shiftDownYAction);
-
-    m_cartesianPlotActionModeMenu = new QMenu(i18n("Apply actions to"));
-    m_cartesianPlotActionModeMenu->addAction(cartesianPlotApplyToSelectionAction);
-    m_cartesianPlotActionModeMenu->addAction(cartesianPlotApplyToAllAction);
-
-    m_cartesianPlotMenu->addMenu(m_cartesianPlotMouseModeMenu);
-    m_cartesianPlotMenu->addMenu(m_cartesianPlotAddNewMenu);
-    m_cartesianPlotMenu->addMenu(m_cartesianPlotZoomMenu);
-    m_cartesianPlotMenu->addSeparator();
-    m_cartesianPlotMenu->addMenu(m_cartesianPlotActionModeMenu);
+	m_cartesianPlotZoomMenu = new QMenu(i18n("Zoom/Navigate"));
+	m_cartesianPlotZoomMenu->setIcon(QIcon::fromTheme("zoom-draw"));
+	m_cartesianPlotZoomMenu->addAction(scaleAutoAction);
+	m_cartesianPlotZoomMenu->addAction(scaleAutoXAction);
+	m_cartesianPlotZoomMenu->addAction(scaleAutoYAction);
+	m_cartesianPlotZoomMenu->addSeparator();
+	m_cartesianPlotZoomMenu->addAction(zoomInAction);
+	m_cartesianPlotZoomMenu->addAction(zoomOutAction);
+	m_cartesianPlotZoomMenu->addSeparator();
+	m_cartesianPlotZoomMenu->addAction(zoomInXAction);
+	m_cartesianPlotZoomMenu->addAction(zoomOutXAction);
+	m_cartesianPlotZoomMenu->addSeparator();
+	m_cartesianPlotZoomMenu->addAction(zoomInYAction);
+	m_cartesianPlotZoomMenu->addAction(zoomOutYAction);
+	m_cartesianPlotZoomMenu->addSeparator();
+	m_cartesianPlotZoomMenu->addAction(shiftLeftXAction);
+	m_cartesianPlotZoomMenu->addAction(shiftRightXAction);
+	m_cartesianPlotZoomMenu->addSeparator();
+	m_cartesianPlotZoomMenu->addAction(shiftUpYAction);
+	m_cartesianPlotZoomMenu->addAction(shiftDownYAction);
+
+	m_cartesianPlotActionModeMenu = new QMenu(i18n("Apply actions to"));
+	m_cartesianPlotActionModeMenu->addAction(cartesianPlotApplyToSelectionAction);
+	m_cartesianPlotActionModeMenu->addAction(cartesianPlotApplyToAllAction);
+
+	m_cartesianPlotMenu->addMenu(m_cartesianPlotMouseModeMenu);
+	m_cartesianPlotMenu->addMenu(m_cartesianPlotAddNewMenu);
+	m_cartesianPlotMenu->addMenu(m_cartesianPlotZoomMenu);
+	m_cartesianPlotMenu->addSeparator();
+	m_cartesianPlotMenu->addMenu(m_cartesianPlotActionModeMenu);
 }
 
 /*!
@@ -481,7 +439,7 @@
  *   - as a part of the worksheet context menu in project explorer
  */
 void WorksheetView::createContextMenu(QMenu* menu) const {
-    Q_ASSERT(menu);
+	Q_ASSERT(menu);
 
 	QAction* firstAction = 0;
 	// if we're populating the context menu for the project explorer, then
@@ -502,22 +460,6 @@
 	menu->insertSeparator(firstAction);
 }
 
-<<<<<<< HEAD
-void WorksheetView::fillToolBar(QToolBar* toolBar){
-    toolBar->addSeparator();
-    tbNewCartesianPlot = new QToolButton(toolBar);
-    tbNewCartesianPlot->setPopupMode(QToolButton::MenuButtonPopup);
-    tbNewCartesianPlot->setMenu(m_addNewCartesianPlotMenu);
-    tbNewCartesianPlot->setDefaultAction(addCartesianPlot1Action);
-    toolBar->addWidget(tbNewCartesianPlot);
-    toolBar->addAction(addTextLabelAction);
-
-    toolBar->addSeparator();
-    toolBar->addAction(verticalLayoutAction);
-    toolBar->addAction(horizontalLayoutAction);
-    toolBar->addAction(gridLayoutAction);
-    toolBar->addAction(breakLayoutAction);
-=======
 void WorksheetView::fillToolBar(QToolBar* toolBar) {
 	toolBar->addSeparator();
 	tbNewCartesianPlot = new QToolButton(toolBar);
@@ -532,7 +474,6 @@
 	toolBar->addAction(horizontalLayoutAction);
 	toolBar->addAction(gridLayoutAction);
 	toolBar->addAction(breakLayoutAction);
->>>>>>> 4c118c25
 
 	toolBar->addSeparator();
 	toolBar->addAction(selectionModeAction);
@@ -552,32 +493,32 @@
 }
 
 void WorksheetView::fillCartesianPlotToolBar(QToolBar* toolBar) {
-    toolBar->addAction(cartesianPlotSelectionModeAction);
-    toolBar->addAction(cartesianPlotZoomSelectionModeAction);
-    toolBar->addAction(cartesianPlotZoomXSelectionModeAction);
-    toolBar->addAction(cartesianPlotZoomYSelectionModeAction);
-    toolBar->addSeparator();
-    toolBar->addAction(addCurveAction);
-    toolBar->addAction(addEquationCurveAction);
-    toolBar->addAction(addFitCurveAction);
-    toolBar->addAction(addLegendAction);
-    toolBar->addSeparator();
-    toolBar->addAction(addHorizontalAxisAction);
-    toolBar->addAction(addVerticalAxisAction);
-    toolBar->addSeparator();
-    toolBar->addAction(scaleAutoAction);
-    toolBar->addAction(scaleAutoXAction);
-    toolBar->addAction(scaleAutoYAction);
-    toolBar->addAction(zoomInAction);
-    toolBar->addAction(zoomOutAction);
-    toolBar->addAction(zoomInXAction);
-    toolBar->addAction(zoomOutXAction);
-    toolBar->addAction(zoomInYAction);
-    toolBar->addAction(zoomOutYAction);
-    toolBar->addAction(shiftLeftXAction);
-    toolBar->addAction(shiftRightXAction);
-    toolBar->addAction(shiftUpYAction);
-    toolBar->addAction(shiftDownYAction);
+	toolBar->addAction(cartesianPlotSelectionModeAction);
+	toolBar->addAction(cartesianPlotZoomSelectionModeAction);
+	toolBar->addAction(cartesianPlotZoomXSelectionModeAction);
+	toolBar->addAction(cartesianPlotZoomYSelectionModeAction);
+	toolBar->addSeparator();
+	toolBar->addAction(addCurveAction);
+	toolBar->addAction(addEquationCurveAction);
+	toolBar->addAction(addFitCurveAction);
+	toolBar->addAction(addLegendAction);
+	toolBar->addSeparator();
+	toolBar->addAction(addHorizontalAxisAction);
+	toolBar->addAction(addVerticalAxisAction);
+	toolBar->addSeparator();
+	toolBar->addAction(scaleAutoAction);
+	toolBar->addAction(scaleAutoXAction);
+	toolBar->addAction(scaleAutoYAction);
+	toolBar->addAction(zoomInAction);
+	toolBar->addAction(zoomOutAction);
+	toolBar->addAction(zoomInXAction);
+	toolBar->addAction(zoomOutXAction);
+	toolBar->addAction(zoomInYAction);
+	toolBar->addAction(zoomOutYAction);
+	toolBar->addAction(shiftLeftXAction);
+	toolBar->addAction(shiftRightXAction);
+	toolBar->addAction(shiftUpYAction);
+	toolBar->addAction(shiftDownYAction);
 }
 
 void WorksheetView::setScene(QGraphicsScene* scene) {
@@ -586,17 +527,17 @@
 }
 
 void WorksheetView::drawForeground(QPainter* painter, const QRectF& rect) {
-    if (m_mouseMode==ZoomSelectionMode && m_selectionBandIsShown) {
-        painter->save();
-        const QRectF& selRect = mapToScene(QRect(m_selectionStart, m_selectionEnd).normalized()).boundingRect();
-        painter->setPen(QPen(Qt::black, 5/transform().m11()));
-        painter->drawRect(selRect);
-        painter->setBrush(Qt::blue);
-        painter->setOpacity(0.2);
-        painter->drawRect(selRect);
-        painter->restore();
-    }
-    QGraphicsView::drawForeground(painter, rect);
+	if (m_mouseMode==ZoomSelectionMode && m_selectionBandIsShown) {
+		painter->save();
+		const QRectF& selRect = mapToScene(QRect(m_selectionStart, m_selectionEnd).normalized()).boundingRect();
+		painter->setPen(QPen(Qt::black, 5/transform().m11()));
+		painter->drawRect(selRect);
+		painter->setBrush(Qt::blue);
+		painter->setOpacity(0.2);
+		painter->drawRect(selRect);
+		painter->restore();
+	}
+	QGraphicsView::drawForeground(painter, rect);
 }
 
 void WorksheetView::drawBackgroundItems(QPainter* painter, const QRectF& scene_rect) {
@@ -748,45 +689,21 @@
 
 	drawBackgroundItems(painter, scene_rect);
 
-    invalidateScene(rect, QGraphicsScene::BackgroundLayer);
-    painter->restore();
+	invalidateScene(rect, QGraphicsScene::BackgroundLayer);
+	painter->restore();
 }
 
 //##############################################################################
 //####################################  Events   ###############################
 //##############################################################################
 void WorksheetView::resizeEvent(QResizeEvent *event) {
-    if (m_worksheet->useViewSize())
-        this->processResize();
-
-    QGraphicsView::resizeEvent(event);
+	if (m_worksheet->useViewSize())
+		this->processResize();
+
+	QGraphicsView::resizeEvent(event);
 }
 
 void WorksheetView::wheelEvent(QWheelEvent *event) {
-<<<<<<< HEAD
-  if (m_mouseMode == ZoomSelectionMode){
-    if (event->delta() > 0)
-        scale(1.2, 1.2);
-    else if (event->delta() < 0)
-        scale(1.0/1.2, 1.0/1.2);
-  }else{
-    QGraphicsView::wheelEvent(event);
-  }
-}
-
-void WorksheetView::mousePressEvent(QMouseEvent* event) {
-    //prevent the deselection of items when context menu event
-    //was triggered (right button click)
-    if (event->button() == Qt::RightButton) {
-        event->accept();
-        return;
-    }
-    
-    if (event->button() == Qt::LeftButton && m_mouseMode == ZoomSelectionMode) {
-        m_selectionStart = event->pos();
-        m_selectionBandIsShown = true;
-    }
-=======
 	if (m_mouseMode == ZoomSelectionMode) {
 		if (event->delta() > 0)
 			scale(1.2, 1.2);
@@ -804,41 +721,45 @@
 		event->accept();
 		return;
 	}
->>>>>>> 4c118c25
-
-    // select the worksheet in the project explorer if the view was clicked
-    // and there is no selection currently. We need this for the case when
-    // there is a single worksheet in the project and we change from the project-node
-    // in the project explorer to the worksheet-node by clicking the view.
-    if ( scene()->selectedItems().empty() )
-        m_worksheet->setSelectedInView(true);
-
-    QGraphicsView::mousePressEvent(event);
+
+	if (event->button() == Qt::LeftButton && m_mouseMode == ZoomSelectionMode) {
+		m_selectionStart = event->pos();
+		m_selectionBandIsShown = true;
+	}
+
+	// select the worksheet in the project explorer if the view was clicked
+	// and there is no selection currently. We need this for the case when
+	// there is a single worksheet in the project and we change from the project-node
+	// in the project explorer to the worksheet-node by clicking the view.
+	if ( scene()->selectedItems().empty() )
+		m_worksheet->setSelectedInView(true);
+
+	QGraphicsView::mousePressEvent(event);
 }
 
 void WorksheetView::mouseReleaseEvent(QMouseEvent* event) {
-    if (event->button() == Qt::LeftButton && m_mouseMode == ZoomSelectionMode) {
-        m_selectionBandIsShown = false;
-        viewport()->repaint(QRect(m_selectionStart, m_selectionEnd).normalized());
-
-        //don't zoom if very small region was selected, avoid occasional/unwanted zooming
-        m_selectionEnd = event->pos();
-        if ( abs(m_selectionEnd.x()-m_selectionStart.x())>20 && abs(m_selectionEnd.y()-m_selectionStart.y())>20 )
-            fitInView(mapToScene(QRect(m_selectionStart, m_selectionEnd).normalized()).boundingRect(), Qt::KeepAspectRatio);
-    }
-    QGraphicsView::mouseReleaseEvent(event);
+	if (event->button() == Qt::LeftButton && m_mouseMode == ZoomSelectionMode) {
+		m_selectionBandIsShown = false;
+		viewport()->repaint(QRect(m_selectionStart, m_selectionEnd).normalized());
+
+		//don't zoom if very small region was selected, avoid occasional/unwanted zooming
+		m_selectionEnd = event->pos();
+		if ( abs(m_selectionEnd.x()-m_selectionStart.x())>20 && abs(m_selectionEnd.y()-m_selectionStart.y())>20 )
+			fitInView(mapToScene(QRect(m_selectionStart, m_selectionEnd).normalized()).boundingRect(), Qt::KeepAspectRatio);
+	}
+	QGraphicsView::mouseReleaseEvent(event);
 }
 
 void WorksheetView::mouseMoveEvent(QMouseEvent* event) {
-    if (m_mouseMode == SelectionMode && m_cartesianPlotMouseMode != CartesianPlot::SelectionMode ) {
-            //check whether there is a cartesian plot under the cursor
-            bool plot = false;
-            QGraphicsItem* item = itemAt(event->pos());
-            if (item) {
-                    plot = item->data(0).toInt() == WorksheetElement::NameCartesianPlot;
-                    if (!plot && item->parentItem())
-                            plot = item->parentItem()->data(0).toInt() == WorksheetElement::NameCartesianPlot;
-            }
+	if (m_mouseMode == SelectionMode && m_cartesianPlotMouseMode != CartesianPlot::SelectionMode ) {
+		//check whether there is a cartesian plot under the cursor
+		bool plot = false;
+		QGraphicsItem* item = itemAt(event->pos());
+		if (item) {
+			plot = item->data(0).toInt() == WorksheetElement::NameCartesianPlot;
+			if (!plot && item->parentItem())
+				plot = item->parentItem()->data(0).toInt() == WorksheetElement::NameCartesianPlot;
+		}
 
 		//set the cursor appearance according to the current mouse mode for the cartesian plots
 		if (plot) {
@@ -921,23 +842,23 @@
 //####################################  SLOTs   ################################
 //##############################################################################
 void WorksheetView::useViewSizeRequested() {
-    if (m_worksheet->useViewSize()) {
-        setHorizontalScrollBarPolicy(Qt::ScrollBarAlwaysOff);
-        setVerticalScrollBarPolicy(Qt::ScrollBarAlwaysOff);
-        zoomFitPageHeightAction->setVisible(false);
-        zoomFitPageWidthAction->setVisible(false);
-        currentZoomAction = zoomInViewAction;
-        if (tbZoom)
-            tbZoom->setDefaultAction(zoomInViewAction);
-
-        //determine and set the current view size
-        this->processResize();
-    } else {
-        setHorizontalScrollBarPolicy(Qt::ScrollBarAsNeeded);
-        setVerticalScrollBarPolicy(Qt::ScrollBarAsNeeded);
-        zoomFitPageHeightAction->setVisible(true);
-        zoomFitPageWidthAction->setVisible(true);
-    }
+	if (m_worksheet->useViewSize()) {
+		setHorizontalScrollBarPolicy(Qt::ScrollBarAlwaysOff);
+		setVerticalScrollBarPolicy(Qt::ScrollBarAlwaysOff);
+		zoomFitPageHeightAction->setVisible(false);
+		zoomFitPageWidthAction->setVisible(false);
+		currentZoomAction = zoomInViewAction;
+		if (tbZoom)
+			tbZoom->setDefaultAction(zoomInViewAction);
+
+		//determine and set the current view size
+		this->processResize();
+	} else {
+		setHorizontalScrollBarPolicy(Qt::ScrollBarAsNeeded);
+		setVerticalScrollBarPolicy(Qt::ScrollBarAsNeeded);
+		zoomFitPageHeightAction->setVisible(true);
+		zoomFitPageWidthAction->setVisible(true);
+	}
 }
 
 void WorksheetView::processResize() {
@@ -991,59 +912,22 @@
 }
 
 void WorksheetView::mouseModeChanged(QAction* action) {
-    if (action==selectionModeAction) {
-        m_mouseMode = SelectionMode;
-        setInteractive(true);
-        setDragMode(QGraphicsView::NoDrag);
-    } else if (action==navigationModeAction) {
-        m_mouseMode = NavigationMode;
-        setInteractive(false);
-        setDragMode(QGraphicsView::ScrollHandDrag);
-    } else {
-        m_mouseMode = ZoomSelectionMode;
-        setInteractive(false);
-        setDragMode(QGraphicsView::NoDrag);
-    }
+	if (action==selectionModeAction) {
+		m_mouseMode = SelectionMode;
+		setInteractive(true);
+		setDragMode(QGraphicsView::NoDrag);
+	} else if (action==navigationModeAction) {
+		m_mouseMode = NavigationMode;
+		setInteractive(false);
+		setDragMode(QGraphicsView::ScrollHandDrag);
+	} else {
+		m_mouseMode = ZoomSelectionMode;
+		setInteractive(false);
+		setDragMode(QGraphicsView::NoDrag);
+	}
 }
 
 //"Add new" related slots
-<<<<<<< HEAD
-void WorksheetView::addNew(QAction* action){
-    WorksheetElement* aspect = 0;
-    if ( action == addCartesianPlot1Action ){
-        CartesianPlot* plot = new CartesianPlot(i18n("xy-plot"));
-        plot->initDefault(CartesianPlot::FourAxes);
-        plot->setMouseMode(m_cartesianPlotMouseMode);
-        aspect = plot;
-        if (tbNewCartesianPlot)
-            tbNewCartesianPlot->setDefaultAction(addCartesianPlot1Action);
-    }else if ( action == addCartesianPlot2Action ){
-        CartesianPlot* plot = new CartesianPlot(i18n("xy-plot"));
-        plot->initDefault(CartesianPlot::TwoAxes);
-        plot->setMouseMode(m_cartesianPlotMouseMode);
-        aspect = plot;
-        if (tbNewCartesianPlot)
-            tbNewCartesianPlot->setDefaultAction(addCartesianPlot2Action);
-    }else if ( action == addCartesianPlot3Action ){
-        CartesianPlot* plot = new CartesianPlot(i18n("xy-plot"));
-        plot->initDefault(CartesianPlot::TwoAxesCentered);
-        plot->setMouseMode(m_cartesianPlotMouseMode);
-        aspect = plot;
-        if (tbNewCartesianPlot)
-            tbNewCartesianPlot->setDefaultAction(addCartesianPlot3Action);
-    }else if ( action == addCartesianPlot4Action ){
-        CartesianPlot* plot = new CartesianPlot(i18n("xy-plot"));
-        plot->initDefault(CartesianPlot::TwoAxesCenteredZero);
-        plot->setMouseMode(m_cartesianPlotMouseMode);
-        aspect = plot;
-        if (tbNewCartesianPlot)
-            tbNewCartesianPlot->setDefaultAction(addCartesianPlot4Action);
-    }else if ( action == addTextLabelAction ){
-        TextLabel* l = new TextLabel(i18n("text label"));
-        l->setText(i18n("text label"));
-        aspect = l;
-    }
-=======
 void WorksheetView::addNew(QAction* action) {
 	WorksheetElement* aspect = 0;
 	if ( action == addCartesianPlot1Action ) {
@@ -1079,57 +963,39 @@
 		l->setText(i18n("text label"));
 		aspect = l;
 	}
->>>>>>> 4c118c25
-
-    if (!aspect)
-        return;
-
-    m_worksheet->addChild(aspect);
-    handleCartesianPlotActions();
-
-    if (!m_fadeInTimeLine) {
-        m_fadeInTimeLine = new QTimeLine(1000, this);
-        m_fadeInTimeLine->setFrameRange(0, 100);
-        connect(m_fadeInTimeLine, SIGNAL(valueChanged(qreal)), this, SLOT(fadeIn(qreal)));
-    }
-
-    //if there is already an element fading in, stop the time line and show the element with the full opacity.
-    if (m_fadeInTimeLine->state() == QTimeLine::Running) {
-        m_fadeInTimeLine->stop();
-        QGraphicsOpacityEffect* effect = new QGraphicsOpacityEffect();
-        effect->setOpacity(1);
-        lastAddedWorksheetElement->graphicsItem()->setGraphicsEffect(effect);
-    }
-
-    //fade-in the newly added element
-    lastAddedWorksheetElement = aspect;
-    QGraphicsOpacityEffect* effect = new QGraphicsOpacityEffect();
-    effect->setOpacity(0);
-    lastAddedWorksheetElement->graphicsItem()->setGraphicsEffect(effect);
-    m_fadeInTimeLine->start();
+
+	if (!aspect)
+		return;
+
+	m_worksheet->addChild(aspect);
+	handleCartesianPlotActions();
+
+	if (!m_fadeInTimeLine) {
+		m_fadeInTimeLine = new QTimeLine(1000, this);
+		m_fadeInTimeLine->setFrameRange(0, 100);
+		connect(m_fadeInTimeLine, SIGNAL(valueChanged(qreal)), this, SLOT(fadeIn(qreal)));
+	}
+
+	//if there is already an element fading in, stop the time line and show the element with the full opacity.
+	if (m_fadeInTimeLine->state() == QTimeLine::Running) {
+		m_fadeInTimeLine->stop();
+		QGraphicsOpacityEffect* effect = new QGraphicsOpacityEffect();
+		effect->setOpacity(1);
+		lastAddedWorksheetElement->graphicsItem()->setGraphicsEffect(effect);
+	}
+
+	//fade-in the newly added element
+	lastAddedWorksheetElement = aspect;
+	QGraphicsOpacityEffect* effect = new QGraphicsOpacityEffect();
+	effect->setOpacity(0);
+	lastAddedWorksheetElement->graphicsItem()->setGraphicsEffect(effect);
+	m_fadeInTimeLine->start();
 }
 
 /*!
  * select all top-level items
  */
 void WorksheetView::selectAllElements() {
-<<<<<<< HEAD
-    //deselect all previously selected items since there can be some non top-level items belong them
-    m_suppressSelectionChangedEvent = true;
-    QList<QGraphicsItem*> items = scene()->selectedItems();
-    foreach ( QGraphicsItem* item , m_selectedItems ){
-        m_worksheet->setItemSelectedInView(item, false);
-    }
-
-    //select top-level items
-    items = scene()->items();
-    foreach(QGraphicsItem* item, items){
-        if (!item->parentItem())
-            item->setSelected(true);
-    }
-    m_suppressSelectionChangedEvent = false;
-    this->selectionChanged();
-=======
 	//deselect all previously selected items since there can be some non top-level items belong them
 	m_suppressSelectionChangedEvent = true;
 	QList<QGraphicsItem*> items = scene()->selectedItems();
@@ -1145,62 +1011,32 @@
 	}
 	m_suppressSelectionChangedEvent = false;
 	this->selectionChanged();
->>>>>>> 4c118c25
 }
 
 /*!
  * deletes selected worksheet elements
  */
 void WorksheetView::deleteElement() {
-    QList<QGraphicsItem*> items = scene()->selectedItems();
-    if (items.size()==0)
-        return;
-
-<<<<<<< HEAD
-    int rc = KMessageBox::warningYesNo( this,
-            i18np("Do you really want to delete the selected object?", "Do you really want to delete the selected %1 objects?", items.size()),
-            i18n("Delete selected objects"));
-=======
+	QList<QGraphicsItem*> items = scene()->selectedItems();
+	if (items.size()==0)
+		return;
+
 	int rc = KMessageBox::warningYesNo( this,
 	                                    i18np("Do you really want to delete the selected object?", "Do you really want to delete the selected %1 objects?", items.size()),
 	                                    i18n("Delete selected objects"));
->>>>>>> 4c118c25
-
-    if (rc==KMessageBox::No)
-        return;
-
-    m_suppressSelectionChangedEvent = true;
-    m_worksheet->beginMacro(i18n("%1: Remove selected worksheet elements.", m_worksheet->name()));
-    foreach ( QGraphicsItem* item , m_selectedItems ) {
-        m_worksheet->deleteAspectFromGraphicsItem(item);
-    }
-    m_worksheet->endMacro();
-    m_suppressSelectionChangedEvent = false;
-}
-
-<<<<<<< HEAD
-void WorksheetView::aspectAboutToBeRemoved(const AbstractAspect* aspect){
-    lastAddedWorksheetElement = dynamic_cast<WorksheetElement*>(const_cast<AbstractAspect*>(aspect));
-    if (!lastAddedWorksheetElement)
-        return;
-
-    //FIXME: fading-out doesn't work
-    //also, the following code collides with undo/redo of the deletion
-    //of a worksheet element (after redoing the element is not shown with the full opacity
-/*
-    if (!m_fadeOutTimeLine) {
-        m_fadeOutTimeLine = new QTimeLine(1000, this);
-        m_fadeOutTimeLine->setFrameRange(0, 100);
-        connect(m_fadeOutTimeLine, SIGNAL(valueChanged(qreal)), this, SLOT(fadeOut(qreal)));
-    }
-
-    //if there is already an element fading out, stop the time line
-    if (m_fadeOutTimeLine->state() == QTimeLine::Running)
-        m_fadeOutTimeLine->stop();
-
-    m_fadeOutTimeLine->start();
-*/
-=======
+
+	if (rc==KMessageBox::No)
+		return;
+
+	m_suppressSelectionChangedEvent = true;
+	m_worksheet->beginMacro(i18n("%1: Remove selected worksheet elements.", m_worksheet->name()));
+	foreach ( QGraphicsItem* item , m_selectedItems ) {
+		m_worksheet->deleteAspectFromGraphicsItem(item);
+	}
+	m_worksheet->endMacro();
+	m_suppressSelectionChangedEvent = false;
+}
+
 void WorksheetView::aspectAboutToBeRemoved(const AbstractAspect* aspect) {
 	lastAddedWorksheetElement = dynamic_cast<WorksheetElement*>(const_cast<AbstractAspect*>(aspect));
 	if (!lastAddedWorksheetElement)
@@ -1222,97 +1058,24 @@
 
 		m_fadeOutTimeLine->start();
 	*/
->>>>>>> 4c118c25
 }
 
 void WorksheetView::fadeIn(qreal value) {
-    QGraphicsOpacityEffect* effect = new QGraphicsOpacityEffect();
-    effect->setOpacity(value);
-    lastAddedWorksheetElement->graphicsItem()->setGraphicsEffect(effect);
+	QGraphicsOpacityEffect* effect = new QGraphicsOpacityEffect();
+	effect->setOpacity(value);
+	lastAddedWorksheetElement->graphicsItem()->setGraphicsEffect(effect);
 }
 
 void WorksheetView::fadeOut(qreal value) {
-    QGraphicsOpacityEffect* effect = new QGraphicsOpacityEffect();
-    effect->setOpacity(1-value);
-    lastAddedWorksheetElement->graphicsItem()->setGraphicsEffect(effect);
+	QGraphicsOpacityEffect* effect = new QGraphicsOpacityEffect();
+	effect->setOpacity(1-value);
+	lastAddedWorksheetElement->graphicsItem()->setGraphicsEffect(effect);
 }
 
 /*!
  * called when one of the layout-actions in WorkseetView was triggered.
  * sets the layout in Worksheet and enables/disables the layout actions.
  */
-<<<<<<< HEAD
-void WorksheetView::changeLayout(QAction* action){
-    if (action==breakLayoutAction){
-        verticalLayoutAction->setEnabled(true);
-        verticalLayoutAction->setChecked(false);
-
-        horizontalLayoutAction->setEnabled(true);
-        horizontalLayoutAction->setChecked(false);
-
-        gridLayoutAction->setEnabled(true);
-        gridLayoutAction->setChecked(false);
-
-        breakLayoutAction->setEnabled(false);
-
-        m_worksheet->setLayout(Worksheet::NoLayout);
-    }else{
-        verticalLayoutAction->setEnabled(false);
-        horizontalLayoutAction->setEnabled(false);
-        gridLayoutAction->setEnabled(false);
-        breakLayoutAction->setEnabled(true);
-
-        if (action == verticalLayoutAction){
-            verticalLayoutAction->setChecked(true);
-            m_worksheet->setLayout(Worksheet::VerticalLayout);
-        }else if (action == horizontalLayoutAction){
-            horizontalLayoutAction->setChecked(true);
-            m_worksheet->setLayout(Worksheet::HorizontalLayout);
-        }else{
-            gridLayoutAction->setChecked(true);
-            m_worksheet->setLayout(Worksheet::GridLayout);
-        }
-    }
-}
-
-void WorksheetView::changeGrid(QAction* action){
-    QString name = action->objectName();
-
-    if (name == "noGridAction"){
-        m_gridSettings.style = WorksheetView::NoGrid;
-        snapToGridAction->setEnabled(false);
-    }else if (name == "sparseLineGridAction"){
-        m_gridSettings.style = WorksheetView::LineGrid;
-        m_gridSettings.color = Qt::gray;
-        m_gridSettings.opacity = 0.7;
-        m_gridSettings.horizontalSpacing = 15;
-        m_gridSettings.verticalSpacing = 15;
-    }else if (name == "denseLineGridAction"){
-        m_gridSettings.style = WorksheetView::LineGrid;
-        m_gridSettings.color = Qt::gray;
-        m_gridSettings.opacity = 0.7;
-        m_gridSettings.horizontalSpacing = 5;
-        m_gridSettings.verticalSpacing = 5;
-    }else if (name == "denseDotGridAction"){
-        m_gridSettings.style = WorksheetView::DotGrid;
-        m_gridSettings.color = Qt::black;
-        m_gridSettings.opacity = 0.7;
-        m_gridSettings.horizontalSpacing = 5;
-        m_gridSettings.verticalSpacing = 5;
-    }else if (name == "sparseDotGridAction"){
-        m_gridSettings.style = WorksheetView::DotGrid;
-        m_gridSettings.color = Qt::black;
-        m_gridSettings.opacity = 0.7;
-        m_gridSettings.horizontalSpacing = 15;
-        m_gridSettings.verticalSpacing = 15;
-    }else if (name == "customGridAction"){
-        GridDialog* dlg = new GridDialog(this);
-        if (dlg->exec() == QDialog::Accepted)
-            dlg->save(m_gridSettings);
-        else
-            return;
-    }
-=======
 void WorksheetView::changeLayout(QAction* action) {
 	if (action==breakLayoutAction) {
 		verticalLayoutAction->setEnabled(true);
@@ -1383,14 +1146,13 @@
 		else
 			return;
 	}
->>>>>>> 4c118c25
-
-    if (m_gridSettings.style == WorksheetView::NoGrid)
-        snapToGridAction->setEnabled(false);
-    else
-        snapToGridAction->setEnabled(true);
-
-    invalidateScene(sceneRect(), QGraphicsScene::BackgroundLayer);
+
+	if (m_gridSettings.style == WorksheetView::NoGrid)
+		snapToGridAction->setEnabled(false);
+	else
+		snapToGridAction->setEnabled(true);
+
+	invalidateScene(sceneRect(), QGraphicsScene::BackgroundLayer);
 }
 
 //TODO
@@ -1403,21 +1165,12 @@
  * 	The selection in \c ProjectExplorer is forwarded to  \c Worksheet
  *  and is finally handled here.
  */
-<<<<<<< HEAD
-void WorksheetView::selectItem(QGraphicsItem* item){
-    m_suppressSelectionChangedEvent = true;
-    item->setSelected(true);
-    m_selectedItems<<item;
-    handleCartesianPlotActions();
-    m_suppressSelectionChangedEvent = false;
-=======
 void WorksheetView::selectItem(QGraphicsItem* item) {
 	m_suppressSelectionChangedEvent = true;
 	item->setSelected(true);
 	m_selectedItems<<item;
 	handleCartesianPlotActions();
 	m_suppressSelectionChangedEvent = false;
->>>>>>> 4c118c25
 }
 
 /*!
@@ -1425,21 +1178,12 @@
  * 	The deselection in \c ProjectExplorer is forwarded to \c Worksheet
  *  and is finally handled here.
  */
-<<<<<<< HEAD
-void WorksheetView::deselectItem(QGraphicsItem* item){
-    m_suppressSelectionChangedEvent = true;
-    item->setSelected(false);
-    m_selectedItems.removeOne(item);
-    handleCartesianPlotActions();
-    m_suppressSelectionChangedEvent = false;
-=======
 void WorksheetView::deselectItem(QGraphicsItem* item) {
 	m_suppressSelectionChangedEvent = true;
 	item->setSelected(false);
 	m_selectedItems.removeOne(item);
 	handleCartesianPlotActions();
 	m_suppressSelectionChangedEvent = false;
->>>>>>> 4c118c25
 }
 
 /*!
@@ -1447,29 +1191,6 @@
  *   Determines which items were selected and deselected
  *  and forwards these changes to \c Worksheet
  */
-<<<<<<< HEAD
-void WorksheetView::selectionChanged(){
-    if (m_suppressSelectionChangedEvent)
-        return;
-
-    QList<QGraphicsItem*> items = scene()->selectedItems();
-
-    //When making a graphics item invisible, it gets deselected in the scene.
-    //In this case we don't want to deselect the item in the project explorer.
-    bool invisibleDeselected = false;
-
-    //check, whether the previously selected items were deselected now.
-    //Forward the deselection prior to the selection of new items
-    //in order to avoid the unwanted multiple selection in project explorer
-    foreach ( QGraphicsItem* item, m_selectedItems ){
-        if ( items.indexOf(item) == -1 ) {
-            if (item->isVisible())
-                m_worksheet->setItemSelectedInView(item, false);
-            else
-                invisibleDeselected = true;
-        }
-    }
-=======
 void WorksheetView::selectionChanged() {
 	if (m_suppressSelectionChangedEvent)
 		return;
@@ -1491,7 +1212,6 @@
 				invisibleDeselected = true;
 		}
 	}
->>>>>>> 4c118c25
 
 	//select new items
 	if (items.size() == 0 && invisibleDeselected == false) {
@@ -1508,56 +1228,56 @@
 		foreach (const QGraphicsItem* item, items)
 			m_worksheet->setItemSelectedInView(item, true);
 
-        //items selected -> deselect the worksheet in the project explorer
-        //prevents unwanted multiple selection with worksheet (if it was selected before)
-        m_worksheet->setSelectedInView(false);
-    }
-
-    m_selectedItems = items;
-    handleCartesianPlotActions();
+		//items selected -> deselect the worksheet in the project explorer
+		//prevents unwanted multiple selection with worksheet (if it was selected before)
+		m_worksheet->setSelectedInView(false);
+	}
+
+	m_selectedItems = items;
+	handleCartesianPlotActions();
 }
 
 //check whether we have cartesian plots selected and activate/deactivate
 void WorksheetView::handleCartesianPlotActions() {
-    bool plot = false;
-    if (m_cartesianPlotActionMode == ApplyActionToSelection) {
-        //check whether we have cartesian plots selected
-        foreach (QGraphicsItem* item , m_selectedItems) {
-            if (item->data(0).toInt() == WorksheetElement::NameCartesianPlot) {
-                plot = true;
-                break;
-            }
-        }
-    } else {
-        //actions are applied to all available plots -> check whether we have plots
-        plot = (m_worksheet->children<CartesianPlot>().size() != 0);
-    }
-
-    cartesianPlotSelectionModeAction->setEnabled(plot);
-    cartesianPlotZoomSelectionModeAction->setEnabled(plot);
-    cartesianPlotZoomXSelectionModeAction->setEnabled(plot);
-    cartesianPlotZoomYSelectionModeAction->setEnabled(plot);
-
-    addCurveAction->setEnabled(plot);
-    addEquationCurveAction->setEnabled(plot);
-    addFitCurveAction->setEnabled(plot);
-    addHorizontalAxisAction->setEnabled(plot);
-    addVerticalAxisAction->setEnabled(plot);
-    addLegendAction->setEnabled(plot);
-
-    scaleAutoXAction->setEnabled(plot);
-    scaleAutoYAction->setEnabled(plot);
-    scaleAutoAction->setEnabled(plot);
-    zoomInAction->setEnabled(plot);
-    zoomOutAction->setEnabled(plot);
-    zoomInXAction->setEnabled(plot);
-    zoomOutXAction->setEnabled(plot);
-    zoomInYAction->setEnabled(plot);
-    zoomOutYAction->setEnabled(plot);
-    shiftLeftXAction->setEnabled(plot);
-    shiftRightXAction->setEnabled(plot);
-    shiftUpYAction->setEnabled(plot);
-    shiftDownYAction->setEnabled(plot);
+	bool plot = false;
+	if (m_cartesianPlotActionMode == ApplyActionToSelection) {
+		//check whether we have cartesian plots selected
+		foreach (QGraphicsItem* item , m_selectedItems) {
+			if (item->data(0).toInt() == WorksheetElement::NameCartesianPlot) {
+				plot = true;
+				break;
+			}
+		}
+	} else {
+		//actions are applied to all available plots -> check whether we have plots
+		plot = (m_worksheet->children<CartesianPlot>().size() != 0);
+	}
+
+	cartesianPlotSelectionModeAction->setEnabled(plot);
+	cartesianPlotZoomSelectionModeAction->setEnabled(plot);
+	cartesianPlotZoomXSelectionModeAction->setEnabled(plot);
+	cartesianPlotZoomYSelectionModeAction->setEnabled(plot);
+
+	addCurveAction->setEnabled(plot);
+	addEquationCurveAction->setEnabled(plot);
+	addFitCurveAction->setEnabled(plot);
+	addHorizontalAxisAction->setEnabled(plot);
+	addVerticalAxisAction->setEnabled(plot);
+	addLegendAction->setEnabled(plot);
+
+	scaleAutoXAction->setEnabled(plot);
+	scaleAutoYAction->setEnabled(plot);
+	scaleAutoAction->setEnabled(plot);
+	zoomInAction->setEnabled(plot);
+	zoomOutAction->setEnabled(plot);
+	zoomInXAction->setEnabled(plot);
+	zoomOutXAction->setEnabled(plot);
+	zoomInYAction->setEnabled(plot);
+	zoomOutYAction->setEnabled(plot);
+	shiftLeftXAction->setEnabled(plot);
+	shiftRightXAction->setEnabled(plot);
+	shiftUpYAction->setEnabled(plot);
+	shiftDownYAction->setEnabled(plot);
 }
 
 void WorksheetView::exportToFile(const QString& path, const ExportFormat format, const ExportArea area, const bool background, const int resolution) {
@@ -1575,72 +1295,13 @@
 		sourceRect = scene()->sceneRect();
 	}
 
-<<<<<<< HEAD
-    //print
-    if (format==WorksheetView::Pdf || format==WorksheetView::Eps){
-        QPrinter printer(QPrinter::HighResolution);
-        if (format==WorksheetView::Pdf)
-            printer.setOutputFormat(QPrinter::PdfFormat);
-        else
-//            printer.setOutputFormat(QPrinter::PostScriptFormat);
-
-        printer.setOutputFileName(path);
-        int w = Worksheet::convertFromSceneUnits(sourceRect.width(), Worksheet::Millimeter);
-        int h = Worksheet::convertFromSceneUnits(sourceRect.height(), Worksheet::Millimeter);
-        printer.setPaperSize( QSizeF(w, h), QPrinter::Millimeter);
-        printer.setPageMargins(0,0,0,0, QPrinter::Millimeter);
-        printer.setPrintRange(QPrinter::PageRange);
-        printer.setCreator( QString("LabPlot ") + LVERSION );
-
-        QPainter painter(&printer);
-        painter.setRenderHint(QPainter::Antialiasing);
-        QRectF targetRect(0, 0, painter.device()->width(),painter.device()->height());
-        painter.begin(&printer);
-        exportPaint(&painter, targetRect, sourceRect, background);
-        painter.end();
-    }else if (format==WorksheetView::Svg){
-        QSvgGenerator generator;
-        generator.setFileName(path);
-        int w = Worksheet::convertFromSceneUnits(sourceRect.width(), Worksheet::Millimeter);
-        int h = Worksheet::convertFromSceneUnits(sourceRect.height(), Worksheet::Millimeter);
-        w = w*QApplication::desktop()->physicalDpiX()/25.4;
-        h = h*QApplication::desktop()->physicalDpiY()/25.4;
-
-        generator.setSize(QSize(w, h));
-        QRectF targetRect(0, 0, w, h);
-        generator.setViewBox(targetRect);
-
-        QPainter painter;
-        painter.begin(&generator);
-        exportPaint(&painter, targetRect, sourceRect, background);
-        painter.end();
-    }else{
-        //PNG
-        //TODO add all formats supported by Qt in QImage
-        int w = Worksheet::convertFromSceneUnits(sourceRect.width(), Worksheet::Millimeter);
-        int h = Worksheet::convertFromSceneUnits(sourceRect.height(), Worksheet::Millimeter);
-        w = w*resolution/25.4;
-        h = h*resolution/25.4;
-        QImage image(QSize(w, h), QImage::Format_ARGB32_Premultiplied);
-        image.fill(Qt::transparent);
-        QRectF targetRect(0, 0, w, h);
-
-        QPainter painter;
-        painter.begin(&image);
-        painter.setRenderHint(QPainter::Antialiasing);
-        exportPaint(&painter, targetRect, sourceRect, background);
-        painter.end();
-
-        image.save(path, "png");
-    }
-=======
 	//print
 	if (format==WorksheetView::Pdf || format==WorksheetView::Eps) {
 		QPrinter printer(QPrinter::HighResolution);
 		if (format==WorksheetView::Pdf)
 			printer.setOutputFormat(QPrinter::PdfFormat);
 		else
-			printer.setOutputFormat(QPrinter::PostScriptFormat);
+// 			printer.setOutputFormat(QPrinter::PostScriptFormat);
 
 		printer.setOutputFileName(path);
 		int w = Worksheet::convertFromSceneUnits(sourceRect.width(), Worksheet::Millimeter);
@@ -1691,22 +1352,21 @@
 
 		image.save(path, "png");
 	}
->>>>>>> 4c118c25
 }
 
 void WorksheetView::exportPaint(QPainter* painter, const QRectF& targetRect, const QRectF& sourceRect, const bool background) {
-    //draw the background
-    if (background) {
-        painter->save();
-        painter->scale(targetRect.width()/sourceRect.width(), targetRect.height()/sourceRect.height());
-        drawBackground(painter, sourceRect);
-        painter->restore();
-    }
-
-    //draw the scene items
-    m_worksheet->setPrinting(true);
-    scene()->render(painter, QRectF(), sourceRect);
-    m_worksheet->setPrinting(false);
+	//draw the background
+	if (background) {
+		painter->save();
+		painter->scale(targetRect.width()/sourceRect.width(), targetRect.height()/sourceRect.height());
+		drawBackground(painter, sourceRect);
+		painter->restore();
+	}
+
+	//draw the scene items
+	m_worksheet->setPrinting(true);
+	scene()->render(painter, QRectF(), sourceRect);
+	m_worksheet->setPrinting(false);
 }
 
 void WorksheetView::print(QPrinter* printer) {
@@ -1727,13 +1387,8 @@
 	m_worksheet->setPrinting(false);
 }
 
-<<<<<<< HEAD
-void WorksheetView::updateBackground(){
-    invalidateScene(sceneRect(), QGraphicsScene::BackgroundLayer);
-=======
 void WorksheetView::updateBackground() {
 	invalidateScene(sceneRect(), QGraphicsScene::BackgroundLayer);
->>>>>>> 4c118c25
 }
 
 /*!
@@ -1741,32 +1396,6 @@
  * enables the corresponding action
  */
 void WorksheetView::layoutChanged(Worksheet::Layout layout) {
-<<<<<<< HEAD
-    if (layout==Worksheet::NoLayout){
-        verticalLayoutAction->setEnabled(true);
-        verticalLayoutAction->setChecked(false);
-
-        horizontalLayoutAction->setEnabled(true);
-        horizontalLayoutAction->setChecked(false);
-
-        gridLayoutAction->setEnabled(true);
-        gridLayoutAction->setChecked(false);
-
-        breakLayoutAction->setEnabled(false);
-    }else{
-        verticalLayoutAction->setEnabled(false);
-        horizontalLayoutAction->setEnabled(false);
-        gridLayoutAction->setEnabled(false);
-        breakLayoutAction->setEnabled(true);
-
-        if (layout==Worksheet::VerticalLayout)
-            verticalLayoutAction->setChecked(true);
-        else if (layout==Worksheet::HorizontalLayout)
-            horizontalLayoutAction->setChecked(true);
-        else
-            gridLayoutAction->setChecked(true);
-    }
-=======
 	if (layout==Worksheet::NoLayout) {
 		verticalLayoutAction->setEnabled(true);
 		verticalLayoutAction->setChecked(false);
@@ -1791,7 +1420,6 @@
 		else
 			gridLayoutAction->setChecked(true);
 	}
->>>>>>> 4c118c25
 }
 
 
@@ -1799,34 +1427,28 @@
 //########################  SLOTs for cartesian plots   ########################
 //##############################################################################
 void WorksheetView::cartesianPlotActionModeChanged(QAction* action) {
-    if (action == cartesianPlotApplyToSelectionAction)
-        m_cartesianPlotActionMode = ApplyActionToSelection;
-    else
-        m_cartesianPlotActionMode = ApplyActionToAll;
-
-    handleCartesianPlotActions();
+	if (action == cartesianPlotApplyToSelectionAction)
+		m_cartesianPlotActionMode = ApplyActionToSelection;
+	else
+		m_cartesianPlotActionMode = ApplyActionToAll;
+
+	handleCartesianPlotActions();
 }
 
 void WorksheetView::cartesianPlotMouseModeChanged(QAction* action) {
-    if (action==cartesianPlotSelectionModeAction) {
-        m_cartesianPlotMouseMode = CartesianPlot::SelectionMode;
-    } else if (action==cartesianPlotZoomSelectionModeAction) {
-        m_cartesianPlotMouseMode = CartesianPlot::ZoomSelectionMode;
-    } else if (action==cartesianPlotZoomXSelectionModeAction) {
-        m_cartesianPlotMouseMode = CartesianPlot::ZoomXSelectionMode;
-    } else if (action==cartesianPlotZoomYSelectionModeAction) {
-        m_cartesianPlotMouseMode = CartesianPlot::ZoomYSelectionMode;
-    }
-
-<<<<<<< HEAD
-    foreach(CartesianPlot* plot, m_worksheet->children<CartesianPlot>() ){
-        plot->setMouseMode(m_cartesianPlotMouseMode);
-    }
-=======
+	if (action==cartesianPlotSelectionModeAction) {
+		m_cartesianPlotMouseMode = CartesianPlot::SelectionMode;
+	} else if (action==cartesianPlotZoomSelectionModeAction) {
+		m_cartesianPlotMouseMode = CartesianPlot::ZoomSelectionMode;
+	} else if (action==cartesianPlotZoomXSelectionModeAction) {
+		m_cartesianPlotMouseMode = CartesianPlot::ZoomXSelectionMode;
+	} else if (action==cartesianPlotZoomYSelectionModeAction) {
+		m_cartesianPlotMouseMode = CartesianPlot::ZoomYSelectionMode;
+	}
+
 	foreach(CartesianPlot* plot, m_worksheet->children<CartesianPlot>() ) {
 		plot->setMouseMode(m_cartesianPlotMouseMode);
 	}
->>>>>>> 4c118c25
 }
 
 void WorksheetView::cartesianPlotAddNew(QAction* action) {
