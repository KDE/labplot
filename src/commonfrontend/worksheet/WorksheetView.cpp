--- conflicted
+++ resolved
@@ -490,11 +490,10 @@
 }
 
 void WorksheetView::drawForeground(QPainter* painter, const QRectF& rect) {
-<<<<<<< HEAD
     if (m_mouseMode==ZoomSelectionMode && m_selectionBandIsShown) {
         painter->save();
         const QRectF& selRect = mapToScene(QRect(m_selectionStart, m_selectionEnd).normalized()).boundingRect();
-        painter->setPen(QPen(Qt::black, 5));
+        painter->setPen(QPen(Qt::black, 5/transform().m11()));
         painter->drawRect(selRect);
         painter->setBrush(Qt::blue);
         painter->setOpacity(0.2);
@@ -502,19 +501,6 @@
         painter->restore();
     }
     QGraphicsView::drawForeground(painter, rect);
-=======
-	if (m_mouseMode==ZoomSelectionMode && m_selectionBandIsShown) {
-		painter->save();
-		const QRectF& selRect = mapToScene(QRect(m_selectionStart, m_selectionEnd).normalized()).boundingRect();
-		painter->setPen(QPen(Qt::black, 5/transform().m11()));
-		painter->drawRect(selRect);
-		painter->setBrush(Qt::blue);
-		painter->setOpacity(0.2);
-		painter->drawRect(selRect);
-		painter->restore();
-	}
-	QGraphicsView::drawForeground(painter, rect);
->>>>>>> 3be5a70f
 }
 
 void WorksheetView::drawBackground(QPainter* painter, const QRectF& rect) {
@@ -690,51 +676,30 @@
 }
 
 void WorksheetView::mousePressEvent(QMouseEvent* event) {
-<<<<<<< HEAD
-    if (m_mouseMode == ZoomSelectionMode) {
+    //prevent the deselection of items when context menu event
+    //was triggered (right button click)
+    if (event->button() == Qt::RightButton) {
+        event->accept();
+        return;
+    }
+    
+    if (event->button() == Qt::LeftButton && m_mouseMode == ZoomSelectionMode) {
         m_selectionStart = event->pos();
         m_selectionBandIsShown = true;
     }
 
-    //prevent the deselection of items when context menu event
-    //was triggered (right button click)
-    if (event->button() != Qt::LeftButton) {
-=======
-	//prevent the deselection of items when context menu event
-	//was triggered (right button click)
-	if (event->button() == Qt::RightButton) {
->>>>>>> 3be5a70f
-        event->accept();
-        return;
-    }
-
-<<<<<<< HEAD
     // select the worksheet in the project explorer if the view was clicked
     // and there is no selection currently. We need this for the case when
     // there is a single worksheet in the project and we change from the project-node
     // in the project explorer to the worksheet-node by clicking the view.
     if ( scene()->selectedItems().empty() )
         m_worksheet->setSelectedInView(true);
-=======
-	if (event->button() == Qt::LeftButton && m_mouseMode == ZoomSelectionMode) {
-		m_selectionStart = event->pos();
-		m_selectionBandIsShown = true;
-	}
-
-	// select the worksheet in the project explorer if the view was clicked
-	// and there is no selection currently. We need this for the case when
-	// there is a single worksheet in the project and we change from the project-node
-	// in the project explorer to the worksheet-node by clicking the view.
-	if ( scene()->selectedItems().empty() )
-		m_worksheet->setSelectedInView(true);
->>>>>>> 3be5a70f
 
     QGraphicsView::mousePressEvent(event);
 }
 
 void WorksheetView::mouseReleaseEvent(QMouseEvent* event) {
-<<<<<<< HEAD
-    if (m_mouseMode == ZoomSelectionMode) {
+    if (event->button() == Qt::LeftButton && m_mouseMode == ZoomSelectionMode) {
         m_selectionBandIsShown = false;
         viewport()->repaint(QRect(m_selectionStart, m_selectionEnd).normalized());
 
@@ -748,84 +713,40 @@
 
 void WorksheetView::mouseMoveEvent(QMouseEvent* event) {
     if (m_mouseMode == SelectionMode && m_cartesianPlotMouseMode != CartesianPlot::SelectionMode ) {
-        //check whether there is a cartesian plot under the cursor
-        bool plot = false;
-        QGraphicsItem* item = itemAt(event->pos());
-        if (item) {
-            plot = item->data(0).toInt() == WorksheetElement::NameCartesianPlot;
-            if (!plot && item->parentItem())
-                plot = item->parentItem()->data(0).toInt() == WorksheetElement::NameCartesianPlot;
-        }
-
-        //set the cursor appearance according to the current mouse mode for the cartesian plots
-        if (plot) {
-            if (m_cartesianPlotMouseMode == CartesianPlot::ZoomSelectionMode) {
-                setCursor(Qt::CrossCursor);
-            } else if (m_cartesianPlotMouseMode == CartesianPlot::ZoomXSelectionMode) {
-                setCursor(Qt::SizeHorCursor);
-            } else if (m_cartesianPlotMouseMode == CartesianPlot::ZoomYSelectionMode) {
-                setCursor(Qt::SizeVerCursor);
+            //check whether there is a cartesian plot under the cursor
+            bool plot = false;
+            QGraphicsItem* item = itemAt(event->pos());
+            if (item) {
+                    plot = item->data(0).toInt() == WorksheetElement::NameCartesianPlot;
+                    if (!plot && item->parentItem())
+                            plot = item->parentItem()->data(0).toInt() == WorksheetElement::NameCartesianPlot;
             }
-        } else {
+
+            //set the cursor appearance according to the current mouse mode for the cartesian plots
+            if (plot) {
+                    if (m_cartesianPlotMouseMode == CartesianPlot::ZoomSelectionMode) {
+                            setCursor(Qt::CrossCursor);
+                    } else if (m_cartesianPlotMouseMode == CartesianPlot::ZoomXSelectionMode) {
+                            setCursor(Qt::SizeHorCursor);
+                    } else if (m_cartesianPlotMouseMode == CartesianPlot::ZoomYSelectionMode) {
+                            setCursor(Qt::SizeVerCursor);
+                    }
+            } else {
+                    setCursor(Qt::ArrowCursor);
+            }
+    } else if (m_mouseMode == SelectionMode && m_cartesianPlotMouseMode == CartesianPlot::SelectionMode ) {
             setCursor(Qt::ArrowCursor);
-        }
-    } else if (m_mouseMode == SelectionMode && m_cartesianPlotMouseMode == CartesianPlot::SelectionMode ) {
-        setCursor(Qt::ArrowCursor);
     } else if (m_selectionBandIsShown) {
-        m_selectionEnd = event->pos();
-        viewport()->repaint(QRect(m_selectionStart, m_selectionEnd).normalized());
-    }
-=======
-	if (event->button() == Qt::LeftButton && m_mouseMode == ZoomSelectionMode) {
-		m_selectionBandIsShown = false;
-		viewport()->repaint(QRect(m_selectionStart, m_selectionEnd).normalized());
-
-		//don't zoom if very small region was selected, avoid occasional/unwanted zooming
-		m_selectionEnd = event->pos();
-		if ( abs(m_selectionEnd.x()-m_selectionStart.x())>20 && abs(m_selectionEnd.y()-m_selectionStart.y())>20 )
-			fitInView(mapToScene(QRect(m_selectionStart, m_selectionEnd).normalized()).boundingRect(), Qt::KeepAspectRatio);
-	}
-	QGraphicsView::mouseReleaseEvent(event);
-}
-
-void WorksheetView::mouseMoveEvent(QMouseEvent* event) {
-	if (m_mouseMode == SelectionMode && m_cartesianPlotMouseMode != CartesianPlot::SelectionMode ) {
-		//check whether there is a cartesian plot under the cursor
-		bool plot = false;
-		QGraphicsItem* item = itemAt(event->pos());
-		if (item) {
-			plot = item->data(0).toInt() == WorksheetElement::NameCartesianPlot;
-			if (!plot && item->parentItem())
-				plot = item->parentItem()->data(0).toInt() == WorksheetElement::NameCartesianPlot;
-		}
-
-		//set the cursor appearance according to the current mouse mode for the cartesian plots
-		if (plot) {
-			if (m_cartesianPlotMouseMode == CartesianPlot::ZoomSelectionMode) {
-				setCursor(Qt::CrossCursor);
-			} else if (m_cartesianPlotMouseMode == CartesianPlot::ZoomXSelectionMode) {
-				setCursor(Qt::SizeHorCursor);
-			} else if (m_cartesianPlotMouseMode == CartesianPlot::ZoomYSelectionMode) {
-				setCursor(Qt::SizeVerCursor);
-			}
-		} else {
-			setCursor(Qt::ArrowCursor);
-		}
-	} else if (m_mouseMode == SelectionMode && m_cartesianPlotMouseMode == CartesianPlot::SelectionMode ) {
-		setCursor(Qt::ArrowCursor);
-	} else if (m_selectionBandIsShown) {
-		QRect rect = QRect(m_selectionStart, m_selectionEnd).normalized();
-		m_selectionEnd = event->pos();
-		rect = rect.united(QRect(m_selectionStart, m_selectionEnd).normalized());
-		int penWidth = 5/transform().m11();
-		rect.setX(rect.x()-penWidth);
-		rect.setY(rect.y()-penWidth);
-		rect.setHeight(rect.height()+2*penWidth);
-		rect.setWidth(rect.width()+2*penWidth);
-		viewport()->repaint(rect);
-	}
->>>>>>> 3be5a70f
-
+            QRect rect = QRect(m_selectionStart, m_selectionEnd).normalized();
+            m_selectionEnd = event->pos();
+            rect = rect.united(QRect(m_selectionStart, m_selectionEnd).normalized());
+            int penWidth = 5/transform().m11();
+            rect.setX(rect.x()-penWidth);
+            rect.setY(rect.y()-penWidth);
+            rect.setHeight(rect.height()+2*penWidth);
+            rect.setWidth(rect.width()+2*penWidth);
+            viewport()->repaint(rect);
+    }
     QGraphicsView::mouseMoveEvent(event);
 }
 
