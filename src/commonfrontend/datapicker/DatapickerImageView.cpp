/***************************************************************************
    File                 : DatapickerImageView.cpp
    Project              : LabPlot
    Description          : DatapickerImage view for datapicker
    --------------------------------------------------------------------
    Copyright            : (C) 2015 by Ankit Wagadre (wagadre.ankit@gmail.com)
	Copyright            : (C) 2015 by Alexander Semke (alexander.semke@web.de)

 ***************************************************************************/
/***************************************************************************
 *                                                                         *
 *  This program is free software; you can redistribute it and/or modify   *
 *  it under the terms of the GNU General Public License as published by   *
 *  the Free Software Foundation; either version 2 of the License, or      *
 *  (at your option) any later version.                                    *
 *                                                                         *
 *  This program is distributed in the hope that it will be useful,        *
 *  but WITHOUT ANY WARRANTY; without even the implied warranty of         *
 *  MERCHANTABILITY or FITNESS FOR A PARTICULAR PURPOSE.  See the          *
 *  GNU General Public License for more details.                           *
 *                                                                         *
 *   You should have received a copy of the GNU General Public License     *
 *   along with this program; if not, write to the Free Software           *
 *   Foundation, Inc., 51 Franklin Street, Fifth Floor,                    *
 *   Boston, MA  02110-1301  USA                                           *
 *                                                                         *
 ***************************************************************************/

#include "commonfrontend/datapicker/DatapickerImageView.h"
#include "backend/worksheet/Worksheet.h"
#include "backend/datapicker/DatapickerPoint.h"
#include "backend/datapicker/Datapicker.h"
#include "backend/datapicker/Transform.h"
#include "backend/datapicker/DatapickerCurve.h"
#include "backend/datapicker/DatapickerImage.h"

#include <limits>

#include <QMenu>
#include <QToolBar>
#include <QDesktopWidget>
#include <QWheelEvent>
#include <QPrinter>
#include <QSvgGenerator>
#include <QImage>
#include <QToolButton>
#include <QApplication>

#include <KAction>
#include <KLocale>

/**
 * \class DatapickerImageView
 * \brief Datapicker/DatapickerImage view
 */

/*!
  Constructur of the class.
  Creates a view for the DatapickerImage \c image and initializes the internal model.
*/
DatapickerImageView::DatapickerImageView(DatapickerImage* image) : QGraphicsView(),
	m_image(image),
	m_datapicker(dynamic_cast<Datapicker*>(m_image->parentAspect())),
	m_transform(new Transform()),
	m_mouseMode(SelectAndEditMode),
	m_selectionBandIsShown(false),
	magnificationFactor(0),
	m_rotationAngle(0),
	tbZoom(0) {

	setScene(m_image->scene());

	setRenderHint(QPainter::Antialiasing);
	setRubberBandSelectionMode(Qt::ContainsItemBoundingRect);
	setTransformationAnchor(QGraphicsView::AnchorUnderMouse);
	setResizeAnchor(QGraphicsView::AnchorViewCenter);
	setMinimumSize(16, 16);
	setFocusPolicy(Qt::StrongFocus);

	viewport()->setAttribute( Qt::WA_OpaquePaintEvent );
	viewport()->setAttribute( Qt::WA_NoSystemBackground );
	setCacheMode(QGraphicsView::CacheBackground);

	initActions();
	initMenus();
	selectAndEditModeAction->setChecked(true);
	setInteractive(true);

	changeZoom(zoomOriginAction);
	currentZoomAction=zoomInViewAction;
	handleImageActions();
	changeRotationAngle();

	//signal/slot connections
	//for general actions
	connect( m_image, SIGNAL(requestProjectContextMenu(QMenu*)), this, SLOT(createContextMenu(QMenu*)) );
	connect( m_image, SIGNAL(requestUpdate()), this, SLOT(updateBackground()) );
	connect( m_datapicker, SIGNAL(aspectAdded(const AbstractAspect*)), this, SLOT(handleImageActions()));
	connect( m_datapicker, SIGNAL(aspectRemoved(const AbstractAspect*,const AbstractAspect*,const AbstractAspect*)),
	         this, SLOT(handleImageActions()) );
	connect( m_image, SIGNAL(rotationAngleChanged(float)), this, SLOT(changeRotationAngle()) );
}

void DatapickerImageView::initActions() {
	QActionGroup* zoomActionGroup = new QActionGroup(this);
	QActionGroup* mouseModeActionGroup = new QActionGroup(this);
	QActionGroup* plotPointsTypeActionGroup = new QActionGroup(this);
	navigationActionGroup = new QActionGroup(this);
	magnificationActionGroup = new QActionGroup(this);

	//Zoom actions
    zoomInViewAction = new KAction(QIcon::fromTheme("zoom-in"), i18n("Zoom in"), zoomActionGroup);
	zoomInViewAction->setShortcut(Qt::CTRL+Qt::Key_Plus);

    zoomOutViewAction = new KAction(QIcon::fromTheme("zoom-out"), i18n("Zoom out"), zoomActionGroup);
	zoomOutViewAction->setShortcut(Qt::CTRL+Qt::Key_Minus);

    zoomOriginAction = new KAction(QIcon::fromTheme("zoom-original"), i18n("Original size"), zoomActionGroup);
	zoomOriginAction->setShortcut(Qt::CTRL+Qt::Key_1);

    zoomFitPageHeightAction = new KAction(QIcon::fromTheme("zoom-fit-height"), i18n("Fit to height"), zoomActionGroup);
    zoomFitPageWidthAction = new KAction(QIcon::fromTheme("zoom-fit-width"), i18n("Fit to width"), zoomActionGroup);

	// Mouse mode actions
    selectAndEditModeAction = new KAction(QIcon::fromTheme("labplot-cursor-arrow"), i18n("Select and Edit"), mouseModeActionGroup);
	selectAndEditModeAction->setCheckable(true);

    navigationModeAction = new KAction(QIcon::fromTheme("input-mouse"), i18n("Navigate"), mouseModeActionGroup);
	navigationModeAction->setCheckable(true);

    zoomSelectionModeAction = new KAction(QIcon::fromTheme("page-zoom"), i18n("Select and Zoom"), mouseModeActionGroup);
	zoomSelectionModeAction->setCheckable(true);

    selectAndMoveModeAction = new KAction(QIcon::fromTheme("labplot-cursor-arrow"), i18n("Select and Move"), mouseModeActionGroup);
	selectAndMoveModeAction->setCheckable(true);

    setAxisPointsAction = new KAction(QIcon::fromTheme("labplot-plot-axis-points"), i18n("Set Axis Points"), plotPointsTypeActionGroup);
	setAxisPointsAction->setCheckable(true);

    setCurvePointsAction = new KAction(QIcon::fromTheme("labplot-xy-curve-points"), i18n("Set Curve Points"), plotPointsTypeActionGroup);
	setCurvePointsAction->setCheckable(true);

    selectSegmentAction = new KAction(QIcon::fromTheme("labplot-xy-curve-segments"), i18n("Select Curve Segments"), plotPointsTypeActionGroup);
	selectSegmentAction->setCheckable(true);

    addCurveAction = new KAction(QIcon::fromTheme("labplot-xy-curve"), i18n("New Curve"), this);

    shiftLeftAction = new KAction(QIcon::fromTheme("labplot-shift-left-x"), i18n("Shift Left"), navigationActionGroup);
	shiftLeftAction->setShortcut(Qt::Key_Right);

    shiftRightAction = new KAction(QIcon::fromTheme("labplot-shift-right-x"), i18n("Shift Right"), navigationActionGroup);
	shiftRightAction->setShortcut(Qt::Key_Left);

    shiftUpAction = new KAction(QIcon::fromTheme("labplot-shift-down-y"), i18n("Shift Up"), navigationActionGroup);
	shiftUpAction->setShortcut(Qt::Key_Up);

    shiftDownAction = new KAction(QIcon::fromTheme("labplot-shift-up-y"), i18n("Shift Down"), navigationActionGroup);
	shiftDownAction->setShortcut(Qt::Key_Down);

    noMagnificationAction = new KAction(QIcon::fromTheme("labplot-1-to-1-zoom"), i18n("No Magnification"), magnificationActionGroup);
	noMagnificationAction->setCheckable(true);
	noMagnificationAction->setChecked(true);

    twoTimesMagnificationAction = new KAction(QIcon::fromTheme("labplot-1-to-2-zoom"), i18n("2x Magnification"), magnificationActionGroup);
	twoTimesMagnificationAction->setCheckable(true);

    threeTimesMagnificationAction = new KAction(QIcon::fromTheme("labplot-1-to-3-zoom"), i18n("3x Magnification"), magnificationActionGroup);
	threeTimesMagnificationAction->setCheckable(true);

    fourTimesMagnificationAction = new KAction(QIcon::fromTheme("labplot-1-to-4-zoom"), i18n("4x Magnification"), magnificationActionGroup);
	fourTimesMagnificationAction->setCheckable(true);

    fiveTimesMagnificationAction = new KAction(QIcon::fromTheme("labplot-1-to-5-zoom"), i18n("5x Magnification"), magnificationActionGroup);
	fiveTimesMagnificationAction->setCheckable(true);

	connect( mouseModeActionGroup, SIGNAL(triggered(QAction*)), this, SLOT(mouseModeChanged(QAction*)) );
	connect( zoomActionGroup, SIGNAL(triggered(QAction*)), this, SLOT(changeZoom(QAction*)) );
	connect( plotPointsTypeActionGroup, SIGNAL(triggered(QAction*)), this, SLOT(changePointsType(QAction*)) );
	connect( addCurveAction, SIGNAL(triggered()), this, SLOT(addCurve()) );
	connect( navigationActionGroup, SIGNAL(triggered(QAction*)), this, SLOT(changeSelectedItemsPosition(QAction*)) );
	connect( magnificationActionGroup, SIGNAL(triggered(QAction*)), this, SLOT(magnificationChanged(QAction*)) );
}

void DatapickerImageView::initMenus() {
	m_viewMouseModeMenu = new QMenu(i18n("Mouse Mode"));
    m_viewMouseModeMenu->setIcon(QIcon::fromTheme("input-mouse"));
	m_viewMouseModeMenu->addAction(selectAndEditModeAction);
	m_viewMouseModeMenu->addAction(navigationModeAction);
	m_viewMouseModeMenu->addAction(zoomSelectionModeAction);
	m_viewMouseModeMenu->addAction(selectAndMoveModeAction);

	m_viewImageMenu = new QMenu(i18n("Image Menu"));
	//m_viewImageMenu->setIcon();
	m_viewImageMenu->addAction(setAxisPointsAction);
	m_viewImageMenu->addAction(setCurvePointsAction);
	m_viewImageMenu->addAction(selectSegmentAction);

	m_zoomMenu = new QMenu(i18n("Zoom"));
    m_zoomMenu->setIcon(QIcon::fromTheme("zoom-draw"));
	m_zoomMenu->addAction(zoomInViewAction);
	m_zoomMenu->addAction(zoomOutViewAction);
	m_zoomMenu->addAction(zoomOriginAction);
	m_zoomMenu->addAction(zoomFitPageHeightAction);
	m_zoomMenu->addAction(zoomFitPageWidthAction);

	m_navigationMenu = new QMenu(i18n("Navigate Selected Items"));
	//m_navigationMenu->setIcon();
	m_navigationMenu->addAction(shiftLeftAction);
	m_navigationMenu->addAction(shiftRightAction);
	m_navigationMenu->addAction(shiftUpAction);
	m_navigationMenu->addAction(shiftDownAction);

	m_magnificationMenu = new QMenu(i18n("Magnification"));
	//m_viewImageMenu->setIcon();
	m_magnificationMenu->addAction(noMagnificationAction);
	m_magnificationMenu->addAction(twoTimesMagnificationAction);
	m_magnificationMenu->addAction(threeTimesMagnificationAction);
	m_magnificationMenu->addAction(fourTimesMagnificationAction);
	m_magnificationMenu->addAction(fiveTimesMagnificationAction);
}

/*!
 * Populates the menu \c menu with the image and image-view relevant actions.
 * The menu is used
 *   - as the context menu in DatapickerImageView
 *   - as the "datapicker menu" in the main menu-bar (called form MainWin)
 *   - as a part of the image context menu in project explorer
 */
void DatapickerImageView::createContextMenu(QMenu* menu) const {
	Q_ASSERT(menu);

	QAction* firstAction = 0;
	// if we're populating the context menu for the project explorer, then
	//there're already actions available there. Skip the first title-action
	//and insert the action at the beginning of the menu.
	if (menu->actions().size()>1)
		firstAction = menu->actions().at(1);

	menu->insertMenu(firstAction, m_viewMouseModeMenu);
	menu->insertMenu(firstAction, m_zoomMenu);
	menu->insertMenu(firstAction, m_magnificationMenu);
	menu->insertSeparator(firstAction);
	menu->insertMenu(firstAction, m_viewImageMenu);
	menu->insertSeparator(firstAction);
	menu->insertAction(firstAction, addCurveAction);
	menu->insertSeparator(firstAction);
	menu->insertMenu(firstAction, m_navigationMenu);
	menu->insertSeparator(firstAction);
}

void DatapickerImageView::fillToolBar(QToolBar* toolBar) {
	toolBar->addSeparator();
	toolBar->addAction(setAxisPointsAction);
	toolBar->addAction(setCurvePointsAction);
	toolBar->addAction(selectSegmentAction);

	toolBar->addSeparator();
	toolBar->addAction(addCurveAction);

	toolBar->addSeparator();
	toolBar->addAction(noMagnificationAction);
	toolBar->addAction(twoTimesMagnificationAction);
	toolBar->addAction(threeTimesMagnificationAction);
	toolBar->addAction(fourTimesMagnificationAction);
	toolBar->addAction(fiveTimesMagnificationAction);

	toolBar->addSeparator();
	toolBar->addAction(shiftRightAction);
	toolBar->addAction(shiftLeftAction);
	toolBar->addAction(shiftUpAction);
	toolBar->addAction(shiftDownAction);

	toolBar->addSeparator();
	toolBar->addAction(selectAndEditModeAction);
	toolBar->addAction(navigationModeAction);
	toolBar->addAction(zoomSelectionModeAction);
	toolBar->addAction(selectAndMoveModeAction);

	tbZoom = new QToolButton(toolBar);
	tbZoom->setPopupMode(QToolButton::MenuButtonPopup);
	tbZoom->setMenu(m_zoomMenu);
	tbZoom->setDefaultAction(currentZoomAction);
	toolBar->addWidget(tbZoom);
}

void DatapickerImageView::setScene(QGraphicsScene* scene) {
	QGraphicsView::setScene(scene);
	setTransform(QTransform());
}

void DatapickerImageView::drawForeground(QPainter* painter, const QRectF& rect) {
	if (m_mouseMode==ZoomSelectionMode && m_selectionBandIsShown) {
		painter->save();
		const QRectF& selRect = mapToScene(QRect(m_selectionStart, m_selectionEnd).normalized()).boundingRect();
		painter->setPen(QPen(Qt::black, 5/transform().m11()));
		painter->drawRect(selRect);
		painter->setBrush(Qt::blue);
		painter->setOpacity(0.2);
		painter->drawRect(selRect);
		painter->restore();
	}
	QGraphicsView::drawForeground(painter, rect);
}

void DatapickerImageView::drawBackground(QPainter* painter, const QRectF& rect) {
	painter->save();

	QRectF scene_rect = sceneRect();
	if (!scene_rect.contains(rect))
		painter->fillRect(rect, Qt::lightGray);

	//shadow
	int shadowSize = scene_rect.width()*0.02;
	QRectF rightShadowRect(scene_rect.right(), scene_rect.top() + shadowSize,
	                       shadowSize, scene_rect.height());
	QRectF bottomShadowRect(scene_rect.left() + shadowSize, scene_rect.bottom(),
	                        scene_rect.width(), shadowSize);

	painter->fillRect(rightShadowRect.intersected(rect), Qt::darkGray);
	painter->fillRect(bottomShadowRect.intersected(rect), Qt::darkGray);


	// canvas
	if (m_image->isLoaded) {
		if (m_image->plotImageType() == DatapickerImage::OriginalImage) {
			QImage todraw = m_image->originalPlotImage.scaled(scene_rect.width(), scene_rect.height(), Qt::IgnoreAspectRatio, Qt::SmoothTransformation);
			painter->drawImage(scene_rect.topLeft(), todraw);
		} else if (m_image->plotImageType() == DatapickerImage::ProcessedImage) {
			QImage todraw = m_image->processedPlotImage.scaled(scene_rect.width(), scene_rect.height(), Qt::IgnoreAspectRatio, Qt::SmoothTransformation);
			painter->drawImage(scene_rect.topLeft(), todraw);
		} else {
			painter->fillRect(scene_rect, Qt::white);
		}
	} else {
		painter->setBrush(QBrush(Qt::gray));
		painter->drawRect(scene_rect);
	}

	invalidateScene(rect, QGraphicsScene::BackgroundLayer);
	painter->restore();
}

//##############################################################################
//####################################  Events   ###############################
//##############################################################################
void DatapickerImageView::wheelEvent(QWheelEvent *event) {
	if (m_mouseMode == ZoomSelectionMode) {
		if (event->delta() > 0)
			scale(1.2, 1.2);
		else if (event->delta() < 0)
			scale(1.0/1.2, 1.0/1.2);
	} else {
		QGraphicsView::wheelEvent(event);
	}
}

void DatapickerImageView::mousePressEvent(QMouseEvent* event) {
	//prevent the deselection of items when context menu event
	//was triggered (right button click)
	if (event->button() == Qt::RightButton) {
		event->accept();
		return;
	}

	if (event->button() == Qt::LeftButton && m_mouseMode == ZoomSelectionMode) {
		m_selectionStart = event->pos();
		m_selectionBandIsShown = true;
		return;
	}

	QPointF eventPos = mapToScene(event->pos());
	if ( m_mouseMode == SelectAndEditMode && m_image->isLoaded && sceneRect().contains(eventPos) ) {
		if ( m_image->plotPointsType() == DatapickerImage::AxisPoints ) {
			int childCount = m_image->childCount<DatapickerPoint>(AbstractAspect::IncludeHidden);
			if (childCount < 3)
				m_datapicker->addNewPoint(eventPos, m_image);
		} else if ( m_image->plotPointsType() == DatapickerImage::CurvePoints && m_datapicker->activeCurve() ) {
			m_datapicker->addNewPoint(eventPos, m_datapicker->activeCurve());
		}
	}

	// make sure the datapicker (or its currently active curve) is selected in the project explorer if the view was clicked.
	// We need this for the case when we change from the project-node in the project explorer to the datapicker node by clicking the view.
    if (m_datapicker->activeCurve() && m_image->plotPointsType() != DatapickerImage::AxisPoints) {
        m_datapicker->setSelectedInView(false);
        m_datapicker->activeCurve()->setSelectedInView(true);
    } else {
        if (m_datapicker->activeCurve())
            m_datapicker->activeCurve()->setSelectedInView(false);
        m_datapicker->setSelectedInView(true);
    }

	QGraphicsView::mousePressEvent(event);
}

void DatapickerImageView::mouseReleaseEvent(QMouseEvent* event) {
	if (event->button() == Qt::LeftButton && m_mouseMode == ZoomSelectionMode) {
		m_selectionBandIsShown = false;
		viewport()->repaint(QRect(m_selectionStart, m_selectionEnd).normalized());

		//don't zoom if very small region was selected, avoid occasional/unwanted zooming
		m_selectionEnd = event->pos();
		if ( abs(m_selectionEnd.x()-m_selectionStart.x())>20 && abs(m_selectionEnd.y()-m_selectionStart.y())>20 )
			fitInView(mapToScene(QRect(m_selectionStart, m_selectionEnd).normalized()).boundingRect(), Qt::KeepAspectRatio);
	}

	QGraphicsView::mouseReleaseEvent(event);
}

void DatapickerImageView::mouseMoveEvent(QMouseEvent* event) {
	if ( m_mouseMode == SelectAndEditMode || m_mouseMode == ZoomSelectionMode ) {
		if (m_image->isLoaded)
			setCursor(Qt::CrossCursor);
		else
			setCursor(Qt::ArrowCursor);
	} else {
		setCursor(Qt::ArrowCursor);
	}

	//show the selection band
	if (m_selectionBandIsShown) {
		QRect rect = QRect(m_selectionStart, m_selectionEnd).normalized();
		m_selectionEnd = event->pos();
		rect = rect.united(QRect(m_selectionStart, m_selectionEnd).normalized());
		int penWidth = 5/transform().m11();
		rect.setX(rect.x()-penWidth);
		rect.setY(rect.y()-penWidth);
		rect.setHeight(rect.height()+2*penWidth);
		rect.setWidth(rect.width()+2*penWidth);
		viewport()->repaint(rect);
		return;
	}

	QPointF pos = mapToScene(event->pos());

	//show the current coordinates under the mouse cursor in the status bar
	if (m_image->plotPointsType() == DatapickerImage::CurvePoints) {
		QVector3D logicalPos = m_transform->mapSceneToLogical(pos, m_image->axisPoints());
		if (m_image->axisPoints().type == DatapickerImage::Ternary) {
			emit statusInfo( "a =" + QString::number(logicalPos.x()) + ", b =" + QString::number(logicalPos.y()) + ", c =" + QString::number(logicalPos.z()));
		} else {
			QString xLabel = "x";
			QString yLabel = "y";
			if (m_image->axisPoints().type == DatapickerImage::PolarInDegree) {
				xLabel = "r";
				yLabel = "y(deg)";
			} else if (m_image->axisPoints().type == DatapickerImage::PolarInRadians) {
				xLabel = "r";
				yLabel = "y(rad)";
			}

			if (m_datapicker->activeCurve()) {
				QString statusText = m_datapicker->name() + ", " + i18n("active curve") + " \"" + m_datapicker->activeCurve()->name() + "\"";
				statusText += ": " +  xLabel + "=" + QString::number(logicalPos.x()) + ", " + yLabel + "=" + QString::number(logicalPos.y());
				emit statusInfo(statusText);
			}
		}
	}

	//show the magnification window
	if ( magnificationFactor && m_mouseMode == SelectAndEditMode && m_image->isLoaded && sceneRect().contains(pos)
	        && m_image->plotPointsType() != DatapickerImage::SegmentPoints ) {

<<<<<<< HEAD
        if (!m_image->m_magnificationWindow) {
//            m_image->m_magnificationWindow = new QGraphicsPixmapItem(0, scene());
            m_image->m_magnificationWindow = new QGraphicsPixmapItem;
            scene()->addItem(m_image->m_magnificationWindow);
			m_image->m_magnificationWindow->setZValue(-1);
=======
		if (!m_image->m_magnificationWindow) {
			m_image->m_magnificationWindow = new QGraphicsPixmapItem(0, scene());
			m_image->m_magnificationWindow->setZValue(std::numeric_limits<int>::max());
>>>>>>> 5184b92a
		}

		m_image->m_magnificationWindow->setVisible(false);

		//copy the part of the view to be shown magnified
		int size = Worksheet::convertToSceneUnits(2.0, Worksheet::Centimeter)/transform().m11();
		QRectF copyRect(pos.x() - size/2, pos.y() - size/2, size, size);
		QPixmap px = QPixmap::grabWidget(this, mapFromScene(copyRect).boundingRect());
		px = px.scaled(size*magnificationFactor, size*magnificationFactor, Qt::IgnoreAspectRatio, Qt::SmoothTransformation);
		px = px.copy(px.width()/2 - size/2, px.height()/2 - size/2, size, size);

		//draw the bounding rect
		QPainter painter(&px);
		QPen pen = QPen(Qt::lightGray, 2/transform().m11());
		painter.setPen(pen);
		QRect rect = px.rect();
		rect.setWidth(rect.width()-pen.widthF()/2);
		rect.setHeight(rect.height()-pen.widthF()/2);
		painter.drawRect(rect);

		//set the pixmap
		m_image->m_magnificationWindow->setPixmap(px);
		m_image->m_magnificationWindow->setPos(pos.x()- px.width()/2, pos.y()- px.height()/2);

		m_image->m_magnificationWindow->setVisible(true);
	} else if (m_image->m_magnificationWindow) {
		m_image->m_magnificationWindow->setVisible(false);
	}

	QGraphicsView::mouseMoveEvent(event);
}

void DatapickerImageView::contextMenuEvent(QContextMenuEvent* e) {
	Q_UNUSED(e);
	//no need to propagate the event to the scene and graphics items
	QMenu *menu = new QMenu(this);
	this->createContextMenu(menu);
	menu->exec(QCursor::pos());
}

//##############################################################################
//####################################  SLOTs   ###############################
//##############################################################################
void DatapickerImageView::changePointsType(QAction* action) {
	if (action==setAxisPointsAction)
		m_image->setPlotPointsType(DatapickerImage::AxisPoints);
	else if (action==setCurvePointsAction)
		m_image->setPlotPointsType(DatapickerImage::CurvePoints);
	else if (action==selectSegmentAction)
		m_image->setPlotPointsType(DatapickerImage::SegmentPoints);
}

void DatapickerImageView::changeZoom(QAction* action) {
	if (action==zoomInViewAction) {
		scale(1.2, 1.2);
	} else if (action==zoomOutViewAction) {
		scale(1.0/1.2, 1.0/1.2);
	} else if (action==zoomOriginAction) {
		static const float hscale = QApplication::desktop()->physicalDpiX()/(25.4*Worksheet::convertToSceneUnits(1,Worksheet::Millimeter));
		static const float vscale = QApplication::desktop()->physicalDpiY()/(25.4*Worksheet::convertToSceneUnits(1,Worksheet::Millimeter));
		setTransform(QTransform::fromScale(hscale, vscale));
		m_rotationAngle = 0;
	} else if (action==zoomFitPageWidthAction) {
		float scaleFactor = viewport()->width()/scene()->sceneRect().width();
		setTransform(QTransform::fromScale(scaleFactor, scaleFactor));
		m_rotationAngle = 0;
	} else if (action==zoomFitPageHeightAction) {
		float scaleFactor = viewport()->height()/scene()->sceneRect().height();
		setTransform(QTransform::fromScale(scaleFactor, scaleFactor));
		m_rotationAngle = 0;
	}

	currentZoomAction=action;
	if (tbZoom)
		tbZoom->setDefaultAction(action);

	//change and set angle if tranform reset
	changeRotationAngle();
}

void DatapickerImageView::changeSelectedItemsPosition(QAction* action) {
	if (scene()->selectedItems().isEmpty())
		return;

	QPointF shift(0, 0);
	if (action == shiftLeftAction)
		shift.setX(1);
	else if (action == shiftRightAction)
		shift.setX(-1);
	else if (action == shiftUpAction)
		shift.setY(-1);
	else if (action == shiftDownAction)
		shift.setY(1);

	m_image->beginMacro(i18n("%1: change position of selected DatapickerPoints.", m_image->name()));
	QList<DatapickerPoint*> axisPoints = m_image->children<DatapickerPoint>(AbstractAspect::IncludeHidden);
	foreach (DatapickerPoint* point, axisPoints) {
		if (!point->graphicsItem()->isSelected())
			continue;

		DatapickerPoint::PositionWrapper newPos = point->position();
		newPos.point = newPos.point + shift;
		point->setPosition(newPos);

		int pointIndex = m_image->indexOfChild<DatapickerPoint>(point , AbstractAspect::IncludeHidden);
		DatapickerImage::ReferencePoints points = m_image->axisPoints();
		points.scenePos[pointIndex].setX(point->position().point.x());
		points.scenePos[pointIndex].setY(point->position().point.y());
		m_image->setUndoAware(false);
		m_image->setAxisPoints(points);
		m_image->setUndoAware(true);
	}

	foreach (DatapickerCurve* curve, m_image->parentAspect()->children<DatapickerCurve>()) {
		foreach (DatapickerPoint* point, curve->children<DatapickerPoint>(AbstractAspect::IncludeHidden)) {
			if (!point->graphicsItem()->isSelected())
				continue;

			DatapickerPoint::PositionWrapper newPos = point->position();
			newPos.point = newPos.point + shift;
			point->setPosition(newPos);
		}
	}

	m_image->endMacro();
}

void DatapickerImageView::mouseModeChanged(QAction* action) {
	if (action==selectAndEditModeAction) {
		m_mouseMode = SelectAndEditMode;
		setInteractive(true);
		setDragMode(QGraphicsView::NoDrag);
	} else if (action==navigationModeAction) {
		m_mouseMode = NavigationMode;
		setInteractive(false);
		setDragMode(QGraphicsView::ScrollHandDrag);
	} else if (action==zoomSelectionModeAction) {
		m_mouseMode = ZoomSelectionMode;
		setInteractive(false);
		setDragMode(QGraphicsView::NoDrag);
	} else {
		m_mouseMode = SelectAndMoveMode;
		setInteractive(true);
		setDragMode(QGraphicsView::NoDrag);
	}
}

void DatapickerImageView::magnificationChanged(QAction* action) {
	if (action==noMagnificationAction)
		magnificationFactor = 0;
	else if (action==twoTimesMagnificationAction)
		magnificationFactor = 2;
	else if (action==threeTimesMagnificationAction)
		magnificationFactor = 3;
	else if (action==fourTimesMagnificationAction)
		magnificationFactor = 4;
	else if (action==fiveTimesMagnificationAction)
		magnificationFactor = 5;
}

void DatapickerImageView::addCurve() {
	m_datapicker->beginMacro(i18n("%1: add new curve.", m_datapicker->name()));
	DatapickerCurve* curve = new DatapickerCurve(i18n("Curve"));
	m_datapicker->addChild(curve);
	curve->addDatasheet(m_image->axisPoints().type);
	m_datapicker->endMacro();
}

void DatapickerImageView::changeRotationAngle() {
	this->rotate(m_rotationAngle);
	this->rotate(-m_image->rotationAngle());
	m_rotationAngle = m_image->rotationAngle();
	updateBackground();
}

void DatapickerImageView::handleImageActions() {
	if (m_image->isLoaded) {
		navigationActionGroup->setEnabled(true);
		magnificationActionGroup->setEnabled(true);
		setAxisPointsAction->setEnabled(true);

		int pointsCount = m_image->childCount<DatapickerPoint>(AbstractAspect::IncludeHidden);
		if (pointsCount>0)
			navigationActionGroup->setEnabled(true);
		else
			navigationActionGroup->setEnabled(false);

		if (pointsCount > 2) {
			addCurveAction->setEnabled(true);
			if (m_datapicker->activeCurve()) {
				setCurvePointsAction->setEnabled(true);
				selectSegmentAction->setEnabled(true);
			} else {
				setCurvePointsAction->setEnabled(false);
				selectSegmentAction->setEnabled(false);
			}
		} else {
			addCurveAction->setEnabled(false);
			setCurvePointsAction->setEnabled(false);
			selectSegmentAction->setEnabled(false);
			if (m_image->plotPointsType() != DatapickerImage::AxisPoints) {
				m_image->setUndoAware(false);
				m_image->setPlotPointsType(DatapickerImage::AxisPoints);
				m_image->setUndoAware(true);
			}
		}

		setAxisPointsAction->setChecked(m_image->plotPointsType() == DatapickerImage::AxisPoints);
		setCurvePointsAction->setChecked(m_image->plotPointsType() == DatapickerImage::CurvePoints);
		selectSegmentAction->setChecked(m_image->plotPointsType() == DatapickerImage::SegmentPoints);
	} else {
		navigationActionGroup->setEnabled(false);
		magnificationActionGroup->setEnabled(false);
		setAxisPointsAction->setEnabled(false);
		addCurveAction->setEnabled(false);
		setCurvePointsAction->setEnabled(false);
		selectSegmentAction->setEnabled(false);
	}
}

void DatapickerImageView::exportToFile(const QString& path, const ExportFormat format, const int resolution) {
	QRectF sourceRect;
	sourceRect = scene()->sceneRect();

	//print
	if (format==DatapickerImageView::Pdf || format==DatapickerImageView::Eps) {
		QPrinter printer(QPrinter::HighResolution);
		if (format==DatapickerImageView::Pdf)
			printer.setOutputFormat(QPrinter::PdfFormat);
		else
//			printer.setOutputFormat(QPrinter::PostScriptFormat);
            printer.setOutputFormat(QPrinter::NativeFormat);

		printer.setOutputFileName(path);
		int w = Worksheet::convertFromSceneUnits(sourceRect.width(), Worksheet::Millimeter);
		int h = Worksheet::convertFromSceneUnits(sourceRect.height(), Worksheet::Millimeter);
		printer.setPaperSize( QSizeF(w, h), QPrinter::Millimeter);
		printer.setPageMargins(0,0,0,0, QPrinter::Millimeter);
		printer.setPrintRange(QPrinter::PageRange);
		printer.setCreator( QString("LabPlot ") + LVERSION );

		QPainter painter(&printer);
		painter.setRenderHint(QPainter::Antialiasing);
		QRectF targetRect(0, 0, painter.device()->width(),painter.device()->height());
		painter.begin(&printer);
		exportPaint(&painter, targetRect, sourceRect);
		painter.end();
	} else if (format==DatapickerImageView::Svg) {
		QSvgGenerator generator;
		generator.setFileName(path);
		int w = Worksheet::convertFromSceneUnits(sourceRect.width(), Worksheet::Millimeter);
		int h = Worksheet::convertFromSceneUnits(sourceRect.height(), Worksheet::Millimeter);
		w = w*QApplication::desktop()->physicalDpiX()/25.4;
		h = h*QApplication::desktop()->physicalDpiY()/25.4;

		generator.setSize(QSize(w, h));
		QRectF targetRect(0, 0, w, h);
		generator.setViewBox(targetRect);

		QPainter painter;
		painter.begin(&generator);
		exportPaint(&painter, targetRect, sourceRect);
		painter.end();
	} else {
		//PNG
		//TODO add all formats supported by Qt in QImage
		int w = Worksheet::convertFromSceneUnits(sourceRect.width(), Worksheet::Millimeter);
		int h = Worksheet::convertFromSceneUnits(sourceRect.height(), Worksheet::Millimeter);
		w = w*resolution/25.4;
		h = h*resolution/25.4;
		QImage image(QSize(w, h), QImage::Format_ARGB32_Premultiplied);
		image.fill(Qt::transparent);
		QRectF targetRect(0, 0, w, h);

		QPainter painter;
		painter.begin(&image);
		painter.setRenderHint(QPainter::Antialiasing);
		exportPaint(&painter, targetRect, sourceRect);
		painter.end();

		image.save(path, "png");
	}
}

void DatapickerImageView::exportPaint(QPainter* painter, const QRectF& targetRect, const QRectF& sourceRect) {
	painter->save();
	painter->scale(targetRect.width()/sourceRect.width(), targetRect.height()/sourceRect.height());
	drawBackground(painter, sourceRect);
	painter->restore();
	m_image->setPrinting(true);
	scene()->render(painter, QRectF(), sourceRect);
	m_image->setPrinting(false);
}

void DatapickerImageView::print(QPrinter* printer) const {
	m_image->setPrinting(true);
	QPainter painter(printer);
	painter.setRenderHint(QPainter::Antialiasing);
	scene()->render(&painter);
	m_image->setPrinting(false);
}

void DatapickerImageView::updateBackground() {
	invalidateScene(sceneRect(), QGraphicsScene::BackgroundLayer);
}<|MERGE_RESOLUTION|>--- conflicted
+++ resolved
@@ -461,17 +461,11 @@
 	if ( magnificationFactor && m_mouseMode == SelectAndEditMode && m_image->isLoaded && sceneRect().contains(pos)
 	        && m_image->plotPointsType() != DatapickerImage::SegmentPoints ) {
 
-<<<<<<< HEAD
         if (!m_image->m_magnificationWindow) {
 //            m_image->m_magnificationWindow = new QGraphicsPixmapItem(0, scene());
             m_image->m_magnificationWindow = new QGraphicsPixmapItem;
             scene()->addItem(m_image->m_magnificationWindow);
-			m_image->m_magnificationWindow->setZValue(-1);
-=======
-		if (!m_image->m_magnificationWindow) {
-			m_image->m_magnificationWindow = new QGraphicsPixmapItem(0, scene());
 			m_image->m_magnificationWindow->setZValue(std::numeric_limits<int>::max());
->>>>>>> 5184b92a
 		}
 
 		m_image->m_magnificationWindow->setVisible(false);
