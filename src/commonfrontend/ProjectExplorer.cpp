--- conflicted
+++ resolved
@@ -581,18 +581,6 @@
 	}
 }
 
-<<<<<<< HEAD
-void ProjectExplorer::currentChanged(const QModelIndex& current, const QModelIndex& previous) {
-	DEBUG(Q_FUNC_INFO)
-	if (m_project->isLoading())
-		return;
-
-	Q_UNUSED(previous)
-	emit currentAspectChanged(static_cast<AbstractAspect*>(current.internalPointer()));
-}
-
-=======
->>>>>>> 3573076c
 void ProjectExplorer::toggleColumn(int index) {
 	//determine the total number of checked column actions
 	int checked = 0;
