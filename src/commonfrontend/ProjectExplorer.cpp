
/***************************************************************************
    File                 : ProjectExplorer.cpp
    Project              : LabPlot
    Description       	 : A tree view for displaying and editing an AspectTreeModel.
    --------------------------------------------------------------------
    Copyright            : (C) 2007-2008 by Tilman Benkert (thzs@gmx.net)
    Copyright            : (C) 2010-2016 Alexander Semke (alexander.semke@web.de)

 ***************************************************************************/

/***************************************************************************
 *                                                                         *
 *  This program is free software; you can redistribute it and/or modify   *
 *  it under the terms of the GNU General Public License as published by   *
 *  the Free Software Foundation; either version 2 of the License, or      *
 *  (at your option) any later version.                                    *
 *                                                                         *
 *  This program is distributed in the hope that it will be useful,        *
 *  but WITHOUT ANY WARRANTY; without even the implied warranty of         *
 *  MERCHANTABILITY or FITNESS FOR A PARTICULAR PURPOSE.  See the          *
 *  GNU General Public License for more details.                           *
 *                                                                         *
 *   You should have received a copy of the GNU General Public License     *
 *   along with this program; if not, write to the Free Software           *
 *   Foundation, Inc., 51 Franklin Street, Fifth Floor,                    *
 *   Boston, MA  02110-1301  USA                                           *
 *                                                                         *
 ***************************************************************************/
#include "ProjectExplorer.h"
#include "backend/core/AspectTreeModel.h"
#include "backend/core/AbstractAspect.h"
#include "backend/core/AbstractPart.h"
#include "backend/core/Project.h"
#include "backend/lib/XmlStreamReader.h"
#include "commonfrontend/core/PartMdiView.h"

#include <QTreeView>
#include <QContextMenuEvent>
#include <QPushButton>
#include <QVBoxLayout>
#include <QLabel>
#include <QHeaderView>
#include <QSignalMapper>
#include <QTimer>

#include <KIconLoader>
#include <KLineEdit>
#include <KLocale>
#include <QMenu>

/*!
  \class ProjectExplorer
  \brief A tree view for displaying and editing an AspectTreeModel.

  In addition to the functionality of QTreeView, ProjectExplorer allows
  the usage of the context menus provided by AspectTreeModel
  and propagates the item selection in the view to the model.
  Furthermore, features for searching and filtering in the model are provided.

  \ingroup commonfrontend
*/

ProjectExplorer::ProjectExplorer(QWidget* parent) {
	Q_UNUSED(parent);
	QVBoxLayout* layout = new QVBoxLayout(this);
	layout->setSpacing(0);
	layout->setContentsMargins(0, 0, 0, 0);

	frameFilter= new QFrame(this);
	QHBoxLayout *layoutFilter= new QHBoxLayout(frameFilter);
	layoutFilter->setSpacing(0);
	layoutFilter->setContentsMargins(0, 0, 0, 0);

	lFilter = new QLabel(i18n("Search/Filter:"));
	layoutFilter->addWidget(lFilter);

	leFilter= new KLineEdit(frameFilter);
	qobject_cast<KLineEdit*>(leFilter)->setClearButtonShown(true);
	qobject_cast<KLineEdit*>(leFilter)->setPlaceholderText(i18n("Search/Filter text"));
	layoutFilter->addWidget(leFilter);

	bFilterOptions = new QPushButton(frameFilter);
	bFilterOptions->setIcon(QIcon::fromTheme("configure"));
	bFilterOptions->setEnabled(true);
	bFilterOptions->setCheckable(true);
	int size = KIconLoader::global()->currentSize(KIconLoader::MainToolbar);
	bFilterOptions->setIconSize(QSize(size, size));
	layoutFilter->addWidget(bFilterOptions);

	layout->addWidget(frameFilter);

	m_treeView = new QTreeView(this);
	m_treeView->setAnimated(true);
	m_treeView->setAlternatingRowColors(true);
	m_treeView->setSelectionBehavior(QAbstractItemView::SelectRows);
	m_treeView->setSelectionMode(QAbstractItemView::ExtendedSelection);
	m_treeView->setUniformRowHeights(true);
	m_treeView->header()->setStretchLastSection(true);
	m_treeView->header()->installEventFilter(this);

	layout->addWidget(m_treeView);

	m_columnToHide=0;
	this->createActions();

	connect(leFilter, SIGNAL(textChanged(QString)), this, SLOT(filterTextChanged(QString)));
	connect(bFilterOptions, SIGNAL(toggled(bool)), this, SLOT(toggleFilterOptionsMenu(bool)));
}

void ProjectExplorer::createActions() {
	caseSensitiveAction = new QAction(i18n("case sensitive"), this);
	caseSensitiveAction->setCheckable(true);
	caseSensitiveAction->setChecked(false);
	connect(caseSensitiveAction, SIGNAL(triggered()), this, SLOT(toggleFilterCaseSensitivity()));

	matchCompleteWordAction = new QAction(i18n("match complete word"), this);
	matchCompleteWordAction->setCheckable(true);
	matchCompleteWordAction->setChecked(false);
	connect(matchCompleteWordAction, SIGNAL(triggered()), this, SLOT(toggleFilterMatchCompleteWord()));

	expandTreeAction = new QAction(i18n("expand all"), this);
	connect(expandTreeAction, SIGNAL(triggered()), m_treeView, SLOT(expandAll()));

	expandSelectedTreeAction = new QAction(i18n("expand selected"), this);
	connect(expandSelectedTreeAction, SIGNAL(triggered()), this, SLOT(expandSelected()));

	collapseTreeAction = new QAction(i18n("collapse all"), this);
	connect(collapseTreeAction, SIGNAL(triggered()), m_treeView, SLOT(collapseAll()));

	collapseSelectedTreeAction = new QAction(i18n("collapse selected"), this);
	connect(collapseSelectedTreeAction, SIGNAL(triggered()), this, SLOT(collapseSelected()));

	deleteSelectedTreeAction = new QAction(QIcon::fromTheme("edit-delete"), i18n("delete selected"), this);
	connect(deleteSelectedTreeAction, SIGNAL(triggered()), this, SLOT(deleteSelected()));

	toggleFilterAction = new QAction(i18n("hide search/filter options"), this);
	connect(toggleFilterAction, SIGNAL(triggered()), this, SLOT(toggleFilterWidgets()));

	showAllColumnsAction = new QAction(i18n("show all"),this);
	showAllColumnsAction->setCheckable(true);
	showAllColumnsAction->setChecked(true);
	showAllColumnsAction->setEnabled(false);
	connect(showAllColumnsAction, SIGNAL(triggered()), this, SLOT(showAllColumns()));
}

/*!
  shows the context menu in the tree. In addition to the context menu of the currently selected aspect,
  treeview specific options are added.
*/
void ProjectExplorer::contextMenuEvent(QContextMenuEvent *event) {
	if(!m_treeView->model())
		return;

	QModelIndex index = m_treeView->indexAt(m_treeView->viewport()->mapFrom(this, event->pos()));
	if (!index.isValid())
		m_treeView->clearSelection();

	QModelIndexList items = m_treeView->selectionModel()->selectedIndexes();
	QMenu *menu = 0;
	if (items.size()/4 == 1) {
		QVariant menu_value = m_treeView->model()->data(index, AspectTreeModel::ContextMenuRole);
		menu = static_cast<QMenu*>(menu_value.value<QWidget*>());
	}
	if (!menu) {
		menu = new QMenu();
		menu->addSeparator()->setText(i18n("Tree options"));
		if (items.size()/4 > 1) {
			menu->addAction(expandSelectedTreeAction);
			menu->addAction(collapseSelectedTreeAction);
			menu->addAction(deleteSelectedTreeAction);
			menu->addSeparator();
		}
		menu->addAction(expandTreeAction);
		menu->addAction(collapseTreeAction);
		menu->addSeparator();
		menu->addAction(toggleFilterAction);

		//Menu for showing/hiding the columns in the tree view
		QMenu* columnsMenu = menu->addMenu(i18n("show/hide columns"));
		columnsMenu->addAction(showAllColumnsAction);
		columnsMenu->addSeparator();
		for (int i=0; i<list_showColumnActions.size(); i++)
			columnsMenu->addAction(list_showColumnActions.at(i));

		//TODO
		//Menu for showing/hiding the top-level aspects (Worksheet, Spreadhsheet, etc) in the tree view
		// QMenu* objectsMenu = menu->addMenu(i18n("show/hide objects"));
	}
	menu->exec(event->globalPos());
	delete menu;
}

void ProjectExplorer::setCurrentAspect(const AbstractAspect* aspect) {
	AspectTreeModel* tree_model = qobject_cast<AspectTreeModel*>(m_treeView->model());
	if(tree_model)
		m_treeView->setCurrentIndex(tree_model->modelIndexOfAspect(aspect));
}

/*!
  Sets the \c model for the tree view to present.
*/
void ProjectExplorer::setModel(AspectTreeModel* treeModel) {
	m_treeView->setModel(treeModel);

	connect(treeModel, SIGNAL(renameRequested(QModelIndex)), m_treeView, SLOT(edit(QModelIndex)));
	connect(treeModel, SIGNAL(indexSelected(QModelIndex)), this, SLOT(selectIndex(QModelIndex)));
	connect(treeModel, SIGNAL(indexDeselected(QModelIndex)), this, SLOT(deselectIndex(QModelIndex)));
	connect(treeModel, SIGNAL(hiddenAspectSelected(const AbstractAspect*)), this, SIGNAL(hiddenAspectSelected(const AbstractAspect*)));

	connect(m_treeView->selectionModel(), SIGNAL(currentChanged(QModelIndex,QModelIndex)),
	        this, SLOT(currentChanged(QModelIndex,QModelIndex)) );
	connect(m_treeView->selectionModel(), SIGNAL(selectionChanged(QItemSelection,QItemSelection)),
	        this, SLOT(selectionChanged(QItemSelection,QItemSelection)) );

	//create action for showing/hiding the columns in the tree.
	//this is done here since the number of columns is  not available in createActions() yet.
	if (list_showColumnActions.size()==0) {
		showColumnsSignalMapper = new QSignalMapper(this);
		for (int i=0; i<m_treeView->model()->columnCount(); i++) {
			QAction* showColumnAction =  new QAction(treeModel->headerData(i, Qt::Horizontal).toString(), this);
			showColumnAction->setCheckable(true);
			showColumnAction->setChecked(true);
			list_showColumnActions.append(showColumnAction);

			connect(showColumnAction, SIGNAL(triggered(bool)), showColumnsSignalMapper, SLOT(map()));
			showColumnsSignalMapper->setMapping(showColumnAction, i);
		}
		connect(showColumnsSignalMapper, SIGNAL(mapped(int)), this, SLOT(toggleColumn(int)));
	} else {
		for (int i=0; i<list_showColumnActions.size(); ++i) {
			if (!list_showColumnActions.at(i)->isChecked())
				m_treeView->hideColumn(i);
		}
	}

	QTimer::singleShot(0, this, SLOT(resizeHeader()));
}

void ProjectExplorer::setProject(Project* project) {
	connect(project, SIGNAL(aspectAdded(const AbstractAspect*)), this, SLOT(aspectAdded(const AbstractAspect*)));
	connect(project, SIGNAL(requestSaveState(QXmlStreamWriter*)), this, SLOT(save(QXmlStreamWriter*)));
	connect(project, SIGNAL(requestLoadState(XmlStreamReader*)), this, SLOT(load(XmlStreamReader*)));
	m_project = project;
}

QModelIndex ProjectExplorer::currentIndex() const {
	return m_treeView->currentIndex();
}

/*!
	handles the contextmenu-event of the horizontal header in the tree view.
	Provides a menu for selective showing and hiding of columns.
*/
bool ProjectExplorer::eventFilter(QObject* obj, QEvent* event) {
	QHeaderView* h = m_treeView->header();
	if (obj!=h)
		return QObject::eventFilter(obj, event);

	if (event->type() != QEvent::ContextMenu)
		return QObject::eventFilter(obj, event);

	QContextMenuEvent* e = static_cast<QContextMenuEvent*>(event);

	//Menu for showing/hiding the columns in the tree view
	QMenu* columnsMenu = new QMenu(h);
	columnsMenu->addSection(i18n("Columns"));
	columnsMenu->addAction(showAllColumnsAction);
	columnsMenu->addSeparator();
	for (int i=0; i<list_showColumnActions.size(); i++)
		columnsMenu->addAction(list_showColumnActions.at(i));

	columnsMenu->exec(e->globalPos());
	delete columnsMenu;

	return true;
}

//##############################################################################
//#################################  SLOTS  ####################################
//##############################################################################

/*!
  expand the aspect \c aspect (the tree index corresponding to it) in the tree view
  and makes it visible and selected. Called when a new aspect is added to the project.
 */
void ProjectExplorer::aspectAdded(const AbstractAspect* aspect) {
	if (m_project->isLoading())
		return;

	//don't do anything if hidden aspects were added
	if (aspect->hidden())
		return;


	//don't do anything for newly added data spreadsheets of data picker curves
	if (aspect->inherits("Spreadsheet") && aspect->parentAspect()->inherits("DatapickerCurve"))
		return;

	AspectTreeModel* tree_model = qobject_cast<AspectTreeModel*>(m_treeView->model());
	const QModelIndex& index =  tree_model->modelIndexOfAspect(aspect);

	//expand and make the aspect visible
	m_treeView->setExpanded(index, true);

	// newly added columns are only expanded but not selected, return here
	if ( aspect->inherits("Column") ) {
		m_treeView->setExpanded(tree_model->modelIndexOfAspect(aspect->parentAspect()), true);
		return;
	}

	m_treeView->scrollTo(index);
	m_treeView->setCurrentIndex(index);
	m_treeView->resizeColumnToContents(0);
}

void ProjectExplorer::currentChanged(const QModelIndex & current, const QModelIndex & previous) {
	Q_UNUSED(previous);
	emit currentAspectChanged(static_cast<AbstractAspect*>(current.internalPointer()));
}

void ProjectExplorer::toggleColumn(int index) {
	//determine the total number of checked column actions
	int checked = 0;
	foreach(QAction* action, list_showColumnActions) {
		if (action->isChecked())
			checked++;
	}

	if (list_showColumnActions.at(index)->isChecked()) {
		m_treeView->showColumn(index);
		m_treeView->header()->resizeSection(0,0 );
		m_treeView->header()->resizeSections(QHeaderView::ResizeToContents);

		foreach(QAction* action, list_showColumnActions)
			action->setEnabled(true);

		//deactivate the "show all column"-action, if all actions are checked
		if ( checked == list_showColumnActions.size() ) {
			showAllColumnsAction->setEnabled(false);
			showAllColumnsAction->setChecked(true);
		}
	} else {
		m_treeView->hideColumn(index);
		showAllColumnsAction->setEnabled(true);
		showAllColumnsAction->setChecked(false);

		//if there is only one checked column-action, deactivated it.
		//It should't be possible to hide all columns
		if ( checked == 1 ) {
			int i=0;
			while( !list_showColumnActions.at(i)->isChecked() )
				i++;

			list_showColumnActions.at(i)->setEnabled(false);
		}
	}
}

void ProjectExplorer::showAllColumns() {
	for (int i=0; i<m_treeView->model()->columnCount(); i++) {
		m_treeView->showColumn(i);
		m_treeView->header()->resizeSection(0,0 );
		m_treeView->header()->resizeSections(QHeaderView::ResizeToContents);
	}
	showAllColumnsAction->setEnabled(false);

	foreach(QAction* action, list_showColumnActions) {
		action->setEnabled(true);
		action->setChecked(true);
	}
}

/*!
  shows/hides the frame with the search/filter widgets
*/
void ProjectExplorer::toggleFilterWidgets() {
	if (frameFilter->isVisible()) {
		frameFilter->hide();
		toggleFilterAction->setText(i18n("show search/filter options"));
	} else {
		frameFilter->show();
		toggleFilterAction->setText(i18n("hide search/filter options"));
	}
}

/*!
  toggles the menu for the filter/search options
*/
void ProjectExplorer::toggleFilterOptionsMenu(bool checked) {
	if (checked) {
		QMenu menu;
		menu.addAction(caseSensitiveAction);
		menu.addAction(matchCompleteWordAction);
		connect(&menu, SIGNAL(aboutToHide()), bFilterOptions, SLOT(toggle()));
		menu.exec(bFilterOptions->mapToGlobal(QPoint(0,bFilterOptions->height())));
	}
}

void ProjectExplorer::resizeHeader() {
	m_treeView->header()->resizeSections(QHeaderView::ResizeToContents);
}

/*!
  called when the filter/search text was changend.
*/
void ProjectExplorer::filterTextChanged(const QString& text) {
	QModelIndex root = m_treeView->model()->index(0,0);
	filter(root, text);
}

#include <QDebug>

bool ProjectExplorer::filter(const QModelIndex& index, const QString& text) {
	Qt::CaseSensitivity sensitivity = caseSensitiveAction->isChecked() ? Qt::CaseSensitive : Qt::CaseInsensitive;
	bool matchCompleteWord = matchCompleteWordAction->isChecked();

	bool childVisible = false;
	const int rows = index.model()->rowCount(index);
	for (int i=0; i<rows; i++) {
		QModelIndex child = index.child(i, 0);
		AbstractAspect* aspect =  static_cast<AbstractAspect*>(child.internalPointer());
		bool visible;
		if(text.isEmpty())
			visible = true;
		else if (matchCompleteWord)
			visible = aspect->name().startsWith(text, sensitivity);
		else
			visible = aspect->name().contains(text, sensitivity);

		if (visible) {
			//current item is visible -> make all its children visible without applying the filter
			for (int j=0; j<child.model()->rowCount(child); ++j) {
				m_treeView->setRowHidden(j, child, false);
				if(text.isEmpty())
					filter(child, text);
			}

			childVisible = true;
		} else {
			//check children items. if one of the children is visible, make the parent (current) item visible too.
			visible = filter(child, text);
			if (visible)
				childVisible = true;
		}

		m_treeView->setRowHidden(i, index, !visible);
	}

	return childVisible;
}

void ProjectExplorer::toggleFilterCaseSensitivity() {
	filterTextChanged(leFilter->text());
}


void ProjectExplorer::toggleFilterMatchCompleteWord() {
	filterTextChanged(leFilter->text());
}

void ProjectExplorer::selectIndex(const QModelIndex&  index) {
	if (m_project->isLoading())
		return;

	if ( !m_treeView->selectionModel()->isSelected(index) ) {
		m_treeView->selectionModel()->select(index, QItemSelectionModel::Select | QItemSelectionModel::Rows);
		m_treeView->setExpanded(index, true);
		m_treeView->scrollTo(index);
	}
}

void ProjectExplorer::deselectIndex(const QModelIndex & index) {
	if (m_project->isLoading())
		return;

	if ( m_treeView->selectionModel()->isSelected(index) )
		m_treeView->selectionModel()->select(index, QItemSelectionModel::Deselect | QItemSelectionModel::Rows);
}

void ProjectExplorer::selectionChanged(const QItemSelection &selected, const QItemSelection &deselected) {
	QModelIndex index;
	QModelIndexList items;
	AbstractAspect* aspect = 0;

	//there are four model indices in each row
	//-> divide by 4 to obtain the number of selected rows (=aspects)
	items = selected.indexes();
	for (int i=0; i<items.size()/4; ++i) {
		index = items.at(i*4);
		aspect = static_cast<AbstractAspect *>(index.internalPointer());
		aspect->setSelected(true);
	}

	items = deselected.indexes();
	for (int i=0; i<items.size()/4; ++i) {
		index = items.at(i*4);
		aspect = static_cast<AbstractAspect *>(index.internalPointer());
		aspect->setSelected(false);
	}

	items = m_treeView->selectionModel()->selectedRows();
	QList<AbstractAspect*> selectedAspects;
	foreach(const QModelIndex& index,items) {
		aspect = static_cast<AbstractAspect *>(index.internalPointer());
		selectedAspects<<aspect;
	}

	emit selectedAspectsChanged(selectedAspects);
}

void ProjectExplorer::expandSelected() {
	QModelIndexList items = m_treeView->selectionModel()->selectedIndexes();
	foreach(QModelIndex index, items) {
		m_treeView->setExpanded(index, true);
	}
}

void ProjectExplorer::collapseSelected() {
	QModelIndexList items = m_treeView->selectionModel()->selectedIndexes();
	foreach(QModelIndex index, items) {
		m_treeView->setExpanded(index, false);
	}
}

void ProjectExplorer::deleteSelected() {
	QModelIndexList items = m_treeView->selectionModel()->selectedIndexes();
<<<<<<< HEAD
	// TODO: Delete selected aspects
	foreach(QModelIndex index, items) {
		AbstractAspect *aspect = static_cast<AbstractAspect *>(index.internalPointer());
		aspect->remove();
	}
=======
	if (!items.size())
		return;

	m_project->beginMacro(i18np("Project Explorer: removed %1 selected object.", "Project Explorer: removed %1 selected objects.", items.size()/4));
	for (int i=0; i<items.size()/4; ++i) {
		const QModelIndex& index = items.at(i*4);
		AbstractAspect* aspect = static_cast<AbstractAspect*>(index.internalPointer());
		aspect->remove();
	}
	m_project->endMacro();
>>>>>>> 2cc5eb2f
}

//##############################################################################
//##################  Serialization/Deserialization  ###########################
//##############################################################################
struct ViewState {
	Qt::WindowStates state;
	QRect geometry;
};

/**
 * \brief Save the current state of the tree view
 * (expanded items and the currently selected item) as XML
 */
void ProjectExplorer::save(QXmlStreamWriter* writer) const {
	AspectTreeModel* model = qobject_cast<AspectTreeModel*>(m_treeView->model());
	QList<int> selected;
	QList<int> expanded;
	QList<int> withView;
	QList<ViewState> viewStates;

	int currentRow = -1; //row corresponding to the current index in the tree view, -1 for the root element (=project)
	QModelIndexList selectedRows = m_treeView->selectionModel()->selectedRows();

	//check whether the project node itself is expanded
	if (m_treeView->isExpanded(m_treeView->model()->index(0,0)))
		expanded.push_back(-1);

	int row = 0;
	QList<AbstractAspect*> aspects = const_cast<Project*>(m_project)->children("AbstractAspect", AbstractAspect::Recursive);
	foreach(const AbstractAspect* aspect, aspects) {
		QModelIndex index = model->modelIndexOfAspect(aspect);

		const AbstractPart* part = dynamic_cast<const AbstractPart*>(aspect);
		if (part && part->hasMdiSubWindow()) {
			withView.push_back(row);
			ViewState s = {part->view()->windowState(), part->view()->geometry()};
			viewStates.push_back(s);
		}

		if (model->rowCount(index)>0 && m_treeView->isExpanded(index))
			expanded.push_back(row);

		if (selectedRows.indexOf(index) != -1)
			selected.push_back(row);

		if (index == m_treeView->currentIndex())
			currentRow = row;

		row++;
	}

	writer->writeStartElement("state");

	writer->writeStartElement("expanded");
	for (int i=0; i<expanded.size(); ++i) {
		writer->writeTextElement("row", QString::number(expanded.at(i)));
	}
	writer->writeEndElement();

	writer->writeStartElement("selected");
	for (int i=0; i<selected.size(); ++i) {
		writer->writeTextElement("row", QString::number(selected.at(i)));
	}
	writer->writeEndElement();

	writer->writeStartElement("view");
	for (int i=0; i<withView.size(); ++i) {
		writer->writeStartElement("row");
		const ViewState& s = viewStates.at(i);
		writer->writeAttribute( "state", QString::number(s.state) );
		writer->writeAttribute( "x", QString::number(s.geometry.x()) );
		writer->writeAttribute( "y", QString::number(s.geometry.y()) );
		writer->writeAttribute( "width", QString::number(s.geometry.width()) );
		writer->writeAttribute( "height", QString::number(s.geometry.height()) );
		writer->writeCharacters(QString::number(withView.at(i)));
		writer->writeEndElement();
	}
	writer->writeEndElement();

	writer->writeStartElement("current");
	writer->writeTextElement("row", QString::number(currentRow));
	writer->writeEndElement();

	writer->writeEndElement();
}

/**
 * \brief Load from XML
 */
bool ProjectExplorer::load(XmlStreamReader* reader) {
	AspectTreeModel* model = qobject_cast<AspectTreeModel*>(m_treeView->model());
	QList<AbstractAspect*> aspects = const_cast<Project*>(m_project)->children("AbstractAspect", AbstractAspect::Recursive);

	bool expandedItem = false;
	bool selectedItem = false;
	bool viewItem = false;
	(void)viewItem; // because of a strange g++-warning about unused viewItem
	bool currentItem = false;
	QModelIndex currentIndex;
	QString str;
	int row;
	QList<QModelIndex> selected;
	QList<QModelIndex> expanded;
	QXmlStreamAttributes attribs;
	QString attributeWarning = i18n("Attribute '%1' missing or empty, default value is used");

	while (!reader->atEnd()) {
		reader->readNext();
		if (reader->isEndElement() && reader->name() == "state")
			break;

		if (!reader->isStartElement())
			continue;

		if (reader->name() == "expanded") {
			expandedItem = true;
			selectedItem = false;
			viewItem = false;
			currentItem = false;
		} else if (reader->name() == "selected") {
			expandedItem = false;
			selectedItem = true;
			viewItem = false;
			currentItem = false;
		} else 	if (reader->name() == "view") {
			expandedItem = false;
			selectedItem = false;
			viewItem = true;
			currentItem = false;
		} else 	if (reader->name() == "current") {
			expandedItem = false;
			selectedItem = false;
			viewItem = false;
			currentItem = true;
		} else if (reader->name() == "row") {
			attribs = reader->attributes();
			row = reader->readElementText().toInt();

			QModelIndex index;
			if (row==-1)
				index = model->modelIndexOfAspect(m_project); //-1 corresponds tothe project-item (s.a. ProjectExplorer::save())
			else if (row>=aspects.size())
				continue;
			else
				index = model->modelIndexOfAspect(aspects.at(row));

			if (expandedItem) {
				expanded.push_back(index);
			} else if (selectedItem) {
				selected.push_back(index);
			} else if (currentItem) {
				currentIndex = index;
			} else if (viewItem) {
				AbstractPart* part = dynamic_cast<AbstractPart*>(aspects.at(row));
				if (!part)
					continue; //TODO: add error/warning message here?

				emit currentAspectChanged(part);

				str = attribs.value("state").toString();
				if(str.isEmpty())
					reader->raiseWarning(attributeWarning.arg("'state'"));
				else {
					part->view()->setWindowState(Qt::WindowStates(str.toInt()));
					part->mdiSubWindow()->setWindowState(Qt::WindowStates(str.toInt()));
				}

				if (str != "0")
					continue; //no geometry settings required for maximized/minimized windows

				QRect geometry;
				str = attribs.value("x").toString();
				if(str.isEmpty())
					reader->raiseWarning(attributeWarning.arg("'x'"));
				else
					geometry.setX(str.toInt());

				str = attribs.value("y").toString();
				if(str.isEmpty())
					reader->raiseWarning(attributeWarning.arg("'y'"));
				else
					geometry.setY(str.toInt());

				str = attribs.value("width").toString();
				if(str.isEmpty())
					reader->raiseWarning(attributeWarning.arg("'width'"));
				else
					geometry.setWidth(str.toInt());

				str = attribs.value("height").toString();
				if(str.isEmpty())
					reader->raiseWarning(attributeWarning.arg("'height'"));
				else
					geometry.setHeight(str.toInt());

				part->mdiSubWindow()->setGeometry(geometry);
			}
		}
	}

	foreach(const QModelIndex& index, expanded) {
		m_treeView->setExpanded(index, true);
		collapseParents(index, expanded);//collapse all parent indices if they are not expanded
	}

	foreach(const QModelIndex& index, selected)
		m_treeView->selectionModel()->select(index, QItemSelectionModel::Select | QItemSelectionModel::Rows);

	m_treeView->setCurrentIndex(currentIndex);
	m_treeView->scrollTo(currentIndex);

	//when setting the current index above it gets expanded, collapse all parent indices if they are were not expanded when saved
	collapseParents(currentIndex, expanded);

	return true;
}

void ProjectExplorer::collapseParents(const QModelIndex& index, const QList<QModelIndex>& expanded) {
	//root index doesn't have any parents - this case is not catched by the second if-statement below
	if (index.column()==0 && index.row()==0)
		return;

	QModelIndex parent = index.parent();
	if (parent==QModelIndex())
		return;

	if (expanded.indexOf(parent)==-1)
		m_treeView->collapse(parent);
}<|MERGE_RESOLUTION|>--- conflicted
+++ resolved
@@ -525,24 +525,16 @@
 
 void ProjectExplorer::deleteSelected() {
 	QModelIndexList items = m_treeView->selectionModel()->selectedIndexes();
-<<<<<<< HEAD
-	// TODO: Delete selected aspects
-	foreach(QModelIndex index, items) {
-		AbstractAspect *aspect = static_cast<AbstractAspect *>(index.internalPointer());
-		aspect->remove();
-	}
-=======
 	if (!items.size())
 		return;
 
 	m_project->beginMacro(i18np("Project Explorer: removed %1 selected object.", "Project Explorer: removed %1 selected objects.", items.size()/4));
-	for (int i=0; i<items.size()/4; ++i) {
+	for (int i = 0; i < items.size()/4; ++i) {
 		const QModelIndex& index = items.at(i*4);
 		AbstractAspect* aspect = static_cast<AbstractAspect*>(index.internalPointer());
 		aspect->remove();
 	}
 	m_project->endMacro();
->>>>>>> 2cc5eb2f
 }
 
 //##############################################################################
