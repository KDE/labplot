--- conflicted
+++ resolved
@@ -109,11 +109,7 @@
     ${FRONTEND_DIR}/dockwidgets/XYConvolutionCurveDock.cpp
     ${FRONTEND_DIR}/dockwidgets/XYCorrelationCurveDock.cpp
     ${FRONTEND_DIR}/dockwidgets/WorksheetDock.cpp
-<<<<<<< HEAD
     ${FRONTEND_DIR}/dockwidgets/HypothesisTestDock.cpp
-    ${FRONTEND_DIR}/dockwidgets/ScriptDock.cpp
-=======
->>>>>>> 0db73a85
     ${FRONTEND_DIR}/matrix/MatrixFunctionDialog.cpp
     ${FRONTEND_DIR}/matrix/MatrixView.cpp
     ${FRONTEND_DIR}/note/NoteView.cpp
@@ -149,7 +145,6 @@
     ${FRONTEND_DIR}/worksheet/WorksheetPreviewWidget.cpp
     ${FRONTEND_DIR}/worksheet/WorksheetView.cpp
     ${FRONTEND_DIR}/statistics/GeneralTestView.cpp
-
     ${FRONTEND_DIR}/widgets/BackgroundWidget.cpp
     ${FRONTEND_DIR}/widgets/ConstantsWidget.cpp
     ${FRONTEND_DIR}/widgets/ThemesComboBox.cpp
@@ -477,16 +472,11 @@
     ${BACKEND_DIR}/worksheet/plots/cartesian/XYConvolutionCurve.cpp
     ${BACKEND_DIR}/worksheet/plots/cartesian/XYCorrelationCurve.cpp
     ${BACKEND_DIR}/worksheet/plots/cartesian/Value.cpp
-<<<<<<< HEAD
     ${BACKEND_DIR}/statistics/GeneralTest.cpp
     ${BACKEND_DIR}/statistics/HypothesisTest.cpp
     ${BACKEND_DIR}/statistics/TableModel.cpp
     ${BACKEND_DIR}/statistics/TextEdit.cpp
     ${BACKEND_DIR}/statistics/HtmlTableBuilder.cpp
-    ${BACKEND_DIR}/script/Script.cpp
-    ${BACKEND_DIR}/script/ScriptRuntime.cpp
-=======
->>>>>>> 0db73a85
 )
 
 if(ENABLE_SCRIPTING)
