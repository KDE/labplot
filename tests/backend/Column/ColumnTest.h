/*
	File                 : ColumnTest.h
	Project              : LabPlot
	Description          : Tests for Column
	--------------------------------------------------------------------
	SPDX-FileCopyrightText: 2021 Martin Marmsoler <martin.marmsoler@gmail.com>
	SPDX-FileCopyrightText: 2022 Stefan Gerlach <stefan.gerlach@uni.kn>
	SPDX-FileCopyrightText: 2022 Alexander Semke <alexander.semke@web.de>

	SPDX-License-Identifier: GPL-2.0-or-later
*/

#ifndef COLUMNTEST_H
#define COLUMNTEST_H

#include "../../CommonTest.h"

class ColumnTest : public CommonTest {
	Q_OBJECT

private Q_SLOTS:
	// ranges
	void doubleMinimum();
	void doubleMaximum();
	void integerMinimum();
	void integerMaximum();
	void bigIntMinimum();
	void bigIntMaximum();

	// statistical properties for different column modes
	void statisticsDouble(); // only positive double values
	void statisticsDoubleNegative(); // contains negative values (> -100)
	void statisticsDoubleBigNegative(); // contains big negative values (<= -100)
	void statisticsDoubleZero(); // contains zero value
	void statisticsInt(); // only positive integer values
	void statisticsIntNegative(); // contains negative values (> -100)
	void statisticsIntBigNegative(); // contains big negative values (<= -100)
	void statisticsIntZero(); // contains zero value
	void statisticsIntOverflow(); // check overflow of integer
	void statisticsBigInt(); // big ints
	void statisticsText();

	// dictionary related tests for text columns
	void testDictionaryIndex();
	void testTextFrequencies();

	// performance of save and load
	void loadDoubleFromProject();
	void loadIntegerFromProject();
	void loadBigIntegerFromProject();
	void loadTextFromProject();
	void loadDateTimeFromProject();
	void saveLoadDateTime();

	void testIndexForValue();
	void testIndexForValueDoubleVector();

	void testInsertRow();
	void testRemoveRow();

<<<<<<< HEAD
	void testFormula();
	void testFormulaCell();
	void testFormulaCellInvalid();
	void testFormulaCellConstExpression();
	void testFormulaCellMulti();
	void testFormulasmmin();
	void testFormulasmmax();
	void testFormulasma();

	void testFormulasMinColumnInvalid();

	void testFormulasSize();
	void testFormulasMin();
	void testFormulasMax();
	void testFormulasMean();
	void testFormulasMedian();
	void testFormulasStdev();
	void testFormulasVar();
	void testFormulasGm();
	void testFormulasHm();
	void testFormulasChm();
	void testFormulasStatisticsMode();
	void testFormulasQuartile1();
	void testFormulasQuartile3();
	void testFormulasIqr();
	void testFormulasPercentile1();
	void testFormulasPercentile5();
	void testFormulasPercentile10();
	void testFormulasPercentile90();
	void testFormulasPercentile95();
	void testFormulasPercentile99();
	void testFormulasTrimean();
	void testFormulasMeandev();
	void testFormulasMeandevmedian();
	void testFormulasMediandev();
	void testFormulasSkew();
	void testFormulasKurt();
	void testFormulasEntropy();
	void testFormulasQuantile();
	void testFormulasPercentile();
=======
	void clearContentNoFormula();
	void clearContentFormula();
>>>>>>> 9f2688ab
};

#endif // COLUMNTEST_H<|MERGE_RESOLUTION|>--- conflicted
+++ resolved
@@ -58,7 +58,6 @@
 	void testInsertRow();
 	void testRemoveRow();
 
-<<<<<<< HEAD
 	void testFormula();
 	void testFormulaCell();
 	void testFormulaCellInvalid();
@@ -99,10 +98,9 @@
 	void testFormulasEntropy();
 	void testFormulasQuantile();
 	void testFormulasPercentile();
-=======
+
 	void clearContentNoFormula();
 	void clearContentFormula();
->>>>>>> 9f2688ab
 };
 
 #endif // COLUMNTEST_H