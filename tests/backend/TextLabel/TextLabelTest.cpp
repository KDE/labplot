/*
	File                 : TextLabelTest.cpp
	Project              : LabPlot
	Description          : Tests for TextLabel
	--------------------------------------------------------------------
	SPDX-FileCopyrightText: 2022 Stefan Gerlach <stefan.gerlach@uni.kn>

	SPDX-License-Identifier: GPL-2.0-or-later
*/

#include "TextLabelTest.h"
#include "backend/core/Project.h"
#include "backend/lib/trace.h"
#include "backend/worksheet/TextLabel.h"
#include "backend/worksheet/TextLabelPrivate.h"
#include "frontend/widgets/LabelWidget.h"

struct TextProperties {
	QColor fontColor;
	QColor backgroundColor;
	QString text;
	QString plainText;
	QFont font;
	int weigth;
	bool italic;
	bool underline;
};

QColor getColorFromHTMLText(const QString& text, const QString& colortype) {
	const QString htmlColorPattern(QStringLiteral("(#[0-9A-Fa-f]{6})|(transparent)"));
	QRegularExpression fontColorPattern(colortype + QStringLiteral(":") + htmlColorPattern);
	QRegularExpressionMatch matchColor = fontColorPattern.match(text);
	// QVERIFY(matchColor.hasMatch());
	// QCOMPARE(matchColor.capturedTexts().count(), 1);
	const auto& splitted = matchColor.capturedTexts().at(0).split(colortype + QStringLiteral(":"));
	QColor c;
	if (splitted.length() > 1) {
		QString color = splitted.at(1);
		int r = color.mid(1, 2).toInt(nullptr, 16);
		int g = color.mid(3, 2).toInt(nullptr, 16);
		int b = color.mid(5, 2).toInt(nullptr, 16);

		c = QColor(r, g, b);
	} else {
		c = QColor(Qt::transparent);
	}
	return c;
}

#define STORETEXTPROPERTIES(label, propertyVariable)                                                                                                           \
	TextProperties propertyVariable;                                                                                                                           \
	{                                                                                                                                                          \
		propertyVariable.text = label->text().text;                                                                                                            \
		QTextEdit te(label->text().text);                                                                                                                      \
		propertyVariable.font = te.font();                                                                                                                     \
		/* For some reason the two below don't work */                                                                                                         \
		/* propertyVariable.fontColor = te.textColor(); */                                                                                                     \
		/* propertyVariable.backgroundColor = te.textBackgroundColor(); */                                                                                     \
		propertyVariable.fontColor = getColorFromHTMLText(label->text().text, QStringLiteral("color"));                                                        \
		propertyVariable.backgroundColor = getColorFromHTMLText(label->text().text, QStringLiteral("background-color"));                                       \
		propertyVariable.italic = te.fontItalic();                                                                                                             \
		propertyVariable.underline = te.fontUnderline();                                                                                                       \
		propertyVariable.plainText = te.toPlainText();                                                                                                         \
		propertyVariable.weigth = te.fontWeight();                                                                                                             \
	}

#define COMPARETEXTPROPERTIES(actual, expected)                                                                                                                \
	QCOMPARE(actual.backgroundColor, expected.backgroundColor);                                                                                                \
	QCOMPARE(actual.fontColor, expected.fontColor);                                                                                                            \
	QCOMPARE(actual.font, expected.font);                                                                                                                      \
	QCOMPARE(actual.italic, expected.italic);                                                                                                                  \
	QCOMPARE(actual.plainText, expected.plainText);                                                                                                            \
	QCOMPARE(actual.underline, expected.underline);                                                                                                            \
	QCOMPARE(actual.weigth, expected.weigth);                                                                                                                  \
	/* QCOMPARE(actual.text, expected.text); Cannot be used, because then also in the expected html text the color must be replaced*/

<<<<<<< HEAD
#define COMPARETEXTPROPERTIESLABEL(label, expected)                                                                                                            \
	{ STORETEXTPROPERTIES(label, propertyVariable) COMPARETEXTPROPERTIES(propertyVariable, expected) }
=======
#define COMPARETEXTPROPERTIESLABEL(label, expected) {STORETEXTPROPERTIES(label, propertyVariable) COMPARETEXTPROPERTIES(propertyVariable, expected)}

>>>>>>> 5e4a25ae
#define VERIFYLABELCOLORS(label, fontcolor_, backgroundColor_)                                                                                                 \
	{                                                                                                                                                          \
		QCOMPARE(getColorFromHTMLText(label->text().text, QStringLiteral("color")), fontcolor_);                                                               \
		QCOMPARE(getColorFromHTMLText(label->text().text, QStringLiteral("background-color")), backgroundColor_);                                              \
	}

void TextLabelTest::addPlot() {
	Project project;
	auto* ws = new Worksheet(QStringLiteral("worksheet"));
	QVERIFY(ws != nullptr);
	project.addChild(ws);

	auto* p = new CartesianPlot(QStringLiteral("plot"));
	QVERIFY(p != nullptr);
	ws->addChild(p);

	auto* l = new TextLabel(QStringLiteral("Label"));
	QVERIFY(l != nullptr);
	l->setText(QStringLiteral("TextLabelText"));
	ws->addChild(l);

	QCOMPARE(l->text().mode, TextLabel::Mode::Text);
	VERIFYLABELCOLORS(l, Qt::black, Qt::transparent);
	QCOMPARE(l->fontColor(), Qt::black);
	QCOMPARE(l->backgroundColor(), QColor(1, 1, 1, 0));

	// add title?

	// add axes?
	// check axis label
}

/*!
 * \brief TextLabelTest::multiLabelEdit
 * Test if changing the background color of one label
 * only the background color will be changed for the second
 * label, but no other properties
 */
void TextLabelTest::multiLabelEditColorChange() {
	Project project;
	auto* ws = new Worksheet(QStringLiteral("worksheet"));
	QVERIFY(ws != nullptr);
	project.addChild(ws);

	auto* p = new CartesianPlot(QStringLiteral("plot"));
	QVERIFY(p != nullptr);
	ws->addChild(p);

	auto* l1 = new TextLabel(QStringLiteral("Label"));
	QVERIFY(l1 != nullptr);
	l1->setText(QStringLiteral("Text1"));
	ws->addChild(l1);

	VERIFYLABELCOLORS(l1, Qt::black, Qt::transparent);

	auto* l2 = new TextLabel(QStringLiteral("Label"));
	QVERIFY(l2 != nullptr);
	l2->setText(QStringLiteral("Text2"));
	ws->addChild(l2);

	STORETEXTPROPERTIES(l1, l1InitProperties);
	STORETEXTPROPERTIES(l2, l2InitProperties);

	LabelWidget w(nullptr);
	w.setLabels({l1}); // change only one textlabel
	w.fontColorChanged(Qt::red);
	w.backgroundColorChanged(Qt::blue);

	TextProperties l1p = l1InitProperties;
	l1p.fontColor = Qt::red;
	l1p.backgroundColor = Qt::blue;
	COMPARETEXTPROPERTIESLABEL(l1, l1p);
	COMPARETEXTPROPERTIESLABEL(l2, l2InitProperties);

	w.setLabels({l1, l2});
	w.fontColorChanged(Qt::cyan);
	w.backgroundColorChanged(Qt::green);

	l1p = l1InitProperties;
	l1p.fontColor = Qt::cyan;
	l1p.backgroundColor = Qt::green;
	COMPARETEXTPROPERTIESLABEL(l1, l1p);
	TextProperties l2p = l2InitProperties;
	l2p.fontColor = Qt::cyan;
	l2p.backgroundColor = Qt::green;
	COMPARETEXTPROPERTIESLABEL(l2, l2p);
}

/*!
 * \brief TextLabelTest::multiLabelEditTextChange
 * Changing the text of two labels changes the text content and more text related
 * properties
 */
void TextLabelTest::multiLabelEditTextChange() {
	Project project;
	auto* ws = new Worksheet(QStringLiteral("worksheet"));
	QVERIFY(ws != nullptr);
	project.addChild(ws);

	auto* p = new CartesianPlot(QStringLiteral("plot"));
	QVERIFY(p != nullptr);
	ws->addChild(p);

	auto* l1 = new TextLabel(QStringLiteral("Label"));
	QVERIFY(l1 != nullptr);
	l1->setText(QStringLiteral("Text1"));
	ws->addChild(l1);

	auto* l2 = new TextLabel(QStringLiteral("Label"));
	QVERIFY(l2 != nullptr);
	l2->setText(QStringLiteral("Text2"));
	ws->addChild(l2);

	LabelWidget w(nullptr);
	w.setLabels({l1}); // change only one textlabel
	w.fontColorChanged(Qt::red);
	w.backgroundColorChanged(Qt::blue);
	w.fontSuperScriptChanged(true);
	w.fontStrikeOutChanged(true);
	w.fontUnderlineChanged(true);
	w.fontItalicChanged(true);
	w.fontBoldChanged(true);
	w.fontChanged(QFont(QStringLiteral("AkrutiTml2")));

	STORETEXTPROPERTIES(l1, l1InitProperties);

	w.setLabels({l1, l2});
	w.ui.teLabel->setText(QStringLiteral("New text"));

	TextProperties l1p = l1InitProperties;
	l1p.plainText = QStringLiteral("New text");
	COMPARETEXTPROPERTIESLABEL(l1, l1p);
	COMPARETEXTPROPERTIESLABEL(l2, l1p); // textlabel2 received all properties of the first label, because the text content changes
}

void TextLabelTest::multiLabelEditColorChangeSelection() {
	Project project;
	auto* ws = new Worksheet(QStringLiteral("worksheet"));
	QVERIFY(ws != nullptr);
	project.addChild(ws);

	auto* p = new CartesianPlot(QStringLiteral("plot"));
	QVERIFY(p != nullptr);
	ws->addChild(p);

	LabelWidget w(nullptr);

	auto* l1 = new TextLabel(QStringLiteral("Label"));
	QVERIFY(l1 != nullptr);
	ws->addChild(l1);
	l1->setText(QStringLiteral("This is the text of label 1"));

	VERIFYLABELCOLORS(l1, Qt::black, Qt::transparent);

	auto* l2 = new TextLabel(QStringLiteral("Label"));
	QVERIFY(l2 != nullptr);
	ws->addChild(l2);
	w.setLabels({l2}); // This setlabels is important, otherwise a specific scenario does not occur
	l2->setText(QStringLiteral("Text label 2"));

	STORETEXTPROPERTIES(l1, l1InitProperties);
	STORETEXTPROPERTIES(l2, l2InitProperties);

	w.setLabels({l1, l2});
	auto cursor = w.ui.teLabel->textCursor();
	// marks character 2 to 4
	cursor.setPosition(2);
	cursor.movePosition(QTextCursor::Right, QTextCursor::KeepAnchor, 2);
	w.ui.teLabel->setTextCursor(cursor);
	w.fontColorChanged(Qt::cyan);
	w.backgroundColorChanged(Qt::green);
	w.fontBoldChanged(true);
	w.fontItalicChanged(true);

	{
		QTextEdit te(l1->text().text);
		QTextCursor cTest = te.textCursor();
		cTest.setPosition(2);
		cTest.movePosition(QTextCursor::Right, QTextCursor::KeepAnchor, 2);
		te.setTextCursor(cTest);
		auto ccf = te.currentCharFormat();
		QCOMPARE(ccf.foreground().color(), Qt::cyan);
		QCOMPARE(ccf.background().color(), Qt::green);
		QCOMPARE(te.fontItalic(), true);
		QCOMPARE(te.fontWeight(), QFont::Bold);
		QCOMPARE(te.toPlainText(), QStringLiteral("This is the text of label 1"));
	}

	{
		QTextEdit te(l2->text().text);
		QTextCursor cTest = te.textCursor();
		cTest.setPosition(2);
		cTest.movePosition(QTextCursor::Right, QTextCursor::KeepAnchor, 2);
		te.setTextCursor(cTest);
		auto ccf = te.currentCharFormat();
		QCOMPARE(ccf.foreground().color(), Qt::cyan);
		QCOMPARE(ccf.background().color(), Qt::green);
		QCOMPARE(te.fontItalic(), true);
		QCOMPARE(te.fontWeight(), QFont::Bold);
		QCOMPARE(te.toPlainText(), QStringLiteral("Text label 2"));
	}

	w.fontBoldChanged(false);
	w.fontItalicChanged(false);

	{
		QTextEdit te(l1->text().text);
		QTextCursor cTest = te.textCursor();
		cTest.setPosition(2);
		cTest.movePosition(QTextCursor::Right, QTextCursor::KeepAnchor, 2);
		te.setTextCursor(cTest);
		auto ccf = te.currentCharFormat();
		QCOMPARE(ccf.foreground().color(), Qt::cyan);
		QCOMPARE(ccf.background().color(), Qt::green);
		QCOMPARE(te.fontItalic(), false);
		QCOMPARE(te.fontWeight(), QFont::Normal);
		QCOMPARE(te.toPlainText(), QStringLiteral("This is the text of label 1"));
	}

	{
		QTextEdit te(l2->text().text);
		QTextCursor cTest = te.textCursor();
		cTest.setPosition(2);
		cTest.movePosition(QTextCursor::Right, QTextCursor::KeepAnchor, 2);
		te.setTextCursor(cTest);
		auto ccf = te.currentCharFormat();
		QCOMPARE(ccf.foreground().color(), Qt::cyan);
		QCOMPARE(ccf.background().color(), Qt::green);
		QCOMPARE(te.fontItalic(), false);
		QCOMPARE(te.fontWeight(), QFont::Normal);
		QCOMPARE(te.toPlainText(), QStringLiteral("Text label 2"));
	}
}

QTEST_MAIN(TextLabelTest)<|MERGE_RESOLUTION|>--- conflicted
+++ resolved
@@ -74,13 +74,8 @@
 	QCOMPARE(actual.weigth, expected.weigth);                                                                                                                  \
 	/* QCOMPARE(actual.text, expected.text); Cannot be used, because then also in the expected html text the color must be replaced*/
 
-<<<<<<< HEAD
-#define COMPARETEXTPROPERTIESLABEL(label, expected)                                                                                                            \
-	{ STORETEXTPROPERTIES(label, propertyVariable) COMPARETEXTPROPERTIES(propertyVariable, expected) }
-=======
 #define COMPARETEXTPROPERTIESLABEL(label, expected) {STORETEXTPROPERTIES(label, propertyVariable) COMPARETEXTPROPERTIES(propertyVariable, expected)}
 
->>>>>>> 5e4a25ae
 #define VERIFYLABELCOLORS(label, fontcolor_, backgroundColor_)                                                                                                 \
 	{                                                                                                                                                          \
 		QCOMPARE(getColorFromHTMLText(label->text().text, QStringLiteral("color")), fontcolor_);                                                               \
