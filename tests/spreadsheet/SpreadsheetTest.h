--- conflicted
+++ resolved
@@ -67,7 +67,6 @@
 	void testFlatten02();
 	void testFlatten03();
 
-<<<<<<< HEAD
 	// search&replace
 	Spreadsheet* createSearchReplaceSpreadsheet();
 
@@ -76,7 +75,8 @@
 	void testSearchExtended00();
 
 	void testSearchReplace00();
-=======
+
+	// size changes
 	void testInsertRows();
 	void testRemoveRows();
 	void testInsertColumns();
@@ -97,7 +97,6 @@
 #endif // HAVE_VECTOR_BLF
 
 	void testNaming();
->>>>>>> f865f126
 };
 
 #endif