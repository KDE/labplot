# SPDX-FileCopyrightText: 2020 Volker Krause <vkrause@kde.org>
# SPDX-FileCopyrightText: 2022-2024 Stefan Gerlach <stefan.gerlach@uni.kn>
# SPDX-License-Identifier: CC0-1.0

# full path: https://invent.kde.org/sysadmin/ci-utilities/-/tree/master/gitlab-templates
include:
  - project: sysadmin/ci-utilities
    file:
# fails
#      - /gitlab-templates/reuse-lint.yml
#      - /gitlab-templates/clang-format.yml
      - /gitlab-templates/linux.yml
      - /gitlab-templates/windows.yml
      - /gitlab-templates/linux-qt6.yml
      - /gitlab-templates/windows-qt6.yml
# fails sometimes with No space left on device
#      - /gitlab-templates/freebsd.yml
# finds Qt5 but KF5 is not installed
<<<<<<< HEAD
      - /gitlab-templates/freebsd-qt6.yml
      - /gitlab-templates/flatpak.yml
# supposed to run manual:
      - /gitlab-templates/craft-appimage.yml
      - /gitlab-templates/craft-windows-x86-64.yml
# fails due to poppler build problem
#      - /gitlab-templates/craft-windows-mingw64.yml
# fails due to python error: Bad CPU type in executable
#      - /gitlab-templates/craft-macos-x86-64.yml
# fails because cantor needs Qt5WebEngine:
=======
#      - /gitlab-templates/freebsd-qt6.yml
### DEPLOY
      - /gitlab-templates/craft-appimage.yml
# currently both fail (20240212)
#      - /gitlab-templates/craft-windows-x86-64.yml
#      - /gitlab-templates/craft-windows-appx-qt5.yml
# see below for flatpak variables
      - /gitlab-templates/flatpak.yml
# fails for analitza (20240105)
#      - /gitlab-templates/craft-appimage-qt6.yml
# fails for analitza (20240105)
#      - /gitlab-templates/craft-windows-x86-64-qt6.yml
#      - /gitlab-templates/craft-windows-appx-qt6.yml
# fails linking tests due to undefined references to GSL functions
#      - /gitlab-templates/craft-windows-mingw64.yml
# fails for analitza (20240105)
#      - /gitlab-templates/craft-windows-mingw64-qt6.yml
# fails because of cantor misses qt5webengine (20240105)
#      - /gitlab-templates/craft-macos-x86-64.yml
# fails for analitza (20240105)
#      - /gitlab-templates/craft-macos-x86-64-qt6.yml
# fails because of cantor (20240105)
>>>>>>> 8357a4a9
#      - /gitlab-templates/craft-macos-arm64.yml
# fails for analitza (20240105)
#      - /gitlab-templates/craft-macos-arm64-qt6.yml

craft_appimage_qt515_x86_64:
  only:
    - master

#craft_windows_qt515_x86_64:
#  only:
#    - master

# needed for tests (use "ctest -V" for more output)
#variables:
#  QT_TEST_TIMEOUT_FUNCTION: "600"

# test builds (prepend '.' to temporary disable):
## Ubuntu 22.04 min (Debug)
## Ubuntu 22.04 full (Release)
## Fedora 38 min (Debug)
## Fedora 38 full (Release)
## OS 15.5 min (Release)
## OS 15.5 full (Debug)
## Tumbleweed full (Debug)

########################################################

.ubuntu_22.04_min:
  stage: build
  image: ubuntu:22.04
  only:
    - merge_requests
    - master
  before_script:
    - apt update
    - apt install --yes eatmydata
    - eatmydata apt install --yes --no-install-recommends locales-all ninja-build git cmake make g++ extra-cmake-modules xvfb libqt5svg5-dev libkf5kio-dev libkf5archive-dev libkf5crash-dev libkf5newstuff-dev libkf5doctools-dev libkf5textwidgets-dev kuserfeedback-dev bison libgsl-dev pkg-config ca-certificates zlib1g-dev qtbase5-private-dev
  script:
    - mkdir -p build && cd build
    - cmake -DCMAKE_BUILD_TYPE=Debug -G Ninja ..
    - ninja
# 1 test fails: FAIL!  : SpreadsheetTest::testFlatten01() Received a fatal error.
#    - xvfb-run ctest -T Test --output-on-failure

.ubuntu_22.04_full:
  stage: build
  image: ubuntu:22.04
  only:
#    - merge_requests
    - master
  before_script:
    - apt update
    - apt install --yes eatmydata
    - eatmydata apt install --yes --no-install-recommends locales-all ninja-build git cmake g++ extra-cmake-modules xvfb libqt5svg5-dev libkf5kio-dev libkf5archive-dev libkf5crash-dev libkf5newstuff-dev libkf5doctools-dev libkf5textwidgets-dev kuserfeedback-dev bison libgsl-dev libkf5parts-dev libkf5syntaxhighlighting-dev cantor libcantor-dev libpoppler-qt5-dev libfftw3-dev libreadstat-dev liborigin2-dev libhdf5-dev libnetcdf-dev libqt5serialport5-dev libcfitsio-dev libcerf-dev liblz4-dev libmatio-dev libmarkdown2-dev libspectre-dev qtbase5-private-dev ca-certificates
  script:
    - mkdir -p build && cd build
    - cmake -DCMAKE_BUILD_TYPE=Release -G Ninja ..
    - ninja
# 1 test fails: FAIL!  : SpreadsheetTest::testFlatten01() Received a fatal error.
#    - xvfb-run ctest -T Test --output-on-failure

.fedora_38_min:
  stage: build
  image: fedora:38
  only:
    - merge_requests
    - master
  before_script:
    - dnf -y --setopt=install_weak_deps=False install git gcc-c++ make bison shared-mime-info cmake ninja-build xorg-x11-server-Xvfb mesa-dri-drivers wayland-devel gsl-devel qt5-qtbase-devel qt5-qtsvg-devel qt5-qtwayland-devel extra-cmake-modules kf5-ki18n-devel kf5-kio-devel kf5-knewstuff-devel kf5-karchive-devel kf5-kcrash-devel kf5-kdoctools-devel kf5-kiconthemes-devel kf5-ktextwidgets-devel kuserfeedback-devel zlib-devel qt5-qtbase-private-devel
  script:
    - mkdir -p build && cd build
# readstat disabled until fixed for GCC 13
# dbc_parser fails with GCC 13 atm (-DLOCAL_DBC_PARSER=ON -DLOCAL_VECTOR_BLF=ON)
    - cmake -DCMAKE_BUILD_TYPE=Debug -DENABLE_READSTAT=OFF -G Ninja ..
    - ninja
# FAIL!  : ParserTest::testLocale() Compared doubles are not the same (fuzzy compare)
#   Actual   (parse(qPrintable(expr.first), "de_DE")): nan
#   Expected (expr.second)                           : 1
# FAIL!  : SpreadsheetTest::testFlatten01() Received a fatal error.
#    - xvfb-run ctest -T Test --output-on-failure

.fedora_38_full:
  stage: build
  image: fedora:38
  only:
#   - merge_requests
    - master
  before_script:
    - dnf -y --setopt=install_weak_deps=False install git gcc-c++ make bison shared-mime-info cmake ninja-build xorg-x11-server-Xvfb mesa-dri-drivers wayland-devel gsl-devel qt5-qtbase-devel qt5-qtsvg-devel qt5-qtwayland-devel extra-cmake-modules kf5-ki18n-devel kf5-kio-devel kf5-knewstuff-devel kf5-karchive-devel kf5-kcrash-devel kf5-kdoctools-devel kf5-kiconthemes-devel kf5-ktextwidgets-devel kuserfeedback-devel kf5-kparts-devel kf5-syntax-highlighting-devel cantor-devel poppler-qt5-devel libspectre-devel liborigin-devel fftw3-devel netcdf-devel qt5-qtserialport-devel cfitsio-devel libcerf-devel lz4-devel matio-devel discount qt5-qtbase-private-devel
  script:
    - mkdir -p build && cd build
# readstat disabled until fixed for GCC 13
# dbc_parser fails with GCC 13 atm (-DLOCAL_DBC_PARSER=ON -DLOCAL_VECTOR_BLF=ON)
    - cmake -DCMAKE_BUILD_TYPE=Release -DENABLE_READSTAT=OFF -G Ninja ..
    - ninja
# see fedora_38_min
#    - xvfb-run ctest -T Test --output-on-failure

.leap_15.5_min:
  stage: build
  image: opensuse/leap:15.5
  only:
    - merge_requests
    - master
  before_script:
    - zypper ref
    - zypper --non-interactive install --recommends -t pattern devel_qt5 devel_kde_frameworks
# Mesa-libEGL1 xvfb-run libwayland-egl1 for tests (not working)
    - zypper in -y gsl-devel ninja libQt5Gui-private-headers-devel kdoctools-devel
  script:
    - mkdir -p build && cd build
# readstat disabled until fixed for GCC 13
# could not find git for clone of dbc_parser_cpp-populate (-DLOCAL_DBC_PARSER=ON -DLOCAL_VECTOR_BLF=ON)
    - cmake -DCMAKE_BUILD_TYPE=Release -DENABLE_READSTAT=OFF -G Ninja ..
    - ninja
# libEGL warning: DRI2: failed to create any config
#    - xvfb-run ctest -T Test --output-on-failure

.leap_15.5_full:
  stage: build
  image: opensuse/leap:15.5
  only:
#    - merge_requests
    - master
  before_script:
    - zypper ref
    - zypper --non-interactive install --recommends -t pattern devel_qt5 devel_kde_frameworks
# readstat-devel in Science repo only, see leap_15.5_min for tests
    - zypper in -y gsl-devel ninja libQt5Gui-private-headers-devel kdoctools-devel kuserfeedback-devel liborigin-devel cantor-devel fftw3-devel hdf5-devel netcdf-devel cfitsio-devel libcerf-devel liblz4-devel libmatio-devel discount
  script:
    - mkdir -p build && cd build
# readstat disabled until fixed for GCC 13
# could not find git for clone of dbc_parser_cpp-populate (-DLOCAL_DBC_PARSER=ON -DLOCAL_VECTOR_BLF=ON)
    - cmake -DCMAKE_BUILD_TYPE=Debug -DENABLE_READSTAT=OFF -G Ninja ..
    - ninja
# libEGL warning: DRI2: failed to create any config
#    - xvfb-run ctest -T Test --output-on-failure

.tumbleweed_full:
  stage: build
  image: opensuse/tumbleweed
  only:
#    - merge_requests
    - master
  before_script:
    - zypper ref
    - zypper in -y --force-resolution xvfb-run
    - zypper --non-interactive install --recommends -t pattern devel_qt5 devel_kde_frameworks
# readstat-devel in Science repo only
    - zypper in -y gsl-devel ninja Mesa-libEGL1 libwayland-egl1 kuserfeedback-devel liborigin-devel cantor-devel fftw3-devel hdf5-devel netcdf-devel cfitsio-devel libcerf-devel liblz4-devel libmatio-devel discount libQt5Gui-private-headers-devel
  script:
    - mkdir -p build && cd build
# readstat disabled until fixed for GCC 13
# Vector BLF fails compiling (<cstdint> missing)
    - cmake -DCMAKE_BUILD_TYPE=Debug -DENABLE_READSTAT=OFF -G Ninja ..
    - ninja
# libEGL warning: DRI2: failed to create any config
#    - xvfb-run ctest -T Test --output-on-failure

#########################################################

clang_format:
  stage: test
  image: debian:bookworm
  before_script:
    - apt-get update
    - apt-get install --yes --no-install-recommends git clang-format-13
  script: |
    ./cl-fmt.sh
    git diff --exit-code

# see above
flatpak:
  only:
    - master
  variables:
    KDE_FLATPAK_MODULE_NAME: labplot2
    KDE_FLATPAK_APP_ID: org.kde.${KDE_FLATPAK_MODULE_NAME}<|MERGE_RESOLUTION|>--- conflicted
+++ resolved
@@ -10,34 +10,22 @@
 #      - /gitlab-templates/reuse-lint.yml
 #      - /gitlab-templates/clang-format.yml
       - /gitlab-templates/linux.yml
-      - /gitlab-templates/windows.yml
-      - /gitlab-templates/linux-qt6.yml
-      - /gitlab-templates/windows-qt6.yml
+#      - /gitlab-templates/windows.yml
+#      - /gitlab-templates/linux-qt6.yml
+#      - /gitlab-templates/windows-qt6.yml
 # fails sometimes with No space left on device
 #      - /gitlab-templates/freebsd.yml
 # finds Qt5 but KF5 is not installed
-<<<<<<< HEAD
-      - /gitlab-templates/freebsd-qt6.yml
-      - /gitlab-templates/flatpak.yml
-# supposed to run manual:
-      - /gitlab-templates/craft-appimage.yml
-      - /gitlab-templates/craft-windows-x86-64.yml
-# fails due to poppler build problem
-#      - /gitlab-templates/craft-windows-mingw64.yml
-# fails due to python error: Bad CPU type in executable
-#      - /gitlab-templates/craft-macos-x86-64.yml
-# fails because cantor needs Qt5WebEngine:
-=======
 #      - /gitlab-templates/freebsd-qt6.yml
 ### DEPLOY
-      - /gitlab-templates/craft-appimage.yml
+#      - /gitlab-templates/craft-appimage.yml
 # currently both fail (20240212)
 #      - /gitlab-templates/craft-windows-x86-64.yml
 #      - /gitlab-templates/craft-windows-appx-qt5.yml
 # see below for flatpak variables
-      - /gitlab-templates/flatpak.yml
-# fails for analitza (20240105)
-#      - /gitlab-templates/craft-appimage-qt6.yml
+#      - /gitlab-templates/flatpak.yml
+# fails for analitza (20240105)
+      - /gitlab-templates/craft-appimage-qt6.yml
 # fails for analitza (20240105)
 #      - /gitlab-templates/craft-windows-x86-64-qt6.yml
 #      - /gitlab-templates/craft-windows-appx-qt6.yml
@@ -46,18 +34,17 @@
 # fails for analitza (20240105)
 #      - /gitlab-templates/craft-windows-mingw64-qt6.yml
 # fails because of cantor misses qt5webengine (20240105)
-#      - /gitlab-templates/craft-macos-x86-64.yml
-# fails for analitza (20240105)
-#      - /gitlab-templates/craft-macos-x86-64-qt6.yml
+      - /gitlab-templates/craft-macos-x86-64.yml
+# fails for analitza (20240105)
+      - /gitlab-templates/craft-macos-x86-64-qt6.yml
 # fails because of cantor (20240105)
->>>>>>> 8357a4a9
-#      - /gitlab-templates/craft-macos-arm64.yml
-# fails for analitza (20240105)
-#      - /gitlab-templates/craft-macos-arm64-qt6.yml
-
-craft_appimage_qt515_x86_64:
-  only:
-    - master
+      - /gitlab-templates/craft-macos-arm64.yml
+# fails for analitza (20240105)
+      - /gitlab-templates/craft-macos-arm64-qt6.yml
+
+#craft_appimage_qt515_x86_64:
+#  only:
+#    - master
 
 #craft_windows_qt515_x86_64:
 #  only:
