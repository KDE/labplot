--- conflicted
+++ resolved
@@ -10,20 +10,9 @@
 #      - /gitlab-templates/reuse-lint.yml
       - /gitlab-templates/linux.yml
       - /gitlab-templates/windows.yml
-<<<<<<< HEAD
-      - /gitlab-templates/linux-qt6.yml
-      - /gitlab-templates/windows-qt6.yml
-      - /gitlab-templates/freebsd.yml
-# finds Qt5 but KF5 is not installed
-#      - /gitlab-templates/freebsd-qt6.yml
-# poppler not building due to Qt6 missing (see below)
-#      - /gitlab-templates/flatpak.yml
-# supposed to run manual:
-=======
       - /gitlab-templates/freebsd.yml
 # poppler not building due to Qt6 missing (see below)
 #      - /gitlab-templates/flatpak.yml
->>>>>>> cf88b9c0
       - /gitlab-templates/craft-appimage.yml
       - /gitlab-templates/craft-windows-x86-64.yml
       - /gitlab-templates/craft-windows-appx-qt5.yml
