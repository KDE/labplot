# SPDX-FileCopyrightText: 2020 Volker Krause <vkrause@kde.org>
# SPDX-FileCopyrightText: 2022-2023 Stefan Gerlach <stefan.gerlach@uni.kn>
# SPDX-License-Identifier: CC0-1.0

# full path: https://invent.kde.org/sysadmin/ci-utilities/-/tree/master/gitlab-templates?ref_type=heads
include:
  - project: sysadmin/ci-utilities
    file:
# fails
#      - /gitlab-templates/reuse-lint.yml
<<<<<<< HEAD
# TODO: fails atm due to libpoppler linking
=======
>>>>>>> 8d111dc2
      - /gitlab-templates/linux.yml
      - /gitlab-templates/windows.yml
      - /gitlab-templates/linux-qt6.yml
      - /gitlab-templates/windows-qt6.yml
      - /gitlab-templates/freebsd.yml
# finds Qt5 but KF5 is not installed
      - /gitlab-templates/freebsd-qt6.yml
      - /gitlab-templates/flatpak.yml
# supposed to run manual:
      - /gitlab-templates/craft-appimage.yml
      - /gitlab-templates/craft-windows-x86-64.yml
      - /gitlab-templates/craft-windows-mingw64.yml
# fails because cantor needs Qt5WebEngine:
      - /gitlab-templates/craft-macos-x86-64.yml
      - /gitlab-templates/craft-macos-arm64.yml

# needed for tests (use "ctest -V" for more output)
#variables:
#  QT_TEST_TIMEOUT_FUNCTION: "600"

# test builds (prepend '.' to temporary disable):
## Ubuntu 22.04 min (Debug)
## Ubuntu 22.04 full (Release)
## Fedora 38 min (Debug)
## Fedora 38 full (Release)
## OS 15.5 min (Release)
## OS 15.5 full (Debug)
## Tumbleweed full (Debug)

########################################################

.ubuntu_22.04_min:
  stage: build
  image: ubuntu:22.04
  only:
    - merge_requests
    - master
  before_script:
    - apt update
    - apt install --yes eatmydata
    - eatmydata apt install --yes --no-install-recommends locales-all ninja-build git cmake make g++ extra-cmake-modules xvfb libqt5svg5-dev libkf5kio-dev libkf5archive-dev libkf5crash-dev libkf5newstuff-dev libkf5doctools-dev libkf5textwidgets-dev kuserfeedback-dev bison libgsl-dev pkg-config ca-certificates zlib1g-dev qtbase5-private-dev
  script:
    - mkdir -p build && cd build
    - cmake -DCMAKE_BUILD_TYPE=Debug -G Ninja ..
    - ninja
# 1 test fails: FAIL!  : SpreadsheetTest::testFlatten01() Received a fatal error.
#    - xvfb-run ctest -T Test --output-on-failure

.ubuntu_22.04_full:
  stage: build
  image: ubuntu:22.04
  only:
#    - merge_requests
    - master
  before_script:
    - apt update
    - apt install --yes eatmydata
    - eatmydata apt install --yes --no-install-recommends locales-all ninja-build git cmake g++ extra-cmake-modules xvfb libqt5svg5-dev libkf5kio-dev libkf5archive-dev libkf5crash-dev libkf5newstuff-dev libkf5doctools-dev libkf5textwidgets-dev kuserfeedback-dev bison libgsl-dev libkf5parts-dev libkf5syntaxhighlighting-dev cantor libcantor-dev libpoppler-qt5-dev libfftw3-dev libreadstat-dev liborigin2-dev libhdf5-dev libnetcdf-dev libqt5serialport5-dev libcfitsio-dev libcerf-dev liblz4-dev libmatio-dev libmarkdown2-dev libspectre-dev qtbase5-private-dev ca-certificates
  script:
    - mkdir -p build && cd build
    - cmake -DCMAKE_BUILD_TYPE=Release -G Ninja ..
    - ninja
# 1 test fails: FAIL!  : SpreadsheetTest::testFlatten01() Received a fatal error.
#    - xvfb-run ctest -T Test --output-on-failure

.fedora_38_min:
  stage: build
  image: fedora:38
  only:
    - merge_requests
    - master
  before_script:
    - dnf -y --setopt=install_weak_deps=False install git gcc-c++ make bison shared-mime-info cmake ninja-build xorg-x11-server-Xvfb mesa-dri-drivers wayland-devel gsl-devel qt5-qtbase-devel qt5-qtsvg-devel qt5-qtwayland-devel extra-cmake-modules kf5-ki18n-devel kf5-kio-devel kf5-knewstuff-devel kf5-karchive-devel kf5-kcrash-devel kf5-kdoctools-devel kf5-kiconthemes-devel kf5-ktextwidgets-devel kuserfeedback-devel zlib-devel qt5-qtbase-private-devel
  script:
    - mkdir -p build && cd build
# readstat disabled until fixed for GCC 13
# dbc_parser fails with GCC 13 atm (-DLOCAL_DBC_PARSER=ON -DLOCAL_VECTOR_BLF=ON)
    - cmake -DCMAKE_BUILD_TYPE=Debug -DENABLE_READSTAT=OFF -G Ninja ..
    - ninja
# FAIL!  : ParserTest::testLocale() Compared doubles are not the same (fuzzy compare)
#   Actual   (parse(qPrintable(expr.first), "de_DE")): nan
#   Expected (expr.second)                           : 1
# FAIL!  : SpreadsheetTest::testFlatten01() Received a fatal error.
#    - xvfb-run ctest -T Test --output-on-failure

.fedora_38_full:
  stage: build
  image: fedora:38
  only:
#   - merge_requests
    - master
  before_script:
    - dnf -y --setopt=install_weak_deps=False install git gcc-c++ make bison shared-mime-info cmake ninja-build xorg-x11-server-Xvfb mesa-dri-drivers wayland-devel gsl-devel qt5-qtbase-devel qt5-qtsvg-devel qt5-qtwayland-devel extra-cmake-modules kf5-ki18n-devel kf5-kio-devel kf5-knewstuff-devel kf5-karchive-devel kf5-kcrash-devel kf5-kdoctools-devel kf5-kiconthemes-devel kf5-ktextwidgets-devel kuserfeedback-devel kf5-kparts-devel kf5-syntax-highlighting-devel cantor-devel poppler-qt5-devel libspectre-devel liborigin-devel fftw3-devel netcdf-devel qt5-qtserialport-devel cfitsio-devel libcerf-devel lz4-devel matio-devel discount qt5-qtbase-private-devel
  script:
    - mkdir -p build && cd build
# readstat disabled until fixed for GCC 13
# dbc_parser fails with GCC 13 atm (-DLOCAL_DBC_PARSER=ON -DLOCAL_VECTOR_BLF=ON)
    - cmake -DCMAKE_BUILD_TYPE=Release -DENABLE_READSTAT=OFF -G Ninja ..
    - ninja
# see fedora_38_min
#    - xvfb-run ctest -T Test --output-on-failure

.leap_15.5_min:
  stage: build
  image: opensuse/leap:15.5
  only:
    - merge_requests
    - master
  before_script:
    - zypper ref
    - zypper --non-interactive install --recommends -t pattern devel_qt5 devel_kde_frameworks
# Mesa-libEGL1 xvfb-run libwayland-egl1 for tests (not working)
    - zypper in -y gsl-devel ninja libQt5Gui-private-headers-devel kdoctools-devel
  script:
    - mkdir -p build && cd build
# readstat disabled until fixed for GCC 13
# could not find git for clone of dbc_parser_cpp-populate (-DLOCAL_DBC_PARSER=ON -DLOCAL_VECTOR_BLF=ON)
    - cmake -DCMAKE_BUILD_TYPE=Release -DENABLE_READSTAT=OFF -G Ninja ..
    - ninja
# libEGL warning: DRI2: failed to create any config
#    - xvfb-run ctest -T Test --output-on-failure

.leap_15.5_full:
  stage: build
  image: opensuse/leap:15.5
  only:
#    - merge_requests
    - master
  before_script:
    - zypper ref
    - zypper --non-interactive install --recommends -t pattern devel_qt5 devel_kde_frameworks
# readstat-devel in Science repo only, see leap_15.5_min for tests
    - zypper in -y gsl-devel ninja libQt5Gui-private-headers-devel kdoctools-devel kuserfeedback-devel liborigin-devel cantor-devel fftw3-devel hdf5-devel netcdf-devel cfitsio-devel libcerf-devel liblz4-devel libmatio-devel discount
  script:
    - mkdir -p build && cd build
# readstat disabled until fixed for GCC 13
# could not find git for clone of dbc_parser_cpp-populate (-DLOCAL_DBC_PARSER=ON -DLOCAL_VECTOR_BLF=ON)
    - cmake -DCMAKE_BUILD_TYPE=Debug -DENABLE_READSTAT=OFF -G Ninja ..
    - ninja
# libEGL warning: DRI2: failed to create any config
#    - xvfb-run ctest -T Test --output-on-failure

.tumbleweed_full:
  stage: build
  image: opensuse/tumbleweed
  only:
#    - merge_requests
    - master
  before_script:
    - zypper ref
    - zypper in -y --force-resolution xvfb-run
    - zypper --non-interactive install --recommends -t pattern devel_qt5 devel_kde_frameworks
# readstat-devel in Science repo only
    - zypper in -y gsl-devel ninja Mesa-libEGL1 libwayland-egl1 kuserfeedback-devel liborigin-devel cantor-devel fftw3-devel hdf5-devel netcdf-devel cfitsio-devel libcerf-devel liblz4-devel libmatio-devel discount libQt5Gui-private-headers-devel
  script:
    - mkdir -p build && cd build
# readstat disabled until fixed for GCC 13
# Vector BLF fails compiling (<cstdint> missing)
    - cmake -DCMAKE_BUILD_TYPE=Debug -DENABLE_READSTAT=OFF -G Ninja ..
    - ninja
# libEGL warning: DRI2: failed to create any config
#    - xvfb-run ctest -T Test --output-on-failure

#########################################################

clang_format:
  stage: test
  image: debian:testing
  before_script:
    - apt-get update
    - apt-get install --yes --no-install-recommends git clang-format-13
  script: |
    ./cl-fmt.sh
    git diff --exit-code

# see https://invent.kde.org/sysadmin/ci-utilities/-/blob/master/gitlab-templates/flatpak.yml
flatpak:
  variables:
    KDE_FLATPAK_MODULE_NAME: labplot2
    KDE_FLATPAK_APP_ID: org.kde.${KDE_FLATPAK_MODULE_NAME}<|MERGE_RESOLUTION|>--- conflicted
+++ resolved
@@ -8,10 +8,6 @@
     file:
 # fails
 #      - /gitlab-templates/reuse-lint.yml
-<<<<<<< HEAD
-# TODO: fails atm due to libpoppler linking
-=======
->>>>>>> 8d111dc2
       - /gitlab-templates/linux.yml
       - /gitlab-templates/windows.yml
       - /gitlab-templates/linux-qt6.yml
