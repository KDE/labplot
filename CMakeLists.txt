--- conflicted
+++ resolved
@@ -83,16 +83,6 @@
 ELSE ()
 	MESSAGE (STATUS "Cantor Library not found.")
 ENDIF ()
-<<<<<<< HEAD
-=======
-
-IF (GSL_FOUND)
-	MESSAGE (STATUS "Found GNU Scientific Library ${GSL_VERSION}: ${GSL_INCLUDE_DIR} ${GSL_LIBRARIES};${GSL_CBLAS_LIBRARIES}")
-	add_definitions (-DHAVE_GSL)
-	add_definitions (-DGSL_VERSION=GSL_VERSION)
-ELSE ()
-	MESSAGE (FATAL_ERROR "GNU Scientific Library not found.")
->>>>>>> 26624224
 ENDIF ()
 
 ### FFTW (optional) #####################################
