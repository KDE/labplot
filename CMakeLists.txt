project(labplot2)
cmake_minimum_required(VERSION 2.8.12)

find_package(ECM 1.3.0 REQUIRED NO_MODULE)
set(CMAKE_MODULE_PATH ${ECM_MODULE_PATH} ${ECM_KDE_MODULE_DIR})

<<<<<<< HEAD
find_package(Qt5 ${QT_MIN_VERSION} REQUIRED NO_MODULE COMPONENTS Widgets Svg Concurrent XmlPatterns)
find_package(KF5 REQUIRED COMPONENTS
  Archive
  I18n
  XmlGui
  KIO
  KDELibs4Support)
  
=======
find_package(Qt5 ${QT_MIN_VERSION} REQUIRED NO_MODULE COMPONENTS Widgets Svg Concurrent)
find_package(KF5 REQUIRED COMPONENTS I18n KDELibs4Support)

>>>>>>> 996576f0
include(FeatureSummary)
include(ECMInstallIcons)
include(KDEInstallDirs)
include(KDECompilerSettings)
include(KDECMakeSettings)

set(CMAKE_CXX_FLAGS "${CMAKE_CXX_FLAGS} -Wall -Wextra -Wundef -Wpointer-arith -Wcast-align -Wunreachable-code -Wunused -fno-omit-frame-pointer -fstack-protector -fno-exceptions")

add_definitions (${QT_DEFINITIONS} ${QT_QTDBUS_DEFINITIONS})
include_directories (${QDBUS_INCLUDE_DIRS} ${CMAKE_SOURCE_DIR} ${CMAKE_BINARY_DIR})
set(CMAKE_MODULE_PATH ${CMAKE_SOURCE_DIR}/cmake ${CMAKE_MODULE_PATH})
add_definitions (-DLVERSION=\"2.2.0\")
# add_definitions (-DLDEBUG='1')
set(BUILD_SHARED_LIBS true)
add_definitions(-fvisibility=default)

cmake_policy(SET CMP0002 OLD)
#cmake_policy(SET CMP0063 NEW)

### FFTW ######################################
FIND_LIBRARY(FFTW_LIBRARIES fftw3
	PATHS
	/usr/lib
	/usr/local/lib
)
FIND_PATH (FFTW_INCLUDE_DIR fftw3.h
	/usr/include
	/usr/local/include
)
IF (FFTW_LIBRARIES AND FFTW_INCLUDE_DIR)
	SET (FFTW_FOUND TRUE)
ELSE (FFTW_LIBRARIES AND FFTW_INCLUDE_DIR)
	SET (FFTW_FOUND FALSE)
ENDIF (FFTW_LIBRARIES AND FFTW_INCLUDE_DIR)

IF (FFTW_FOUND)
	MESSAGE (STATUS "Found FFTW 3 Library: ${FFTW_INCLUDE_DIR} ${FFTW_LIBRARIES}")
	#add_definitions (-DHAVE_GSL)
ELSE (FFTW_FOUND)
	MESSAGE (STATUS "FFTW 3 Library not found.")
ENDIF (FFTW_FOUND)

### GSL ######################################
FIND_LIBRARY(GSL_LIBRARIES gsl
	PATHS
	/usr/lib
	/usr/local/lib
)
FIND_LIBRARY (GSL_CBLAS_LIBRARIES gslcblas
	PATHS
	/usr/lib
	/usr/local/lib
)
FIND_PATH (GSL_INCLUDE_DIR gsl_multimin.h
	/usr/include/gsl
	/usr/local/include/gsl
)
FIND_PROGRAM (GSL_CONFIG gsl-config
	/usr/bin
	/usr/local/bin
)

### Cantorlibs #####################################
FIND_LIBRARY (CANTOR_LIBS cantorlibs
	PATHS
	/usr/lib
	/usr/local/lib
)
IF (CANTOR_LIBS)
	SET (CANTOR_LIBS_FOUND TRUE)
ELSE (CANTOR_LIBS)
	SET (CANTOR_LIBS_FOUND FALSE)
	SET (CANTOR_LIBS "")
ENDIF (CANTOR_LIBS)
IF (CANTOR_LIBS_FOUND)
	MESSAGE (STATUS "Found CantorLibs ${CANTOR_LIBS}")
	add_definitions (-DHAVE_CANTOR_LIBS)
ELSE (CANTOR_LIBS_FOUND)
	MESSAGE (STATUS "CantorLibs not found.")
ENDIF (CANTOR_LIBS_FOUND)


IF (GSL_CONFIG)
	EXEC_PROGRAM (${GSL_CONFIG} ARGS "--version" OUTPUT_VARIABLE gsl_version)
	SET (GSL_VERSION ${gsl_version} CACHE STRING "GNU Scientific Library Version")
ENDIF (GSL_CONFIG)
IF (GSL_LIBRARIES AND GSL_CBLAS_LIBRARIES AND GSL_INCLUDE_DIR)
	SET (GSL_FOUND TRUE)
ELSE (GSL_LIBRARIES AND GSL_CBLAS_LIBRARIES AND GSL_INCLUDE_DIR)
	SET (GSL_FOUND FALSE)
ENDIF (GSL_LIBRARIES AND GSL_CBLAS_LIBRARIES AND GSL_INCLUDE_DIR)

IF (GSL_FOUND)
	MESSAGE (STATUS "Found GNU Scientific Library ${GSL_VERSION}: ${GSL_INCLUDE_DIR} ${GSL_LIBRARIES};${GSL_CBLAS_LIBRARIES}")
	add_definitions (-DHAVE_GSL)
	# TODO : set version ?
	add_definitions (-DGSL_VERSION=GSL_VERSION)
ELSE (GSL_FOUND)
	MESSAGE (FATAL_ERROR "GNU Scientific Library not found.")
ENDIF (GSL_FOUND)

### HDF5 #####################################
FIND_LIBRARY(HDF5_LIBRARY hdf5
	PATHS
	/usr/lib
	/usr/local/lib
)
FIND_PATH (HDF5_INCLUDE_DIR hdf5.h
	/usr/include/
	/usr/local/include/
)
IF (HDF5_LIBRARY AND HDF5_INCLUDE_DIR)
	SET (HDF5_FOUND TRUE)
ELSE (HDF5_LIBRARY AND HDF5_INCLUDE_DIR)
	SET (HDF5_FOUND FALSE)
	SET (HDF5_LIBRARY "")
ENDIF (HDF5_LIBRARY AND HDF5_INCLUDE_DIR)
IF (HDF5_FOUND)
	MESSAGE (STATUS "Found Hierarchical Data Format (HDF) 5 Library: ${HDF5_INCLUDE_DIR} ${HDF5_LIBRARY}")
	add_definitions (-DHAVE_HDF5)
ELSE (HDF5_FOUND)
	MESSAGE (STATUS "Hierarchical Data Format (HDF) 5 Library not found.")
ENDIF (HDF5_FOUND)

### NETCDF #####################################
FIND_LIBRARY(NETCDF_LIBRARY netcdf
	PATHS
	/usr/lib
	/usr/local/lib
)
FIND_PATH (NETCDF_INCLUDE_DIR netcdf.h
	/usr/include/
	/usr/local/include/
)
IF (NETCDF_LIBRARY AND NETCDF_INCLUDE_DIR)
	SET (NETCDF_FOUND TRUE)
ELSE (NETCDF_LIBRARY AND NETCDF_INCLUDE_DIR)
	SET (NETCDF_FOUND FALSE)
	SET (NETCDF_LIBRARY "")
ENDIF (NETCDF_LIBRARY AND NETCDF_INCLUDE_DIR)
IF (NETCDF_FOUND)
	MESSAGE (STATUS "Found Network Common Data Format (NetCDF) Library: ${NETCDF_INCLUDE_DIR} ${NETCDF_LIBRARY}")
	add_definitions (-DHAVE_NETCDF)
ELSE (NETCDF_FOUND)
	MESSAGE (STATUS "Network Common Data Format (NetCDF) Library not found.")
ENDIF (NETCDF_FOUND)

add_subdirectory(icons)
add_subdirectory(src)
add_subdirectory(doc)

install(FILES org.kde.labplot.appdata.xml DESTINATION ${KDE_INSTALL_DATAROOTDIR}/appdata/)
feature_summary(WHAT ALL FATAL_ON_MISSING_REQUIRED_PACKAGES)<|MERGE_RESOLUTION|>--- conflicted
+++ resolved
@@ -4,20 +4,9 @@
 find_package(ECM 1.3.0 REQUIRED NO_MODULE)
 set(CMAKE_MODULE_PATH ${ECM_MODULE_PATH} ${ECM_KDE_MODULE_DIR})
 
-<<<<<<< HEAD
-find_package(Qt5 ${QT_MIN_VERSION} REQUIRED NO_MODULE COMPONENTS Widgets Svg Concurrent XmlPatterns)
-find_package(KF5 REQUIRED COMPONENTS
-  Archive
-  I18n
-  XmlGui
-  KIO
-  KDELibs4Support)
-  
-=======
 find_package(Qt5 ${QT_MIN_VERSION} REQUIRED NO_MODULE COMPONENTS Widgets Svg Concurrent)
 find_package(KF5 REQUIRED COMPONENTS I18n KDELibs4Support)
 
->>>>>>> 996576f0
 include(FeatureSummary)
 include(ECMInstallIcons)
 include(KDEInstallDirs)
