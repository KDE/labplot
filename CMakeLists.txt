cmake_minimum_required (VERSION 3.17.0 FATAL_ERROR)
project(labplot2)
set(LABPLOT_VERSION 2.10.1)

set(CMAKE_C_STANDARD 99)
set(CMAKE_C_STANDARD_REQUIRED ON)
set(CMAKE_C_EXTENSIONS OFF)
set(CMAKE_CXX_STANDARD 17)
set(CMAKE_CXX_STANDARD_REQUIRED ON)
set(CMAKE_CXX_EXTENSIONS OFF)

# see also -DQT_DISABLE_DEPRECATED_BEFORE in src/CMakeLists.txt
set(QT_MIN_VERSION "5.10.0")
set(KF_MIN_VERSION "5.16.0")
set(APPLE_SUPPRESS_X11_WARNING ON)

find_package(ECM ${KF_MIN_VERSION} REQUIRED NO_MODULE)
set(CMAKE_MODULE_PATH ${CMAKE_CURRENT_SOURCE_DIR}/cmake/ ${ECM_MODULE_PATH})

include(KDEInstallDirs)
include(KDECMakeSettings)
include(KDECompilerSettings NO_POLICY_SCOPE)

include(ECMInstallIcons)
include(ECMSetupVersion)
include(ECMAddAppIcon)
#include(KDEClangFormat)
#include(GenerateExportHeader)
include(FeatureSummary)

# build type: "release", "debug", "debugfull"
string (TOLOWER "${CMAKE_BUILD_TYPE}" CMAKE_BUILD_TYPE)

# Qt6 not supported yet
set(QT_VERSION_MAJOR "5")
set(QT_MAJOR_VERSION ${QT_VERSION_MAJOR})
#if (QT_MAJOR_VERSION STREQUAL "6")
#    set(QT_MIN_VERSION "6.4.0")
#    set(KF_MIN_VERSION "5.240.0")
#    set(KF_MAJOR_VERSION "6")
#else()
    set(KF_MAJOR_VERSION "5")
#endif()

find_package(Qt${QT_MAJOR_VERSION} ${QT_MIN_VERSION} NO_MODULE REQUIRED COMPONENTS
	Concurrent
	Gui
# 	Qml
# 	Quick
# 	QuickWidgets
	PrintSupport
	Sql
	Svg
	Widgets
	Test
)

# building QADS or Xlsx require Qt5GuiPrivate (QADS is required, Xlsx is optional)
find_package(Qt5Gui ${QT_MIN_VERSION} CONFIG REQUIRED Private)

find_package(KF${KF_MAJOR_VERSION} ${KF_MIN_VERSION} REQUIRED COMPONENTS
	Archive
	Completion
	Config
	ConfigWidgets
	CoreAddons
	Crash
	DocTools
	I18n
	IconThemes
	KIO
	TextWidgets
	WidgetsAddons
	XmlGui
	NewStuffCore
	NewStuff
OPTIONAL_COMPONENTS
	Service
	Parts
	SyntaxHighlighting
)

# TODO: make NewStuff optional?
IF (KF${KF_MAJOR_VERSION}NewStuff_FOUND)
	add_definitions (-DHAVE_KF5_NEW_STUFF)
ELSE ()
	MESSAGE (STATUS "KF NewStuff not found")
ENDIF ()
# TODO: service not used?
IF (NOT KF${KF_MAJOR_VERSION}Service_FOUND)
	MESSAGE (STATUS "KF Service not found")
ENDIF ()
# TODO: parts not used?
IF (NOT KF${KF_MAJOR_VERSION}Parts_FOUND)
	MESSAGE (STATUS "KF Parts not found")
ENDIF ()
IF (KF${KF_MAJOR_VERSION}SyntaxHighlighting_FOUND)
	add_definitions (-DHAVE_KF5_SYNTAX_HIGHLIGHTING)
ELSE ()
	MESSAGE (STATUS "KF SyntaxHighlighting not found")
ENDIF ()

find_package(KUserFeedback)
IF (KUserFeedback_FOUND)
	MESSAGE (STATUS "Found KUserFeedback")
	add_definitions (-DHAVE_KUSERFEEDBACK)
ELSE ()
	MESSAGE (STATUS "KUserFeedback not found")
ENDIF ()

find_package(BISON REQUIRED)

### compiler flags ######################################
option (ENABLE_COMPILER_OPTIMIZATION "Optimization: -OX" true)
if (${ENABLE_COMPILER_OPTIMIZATION})
    set(COMPILER_OPTIMIZATION_FLAG "-O2")
else()
    set(COMPILER_OPTIMIZATION_FLAG "-O0")
endif()
set (GENERIC_FLAGS "-Wall -Wextra -Wundef -Wpointer-arith -Wunreachable-code -Wunused -Wdeprecated-declarations -fno-omit-frame-pointer -fstack-protector")
set (GENERIC_GNU_FLAGS "${COMPILER_OPTIMIZATION_FLAG} -Wcast-align -Wswitch-enum -fvisibility=default -pedantic")
set (GENERIC_C_FLAGS "${GENERIC_FLAGS} -fno-exceptions")
# liborigin needs exceptions
set (GENERIC_CXX_FLAGS "${GENERIC_FLAGS} -fexceptions -std=c++17")

if ("${CMAKE_C_COMPILER_ID}" MATCHES "GNU")
	message(STATUS "GNU C compiler ${CMAKE_C_COMPILER_VERSION} detected, adding compile flags")
	set(CMAKE_C_FLAGS "${CMAKE_C_FLAGS} ${GENERIC_C_FLAGS} ${GENERIC_GNU_FLAGS}")
	if (CMAKE_C_COMPILER_VERSION VERSION_GREATER 10.99 AND CMAKE_C_COMPILER_VERSION VERSION_LESS 12)	# GCC 11 fails building readstat 1.1.8
		message(STATUS "Building ReadStat disabled due to GNU C compiler version 11")
		set(DONT_BUILD_READSTAT TRUE)
	endif ()
elseif ("${CMAKE_C_COMPILER_ID}" MATCHES "Clang")
	message(STATUS "Clang C compiler ${CMAKE_C_COMPILER_VERSION} detected, adding compile flags")
	set(CMAKE_C_FLAGS "${CMAKE_C_FLAGS} -D_GNU_SOURCE ${GENERIC_C_FLAGS} ${GENERIC_GNU_FLAGS}")
elseif ("${CMAKE_C_COMPILER_ID}" MATCHES "Intel")
	message(STATUS "Intel C compiler detected, adding compile flags")
	set(CMAKE_C_FLAGS "${CMAKE_C_FLAGS} -D_GNU_SOURCE -O3 ${GENERIC_C_FLAGS}")
elseif ("${CMAKE_C_COMPILER_ID}" MATCHES "PGI")
	message(STATUS "PGI C compiler detected, adding compile flags")
	set(CMAKE_C_FLAGS "${CMAKE_C_FLAGS} -D_GNU_SOURCE -O3 -D__GCC_ATOMIC_TEST_AND_SET_TRUEVAL=1 -Minform=inform -Mbounds -Mchkstk")
# " x" postfix to work around a bug in CMake that causes "MSVC" to translate to something completely different
elseif (("${CMAKE_C_COMPILER_ID} x" MATCHES "MSVC") OR MSVC)
	message(STATUS "MSVC C compiler detected, adding compile flags")
	set(CMAKE_C_FLAGS "${CMAKE_C_FLAGS} -W3")
	if (CMAKE_BUILD_TYPE STREQUAL Debug)
		set(CMAKE_C_FLAGS "${CMAKE_C_FLAGS} -Od")
	else ()
		set(CMAKE_C_FLAGS "${CMAKE_C_FLAGS} -O2")
	endif ()
	set(MSVC_FOUND TRUE)
else ()
	message(STATUS "UNKNOWN C compiler, adding compile flags")
	set(CMAKE_C_FLAGS "${CMAKE_C_FLAGS} ${GENERIC_C_FLAGS}")
endif()

if ("${CMAKE_CXX_COMPILER_ID}" MATCHES "GNU")
	message(STATUS "GNU C++ compiler ${CMAKE_CXX_COMPILER_VERSION} detected, adding compile flags")
	set(CMAKE_CXX_FLAGS "${CMAKE_CXX_FLAGS} ${GENERIC_CXX_FLAGS} ${GENERIC_GNU_FLAGS} -Wzero-as-null-pointer-constant") # -Wzero-as-null-pointer-constant since version 5
elseif ("${CMAKE_CXX_COMPILER_ID}" MATCHES "Clang")
	message(STATUS "Clang C++ compiler ${CMAKE_CXX_COMPILER_VERSION} detected, adding compile flags")
	set(CMAKE_CXX_FLAGS "${CMAKE_CXX_FLAGS} -D_GNU_SOURCE ${GENERIC_CXX_FLAGS} ${GENERIC_GNU_FLAGS} -Wzero-as-null-pointer-constant") # -Wzero-as-null-pointer-constant since version 5
elseif ("${CMAKE_CXX_COMPILER_ID}" MATCHES "Intel")
	message(STATUS "Intel C++ compiler detected, adding compile flags")
	set(CMAKE_CXX_FLAGS "${CMAKE_CXX_FLAGS} -D_GNU_SOURCE ${GENERIC_CXX_FLAGS}")
	#-std=c++0x comes with cmake's general flags, deprecated in icc, remove it
	string(REPLACE "-std=c++0x" "" CMAKE_CXX_FLAGS ${CMAKE_CXX_FLAGS})
elseif ("${CMAKE_CXX_COMPILER_ID}" MATCHES "PGI")
	message(STATUS "PGI C++ compiler detected, adding compile flags")
	set(CMAKE_CXX_FLAGS "${CMAKE_CXX_FLAGS} -D_GNU_SOURCE -O3 -D__GCC_ATOMIC_TEST_AND_SET_TRUEVAL=1 -Minform=inform -Mbounds -Mchkstk")
# " x" postfix to work around a bug in CMake that causes "MSVC" to translate to something completely different
elseif (("${CMAKE_CXX_COMPILER_ID} x" MATCHES "MSVC") OR MSVC)
	message(STATUS "MSVC C++ compiler detected, adding compile flags")
	# -D_ALLOW_KEYWORD_MACROS for "#define private public" in MultiRangeTest.cpp
	set(CMAKE_CXX_FLAGS "${CMAKE_CXX_FLAGS} -W3 -DPSAPI_VERSION=1 /Zc:externC-")
	if(CMAKE_BUILD_TYPE STREQUAL Debug)
		set(CMAKE_CXX_FLAGS "${CMAKE_CXX_FLAGS} -Od")
	else()
		set(CMAKE_CXX_FLAGS "${CMAKE_CXX_FLAGS} -O2")
	endif()
	set(MSVC_FOUND TRUE)
else ()
	message(STATUS "UNKNOWN C++ compiler, adding compile flags")
	set(CMAKE_CXX_FLAGS "${CMAKE_CXX_FLAGS} ${GENERIC_CXX_FLAGS}")
endif ()

##########################################################

# see also https://wiki.qt.io/Using_QString_Effectively
set(LABPLOT_COMPILE_DEFINITIONS
    -DQT_NO_CAST_TO_ASCII
    -DQT_NO_CAST_FROM_ASCII
    -DQT_NO_CAST_FROM_BYTEARRAY
    -DQT_NO_URL_CAST_FROM_STRING
    -DQT_USE_FAST_CONCATENATION
    -DQT_USE_FAST_OPERATOR_PLUS
    -DQT_USE_QSTRINGBUILDER
    -DQT_NO_NARROWING_CONVERSIONS_IN_CONNECT
    -DQT_NO_SIGNALS_SLOTS_KEYWORDS
    -DQT_DEPRECATED_WARNINGS_SINCE=0x060000
    -DKF_DEPRECATED_WARNINGS_SINCE=0x060000
)
if (NOT WIN32)
    # Strict iterators can't be used on Windows, they lead to a link error
    # when application code iterates over a QVector<QPoint> for instance, unless
    # Qt itself was also built with strict iterators.
    # See example at https://bugreports.qt.io/browse/AUTOSUITE-946
    add_definitions(-DQT_STRICT_ITERATORS)
endif()

include_directories (${QDBUS_INCLUDE_DIRS} ${CMAKE_SOURCE_DIR} ${CMAKE_BINARY_DIR})
set(CMAKE_MODULE_PATH ${CMAKE_SOURCE_DIR}/cmake ${CMAKE_MODULE_PATH})
add_definitions (-DLVERSION=\"${LABPLOT_VERSION}\")
add_definitions (-DCXX_COMPILER=\"${CMAKE_CXX_COMPILER_ID}\ ${CMAKE_CXX_COMPILER_VERSION}\")
add_definitions (-DCXX_COMPILER_FLAGS=\"${CMAKE_CXX_FLAGS}\")
set(BUILD_SHARED_LIBS true)

#cmake_policy(SET CMP0002 OLD)
IF (CMAKE_VERSION VERSION_EQUAL "3.3" OR CMAKE_VERSION VERSION_GREATER "3.3")
	cmake_policy(SET CMP0063 NEW)
ENDIF()

if (CMAKE_VERSION VERSION_GREATER "3.5")
  set(ENABLE_CLANG_TIDY OFF CACHE BOOL "Add clang-tidy automatically to builds")
  if (ENABLE_CLANG_TIDY)
    find_program (CLANG_TIDY_EXE NAMES "clang-tidy" PATHS /usr/bin)
    if (CLANG_TIDY_EXE)
      message(STATUS "Clang-tidy supported, found and enabled: ${CLANG_TIDY_EXE}")
      set(CLANG_TIDY_CHECKS "modernize-*,-modernize-use-trailing-return-type,clang-analyzer-*,-clang-analyzer-cplusplus*")
      #set(CLANG_TIDY_CHECKS "-*,modernize-*,clang-analyzer-*")
      # -extra-arg=--std=c++17
      set(CMAKE_CXX_CLANG_TIDY "${CLANG_TIDY_EXE};-checks=${CLANG_TIDY_CHECKS};-header-filter='${CMAKE_SOURCE_DIR}/*'"
        CACHE STRING "" FORCE)
    else()
      message(AUTHOR_WARNING "clang-tidy not found!")
      set(CMAKE_CXX_CLANG_TIDY "" CACHE STRING "" FORCE) # delete it
    endif()
   else()
    message(STATUS "Clang-tidy supported but disabled")
  endif()
endif()

# get git commit hash
execute_process(
  COMMAND git describe --always --tags
  WORKING_DIRECTORY ${CMAKE_SOURCE_DIR}
  OUTPUT_VARIABLE GIT_COMMIT
  OUTPUT_STRIP_TRAILING_WHITESPACE
)
add_definitions (-DGIT_COMMIT=\"${GIT_COMMIT}\")


### Options ######################################
option(ENABLE_CANTOR "Build with Cantor support" ON)
option(ENABLE_FFTW "Build with FFTW support" ON)
option(ENABLE_HDF5 "Build with HDF5 support" ON)
option(ENABLE_NETCDF "Build with NetCDF support" ON)
option(ENABLE_FITS "Build with FITS support" ON)
option(ENABLE_LIBCERF "Build with libcerf support" ON)
option(ENABLE_LIBORIGIN "Build with liborigin support" ON)
option(ENABLE_ROOT "Build with ROOT (CERN) support" ON)
option(ENABLE_READSTAT "Build with ReadStat support" ON)
option(ENABLE_MATIO "Build with Matio support" ON)
option(ENABLE_TESTS "Build with tests" ON)
option(ENABLE_MQTT "Build with MQTT support" ON)
option(ENABLE_QTSERIALPORT "Build with QtSerialPort support" ON)
option(ENABLE_DISCOUNT "Build with Discount support" ON)
option(ENABLE_REPRODUCIBLE "Enable reproducible builds" OFF)
option(ENABLE_EXCEL "Build with Excel (xlsx) support" ON)
IF (WIN32)	# C++17 needed by Orcus not working with MSVC
	option(ENABLE_ORCUS "Build with Orcus support" OFF)
ELSE ()
	option(ENABLE_ORCUS "Build with Orcus support" ON)
ENDIF ()
option(ENABLE_VECTOR_BLF "Build with Vector BLF file format support" ON)
option(ENABLE_EIGEN3 "Build with Eigen3 support" ON)
IF (APPLE)
	option(ENABLE_TOUCHBAR "Enable touch bar support on macOS" ON)
ENDIF ()

### OS macros ####################################
IF (WIN32)
	add_definitions (-DHAVE_WINDOWS)
	find_library (PSAPI Psapi)
	message (STATUS "PSAPI: ${PSAPI}")
ENDIF ()

### GSL (required) ###############################
FIND_PACKAGE(GSL REQUIRED)

FIND_PACKAGE(Poppler "0.62.0" COMPONENTS Qt5)
IF (Poppler_FOUND)
	include_directories(${Poppler_INCLUDE_DIRS})
	# MESSAGE (STATUS "Poppler libraries: ${Poppler_LIBRARIES}")
	add_definitions (-DHAVE_POPPLER)
ENDIF ()

### liborigin (included) ###############################
IF (ENABLE_LIBORIGIN)
	FIND_PACKAGE (LibOrigin)
	IF (NOT LIBORIGIN_FOUND)	# use own version
		IF (CMAKE_BUILD_TYPE STREQUAL "debug" OR CMAKE_BUILD_TYPE STREQUAL "debugfull")
			MESSAGE (STATUS "Origin project import (through internal liborigin) enabled (parser logging enabled)")
			SET (ENABLE_ORIGIN_PARSER_LOG TRUE)
		ELSE ()
			MESSAGE (STATUS "Origin project import (through internal liborigin) enabled (parser logging disabled)")
		ENDIF ()
	ENDIF ()

	add_definitions (-DHAVE_LIBORIGIN)
ELSE ()
	MESSAGE (STATUS "Origin project import DISABLED")
ENDIF ()

### Cantorlibs (optional) ###############################
IF (ENABLE_CANTOR)
	FIND_PACKAGE (Cantor)

	IF (Cantor_FOUND)
		MESSAGE (STATUS "Found Cantor Library ${Cantor_VERSION}")

		IF (${Cantor_VERSION} VERSION_GREATER "19.11")
			add_definitions (-DHAVE_CANTOR_LIBS)
			set(RECENT_CANTOR TRUE)
		ELSE ()
			MESSAGE (STATUS "Cantor Library ${Cantor_VERSION} TOO OLD. Minimum usable version is 19.12")
		ENDIF ()
		IF (${Cantor_VERSION} VERSION_GREATER "20.08.9")
			add_definitions (-DHAVE_NEW_CANTOR_LIBS)
		ENDIF ()
	ELSE ()
		MESSAGE (STATUS "Cantor Library NOT FOUND")
	ENDIF ()
ELSE ()
		add_definitions (-DCANTOR_DISABLED)
		MESSAGE (STATUS "Cantor Library DISABLED")
ENDIF ()

### FFTW (optional) #####################################
IF (ENABLE_FFTW)
	FIND_PACKAGE (FFTW3)
	IF (FFTW3_FOUND)
		add_definitions (-DHAVE_FFTW3)
	ELSE ()
		MESSAGE (STATUS "FFTW 3 Library NOT FOUND")
	ENDIF ()
ELSE ()
	MESSAGE (STATUS "FFTW 3 Library DISABLED")
ENDIF ()

### HDF5 (optional) ##############################
IF (ENABLE_HDF5)
	FIND_PACKAGE(HDF5 COMPONENTS C)
	SET_PACKAGE_PROPERTIES (HDF5 PROPERTIES
		DESCRIPTION "Reading and writing self describing array data"
		URL "https://www.hdfgroup.org/solutions/hdf5/"
	)
	IF (HDF5_FOUND)
		add_definitions (-DHAVE_HDF5)
		IF (MSVC_FOUND)
			set(CMAKE_CXX_FLAGS "${CMAKE_CXX_FLAGS} -DH5_BUILT_AS_DYNAMIC_LIB")
		ENDIF ()
		IF (HDF5_VERSION VERSION_GREATER "1.9")
			add_definitions (-DHAVE_AT_LEAST_HDF5_1_10_0)
		ENDIF ()
		IF (HDF5_VERSION VERSION_GREATER "1.10.0.1")
			add_definitions (-DHAVE_AT_LEAST_HDF5_1_10_0)
			add_definitions (-DHAVE_AT_LEAST_HDF5_1_10_1)
		ENDIF ()
		include_directories (${HDF5_INCLUDE_DIRS})
	ELSE ()
		MESSAGE (STATUS "Hierarchical Data Format (HDF5) Library NOT FOUND")
		SET(HDF5_LIBRARIES "")
	ENDIF ()
ELSE ()
	add_definitions (-DHDF5_DISABLED)
	MESSAGE (STATUS "Hierarchical Data Format (HDF5) Library DISABLED")
ENDIF ()

### NETCDF (optional) #############################
IF (ENABLE_NETCDF)
	FIND_PACKAGE(netCDF)
	SET_PACKAGE_PROPERTIES(netCDF PROPERTIES
	    DESCRIPTION "Interfaces for array-oriented data access"
	    URL "https://www.unidata.ucar.edu/software/netcdf/"
	)
	IF (netCDF_FOUND)
		add_definitions (-DHAVE_NETCDF)
		# netCDF on Windows may link to zip.dll
		find_library(Zip_LIBRARIES NAMES zip)
		if (Zip_LIBRARIES)
			MESSAGE (STATUS "Found Zip Library ${Zip_LIBRARIES}")
		endif ()
	ELSE ()
		MESSAGE (STATUS "Network Common Data Format (NetCDF) Library NOT FOUND")
	ENDIF ()
ELSE ()
	add_definitions (-DNETCDF_DISABLED)
	MESSAGE (STATUS "Network Common Data Format (NetCDF) Library DISABLED")
ENDIF ()

### MQTT (optional) ###############################
IF (ENABLE_MQTT)
# ATTENTION: unit test uses qWaitFor() which needs Qt >= 5.10
# avoid warning for the moment using QUIET
	find_package(Qt5Mqtt ${QT_MIN_VERSION} NO_MODULE)
	SET_PACKAGE_PROPERTIES (Qt5Mqtt PROPERTIES
		DESCRIPTION "Qt Module to implement MQTT protocol version 3.1 and 3.1.1"
		URL "https://github.com/qt/qtmqtt")
	IF (Qt5Mqtt_FOUND)
		MESSAGE (STATUS "Found MQTT Library")
		add_definitions (-DHAVE_MQTT)
	ELSE ()
		MESSAGE (STATUS "MQTT Library NOT FOUND")
	ENDIF ()
ELSE ()
	MESSAGE (STATUS "MQTT Library DISABLED")
ENDIF ()

### QtSerialPort (optional) ###############################
IF (ENABLE_QTSERIALPORT)
	find_package(Qt5SerialPort ${QT_MIN_VERSION} NO_MODULE)
	SET_PACKAGE_PROPERTIES (Qt5SerialPort PROPERTIES
		DESCRIPTION "Qt Serial Port library"
		URL "https://doc.qt.io/qt-5/qtserialport-index.html"
		PURPOSE "Support basic functionality of serial ports.")
	IF (Qt5SerialPort_FOUND)
		MESSAGE (STATUS "Found Qt5SerialPort Library")
		add_definitions (-DHAVE_QTSERIALPORT)
	ELSE ()
		MESSAGE (STATUS "Qt5SerialPort Library NOT FOUND")
	ENDIF ()
ELSE ()
	MESSAGE (STATUS "Qt5SerialPort Library DISABLED")
ENDIF ()

### FITS (optional) ###############################
IF (ENABLE_FITS)
	FIND_PACKAGE (CFitsio)
	SET_PACKAGE_PROPERTIES (CFitsio PROPERTIES
		DESCRIPTION "FITS IO Library"
		URL "https://heasarc.gsfc.nasa.gov/fitsio/fitsio.html"
		PURPOSE "Support for the FITS (Flexible Image Transport System) data format.")
	IF (CFITSIO_FOUND)
		add_definitions (-DHAVE_FITS)
		include_directories (${CFITSIO_INCLUDE_DIR})
	ELSE ()
		MESSAGE (STATUS "Flexible Image Transport System Data Format (FITS) Library NOT FOUND")
	ENDIF ()
ELSE ()
	add_definitions (-FITS_DISABLED)
	MESSAGE (STATUS "Flexible Image Transport System Data Format (FITS) Library DISABLED")
ENDIF ()

### LIBCERF (optional) #############################
IF (ENABLE_LIBCERF)
	FIND_PACKAGE (LIBCERF)
	IF (LIBCERF_FOUND)
		add_definitions (-DHAVE_LIBCERF)
		include_directories (${LIBCERF_INCLUDE_DIR})
	ELSE ()
		MESSAGE (STATUS "libcerf library NOT FOUND")
	ENDIF ()
ELSE ()
	MESSAGE (STATUS "libcerf library DISABLED")
ENDIF ()

### ZLIB for ROOT and READSTAT #################

FIND_PACKAGE(ZLIB)
SET_PACKAGE_PROPERTIES (ZLIB PROPERTIES
	DESCRIPTION "General purpose compression library"
	URL "https://www.zlib.net/"
)
IF (NOT ZLIB_FOUND)
	SET(ZLIB_LIBRARIES "")
ENDIF ()

### ROOT (optional) #############################
IF (ENABLE_ROOT)
	FIND_PACKAGE(LZ4)
	IF (ZLIB_FOUND AND LZ4_FOUND)
		MESSAGE (STATUS "Found ZIP libraries ZLIB and LZ4 (needed for ROOT importer)")
		add_definitions (-DHAVE_ZIP)
	ELSE ()
		MESSAGE (STATUS "ZIP libraries ZLIB or LZ4 (needed for ROOT importer) NOT FOUND")
	ENDIF ()
ELSE ()
	add_definitions (-DROOT_DISABLED)
	MESSAGE (STATUS "ROOT (CERN) importer DISABLED")
ENDIF ()

### ReadStat (optional) #############################
IF (ENABLE_READSTAT)
	FIND_PACKAGE (ReadStat)
	IF (NOT READSTAT_FOUND AND NOT WIN32 AND NOT DONT_BUILD_READSTAT)	# own version not on Windows and not when forbidden
		MESSAGE (STATUS "ReadStat library NOT FOUND. Building own version")
		set(BUILD_READSTAT TRUE)

		# link own readstat with iconv
		FIND_LIBRARY (ICONV_LIBRARIES NAMES iconv libiconv libiconv-2)
		IF (ICONV_LIBRARIES) # non-glibc
			MESSAGE (STATUS "Iconv library FOUND (${ICONV_LIBRARIES})")
			set(READSTAT_LIBRARIES ${CMAKE_BINARY_DIR}/src/3rdparty/install/lib/libreadstat.a ${ICONV_LIBRARIES})
		ELSE ()
			MESSAGE (STATUS "Iconv library NOT FOUND")
			set(READSTAT_LIBRARIES ${CMAKE_BINARY_DIR}/src/3rdparty/install/lib/libreadstat.a)
		ENDIF ()
		include_directories (${CMAKE_BINARY_DIR}/src/3rdparty/install/include)
	ENDIF ()
	IF (READSTAT_FOUND OR BUILD_READSTAT)	# found or build
		add_definitions (-DHAVE_READSTAT)
	ELSE ()
		SET(READSTAT_LIBRARIES "")
	ENDIF ()
ELSE ()
	add_definitions (-DREADSTAT_DISABLED)
	MESSAGE (STATUS "ReadStat support DISABLED")
ENDIF ()

### Excel (optional) #############################
IF (ENABLE_EXCEL)
        FIND_PACKAGE (QXlsx)
        IF (QXLSX_FOUND)
		MESSAGE (STATUS "QXlsx library FOUND.")
                add_definitions (-DHAVE_EXCEL)
        ELSE ()
		if (TARGET Qt5::GuiPrivate)
			set(BUILD_EXCEL TRUE)

			MESSAGE (STATUS "QXlsx library NOT FOUND. Building own version.")
			add_definitions (-DHAVE_EXCEL)
		else ()
			MESSAGE (STATUS "Missing Qt5::GuiPrivate to build own QXlsx.")
		endif ()
        ENDIF ()
ELSE ()
	add_definitions (-EXCEL_DISABLED)
	MESSAGE (STATUS "XLSX support DISABLED")
ENDIF ()

###  Matio (optional) ##############################################
IF (ENABLE_MATIO)
	FIND_PACKAGE (Matio)
	IF (MATIO_FOUND)
		add_definitions (-DHAVE_MATIO)
	ELSE ()
		MESSAGE (STATUS "Matio library NOT FOUND.")
	ENDIF ()
ELSE ()
	add_definitions (-DMATIO_DISABLED)
	MESSAGE (STATUS "Matio support DISABLED")
ENDIF ()

### Discount (optional) #############################
IF (ENABLE_DISCOUNT)
	FIND_PACKAGE(Discount)
	SET_PACKAGE_PROPERTIES (Discount PROPERTIES
		DESCRIPTION "A C implementation of the Markdown markup language"
		URL "https://www.pell.portland.or.us/~orc/Code/discount/"
		TYPE OPTIONAL)
	IF (Discount_FOUND)
		add_definitions (-DHAVE_DISCOUNT)
		MESSAGE (STATUS "Found Markdown Library Discount ${Discount_VERSION}")
		IF (${Discount_VERSION} AND ${Discount_VERSION} VERSION_GREATER "2.99")
			add_definitions (-DHAVE_DISCOUNT3)
		ENDIF ()
	ELSE ()
		MESSAGE (STATUS "Discount library NOT FOUND.")
	ENDIF ()
ELSE ()
	MESSAGE (STATUS "Discount DISABLED")
ENDIF ()

<<<<<<< HEAD
### Orcus (optional) #############################
IF (ENABLE_ORCUS)
	FIND_PACKAGE(Orcus)
	SET_PACKAGE_PROPERTIES (Orcus PROPERTIES
		DESCRIPTION "a library that provides a collection of standalone file processing filters"
		URL "https://gitlab.com/orcus/orcus"
		TYPE OPTIONAL)
	IF (Orcus_FOUND)
		add_definitions (-DHAVE_ORCUS)
		include_directories(${Orcus_INCLUDE_DIR} ${Ixion_INCLUDE_DIR})
		MESSAGE (STATUS "Found Orcus: ${Orcus_LIBRARIES} ${Orcus_INCLUDE_DIR} ${Ixion_INCLUDE_DIR}")
	ELSE ()
		MESSAGE (STATUS "Orcus library NOT FOUND.")
	ENDIF ()
ELSE ()
	MESSAGE (STATUS "Orcus (ODS) DISABLED")
=======
### Eigen (optional) #############################
IF (ENABLE_EIGEN3)
	FIND_PACKAGE (Eigen3)
	IF (EIGEN3_FOUND)
		MESSAGE (STATUS "Found Eigen3 library version ${EIGEN3_VERSION_STRING}")
		add_definitions (-DHAVE_EIGEN3)
		include_directories (${EIGEN3_INCLUDE_DIR})
	ELSE ()
		MESSAGE (STATUS "Eigen3 library NOT FOUND.")
	ENDIF ()
ELSE ()
	MESSAGE (STATUS "Eigen3 support DISABLED")
>>>>>>> 7b1a53c4
ENDIF ()

### Touch bar on macOS (optional) #############################
IF (APPLE AND ENABLE_TOUCHBAR)
	add_definitions (-DHAVE_TOUCHBAR)
ENDIF ()

#################################################
IF (ENABLE_REPRODUCIBLE)
	add_definitions (-DREPRODUCIBLE_BUILD)
	message(STATUS "Reproducable build ENABLED")
ELSE ()
	message(STATUS "Reproducable build DISABLED")
ENDIF ()
#################################################
#################################################
include(CheckFunctionExists)

CHECK_FUNCTION_EXISTS(random HAVE_RANDOM_FUNCTION)
#################################################
FIND_PATH (XLOCALE_INCLUDE_DIR xlocale.h
	/usr/include
	/usr/local/include
)
IF (XLOCALE_INCLUDE_DIR)
	add_definitions (-DHAVE_XLOCALE)
	include_directories (${XLOCALE_INCLUDE_DIR})
ENDIF()

add_subdirectory(data)
add_subdirectory(icons)
add_subdirectory(src)
add_subdirectory(doc)
#add_subdirectory(lib)

if (ENABLE_TESTS)
    enable_testing(true)
    add_subdirectory(tests)
endif()

install(FILES org.kde.labplot2.appdata.xml DESTINATION ${KDE_INSTALL_METAINFODIR})

# clang format
#file(GLOB_RECURSE ALL_CLANG_FORMAT_SOURCE_FILES *.cpp *.h *.c)
#kde_clang_format(${ALL_CLANG_FORMAT_SOURCE_FILES})

feature_summary(WHAT ALL INCLUDE_QUIET_PACKAGES FATAL_ON_MISSING_REQUIRED_PACKAGES)

find_package(KF${KF_MAJOR_VERSION}I18n CONFIG REQUIRED)

IF (KF${KF_MAJOR_VERSION}I18n_FOUND)
	ki18n_install(po)
ENDIF()
if (KF${KF_MAJOR_VERSION}DocTools_FOUND)
	kdoctools_install(po)
ENDIF()<|MERGE_RESOLUTION|>--- conflicted
+++ resolved
@@ -572,7 +572,6 @@
 	MESSAGE (STATUS "Discount DISABLED")
 ENDIF ()
 
-<<<<<<< HEAD
 ### Orcus (optional) #############################
 IF (ENABLE_ORCUS)
 	FIND_PACKAGE(Orcus)
@@ -589,7 +588,8 @@
 	ENDIF ()
 ELSE ()
 	MESSAGE (STATUS "Orcus (ODS) DISABLED")
-=======
+ENDIF ()
+
 ### Eigen (optional) #############################
 IF (ENABLE_EIGEN3)
 	FIND_PACKAGE (Eigen3)
@@ -602,7 +602,6 @@
 	ENDIF ()
 ELSE ()
 	MESSAGE (STATUS "Eigen3 support DISABLED")
->>>>>>> 7b1a53c4
 ENDIF ()
 
 ### Touch bar on macOS (optional) #############################
