--- conflicted
+++ resolved
@@ -49,34 +49,11 @@
 #cmake_policy(SET CMP0063 NEW)
 
 ### Options ######################################
-<<<<<<< HEAD
 option(ENABLE_CANTOR "Build with Cantor support" ON)
 option(ENABLE_FFTW "Build with FFTW support" ON)
+option(ENABLE_HDF5 "Build with HDF5 support" "ON")
+option(ENABLE_NETCDF "Build with NetCDF support" ON)
 option(ENABLE_FITS "Build with FITS support" ON)
-option(ENABLE_NETCDF "Build with NetCDF support" ON)
-
-### FFTW ######################################
-FIND_LIBRARY(FFTW_LIBRARIES fftw3
-	PATHS
-	/usr/lib
-	/usr/local/lib
-)
-FIND_PATH (FFTW_INCLUDE_DIR fftw3.h
-	/usr/include
-	/usr/local/include
-)
-IF(ENABLE_FFTW AND FFTW_LIBRARIES AND FFTW_INCLUDE_DIR)
-	SET (FFTW_FOUND TRUE)
-ELSE()
-	SET (FFTW_FOUND FALSE)
-	SET (FFTW_LIBRARIES "")
-ENDIF()
-=======
-option(ENABLE_FFTW "Build with FFTW support" "ON")
-option(ENABLE_FITS "Build with FITS support" "ON")
-option(ENABLE_HDF5 "Build with HDF5 support" "ON")
-option(ENABLE_NETCDF "Build with NetCDF support" "ON")
->>>>>>> 95133ba4
 
 ### GSL (required) ###############################
 FIND_LIBRARY(GSL_LIBRARIES gsl
@@ -116,19 +93,8 @@
 	MESSAGE (FATAL_ERROR "GNU Scientific Library not found.")
 ENDIF ()
 
-<<<<<<< HEAD
 ### Cantorlibs #####################################
-FIND_LIBRARY (CANTOR_LIBS cantorlibs
-=======
-### FFTW (optional) ##############################
-IF (ENABLE_FFTW)
-FIND_LIBRARY (FFTW_LIBRARIES fftw3
->>>>>>> 95133ba4
-	PATHS
-	/usr/lib
-	/usr/local/lib
-)
-<<<<<<< HEAD
+FIND_LIBRARY (CANTOR_LIBS cantorlibs)
 FIND_PATH (CANTOR_INCLUDE_DIR worksheetaccess.h
 	/usr/include/cantor
 	/usr/local/include/cantor
@@ -146,13 +112,12 @@
 	MESSAGE (STATUS "CantorLibs not found.")
 ENDIF (CANTOR_LIBS_FOUND)
 
-### HDF5 #####################################
-=======
+### FFTW (optional) #####################################
 FIND_PATH (FFTW_INCLUDE_DIR fftw3.h
 	/usr/include
 	/usr/local/include
 )
-IF (FFTW_LIBRARIES AND FFTW_INCLUDE_DIR)
+IF (ENABLE_FFTW AND FFTW_LIBRARIES AND FFTW_INCLUDE_DIR)
 	SET (FFTW_FOUND TRUE)
 ELSE ()
 	SET (FFTW_FOUND FALSE)
@@ -163,23 +128,18 @@
 ELSE ()
 	MESSAGE (STATUS "FFTW 3 Library not found.")
 ENDIF ()
-ENDIF ()
 
 ### HDF5 (optional) ##############################
-IF (ENABLE_HDF5)
->>>>>>> 95133ba4
 FIND_PACKAGE(HDF5 COMPONENTS C)
-IF (HDF5_FOUND)
+IF (ENABLE_HDF5 AND HDF5_FOUND)
 	MESSAGE (STATUS "Found Hierarchical Data Format (HDF5) Library: ${HDF5_INCLUDE_DIRS} ${HDF5_LIBRARY}")
 	add_definitions (-DHAVE_HDF5)
 	include_directories (${HDF5_INCLUDE_DIRS})
 ELSE ()
 	MESSAGE (STATUS "Hierarchical Data Format (HDF5) Library not found.")
 ENDIF ()
-ENDIF ()
 
 ### NETCDF (optional) #############################
-IF (ENABLE_NETCDF)
 FIND_LIBRARY (NETCDF_LIBRARY netcdf
 	PATHS
 	/usr/lib
@@ -191,26 +151,17 @@
 )
 IF(ENABLE_NETCDF AND NETCDF_LIBRARY AND NETCDF_INCLUDE_DIR)
 	SET (NETCDF_FOUND TRUE)
-<<<<<<< HEAD
-ELSE()
-	SET (NETCDF_FOUND FALSE)
-	SET (NETCDF_LIBRARY "")
-ENDIF()
-=======
 ELSE ()
 	SET (NETCDF_FOUND FALSE)
 ENDIF ()
->>>>>>> 95133ba4
 IF (NETCDF_FOUND)
 	MESSAGE (STATUS "Found Network Common Data Format (NetCDF) Library: ${NETCDF_INCLUDE_DIR} ${NETCDF_LIBRARY}")
 	add_definitions (-DHAVE_NETCDF)
 ELSE ()
 	MESSAGE (STATUS "Network Common Data Format (NetCDF) Library not found.")
 ENDIF ()
-ENDIF ()
 
 ### FITS ########################################
-IF (ENABLE_FITS)
 FIND_LIBRARY (CFITSIO_LIBRARY cfitsio
 	PATHS
 	/usr/lib
@@ -221,27 +172,17 @@
 	/usr/include/cfitsio/
 	/usr/local/include/
 )
-<<<<<<< HEAD
-IF(ENABLE_FITS AND CFITSIO_LIBRARY AND CFITSIO_INCLUDE_DIR)
+IF(ENABLE_FITE AND CFITSIO_LIBRARY AND CFITSIO_INCLUDE_DIR)
         SET (CFITSIO_FOUND TRUE)
 ELSE()
         SET (CFITSIO_FOUND FALSE)
-        SET (CFITSIO_LIBRARY "")
 ENDIF()
-=======
-IF (CFITSIO_LIBRARY AND CFITSIO_INCLUDE_DIR)
-	SET (CFITSIO_FOUND TRUE)
-ELSE ()
-	SET (CFITSIO_FOUND FALSE)
-ENDIF ()
->>>>>>> 95133ba4
 IF (CFITSIO_FOUND)
 	MESSAGE (STATUS "Found Flexible Image Transport System Data Format (FITS) Library: ${CFITSIO_INCLUDE_DIR} ${CFITSIO_LIBRARY}")
 	add_definitions (-DHAVE_FITS)
 	include_directories (${CFITSIO_INCLUDE_DIR})
 ELSE ()
 	MESSAGE (STATUS "Flexible Image Transport System Data Format (FITS) Library not found.")
-ENDIF ()
 ENDIF ()
 #################################################
 
