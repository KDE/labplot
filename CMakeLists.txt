--- conflicted
+++ resolved
@@ -326,21 +326,13 @@
 option(ENABLE_SDK "Build with SDK support" ON)
 option(ENABLE_SDK_EXAMPLES "Build SDK examples" OFF)
 if(ENABLE_SDK)
-<<<<<<< HEAD
-if(WIN32)
-=======
-if(WIN32 OR APPLE OR Qt6_VERSION VERSION_GREATER_EQUAL "6.10.0")
->>>>>>> 24cb4eef
+if(WIN32 OR APPLE)
 option(ENABLE_PYTHON_SDK "Build with Python SDK support" OFF)
 else()
 option(ENABLE_PYTHON_SDK "Build with Python SDK support" ON)
 endif()
 endif()
-<<<<<<< HEAD
-if(WIN32)
-=======
-if(WIN32 OR APPLE OR Qt6_VERSION VERSION_GREATER_EQUAL "6.10.0")
->>>>>>> 24cb4eef
+if(WIN32 OR APPLE)
 option(ENABLE_PYTHON_SCRIPTING "Build with Python scripting support" OFF)
 else()
 option(ENABLE_PYTHON_SCRIPTING "Build with Python scripting support" ON)
