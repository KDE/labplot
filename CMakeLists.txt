cmake_minimum_required (VERSION 3.17.0 FATAL_ERROR)
project(labplot2)
set(LABPLOT_VERSION 2.10.1)

set(CMAKE_C_STANDARD 99)
set(CMAKE_C_STANDARD_REQUIRED ON)
set(CMAKE_C_EXTENSIONS OFF)
<<<<<<< HEAD
# MSVC fails due to extern-C linkage (despite using Zc:externC-)
if (("${CMAKE_CXX_COMPILER_ID} x" MATCHES "MSVC") OR MSVC)
set(CMAKE_CXX_STANDARD 11)
else ()
set(CMAKE_CXX_STANDARD 17)
endif ()
=======
set(CMAKE_CXX_STANDARD 17)
>>>>>>> df2ab93b
set(CMAKE_CXX_STANDARD_REQUIRED ON)
set(CMAKE_CXX_EXTENSIONS OFF)

# see also -DQT_DISABLE_DEPRECATED_BEFORE in src/CMakeLists.txt
set(QT_MIN_VERSION "5.10.0")
set(KF_MIN_VERSION "5.16.0")
set(APPLE_SUPPRESS_X11_WARNING ON)

find_package(ECM ${KF_MIN_VERSION} REQUIRED NO_MODULE)
set(CMAKE_MODULE_PATH ${CMAKE_CURRENT_SOURCE_DIR}/cmake/ ${ECM_MODULE_PATH})

include(KDEInstallDirs)
include(KDECMakeSettings)
include(KDECompilerSettings NO_POLICY_SCOPE)

include(ECMInstallIcons)
include(ECMSetupVersion)
include(ECMAddAppIcon)
#include(KDEClangFormat)
#include(GenerateExportHeader)
include(FeatureSummary)

# build type: "release", "debug", "debugfull"
string (TOLOWER "${CMAKE_BUILD_TYPE}" CMAKE_BUILD_TYPE)

# Qt6 not supported yet
set(QT_VERSION_MAJOR "5")
set(QT_MAJOR_VERSION ${QT_VERSION_MAJOR})
#if (QT_MAJOR_VERSION STREQUAL "6")
#    set(QT_MIN_VERSION "6.4.0")
#    set(KF_MIN_VERSION "5.240.0")
#    set(KF_MAJOR_VERSION "6")
#else()
    set(KF_MAJOR_VERSION "5")
#endif()

find_package(Qt${QT_MAJOR_VERSION} ${QT_MIN_VERSION} NO_MODULE REQUIRED COMPONENTS
	Concurrent
	Gui
# 	Qml
# 	Quick
# 	QuickWidgets
	PrintSupport
	Sql
	Svg
	Widgets
	Test
)

# building QADS or Xlsx require Qt5GuiPrivate (QADS is required, Xlsx is optional)
find_package(Qt5Gui ${QT_MIN_VERSION} CONFIG REQUIRED Private)

find_package(KF${KF_MAJOR_VERSION} ${KF_MIN_VERSION} REQUIRED COMPONENTS
	Archive
	Completion
	Config
	ConfigWidgets
	CoreAddons
	Crash
	DocTools
	I18n
	IconThemes
	KIO
	TextWidgets
	WidgetsAddons
	XmlGui
	NewStuffCore
	NewStuff
OPTIONAL_COMPONENTS
	Service
	Parts
	SyntaxHighlighting
)

# TODO: make NewStuff optional?
IF (KF${KF_MAJOR_VERSION}NewStuff_FOUND)
	add_definitions (-DHAVE_KF5_NEW_STUFF)
ELSE ()
	MESSAGE (STATUS "KF NewStuff not found")
ENDIF ()
# TODO: service not used?
IF (NOT KF${KF_MAJOR_VERSION}Service_FOUND)
	MESSAGE (STATUS "KF Service not found")
ENDIF ()
# TODO: parts not used?
IF (NOT KF${KF_MAJOR_VERSION}Parts_FOUND)
	MESSAGE (STATUS "KF Parts not found")
ENDIF ()
IF (KF${KF_MAJOR_VERSION}SyntaxHighlighting_FOUND)
	add_definitions (-DHAVE_KF5_SYNTAX_HIGHLIGHTING)
ELSE ()
	MESSAGE (STATUS "KF SyntaxHighlighting not found")
ENDIF ()

find_package(KUserFeedback)
IF (KUserFeedback_FOUND)
	MESSAGE (STATUS "Found KUserFeedback")
	add_definitions (-DHAVE_KUSERFEEDBACK)
ELSE ()
	MESSAGE (STATUS "KUserFeedback not found")
ENDIF ()

find_package(BISON REQUIRED)

### compiler flags ######################################
option (ENABLE_COMPILER_OPTIMIZATION "Optimization: -OX" true)
if (${ENABLE_COMPILER_OPTIMIZATION})
    set(COMPILER_OPTIMIZATION_FLAG "-O2")
else()
    set(COMPILER_OPTIMIZATION_FLAG "-O0")
endif()
set (GENERIC_FLAGS "-Wall -Wextra -Wundef -Wpointer-arith -Wunreachable-code -Wunused -Wdeprecated-declarations -fno-omit-frame-pointer -fstack-protector")
set (GENERIC_GNU_FLAGS "${COMPILER_OPTIMIZATION_FLAG} -Wcast-align -Wswitch-enum -fvisibility=default -pedantic")
set (GENERIC_C_FLAGS "${GENERIC_FLAGS} -fno-exceptions")
# liborigin needs exceptions
set (GENERIC_CXX_FLAGS "${GENERIC_FLAGS} -fexceptions -std=c++17")

if ("${CMAKE_C_COMPILER_ID}" MATCHES "GNU")
	message(STATUS "GNU C compiler ${CMAKE_C_COMPILER_VERSION} detected, adding compile flags")
	set(CMAKE_C_FLAGS "${CMAKE_C_FLAGS} ${GENERIC_C_FLAGS} ${GENERIC_GNU_FLAGS}")
	if (CMAKE_C_COMPILER_VERSION VERSION_GREATER 10.99 AND CMAKE_C_COMPILER_VERSION VERSION_LESS 12)	# GCC 11 fails building readstat 1.1.8
		message(STATUS "Building ReadStat disabled due to GNU C compiler version 11")
		set(DONT_BUILD_READSTAT TRUE)
	endif ()
elseif ("${CMAKE_C_COMPILER_ID}" MATCHES "Clang")
	message(STATUS "Clang C compiler ${CMAKE_C_COMPILER_VERSION} detected, adding compile flags")
	set(CMAKE_C_FLAGS "${CMAKE_C_FLAGS} -D_GNU_SOURCE ${GENERIC_C_FLAGS} ${GENERIC_GNU_FLAGS}")
elseif ("${CMAKE_C_COMPILER_ID}" MATCHES "Intel")
	message(STATUS "Intel C compiler detected, adding compile flags")
	set(CMAKE_C_FLAGS "${CMAKE_C_FLAGS} -D_GNU_SOURCE -O3 ${GENERIC_C_FLAGS}")
elseif ("${CMAKE_C_COMPILER_ID}" MATCHES "PGI")
	message(STATUS "PGI C compiler detected, adding compile flags")
	set(CMAKE_C_FLAGS "${CMAKE_C_FLAGS} -D_GNU_SOURCE -O3 -D__GCC_ATOMIC_TEST_AND_SET_TRUEVAL=1 -Minform=inform -Mbounds -Mchkstk")
# " x" postfix to work around a bug in CMake that causes "MSVC" to translate to something completely different
elseif (("${CMAKE_C_COMPILER_ID} x" MATCHES "MSVC") OR MSVC)
	message(STATUS "MSVC C compiler detected, adding compile flags")
	set(CMAKE_C_FLAGS "${CMAKE_C_FLAGS} -W3")
	if (CMAKE_BUILD_TYPE STREQUAL Debug)
		set(CMAKE_C_FLAGS "${CMAKE_C_FLAGS} -Od")
	else ()
		set(CMAKE_C_FLAGS "${CMAKE_C_FLAGS} -O2")
	endif ()
	set(MSVC_FOUND TRUE)
else ()
	message(STATUS "UNKNOWN C compiler, adding compile flags")
	set(CMAKE_C_FLAGS "${CMAKE_C_FLAGS} ${GENERIC_C_FLAGS}")
endif()

if ("${CMAKE_CXX_COMPILER_ID}" MATCHES "GNU")
	message(STATUS "GNU C++ compiler ${CMAKE_CXX_COMPILER_VERSION} detected, adding compile flags")
	set(CMAKE_CXX_FLAGS "${CMAKE_CXX_FLAGS} ${GENERIC_CXX_FLAGS} ${GENERIC_GNU_FLAGS} -Wzero-as-null-pointer-constant") # -Wzero-as-null-pointer-constant since version 5
elseif ("${CMAKE_CXX_COMPILER_ID}" MATCHES "Clang")
	message(STATUS "Clang C++ compiler ${CMAKE_CXX_COMPILER_VERSION} detected, adding compile flags")
	set(CMAKE_CXX_FLAGS "${CMAKE_CXX_FLAGS} -D_GNU_SOURCE ${GENERIC_CXX_FLAGS} ${GENERIC_GNU_FLAGS} -Wzero-as-null-pointer-constant") # -Wzero-as-null-pointer-constant since version 5
elseif ("${CMAKE_CXX_COMPILER_ID}" MATCHES "Intel")
	message(STATUS "Intel C++ compiler detected, adding compile flags")
	set(CMAKE_CXX_FLAGS "${CMAKE_CXX_FLAGS} -D_GNU_SOURCE ${GENERIC_CXX_FLAGS}")
	#-std=c++0x comes with cmake's general flags, deprecated in icc, remove it
	string(REPLACE "-std=c++0x" "" CMAKE_CXX_FLAGS ${CMAKE_CXX_FLAGS})
elseif ("${CMAKE_CXX_COMPILER_ID}" MATCHES "PGI")
	message(STATUS "PGI C++ compiler detected, adding compile flags")
	set(CMAKE_CXX_FLAGS "${CMAKE_CXX_FLAGS} -D_GNU_SOURCE -O3 -D__GCC_ATOMIC_TEST_AND_SET_TRUEVAL=1 -Minform=inform -Mbounds -Mchkstk")
# " x" postfix to work around a bug in CMake that causes "MSVC" to translate to something completely different
elseif (("${CMAKE_CXX_COMPILER_ID} x" MATCHES "MSVC") OR MSVC)
	message(STATUS "MSVC C++ compiler detected, adding compile flags")
	# -D_ALLOW_KEYWORD_MACROS for "#define private public" in MultiRangeTest.cpp
	set(CMAKE_CXX_FLAGS "${CMAKE_CXX_FLAGS} -W3 -DPSAPI_VERSION=1 /Zc:externC-")
	if(CMAKE_BUILD_TYPE STREQUAL Debug)
		set(CMAKE_CXX_FLAGS "${CMAKE_CXX_FLAGS} -Od")
	else()
		set(CMAKE_CXX_FLAGS "${CMAKE_CXX_FLAGS} -O2")
	endif()
	set(MSVC_FOUND TRUE)
else ()
	message(STATUS "UNKNOWN C++ compiler, adding compile flags")
	set(CMAKE_CXX_FLAGS "${CMAKE_CXX_FLAGS} ${GENERIC_CXX_FLAGS}")
endif ()

##########################################################

# see also https://wiki.qt.io/Using_QString_Effectively
set(LABPLOT_COMPILE_DEFINITIONS
    -DQT_NO_CAST_TO_ASCII
    -DQT_NO_CAST_FROM_ASCII
    -DQT_NO_CAST_FROM_BYTEARRAY
    -DQT_NO_URL_CAST_FROM_STRING
    -DQT_USE_FAST_CONCATENATION
    -DQT_USE_FAST_OPERATOR_PLUS
    -DQT_USE_QSTRINGBUILDER
    -DQT_NO_NARROWING_CONVERSIONS_IN_CONNECT
    -DQT_NO_SIGNALS_SLOTS_KEYWORDS
    -DQT_DEPRECATED_WARNINGS_SINCE=0x060000
    -DKF_DEPRECATED_WARNINGS_SINCE=0x060000
)
if (NOT WIN32)
    # Strict iterators can't be used on Windows, they lead to a link error
    # when application code iterates over a QVector<QPoint> for instance, unless
    # Qt itself was also built with strict iterators.
    # See example at https://bugreports.qt.io/browse/AUTOSUITE-946
    add_definitions(-DQT_STRICT_ITERATORS)
endif()

include_directories (${QDBUS_INCLUDE_DIRS} ${CMAKE_SOURCE_DIR} ${CMAKE_BINARY_DIR})
set(CMAKE_MODULE_PATH ${CMAKE_SOURCE_DIR}/cmake ${CMAKE_MODULE_PATH})
add_definitions (-DLVERSION=\"${LABPLOT_VERSION}\")
add_definitions (-DCXX_COMPILER=\"${CMAKE_CXX_COMPILER_ID}\ ${CMAKE_CXX_COMPILER_VERSION}\")
add_definitions (-DCXX_COMPILER_FLAGS=\"${CMAKE_CXX_FLAGS}\")
set(BUILD_SHARED_LIBS true)

#cmake_policy(SET CMP0002 OLD)
IF (CMAKE_VERSION VERSION_EQUAL "3.3" OR CMAKE_VERSION VERSION_GREATER "3.3")
	cmake_policy(SET CMP0063 NEW)
ENDIF()

if (CMAKE_VERSION VERSION_GREATER "3.5")
  set(ENABLE_CLANG_TIDY OFF CACHE BOOL "Add clang-tidy automatically to builds")
  if (ENABLE_CLANG_TIDY)
    find_program (CLANG_TIDY_EXE NAMES "clang-tidy" PATHS /usr/bin)
    if (CLANG_TIDY_EXE)
      message(STATUS "Clang-tidy supported, found and enabled: ${CLANG_TIDY_EXE}")
      set(CLANG_TIDY_CHECKS "modernize-*,-modernize-use-trailing-return-type,clang-analyzer-*,-clang-analyzer-cplusplus*")
      #set(CLANG_TIDY_CHECKS "-*,modernize-*,clang-analyzer-*")
      # -extra-arg=--std=c++17
      set(CMAKE_CXX_CLANG_TIDY "${CLANG_TIDY_EXE};-checks=${CLANG_TIDY_CHECKS};-header-filter='${CMAKE_SOURCE_DIR}/*'"
        CACHE STRING "" FORCE)
    else()
      message(AUTHOR_WARNING "clang-tidy not found!")
      set(CMAKE_CXX_CLANG_TIDY "" CACHE STRING "" FORCE) # delete it
    endif()
   else()
    message(STATUS "Clang-tidy supported but disabled")
  endif()
endif()

# get git commit hash
execute_process(
  COMMAND git describe --always --tags
  WORKING_DIRECTORY ${CMAKE_SOURCE_DIR}
  OUTPUT_VARIABLE GIT_COMMIT
  OUTPUT_STRIP_TRAILING_WHITESPACE
)
add_definitions (-DGIT_COMMIT=\"${GIT_COMMIT}\")


### Options ######################################
option(ENABLE_CANTOR "Build with Cantor support" ON)
option(ENABLE_FFTW "Build with FFTW support" ON)
option(ENABLE_HDF5 "Build with HDF5 support" ON)
option(ENABLE_NETCDF "Build with NetCDF support" ON)
option(ENABLE_FITS "Build with FITS support" ON)
option(ENABLE_LIBCERF "Build with libcerf support" ON)
option(ENABLE_LIBORIGIN "Build with liborigin support" ON)
option(ENABLE_ROOT "Build with ROOT (CERN) support" ON)
option(ENABLE_READSTAT "Build with ReadStat support" ON)
option(ENABLE_MATIO "Build with Matio support" ON)
option(ENABLE_TESTS "Build with tests" ON)
option(ENABLE_MQTT "Build with MQTT support" ON)
option(ENABLE_QTSERIALPORT "Build with QtSerialPort support" ON)
option(ENABLE_DISCOUNT "Build with Discount support" ON)
option(ENABLE_REPRODUCIBLE "Enable reproducible builds" OFF)
option(ENABLE_EXCEL "Build with Excel (xlsx) support" ON)
IF (WIN32)	# C++17 needed by Orcus not working with MSVC
	option(ENABLE_ORCUS "Build with Orcus support" OFF)
ELSE ()
	option(ENABLE_ORCUS "Build with Orcus support" ON)
ENDIF ()
option(ENABLE_VECTOR_BLF "Build with Vector BLF file format support" ON)
IF (APPLE)
	option(ENABLE_TOUCHBAR "Enable touch bar support on macOS" ON)
ENDIF ()

### OS macros ####################################
IF (WIN32)
	add_definitions (-DHAVE_WINDOWS)
	find_library (PSAPI Psapi)
	message (STATUS "PSAPI: ${PSAPI}")
ENDIF ()

### GSL (required) ###############################
FIND_PACKAGE(GSL REQUIRED)

FIND_PACKAGE(Poppler "0.62.0" COMPONENTS Qt5)
IF (Poppler_FOUND)
	include_directories(${Poppler_INCLUDE_DIRS})
	# MESSAGE (STATUS "Poppler libraries: ${Poppler_LIBRARIES}")
	add_definitions (-DHAVE_POPPLER)
ENDIF ()



### liborigin (included) ###############################
IF (ENABLE_LIBORIGIN)
	FIND_PACKAGE (LibOrigin)
	IF (NOT LIBORIGIN_FOUND)	# use own version
		IF (CMAKE_BUILD_TYPE STREQUAL "debug" OR CMAKE_BUILD_TYPE STREQUAL "debugfull")
			MESSAGE (STATUS "Origin project import (through internal liborigin) enabled (parser logging enabled)")
			SET (ENABLE_ORIGIN_PARSER_LOG TRUE)
		ELSE ()
			MESSAGE (STATUS "Origin project import (through internal liborigin) enabled (parser logging disabled)")
		ENDIF ()
	ENDIF ()

	add_definitions (-DHAVE_LIBORIGIN)
ELSE ()
	MESSAGE (STATUS "Origin project import DISABLED")
ENDIF ()

### Cantorlibs (optional) ###############################
IF (ENABLE_CANTOR)
	FIND_PACKAGE (Cantor)

	IF (Cantor_FOUND)
		MESSAGE (STATUS "Found Cantor Library ${Cantor_VERSION}")

		IF (${Cantor_VERSION} VERSION_GREATER "19.11")
			add_definitions (-DHAVE_CANTOR_LIBS)
			set(RECENT_CANTOR TRUE)
		ELSE ()
			MESSAGE (STATUS "Cantor Library ${Cantor_VERSION} TOO OLD. Minimum usable version is 19.12")
		ENDIF ()
		IF (${Cantor_VERSION} VERSION_GREATER "20.08.9")
			add_definitions (-DHAVE_NEW_CANTOR_LIBS)
		ENDIF ()
	ELSE ()
		MESSAGE (STATUS "Cantor Library NOT FOUND")
	ENDIF ()
	ELSE ()
		MESSAGE (STATUS "Cantor Library DISABLED")
ENDIF ()

### FFTW (optional) #####################################
IF (ENABLE_FFTW)
	FIND_PACKAGE (FFTW3)
	IF (FFTW3_FOUND)
		add_definitions (-DHAVE_FFTW3)
	ELSE ()
		MESSAGE (STATUS "FFTW 3 Library NOT FOUND")
	ENDIF ()
ELSE ()
	MESSAGE (STATUS "FFTW 3 Library DISABLED")
ENDIF ()

### HDF5 (optional) ##############################
IF (ENABLE_HDF5)
FIND_PACKAGE(HDF5 COMPONENTS C)
SET_PACKAGE_PROPERTIES (HDF5 PROPERTIES
	DESCRIPTION "Reading and writing self describing array data"
	URL "https://www.hdfgroup.org/solutions/hdf5/"
)
IF (HDF5_FOUND)
	add_definitions (-DHAVE_HDF5)
	IF (MSVC_FOUND)
		set(CMAKE_CXX_FLAGS "${CMAKE_CXX_FLAGS} -DH5_BUILT_AS_DYNAMIC_LIB")
	ENDIF ()
	IF (HDF5_VERSION VERSION_GREATER "1.9")
		add_definitions (-DHAVE_AT_LEAST_HDF5_1_10_0)
	ENDIF ()
	IF (HDF5_VERSION VERSION_GREATER "1.10.0.1")
		add_definitions (-DHAVE_AT_LEAST_HDF5_1_10_0)
		add_definitions (-DHAVE_AT_LEAST_HDF5_1_10_1)
	ENDIF ()
	include_directories (${HDF5_INCLUDE_DIRS})
ELSE ()
	MESSAGE (STATUS "Hierarchical Data Format (HDF5) Library NOT FOUND")
	SET(HDF5_LIBRARIES "")
ENDIF ()
ELSE ()
	MESSAGE (STATUS "Hierarchical Data Format (HDF5) Library DISABLED")
ENDIF ()

### NETCDF (optional) #############################
IF (ENABLE_NETCDF)
	FIND_PACKAGE(netCDF)
	SET_PACKAGE_PROPERTIES(netCDF PROPERTIES
	    DESCRIPTION "Interfaces for array-oriented data access"
	    URL "https://www.unidata.ucar.edu/software/netcdf/"
	)
	IF (netCDF_FOUND)
		add_definitions (-DHAVE_NETCDF)
		# netCDF on Windows may link to zip.dll
		find_library(Zip_LIBRARIES NAMES zip)
		if (Zip_LIBRARIES)
			MESSAGE (STATUS "Found Zip Library ${Zip_LIBRARIES}")
		endif ()
	ELSE ()
		MESSAGE (STATUS "Network Common Data Format (NetCDF) Library NOT FOUND")
	ENDIF ()
ELSE ()
	MESSAGE (STATUS "Network Common Data Format (NetCDF) Library DISABLED")
ENDIF ()

### MQTT (optional) ###############################
IF (ENABLE_MQTT)
# ATTENTION: unit test uses qWaitFor() which needs Qt >= 5.10
# avoid warning for the moment using QUIET
	find_package(Qt5Mqtt ${QT_MIN_VERSION} NO_MODULE)
	SET_PACKAGE_PROPERTIES (Qt5Mqtt PROPERTIES
		DESCRIPTION "Qt Module to implement MQTT protocol version 3.1 and 3.1.1"
		URL "https://github.com/qt/qtmqtt")
	IF (Qt5Mqtt_FOUND)
		MESSAGE (STATUS "Found MQTT Library")
		add_definitions (-DHAVE_MQTT)
	ELSE ()
		MESSAGE (STATUS "MQTT Library NOT FOUND")
	ENDIF ()
ELSE ()
	MESSAGE (STATUS "MQTT Library DISABLED")
ENDIF ()

### QtSerialPort (optional) ###############################
IF (ENABLE_QTSERIALPORT)
	find_package(Qt5SerialPort ${QT_MIN_VERSION} NO_MODULE)
	SET_PACKAGE_PROPERTIES (Qt5SerialPort PROPERTIES
		DESCRIPTION "Qt Serial Port library"
		URL "https://doc.qt.io/qt-5/qtserialport-index.html"
		PURPOSE "Support basic functionality of serial ports.")
	IF (Qt5SerialPort_FOUND)
		MESSAGE (STATUS "Found Qt5SerialPort Library")
		add_definitions (-DHAVE_QTSERIALPORT)
	ELSE ()
		MESSAGE (STATUS "Qt5SerialPort Library NOT FOUND")
	ENDIF ()
ELSE ()
	MESSAGE (STATUS "Qt5SerialPort Library DISABLED")
ENDIF ()

### FITS (optional) ###############################
IF (ENABLE_FITS)
	FIND_PACKAGE (CFitsio)
	SET_PACKAGE_PROPERTIES (CFitsio PROPERTIES
		DESCRIPTION "FITS IO Library"
		URL "https://heasarc.gsfc.nasa.gov/fitsio/fitsio.html"
		PURPOSE "Support for the FITS (Flexible Image Transport System) data format.")
	IF (CFITSIO_FOUND)
		add_definitions (-DHAVE_FITS)
		include_directories (${CFITSIO_INCLUDE_DIR})
	ELSE ()
		MESSAGE (STATUS "Flexible Image Transport System Data Format (FITS) Library NOT FOUND")
	ENDIF ()
ELSE ()
	MESSAGE (STATUS "Flexible Image Transport System Data Format (FITS) Library DISABLED")
ENDIF ()

### LIBCERF (optional) #############################
IF (ENABLE_LIBCERF)
	FIND_PACKAGE (LIBCERF)
	IF (LIBCERF_FOUND)
		add_definitions (-DHAVE_LIBCERF)
		include_directories (${LIBCERF_INCLUDE_DIR})
	ELSE ()
		MESSAGE (STATUS "libcerf library NOT FOUND")
	ENDIF ()
ELSE ()
	MESSAGE (STATUS "libcerf library DISABLED")
ENDIF ()

### ZLIB for ROOT and READSTAT #################

FIND_PACKAGE(ZLIB)
SET_PACKAGE_PROPERTIES (ZLIB PROPERTIES
	DESCRIPTION "General purpose compression library"
	URL "https://www.zlib.net/"
)
IF (NOT ZLIB_FOUND)
	SET(ZLIB_LIBRARIES "")
ENDIF ()

### ROOT (optional) #############################
IF (ENABLE_ROOT)
	FIND_PACKAGE(LZ4)
	IF (ZLIB_FOUND AND LZ4_FOUND)
		MESSAGE (STATUS "Found ZIP libraries ZLIB and LZ4 (needed for ROOT importer)")
		add_definitions (-DHAVE_ZIP)
	ELSE ()
		MESSAGE (STATUS "ZIP libraries ZLIB or LZ4 (needed for ROOT importer) NOT FOUND")
	ENDIF ()
ELSE ()
	MESSAGE (STATUS "ROOT (CERN) importer DISABLED")
ENDIF ()

### ReadStat (optional) #############################
IF (ENABLE_READSTAT)
	FIND_PACKAGE (ReadStat)
	IF (NOT READSTAT_FOUND AND NOT WIN32 AND NOT DONT_BUILD_READSTAT)	# own version not on Windows and not when forbidden
		MESSAGE (STATUS "ReadStat library NOT FOUND. Building own version")
		set(BUILD_READSTAT TRUE)

		# link own readstat with iconv
		FIND_LIBRARY (ICONV_LIBRARIES NAMES iconv libiconv libiconv-2)
		IF (ICONV_LIBRARIES) # non-glibc
			MESSAGE (STATUS "Iconv library FOUND (${ICONV_LIBRARIES})")
			set(READSTAT_LIBRARIES ${CMAKE_BINARY_DIR}/src/3rdparty/install/lib/libreadstat.a ${ICONV_LIBRARIES})
		ELSE ()
			MESSAGE (STATUS "Iconv library NOT FOUND")
			set(READSTAT_LIBRARIES ${CMAKE_BINARY_DIR}/src/3rdparty/install/lib/libreadstat.a)
		ENDIF ()
		include_directories (${CMAKE_BINARY_DIR}/src/3rdparty/install/include)
	ENDIF ()
	IF (READSTAT_FOUND OR BUILD_READSTAT)	# found or build
		add_definitions (-DHAVE_READSTAT)
	ELSE ()
		SET(READSTAT_LIBRARIES "")
	ENDIF ()
ELSE ()
	MESSAGE (STATUS "ReadStat support DISABLED")
ENDIF ()

### Excel (optional) #############################
IF (ENABLE_EXCEL)
        FIND_PACKAGE (QXlsx)
        IF (QXLSX_FOUND)
		MESSAGE (STATUS "QXlsx library FOUND.")
                add_definitions (-DHAVE_EXCEL)
        ELSE ()
		if (TARGET Qt5::GuiPrivate)
			set(BUILD_EXCEL TRUE)

			MESSAGE (STATUS "QXlsx library NOT FOUND. Building own version.")
			add_definitions (-DHAVE_EXCEL)
		else ()
			MESSAGE (STATUS "Missing Qt5::GuiPrivate to build own QXlsx.")
		endif ()
        ENDIF ()

ELSE ()
        MESSAGE (STATUS "Excel support DISABLED")
ENDIF ()

###  Matio (optional) ##############################################
IF (ENABLE_MATIO)
	FIND_PACKAGE (Matio)
	IF (MATIO_FOUND)
		add_definitions (-DHAVE_MATIO)
	ELSE ()
		MESSAGE (STATUS "Matio library NOT FOUND.")
	ENDIF ()
ELSE ()
	MESSAGE (STATUS "Matio support DISABLED")
ENDIF ()

### Discount (optional) #############################
IF (ENABLE_DISCOUNT)
	FIND_PACKAGE(Discount)
	SET_PACKAGE_PROPERTIES (Discount PROPERTIES
		DESCRIPTION "A C implementation of the Markdown markup language"
		URL "https://www.pell.portland.or.us/~orc/Code/discount/"
		TYPE OPTIONAL)
	IF (Discount_FOUND)
		add_definitions (-DHAVE_DISCOUNT)
		MESSAGE (STATUS "Found Markdown Library Discount ${Discount_VERSION}")
		IF (${Discount_VERSION} AND ${Discount_VERSION} VERSION_GREATER "2.99")
			add_definitions (-DHAVE_DISCOUNT3)
		ENDIF ()
	ELSE ()
		MESSAGE (STATUS "Discount library NOT FOUND.")
	ENDIF ()
ELSE ()
	MESSAGE (STATUS "Discount DISABLED")
ENDIF ()

### Orcus (optional) #############################
IF (ENABLE_ORCUS)
	FIND_PACKAGE(Orcus)
	SET_PACKAGE_PROPERTIES (Orcus PROPERTIES
		DESCRIPTION "a library that provides a collection of standalone file processing filters"
		URL "https://gitlab.com/orcus/orcus"
		TYPE OPTIONAL)
	IF (Orcus_FOUND)
		add_definitions (-DHAVE_ORCUS)
		include_directories(${Orcus_INCLUDE_DIR} ${Ixion_INCLUDE_DIR})
		MESSAGE (STATUS "Found Orcus: ${Orcus_LIBRARIES} ${Orcus_INCLUDE_DIR} ${Ixion_INCLUDE_DIR}")
	ELSE ()
		MESSAGE (STATUS "Orcus library NOT FOUND.")
	ENDIF ()
ELSE ()
	MESSAGE (STATUS "Orcus (ODS) DISABLED")
ENDIF ()

### Touch bar on macOS (optional) #############################
IF (APPLE AND ENABLE_TOUCHBAR)
	add_definitions (-DHAVE_TOUCHBAR)
ENDIF ()

#################################################
IF (ENABLE_REPRODUCIBLE)
	add_definitions (-DREPRODUCIBLE_BUILD)
	message(STATUS "Reproducable build ENABLED")
ELSE ()
	message(STATUS "Reproducable build DISABLED")
ENDIF ()
#################################################
#################################################
include(CheckFunctionExists)

CHECK_FUNCTION_EXISTS(random HAVE_RANDOM_FUNCTION)
#################################################
FIND_PATH (XLOCALE_INCLUDE_DIR xlocale.h
	/usr/include
	/usr/local/include
)
IF (XLOCALE_INCLUDE_DIR)
	add_definitions (-DHAVE_XLOCALE)
	include_directories (${XLOCALE_INCLUDE_DIR})
ENDIF()

add_subdirectory(data)
add_subdirectory(icons)
add_subdirectory(src)
add_subdirectory(doc)
#add_subdirectory(lib)

if (ENABLE_TESTS)
    enable_testing(true)
    add_subdirectory(tests)
endif()

install(FILES org.kde.labplot2.appdata.xml DESTINATION ${KDE_INSTALL_METAINFODIR})

# clang format
#file(GLOB_RECURSE ALL_CLANG_FORMAT_SOURCE_FILES *.cpp *.h *.c)
#kde_clang_format(${ALL_CLANG_FORMAT_SOURCE_FILES})

feature_summary(WHAT ALL INCLUDE_QUIET_PACKAGES FATAL_ON_MISSING_REQUIRED_PACKAGES)

find_package(KF${KF_MAJOR_VERSION}I18n CONFIG REQUIRED)

IF (KF${KF_MAJOR_VERSION}I18n_FOUND)
	ki18n_install(po)
ENDIF()
if (KF${KF_MAJOR_VERSION}DocTools_FOUND)
	kdoctools_install(po)
ENDIF()<|MERGE_RESOLUTION|>--- conflicted
+++ resolved
@@ -5,16 +5,7 @@
 set(CMAKE_C_STANDARD 99)
 set(CMAKE_C_STANDARD_REQUIRED ON)
 set(CMAKE_C_EXTENSIONS OFF)
-<<<<<<< HEAD
-# MSVC fails due to extern-C linkage (despite using Zc:externC-)
-if (("${CMAKE_CXX_COMPILER_ID} x" MATCHES "MSVC") OR MSVC)
-set(CMAKE_CXX_STANDARD 11)
-else ()
 set(CMAKE_CXX_STANDARD 17)
-endif ()
-=======
-set(CMAKE_CXX_STANDARD 17)
->>>>>>> df2ab93b
 set(CMAKE_CXX_STANDARD_REQUIRED ON)
 set(CMAKE_CXX_EXTENSIONS OFF)
 
