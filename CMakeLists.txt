--- conflicted
+++ resolved
@@ -140,13 +140,8 @@
 ENDIF ()
 ENDIF ()
 
-<<<<<<< HEAD
-### FITS ########################################
-IF(ENABLE_FITS)
-=======
 ### FITS (optional) ###############################
 IF (ENABLE_FITS)
->>>>>>> b600375f
 FIND_LIBRARY (CFITSIO_LIBRARY cfitsio
 	PATHS
 	/usr/lib
