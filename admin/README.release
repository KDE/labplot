0. Prepare release (im master for .0 release or in release/2.8 else)
* string freeze (14 days before recommended)
* only .0: Update splash screen src/kdefrontend/splash.png
* in master (+ cherry-pick)
	* add release with date in org.kde.labplot2.appdata.xml
	* Set release date in Changelog
* (master|release/2.8) CMakeLists.txt: project(labplot2 VERSION 2.8.0 LANGUAGES CXX C)

------------------------------------------------------------

1. Create source tarball (see https://invent.kde.org/sdk/releaseme, openSUSE Tumbleweed):
* Install https://invent.kde.org/sdk/releaseme
<<<<<<< HEAD
* Wait for pipelines to finish
* create the tarball, from the releaseme folder execute tarme.rb for this:
=======
* create the tarball, from the releaseme folder:
>>>>>>> ff9d25bd
./tarme.rb --version 2.8.0 --origin trunk labplot

origin can be trunk (== master, .0) or stable (see i18n.json, else).
tarme.rb will also calculate the checksums and give a link to create a sysadmin ticket.


2. Tag the release (in master for .0, release/2.8 else. Use tagme from releaseme? see https://community.kde.org/ReleasingSoftware)
* git tag "2.8.0" -a -m "2.8.0 Release"
* git push --tags (2FA: use Access Token)


3. Create new stable branch:	(Only for .0 release, use branchme from releaseme?)
git checkout -b release/2.8
git push kde:labplot release/2.8
git remote update
git branch --set-upstream-to=origin/release/2.8
* enable CD in .gitlab-ci.yml in release/2.8
* Update https://invent.kde.org/sysadmin/repo-metadata/-/blob/master/projects-invent/education/labplot/i18n.json
* Update https://invent.kde.org/sysadmin/repo-metadata/-/blob/master/dependencies/logical-module-structure.json
* Update https://invent.kde.org/sysadmin/ci-utilities/-/blob/master/signing/macappnotarizer-projects.yaml & macappsigner-projects.yaml via MR of fork


4. Create Installer (when macOS MR is done)
* rebuild packages (AppImage, Win, macos-arm64+x86_64) on gitlab (release/2.8 branch)


5. Upload tarball and packages to ftp://upload.kde.org/incoming (Read readme: ftp://upload.kde.org/README)
	[filezilla]


6. Sysadmin ticket
* File a syadmin ticket: https://go.kde.org/u/systickets to
	register new project versions on Bugzilla and move the files to the stable/labplot folder
* Include calculated SHA-256 and SHA-1 checksums for all packages
* Use the following template for the ticket (generated by releaseme; flat target):

###########
Please add 2.8.0 to bugs.kde.org product LabPlot2

Target: stable/labplot/

SHA-256:

```
9317f6592753de644bbb7f8502f84d080b8932b0d4176276a641f10efacd253b  labplot-2.8.0.tar.xz.sig
8957c708ea572d9b7bfd7bdd1e9627bb1e10717c4b8cb10c7687ca6ca187a705  labplot-2.8.0.tar.xz
...
```

SHA-1:

```
e8afdecbd79247da28278312d07a31b2bc111b15  labplot-2.8.0.tar.xz.sig
0a316090a33db94b482f667d9cca2ce0be97e858  labplot-2.8.0.tar.xz
...
```
################

7. Distribute packages:
* Update package in MS Partner Center (appxupload) for Windows App Store https://partner.microsoft.com/en-us/dashboard


8. When tarball is available:
* Update blueprint @ https://invent.kde.org/packaging/craft-blueprints-kde/-/tree/master/kde/applications/labplot/labplot.py
* for .0 update release in master to 2.8.80: CMakeLists.txt: project(labplot2 VERSION 2.8.80 LANGUAGES CXX C)
* Update Flatpak @ https://github.com/flathub/org.kde.labplot2/blob/master/org.kde.labplot2.json
* Upload tarball and packages to https://sourceforge.net/projects/labplot/
* Ping Jonathan Riddell/Scarlett to update Snap and chtof to update Chocolatey package

9. Update websites:
* Publish the release announcement on labplot.kde.org
* Update Wiki pages<|MERGE_RESOLUTION|>--- conflicted
+++ resolved
@@ -1,30 +1,26 @@
 0. Prepare release (im master for .0 release or in release/2.8 else)
 * string freeze (14 days before recommended)
-* only .0: Update splash screen src/kdefrontend/splash.png
-* in master (+ cherry-pick)
+* Update splash screen src/kdefrontend/splash.png
+* in master (+ cherry-pick to release/2.8)
 	* add release with date in org.kde.labplot2.appdata.xml
 	* Set release date in Changelog
 * (master|release/2.8) CMakeLists.txt: project(labplot2 VERSION 2.8.0 LANGUAGES CXX C)
 
 ------------------------------------------------------------
 
-1. Create source tarball (see https://invent.kde.org/sdk/releaseme, openSUSE Tumbleweed):
+1. Tag the release (in master for .0, release/2.8 else. Use tagme from releaseme? see https://community.kde.org/ReleasingSoftware)
+* git tag "2.8.0" -a -m "2.8.0 Release"
+* git push --tags (2FA: use Access Token)
+
+
+2. Create source tarball (see https://invent.kde.org/sdk/releaseme, openSUSE Tumbleweed):
 * Install https://invent.kde.org/sdk/releaseme
-<<<<<<< HEAD
 * Wait for pipelines to finish
 * create the tarball, from the releaseme folder execute tarme.rb for this:
-=======
-* create the tarball, from the releaseme folder:
->>>>>>> ff9d25bd
 ./tarme.rb --version 2.8.0 --origin trunk labplot
 
 origin can be trunk (== master, .0) or stable (see i18n.json, else).
 tarme.rb will also calculate the checksums and give a link to create a sysadmin ticket.
-
-
-2. Tag the release (in master for .0, release/2.8 else. Use tagme from releaseme? see https://community.kde.org/ReleasingSoftware)
-* git tag "2.8.0" -a -m "2.8.0 Release"
-* git push --tags (2FA: use Access Token)
 
 
 3. Create new stable branch:	(Only for .0 release, use branchme from releaseme?)
@@ -38,7 +34,7 @@
 * Update https://invent.kde.org/sysadmin/ci-utilities/-/blob/master/signing/macappnotarizer-projects.yaml & macappsigner-projects.yaml via MR of fork
 
 
-4. Create Installer (when macOS MR is done)
+4. Create Installer (.0: when macOS MR is done)
 * rebuild packages (AppImage, Win, macos-arm64+x86_64) on gitlab (release/2.8 branch)
 
 
@@ -79,12 +75,12 @@
 
 
 8. When tarball is available:
+* .0: update release in master to 2.8.80: CMakeLists.txt: project(labplot2 VERSION 2.8.80 LANGUAGES CXX C)
+* Upload tarball and packages to https://sourceforge.net/projects/labplot/ [scp] + Update default downloads
+* Update Flatpak @ https://github.com/flathub/org.kde.labplot2/blob/master/org.kde.labplot2.json
 * Update blueprint @ https://invent.kde.org/packaging/craft-blueprints-kde/-/tree/master/kde/applications/labplot/labplot.py
-* for .0 update release in master to 2.8.80: CMakeLists.txt: project(labplot2 VERSION 2.8.80 LANGUAGES CXX C)
-* Update Flatpak @ https://github.com/flathub/org.kde.labplot2/blob/master/org.kde.labplot2.json
-* Upload tarball and packages to https://sourceforge.net/projects/labplot/
 * Ping Jonathan Riddell/Scarlett to update Snap and chtof to update Chocolatey package
 
 9. Update websites:
-* Publish the release announcement on labplot.kde.org
+* Publish the release announcement and update Download page on labplot.kde.org
 * Update Wiki pages