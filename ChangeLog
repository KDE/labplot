--- conflicted
+++ resolved
@@ -7,11 +7,8 @@
 	* [analysis]
 		* Save and load custom functions for fit, equation curve and function values
 	* [spreadsheet]
-<<<<<<< HEAD
 		* Pivot table
-=======
 		* allow to drop entire rows in the spreadsheet if the condition was met in the "Drop Values Dialog" for the selected columns
->>>>>>> 5d19b4f4
 	* [worksheet]
 		* Inset plot areas - plot areas added as child of another plot area
 		* Improved axis ticks location. They don't need to be always placed at the edges of the axis if does not look nicely (!700)
