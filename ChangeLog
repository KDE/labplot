-----2.12 -----
New features:
	* [import]
		* Download datasets from kaggle.com
		* Support MCAP file import
	* [analysis]
		* Add possibility to do calculations on curves
	* [spreadsheet]
		* support periodic and random sampling as function: psample(n;x), rsample(x)
		* save the properties used to generate random values in the column for later re-use
		* allow to perform the distribution fit to the data directly from the spreadsheet
	* [worksheet] 
<<<<<<< HEAD
		* new visualization type "Process Behavior Chart"
		* more space for plots and less "ink" - no layout spacings, no minor grid lines, not plot borders, no ticks on secondary axes on default
		* allow to provide names for plot ranges for easier lookup and assignemnt in the plot elements
=======
		* more space for plots and less "ink" - no layout spacings, no minor grid lines, not plot borders, no ticks on secondary axes on default
		* allow to provide names for plot ranges for easier lookup and assignemnt in the plot elements
	* [import]
		* show error messages for the serial port in when creating a live data source to notify directly about missing device permissions, etc.
>>>>>>> 9d596a16

Bug fixes:
	* Fix crash selecting "cell" from function list in function dialog
	* Properly draw the border line of the symbol in the legend (BUG 491310)

Internal:
	* use name LabPlot/labplot consistenly (renamed Labplot2/labplot2)


-----2.11.1 (16.07.2024) -----
Bug fixes:
	* Improve ODS support (selected platforms only)
	* Fixed the initial positioninig of the docks, should be put besides each other and not below
	* Don't try to restore the window size when starting for the first time, let the window manager do the initial size
	* Don't crash when opening a project which a hidden spreadsheet view
	* Fixed the background color of the sparklines in the spreadsheet
	* Fixed copy&paste and duplication of the matrix


-----2.11.0 (09.07.2024) -----
New features:
	* [general]
		* New application theme "Dracula"
		* New categorical color map "Dracula"
		* New option in the application settings to run a selected CAS engine at startup
		* New option in the application settings to control if the state of the dock widgets should be saved in the project file
		* Share the project via email, Nextcloud, etc. directly from the main menu
		* Allow to activate and deactivate the debug and performance tracing output in the terminal in the application settings
	* [worksheet]
		* Preview panel for all available worksheets in the project
		* Add possibility to use column labels as axis ticks
		* New visualization types:
			* Lollipop plot
			* Q-Q plot
			* KDE plot
		* Error bars for bar plots
		* New worksheet theme "Dracula"
		* Add possibility to lock elements for unintentional change in the plot
		* New panel in the presenter widget to allow the selection, zooming and navigation also in the presenter mode
		* Add possibility to limit the number of ticks for custom columns
		* Allow to show/hide the entry in the legend for all supported plot types and not only for XY-Curve
		* Add setting legend and text position relative to plot
		* Text alignment (left, center, right, block) in text labels
	* [spreadsheet]
		* Spreadsheet linking - allow to synchronize number of rows across multiple spreadsheets
		* Extended search and replace
		* Column statistics spreadsheet - child spreadsheet showing various statistical properties of the parent spreadsheet
		* Remove/mask rows with missing values
		* Allow to sort the whole spreadsheet even if one single column was selected, use it rather as the key sort column
		* When generating values via a function, allow to control whether the target spreadsheet should be resized to the size of the variable columns
		* When generating values via a mathematical expression ("generate function values"), allow to use variables in CAS-notebooks as source columns
		* Generation of equidistant values: support for date&time and integer columns
		* Generation of equidistant values: allow to fix the number of values and the increment at the same time
		* Support parsing more functions and operators for formulas and expressions
		* Add support to show the Sparkline of each respective column
		* Add triangular distributions (PDF, CDF) to parser and random number generation
		* Allow to reverse the current selection of cells
	* [notebook]
		* Export to PDF
		* "Configure CAS" in the menu to create a new notebook to directly allow the user to enable new backends in case not done yet
		* In case the correct path to a CAS like Maxima, etc. was configured, allow to use it without restarting LabPlot
		* Allow to show variable statistics and to plot data from the context menu in the project explorer similarly to spreadsheet columns
	* [import]
		* Templates for ASCII and Binary import filters - allow to save and load current filter settings
		* Support data import from ODS (Open Document Spreadsheet) files
		* When importing tables from SQL databases, allow to specify which data region to read (start/end values for columns and records)
		* Add seaborn's datasets to the collection of datasets
		* Properly handle out-of-memory situations when importing large amount of data
		* Better reporting of error messages in the import dialog
		* BLF
			* show additional information about the file (application name the file was created with, etc.) in the import dialog
		* OPJ:
			* Properly import projects having graphs with multiple axes (BUG 476355)
			* correctly import font sizes and legend fixes (#839)
			* improved text and legend label and positioning
			* import histogram and error bars
	* [analysis]
		* Add note for fit results

Performance improvements:
	* Make baseline removal much faster by using Eigen3 library (optional dependency)
	* Refactor formula parsing including better error handling
	* Reduced the memory consumption during the import of BLF files.

Bug fixes:
	* Support host processes (latex, octave, etc.) in sandboxed builds (like Flatpak)
	* Set mousemode to selection when leaving the plot (Issue #614)
	* Fix plot range field not being updated (Issue #603)
	* Fix wrong axis tick type used (Issue #571)
	* Fix wrong infoelement position when removing active curve (Issue #666)
	* Fix copying Elements (Issue #622)
	* Fix calculating skewness and kurtosis
	* Support start/end row/column in XLSX import preview
	* Fixed wrong string to load CANSettings
	* Don't draw any border line for the worksheet canvas (BUG 470625)
	* Fix ascii import (Issues #898, #901)
	* Use "export" instead of "import" in the tooltip texts in Export Worksheet Dialog (BUG 485706)
	* Don't allow to move axes with the arrow keys (BUG 480593)
	* Don't draw the border line that for the worksheet canvas (BUG 470625)
	* Fix crash during the data import into spreadsheet with column names changes (BUG 487748)
	* Use the vectorized version of the plot during the export for all plot types and not for XYCurve only (BUG 489861)

Internal:
	* Switch from C++11 to C++17
	* Support Qt6
	* Reduce code duplication caused by multiple plot types (Issue #540)
	* Update included QXlsx to 1.4.6
	* Build separate libraries for backend, nsl and everything and link only when needed in tests
	* Log skipped tests


-----2.10.1 (12.07.2023) -----
Bug fixes:
	* Support markdown library discount version 3
	* Improve Vector BLF dependency (git download must be enabled if needed)
	* Correctly use system header of system QXlsx (BUG 468651)
	* Fix group separator problem in formulas (BUG 468098)
	* Improve log scales (auto scaling and tick number)
	* Improve auto scale (Issue #536)
	* Fix limits when changing scale (Issue #446)
	* Use system liborigin headers if linking against system liborigin (BUG 469367)
	* Don't clear the undo history when saving the project (BUG 470727)
	* Properly react on orientation changes in the worksheet properties explorer
	* In the collections of example projects, color maps and data sets allow also to search for sub-strings and do the search case-insensitive
	* Properly save and load the property "visible" for box and bar plots in the project file
	* Fixed copy&paste and duplication of box and bar plots
	* .xlsx import:
		* Fix crash importing empty cells
		* support datetime import (Issue #531)
	* Properly set the initial properties of the reference line like line width, etc. (Issue #580)
	* Properly show the initial value of the property "visible" for the reference range (Issue #582)
	* React of Delete and Backspace keys to delete selected cells in spreadsheet columns (Issue #596)
	* Update the plot legend on column name changes used in box and bar plots (Issue #597)
	* Fixed the positioning of values labels for horizontal bar plots (Issue #599)
	* Initialize the parameters for the baseline subtraction with reasonable values on first startup and better apperance of the preview plot (Issues #594)


-----2.10.0 (21.03.2023) -----
New features:
	* [worksheet]
		* Bar plots
		* Plot templates - allow to save and re-use custom plot configurations
		* Histogram
			* Error bars (Possion sqrt(N) error or values from custom columns)
			* Rug plots
		* Box Plot
			* Rug plots
			* Symbols for whisker end points
			* Allow to modify box properties (color, etc.) for every data set independently of each other
			* Draw a legend item for every dataset in the box plot
		* Reference Range - custom area on the plot to highlight a certain x- or y-range
		* Show LaTeX error messages in text labels when rendering with LaTeX
	* [spreadsheet]
		* Use a different icon for calculated columns, also show the definition of the formula and parameters in the tooltip text in the project explorer
		* Heatmap formatting for categorical data in text columns
		* When generating random numbers, allow to specify the seed number
		* Column statistics for text columns including the frequency table, bar and Pareto plots
		* Column statistics for selected cells only
		* Dropping and masking of values also for text and datetime columns
		* Data sampling (random and periodic methods)
		* Data 'flattening' - convert pivoted data to column base format
		* Column statistics (size, mean, stddev, etc.) are available in the function dialog
		* Function values dialog supports accessing arbitrary cells of columns with cell(f(index), g(column,..)) and other moving functions
		* Allow to subtract and add a value by providing a difference between two values
		* Allow to subtract a baseline
	* [matrix]
		* Zooming in the image view
	* [import]
		* Import data from Excel .xlsx files using QXlsx library
		* Import of Binary Log File (BLF) files from Vektor Informatik
		* HDF5: support VLEN data import
		* Live data: support multiple values via TCP
	* [export]
		* Export spreadsheet and matrix in Excel .xlsx format using QXlsx library
		* Use the current working project directory, if available, as the default export path
	* [analysis]
		* Maximum likelihood estimation for several distributions
		* Guess start values of fit parameter for polynomial models by linear regression
		* Implement fourier filtering for datetimes
	* [general]
		* Allow to create a spreadsheet with the data steming from an equation curve, an analysis curve, a histogram or a box plot
		* Add settings option for GUM compliant terms

Performance improvements:
	* Reduce the memory consumption during the spreadsheet export to Sqlite
	* Reduce the memory consumption when importing from a database table into the spreadsheet
	* Faster import of files with a big number of columns
	* Faster creation of a big number of columns in the spreadsheet

Bug fixes:
	* [worksheet]
		* don't crash when undoing the step "add info element".
		* don't crash when changing the error bar types in the curve with no x-column selected yet
		* don't show any context menu in the presenter widget
		* use the full screen size in the dynamic presenter widget for worksheets with "use view size" property set to true
		* allow to zoom the view in the dynamic presenter widget
		* fix using custom value label with invalid data points in xy-curve (BUG 455214)
		* don't crash when deleting a text label that was added after worksheet objects (plots and curves) were created via the plot data dialog (BUG 455096)
		* fix displayed end value of date time plot range
		* fix shifts in date time values due to locale settings (BUG 455579 & 462370)
	* [spreadsheet] properly paste the data in the format 'yyyy-MM-dd hh:mm:ss' and similar
	* [fit] fix locale usage in evaluation range
	* [fit] correctly invalidate fit result when model changes
	* [i18n] fix switch language option


-----2.9.0 (03.05.2022) -----
	* [general]
		* Allow to copy&paste and to duplicate single objects in the project explorer
		* Allow to change the order of objects in the project explorer (move up and down)
		* Added global settings for numbers
		* Color maps manager allowing the access to multiple collections of color maps
		* Show git hash in about dialog for convenience
		* Use system liborigin when available
		* Open new project per default on startup
		* Examples Dialog - an easy way to browse through all available example projects and to open them directly in the application
		* Allow to save the project without the results of the calculations in the analysis curves to reduce the size of project file
		* Use XZ compression of project files per default with compatibility option for older versions of LabPlot
		* Improve preview resolution of distributions and fit functions
		* Add parser functions to generate non-uniform random numbers of several distributions
		* Fuzzy matching when doing search/filter in the Project Explorer
	* [analysis]
		* Support Mathieu functions via GSL
		* Support fitting of any distribution to a histogram
		* Added Hilbert transform including envelope
		* Improve entering ranges for various methods
	* [import]
		* Add Option to specify header line in ASCII data
		* Import SAS, Stata and SPSS files using readstat library
		* Import MATLAB MAT files using matio library
		* Import LTspice files
		* HDF5: Select first variable when loading file
		* HDF5: Use data type when importing data
		* HDF5: Preview and import 2d data of strings
		* Improved OPJ project import
		* Improve binary data preview and import data types and speed
	* [spreadsheet]:
		* Allow to freeze the first column
		* Search in the spreadsheet
		* Conditional heatmap formatting
		* Support value labels
		* Extended statistics dialog - show additional visualizations (histogram, KDE plot, normal Q-Q plot, BoxPlot)
		* List random number distributions alphabetically
	* [worksheet]:
		* Info Element - a new worksheet element to annotate curve values on the plot
		* Image Element - allow to embed the image data and save it in the project file
		* BoxPlot
		* Crosshair cursor mode in the plot
		* New themes "Monokai", "ggplot grey", "ggplot dark", "Tufte"
		* Many more curve symbols
		* Allow to specify text label's position in logical plot coordinates
		* Allow to use a custom column to set the text for the axis ticks
		* Allow to resize the plots on the worksheet with the mouse when no layout is active
		* Plot border type - allow to specify which lines of the plot rectangular to draw (left, top, etc.)
		* Support multiple plot ranges
		* Support real scientific notation and improve all formats of axes tick label
		* Support axes auto tick number and improve range auto scaling
		* Optional showing axis scale and offset in plot
		* Add inverse axis scale
		* Add first tick offset to better place axis ticks
		* Rug plot - visualization where the data points are displayed as marks along the axes
		* Tufte's "range frames" - a new mode in Axis to automatically set the start and end points of the axis to the min and max data points
		* Allow to specify which curves should be shown in the plot legend
		* Switched to Poppler for better LaTeX typesetting support
		* Support background color for label

Bug fixes:
	* Fitting: Fix missing locale support in evaluating range of fit function
	* Fitting: Fix pseudovoigt model
	* Fix crash in convolution and correlation
	* Windows: use breeze as default for better dark mode
	* Properly save the geometry of visible windows in the project
	* Interpolation: avoid crash when x data contains invalid data points or is not strictly increasing
	* HDF5: Fix reading attribute strings and better handle strings in compound data

-----2.8.2 (01.04.2021) -----
Bug fixes:
	* [CAS]
		* Fixed the regression introduced after the python2 backend was deprecated in Cantor
		* Warn about the potential data looses when a project with CAS content is opened but no CAS support is available
	* [worksheet]:
		* DateTime support for Custom Points and for Histograms
		* Fix "power of" notations for negative values, show "0" for zero and improve auto precision for small values for axis labels
		* Show all available symbols styles for CustomPoint, the last one was missing
		* Convert the plot range format to datetime also when the first histogram for datetime data was added to the plot
		* Properly restore the saved values column and also save the values formatting properties in the histogram
		* If the deleted columns are being restored, restore the column pointers also in the histograms
		* Properly react in the histogram when data columns are deleted or renamed
		* Save/load the values format in xy-curve
		* React on text changes for values prefix and suffix and not on return pressed event in the curve properties explorer
		* Fix log scale axis for one tick and ln-scale typo
		* Fix sqrt and square axis scale
		* adjust the range format (numeric vs. datetime) also when the column of the first curve is changed and not only when a new curve is added
		* simplified the naming of the initial axes for the default plot types (box blot with four axes,  etc.) - use "x" instead of "x axis 1", etc.
		* export to more image formats (jpg, bmp, ppm, xbm, xpm)
	* [spreadsheet]
		* show column statistics also for bigint columns
		* when selecting a column in the project explorer, make sure it becomes visible in the spreadsheet by scrolling horizontaly to its position
		* when removing or inserting rows in the spreadsheet, properly update the headers in the spreadsheet
	* [import]
		* Don't try to parse a netCDF file when the application was compiled without any support for netCDF, and similar for other formats
		* Show the last recently imported projects in a combobox also in ImportProjectDialog similar to how it's already done in ImportFileDialog
		* Don't show any error messages when the source file or local socket is empty when the import dialog is opened for the first time
		* Fixed ASCII import when start column > 1
	* Don't change the current selection in the Project Explorer when objects are being added or removed during undo or redo
	* Improved LaTeX support in export dialog and export of big spreadsheets
	* BUG 427190 - Fixed resetting parser error count on some platforms (Debian, Manjaro)
	* BUG 429110 - Support semicolon as function argument separator for locale with comma as decimal separator
	* BUG 429368 - Fix validation of custom model equation in fit dock
	* BUG 431535 - Save/Load value format
	* BUG 432291 - Show the relevant parts of the drop lines also when the data points are outside of the plot range

-----2.8.1 (13.11.2020) -----
	* [worksheet] allow to change the background color for axis labels (default: transparent)
	* [worksheet] allow to copy the plot cursor cordinates
	* [spreadsheet] better auto-detection of datetime format for values pasted in the spreadsheet
	* [live data] allow to add the timestamp column for all network live sources (TCP/UDP), not only for MQTT
	* [live data] better error handling and user notifications

Bug fixes:
	* Fix compiling with Cantor 20.08.X and X>0
	* Fix drawing lines between points of datetime data
	* Fix drawing axis tick label in color when in HTML mode
	* Fix size of dock widgets when changing between them
	* BUG 389920 - remove sub-window shadow remnants when closing the project
	* BUG 428029 - changing font of text label for newer Qt versions
	* BUG 428813 - full screen not restored (also fixed full screen on macOS)
	* BUG 428698 - Don't crash when doing drag&drop between different main windows
	* Fix missing settings dialog on macOS
	* Parser improvements (found in "Generate Function Values"):
		* Fix Crash using variable name of pre-defined functions as function ("sin()")
		* Allow variable names containing function names ("sina")
		* Correctly remove variables when changing name
		* Use application number locale
		* insert predefined functions with correct number of arguments

-----2.8 (16.09.2020) -----
	* Improved DateTime data support
	* Show the size of the members in the JSON file in the import file dialog
	* [worksheet] In the Export Worksheet Dialog allow to export to the clipboard
	* [worksheet] Allow to move plots, text labels and legend with arrow keys
	* [worksheet] Image worksheet element
	* [worksheet] Reference line on the plot
	* [worksheet] Support for imperial units for geometry and size settings of objects
	* [worksheet] Improve axes major and minor tick settings
	* [spreadsheet] show infinite values as such and not as NaN
	* [spreadsheet] support big integer (64 bit) as data type
	* [spreadsheet] column normalization methods "divide by max", "divide by min", etc.
	* [spreadsheet] Tukey's ladder of powers
	* [spreadsheet] added the size of the data set, its mode, 1st and 3rd quartiles and IQR to the column statistics
	* [analysis] calculate and expose the rough values as the result of a smooth (data = smooth + rough)
	* Allow to open Cantor and Jupyter projects
	* [Windows] improved craft blueprint and installer package
	* [macOS] added support for touchbar
	* Support global user specified decimal separator
	* Improved locale support in number input fields
	* Extended "About"-Dialog

Bug fixes:
	* BUG 421193 - import float(4) data from hdf5
	* BUG 418390 - Ignore infinite values (created in CAS worksheets for example) in curves
	* BUG 412455 - Don't crash (sporadically) when opening the color scheme menu
	* BUG 415214 - Better algorithm to draw the error bar caps
	* BUG 413397 - Properly handle removal of columns in the spreadsheet model
	* BUG 413401 - In plot data dialog, don't add new worksheets as children to workbooks, use the proper parent aspect
	* Fix Cantor support and Unicode characters on Windows
	* Fix evaluating fit residuals

-----2.7 (24.10.2019)-----
New features:
	* Allow to move objects (drag&drop) to different folders in the project explorer
	* [spreadsheet] allow to insert multiple rows and columns in one step
	* [spreadsheet] improved the handling of calculated columns (values calculated via a formula):
		* Allow to automatically update the calculated column on data changes in the variable columns
		* Invalidate the calculated column if one of the variable columns was deleted
		* In "Functions Values" dialog highlight the variable column combobox red if the variable column was deleted in the project
		* In "Functions Values" dialog don't allow to select columns to be calculated as variable columns (avoid circular dependencies)
		* In "Used in" context menu of a column show all other calculated columns where this column is used as a variable
	* [spreadsheet] when pasting data into empty columns, automatically convert their type to the type of the data to be pasted
	* Automatically update curves if a data column deleted before was re-added again (during the import or manually)
	* When auto-scaling in the plot take also the error bars into account, if available
	* For live data sources allow to save the relative path to the data source

UX improvements:
	* in the "Import Data" dialog show the history of the recently imported files
	* Improved the selection of curves in the plot that are near to or behind each other
	* BUG 408529 - Allow to use DEL to delete cells in spreadsheet and matrix
	* BUG 408537 - Allow to insert multiple rows and columns in the spreadsheet in one step
	* Added translations to Windows and macOS packages
	* Allow to stop the current selection in the plot with ESC
	* BUG 410855 - Seed the random number generator with the current time in order not to generate repetitive numbers in the spreadsheet.

Performance:
	* Increased the plotting speed for curves with many data points by removing points which are shown on the same pixel in the scene

Bug fixes:
	* Disable auto-scale when zooming, otherwise wrong (= auto scaled) data region is shown after project save&open
	* [macOS] fix determining number of lines of data files
	* Bug 408530 - correctly show error bars for data source columns having NANs
	* Bug 407847 - fixed the broken project import
	* Bug 411122 - fixed missing option for the resolution of PNG files in the export dialog
	* BUG 406805 - support for directory structures in ROOT files
	* [data fitting] handle weighted fitting with zero errors correctly
	* [data fitting] allow weighted fitting with data source from curve
	* [data fitting] fix function for calculating bounded values
	* [nsl] fix memory leak in line simplification (Douglas Peuker variant)
	* [nsl] fix bug in calculating Bessel polynomials on Windows (used in Bessel filter)

-----2.6 (19.04.2019)-----
New features:
	* Histogram
	* Import from MQTT sources
	* Import of ROOT (CERN) TH1 histograms
	* Import of Ngspice raw files (ASCII and binary)
	* Import of data in JSON format (JSON arrays and objects)
	* Improved import of NetCDF files
	* Added file type specific summary and content for special file types in info box of import dialog
	* Convolution/Deconvolution of data sets (sampling interval, linear/circular, normalization, wrap, standard kernel)
	* Cross-/Autocorrelation of data sets (sampling interval, linear/circular, normalization)
	* Allow to specify the number format when exporting spreadsheet and matrix
	* Improved user interface for data fitting (add fit function preview, show parameters directly, make options foldable)
	* [spreadsheet] when filling a float column with row numbers, automatically convert its type to integer
	* [spreadsheet] when filling an integer column with function values, automatically convert its type to float
	* [spreadsheet] data manipulation: add/subtract/multiply/divide for column values
	* [spreadsheet] export to SQLite
	* [matrix] data manipulation: add/subtract/multiply/divide for matrix values
	* [worksheet] Allow to specify different border shapes for labels (rectangle, eclipse, etc.)
	* [worksheet] Allow to rotate plot legends
	* [worksheet] Better positioning of rotated axis tick labels
	* [worksheet] Allow to make plots not-interactive (ignore mouse drag and wheel events) to avoid unwanted occasional panning and zooming
	* Allow to connect to SQL databases via ODBC
	* Show the amount of consumed memory in the status bar (optional)
	* Allow to change the settings for different computer algebra systems (Maxima, etc.) directly in LabPlot (embedd Cantor's settings widgets)

Bug fixes:
	* Fixed several problems in live data support
	* [spreadsheet] properly calculate function values out of integer x-values
	* [matrix] fix editing integer values
	* [import] fix preview update and add missing close of netcdf files
	* Don't crash when a scaling factor equal to zero was set for axis

-----2.5 (21.06.2018)-----
New features:
	* Support for reading and plotting of live-data
	* Improved data fitting
		* Automatically guess parameter of custom models
		* Better result presentation
		* Support different weight types
		* Consider given x- and y-error when fitting (can be switched off)
		* Show t statistics, P > |t| and confidence interval
		* Calculate p-value for chi-square and F test in nonlinear fitting
		* added fit models for most statistical distributions
	* Improved theming
		* Apply themes to worksheet and to all its children
		* Respect theme settings also in plot legends and labels
		* Allow to disable theming in worksheets and plots after a theme was selected
		* Show currently active theme in the "Apply theme" button
		* New application option in the settings for the default theme used for new worksheets.
	* Support different data types
		* auto detect integer and datetime data in import
		* support number locale and datetime formats
		* improved data type support in spreadsheets
	* Import from SQL databases (tables or custom queries)
	* Import Origin OPJ projects
	* Much better support for Windows and macOS
	* Syntax highlighting for LaTeX in the text label
	* Allow to set the background color for LaTeX labels
	* Support Hermite polynomials from GSL 2.4
	* Support error functions and related functions from libcerf
	* "Used in" sub-menu in column contex menu for faster navigation to the curves consuming the column
	* Direct application of analysis functions (smoothing, interpolating, etc.) on the ploted data via curve's context menu
	* Direct application of analysis functions  on the data in the spreadsheet and plotting of the results via spreadsheet's context menu
	* Drag columns in the project explorer and drop them on plots (either in a worksheet view or in the project explorer) to create curves
	* "Show last N points" and "Show first N points" data ranges in cartesian plot
	* Added CLI option --presenter to start LabPlot directly in the presenter mode
	* Added CLI parameter to directly open project files (LabPlot or Origin)
	* Allow drag&drop of projects files (LabPlot and Origin) on the main window to load the project
	* Allow drag&drop of data files on the main window to import the data
	* Show tooltips for the supported mathematical functions and constants in the expression text field
	* Automatically switch to the scientific representation for numbers bigger than 10^4 on the axis tick labels
	* Automatically allow the latex typesetting in the application after the latex environment was installed later without making the user to go to the settings dialog
	* Allow to change the color scheme for the application
	* Smooth and animated zooming in the worksheet view
	* Allow to add text labels to plots
	* Improved building with MSVC, Intel and PGI compiler

Performance improvements:
	* Faster copy&paste in the spreadsheet

Bug fixes:
	* Bug 379877 - masked rows in spreadsheet not restored in project
	* Calculation of fit results corrected
	* Axes now support values larger than FLT_MAX (~10^38) and smaller than FLT_MIN (~10^-38)
	* When a LabPlot project is being droped in the main window, load the project directly instead of showing the import file dialog
	* Correctly save and restore masked cells
	* Don't crash if the rc-file was not found during the startup

-----2.4 (09.04.2017)-----
New features:
	* Support themes for plots
	* Import and editing of FITS data files
	* Data reduction by removing data points using multiple algorithms
	* Numerical differentiation and integration with several options
	* Many new pre-defined fit models (Gompertz, Weibull, Log-Normal, Gumbel, etc.) sorted in categories
	* Fit parameter now support fixed values, lower/upper limits and use Unicode
	* Fit model and random number distribution formulas are now rendered with LaTeX
	* Support user specified x range in all analysis functions
	* Allow to enter complete LaTeX documents in text labels
	* Configuration parameter to use different LaTex engines (LuaLaTex, XeLatex, pdfLaTex, LaTex)
	* Disable LaTeX typesetting if no LaTex installation (and other required tools) were found at runtime
	* Presenter mode for worksheets
	* Support for Mac OS
	* Support for Julia's vectors and tuples in CAS worksheets (requires Cantor v. 16.12 or higher)
	* Allow to jump directly to the data source spreadsheet via XYCurve's context menu
	* Select and delete multiple objects in project explorer
	* Improved and extended internal parser for mathematical expressions
	* Copy of worksheet elements as image to the clipboard via CTRL+C

Bug fixes:
	* BUG: 361326 - Allow to select curves with overlapping bounding boxes
	* Correctly load worksheet sizes from saved templates
	* Fixed crash when removing columns in spreadsheet
	* Fixed crash when fitting using GSL >= 2
	* List of available functions corrected
	* Constants are now available with full accuracy
	* Windows: Import of files and open recent files fixed

-----2.3 (23.07.2016)-----
New features:
	* Integration of Cantor - Support for different open-source computer algebra systems
	* Statistics on spreadsheets and matrices
	* Export of spreadsheets and matrices to LaTeX tables
	* Interpolation of data including different splines, cosine, exponential, cubic Hermite (Catmull-Rom, cardinal, Kochanek-Bartels) and rational functions
	* Data smoothing using moving average (centered or lagged), percentile filter or Savitzky-Golay algorithm
	* Fourier filter (low pass, high pass, band pass, band reject) with ideal, Butterworth, Chebychev I+II, Legendre or Bessel-Thomson filter
	* Fourier transform with many window functions (Welch, Hann, Hamming, etc.) calculating magnitude, amplitude, power, phase, dB, etc. and supporting
		one/two sided spectrum with or without shift and x scaling to frequency, index or period
	* Filter and search capabilities in the drop down box for the selection of data sources
	* Sigmoid function as a new pre-defined fit model
	* Support for compiling on Microsoft Windows

Performance improvements:
	* Faster generation of random values
	* Global option to enable/disable the double-buffering for faster painting of curves (enabled on default)

Bug fixes:
	* Save and restore last used setting in RandomValuesDialog
	* Update axis title shape on title rotations correctly
	* Save and restore custom column widths in the spreadsheet
	* Fixed sporadic crashes during project close

-----2.2 (29.03.2016)-----
New features:
	* Datapicker - tool for extracting curves and data points from imported images
	* Custom point on the plot with user-defined position and appearance
	* Accept drag&drop events
	* Support GSL 2.x
	* Import and export dialogs save and restore their settings and sizes

Performance improvements:
	* Faster rendering of the image view of the matrix

Bug fixes:
	* BUG: 354744 - make setting of range auto scaling in CartesianPlot undo/redo-able
	* Removed couple of hard coded sizes given in pixels for better user-experience on hidpi-displays
	* Fixes the bug with disabled undo/redo-actions in after the undo-history was cleared
	* Keep the information about the columns to be shown in the project explorer after project close
	* Fixed some bugs in painting of the selection band on the worksheet
	* Allow to open gz- and bz2-compressed LabPlot project files on the command line interface

-----2.1 (25.10.2015)-----
New features:
	* New Matrix view for handling matrix data.
	* Workbook - a new container for grouping several objects of type Spreadsheet and/or Matrix.
	* Import of binary, image, NetCDF and HDF data into spreadsheet or matrix.
	* Visual HDF and NetCDF parser to view content of files and import data sets.
	* Preview of all supported file types in import dialog.
	* Transparently import compressed data files.
	* In xy-curve the points may not be connected by the line if there are NANs in-between. This behaviour is controlled by the parameter "skip gaps".
	* Multiplier of Pi format of the plot axis for periodical functions.
	* New operations on columns in Spreadsheet - reverse, drop values and mask values.
	* Formula used to generate the values in a column is stored and can be changed/adjusted in the formula dialog afterwards.
	* Curve filling: the area below, under, left to or right to the curve can be filled.
	* Support for multiple variables in "Function Values"-dialog - new data in the spreadsheet can be calculated out of multiple columns.

Performance improvements:
	* Speeded up the creation of new columns during the import

Bug fixes:
	* Fixed wrong behaviour when doing "zoom&select" in a plot and then deselecting the plot - it was not possible anymore to select the plot again on the worksheet.

-----2.0.2 (15.03.2015)-----
New features:
	* Plot 2D-curves defined by mathematical equations in cartesian and polar coordinates or via a parametric equation.
	* Linear and non-linear regression analysis. Several predefined fit-models are provided. User-defined models are also possible.
	* Besides fixed worksheet sizes (predefined sizes like A4 etc. or user-defined), complete view size can be used. All sizes are automatically adjusted on resize.
	* Different axis arrow types.
	* "select region and zoom in", "select x-region and zoom in", "select y-region and zoom in" functions for cartesian plot.
	* Rounded border for several worksheet objects  (plot area, legend etc.)
	* Hover effect for axis, curve and text label.
	* Added a MessageBox - ask befor deleting worksheet objects.
	* Added three new types for drop lines - "zero baseline", "min baseline" and "max baseline"
	* Fill the selection in Spreadsheet with a constant value provided by the user
	* Fill columns with uniform and non-uniform random numbers, several distributions are available.
	* Fill columns with function values
	* Allow custom resolutions for PNG-export
	* Export of the spreadsheet to a text file.
	* Simultaneous zooming and navigation accross multiple plots.
	* Implemented "Powers of 10/2/e" for the axis tick labels

Bug fixes:
	* Don't crash when trying to create a plot in case no rc-file was installed.
	* Don't allow to select unwanted objects in TreeViewComboBox in ImportDialog and XYCurveDock.
	* Corrected painting of background images in plot area and legend.
	* BUG: 330723 - fixed weird selection in spreadsheet.
	* BUG: 330774 - fixed wrong positioning of axis on orientation changes.
	* Update main window title when project name is changed

-----2.0.1 (01.03.2014)-----
Bug fix release. Solved issues:
	* Fixed wrong scaling of legend's text labels in pdf-export
	* Fixed memory corruption in CartesianPlotDock that can lead to crashes

-----2.0.0 (19.01.2014)-----
First stable release of LabPlot2. LabPlot2 is a complete rewrite of LabPlot1 and lacks in this release a lot of features available in the predecessor. On the other hand, the GUI and the usability is more superior as compared to LabPlot1 and there are several new features that were not available in LabPlot1.

Brief summary of features and capabilities of LabPlot2 implemented in the first release:
	* project-based management of data
	* created objects are organized in a tree and are visualized and accessible in the project explorer
	* for a better management of objects, additional folders and sub-folders can be created within a project
	* spreadsheet with very basic functionality is available for manual data entry
	* "file data source" can be used to import a file and to let LabPlot2 watch for changes in that file
	* external data from an ascii file can be also directly imported to a spreadsheet for further editing
	* worksheet is the main object where plots, labels etc. are placed on
	* several zooming functions for the worksheet
	* only cartesian plot is implemented in the first release
	* arbitrary number of freely positionable axes is possible
	* xy-curve is implemented. As the data source for the x- and y-values columns either from a spreadsheet
	  or from a file data source can be used
	* several zooming and "movement" functions are available for the plots which help to navigate through data
	* legend for xy-plots
	* a lot of properties of the worksheet elements can be edited in a very easy way in the corresponding dock widgets
	* plots on the worksheet can be put into a horizontal, vertical or grid layouts
	* export of worksheet (entire worksheet or current seleciton) to pdf, eps, png and svg<|MERGE_RESOLUTION|>--- conflicted
+++ resolved
@@ -10,16 +10,11 @@
 		* save the properties used to generate random values in the column for later re-use
 		* allow to perform the distribution fit to the data directly from the spreadsheet
 	* [worksheet] 
-<<<<<<< HEAD
 		* new visualization type "Process Behavior Chart"
 		* more space for plots and less "ink" - no layout spacings, no minor grid lines, not plot borders, no ticks on secondary axes on default
 		* allow to provide names for plot ranges for easier lookup and assignemnt in the plot elements
-=======
-		* more space for plots and less "ink" - no layout spacings, no minor grid lines, not plot borders, no ticks on secondary axes on default
-		* allow to provide names for plot ranges for easier lookup and assignemnt in the plot elements
 	* [import]
-		* show error messages for the serial port in when creating a live data source to notify directly about missing device permissions, etc.
->>>>>>> 9d596a16
+		* show error messages for the serial port when creating a live data source to notify directly about missing device permissions, etc.
 
 Bug fixes:
 	* Fix crash selecting "cell" from function list in function dialog
