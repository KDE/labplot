-----3.0.0 (XX) -----
New features:
	* [general]
		* Allow to customize which actions have to be shown in the toolbars
		* Expose more column related actions the context menu in the project (plot data, etc.) also when multiple columns are selected
		* Add possibility to skip storing the data from columns and matrices in the saved file
	* [analysis]
		* Save and load custom functions for fit, equation curve and function values
	* [worksheet]
		* Inset plot areas - plot areas added as child of another plot area
		* Improved axis ticks location. They don't need to be always placed at the edges of the axis if does not look nicely (!700)
		* Allow to position the center and limit lines in the process behavior chart based on user-defined specifications
<<<<<<< HEAD
	* [import]
		* import directories - import multiple files in a directory in one single step
=======
		* Improve drawing performance (!731)
>>>>>>> 77cf20ed

-----2.12.1 (2025-08-15) -----
Bug fixes:
	* Fix using default font for axis title
	* Fix build with system QXlsx (!693)
	* Fix build with system QADS 4.4 (!694)
	* Crash on import when no projects opened (BUG 503800)
	* Save rotation of axis title seperately for x and y axis
	* Fix disappearing axis ticks (#1146)
	* Don't crash when creating the data spreadsheet for analysis curves (BUG 504662)
	* Fix crash when aspect is added and all docks in content area are hidden (BUG 504794, 502043)
	* Fix crash when column or row was added to spreadsheet from toolbar and no column or row was selected (BUG 504839)
	* Fix issue when the statistics spreadsheet was not shown if the spreadsheet was a child of workbook
	* Fix issue which caused the context menu of an aspect to not be shown after being reparented
	* Handle Windows logical font "MS Shell Dlg 2"
	* Fix crash when deleting a livedata source with missing source file
	* Parser: Remove not required function and reuse function instead of copying (BUG 506925)
	* Fix the export of spreadsheets to SQLite, wrong format was selected internally in the export dialog
	* Fix the export to SQLite of text values in the spreadsheet containing single quotes
	* Fix FITS import and export issues
	* Don't show any error messages and NaN values in the process behavior chart if no column or an empty column was selected
	* Remove unwanted entries on the undo stack that were created when modifying properties of the process behavior and run charts
	* Improve the quality of the fit model preview in the properties explorer and formula view in the random values dialog on hidpi screens
	* Fix save/load of the background color for the center value label in the process behavior chart

Improvements:
	* Better handling of the tab-order to switch between the widgets in the properties explorer
	* Added Shift+Enter shortcut in the properties explorer to recalculate the results of formula and analysis curves

-----2.12.0 (2025-04-25) -----
New features:
	* [general]
		* Detail info view mode in the Color Maps Browser
		* Extend About dialog: Add links and buttons to copy environment and citation, show external depenencies
		* Make the changes in Note undo/redo-able
		* For the number format, allow to specify in the application settings both - the decimal and the group - separators
		* Automatically update the visualizations on number format changes without restart
	* [import]
		* Download datasets from kaggle.com
		* Only allow selecting matching import filter
		* Support MCAP file import
		* Show error messages for the serial port in when creating a live data source to notify directly about missing device permissions, etc.
		* Add warning when importing projects in file import dialog
		* Improve error messages for data import
		* Fix preview of data with header
		* Ask how to treat multilayer graphs when opening OPJ project
		* Improve error message handling
		* Improve livedata import
		* Add possibility to specify custom column datatypes (mandatory for livedata)
		* Notify about the unsupported UTF16 encoding (BUG 496215)
		* Read live data with multiple columns also for UDP and local sockets and for Serial Port
		* Faster import of big ASCII files on Windows
		* Read calculated value instead of formula text from excel sheets
	* [analysis]
		* Add possibility to do calculations on curves (define a new curve as a function of another curve)
		* improve fit results note (color and alignment)
	* [live data]
		* Automatically recalculate analysis curves on data changes
		* Enabled conditional formatting, statistics spreadsheet, sparklines, plot data dialog, etc. also for live data source spreadsheets
	* [spreadsheet]
		* support periodic and random sampling as function: psample(n;x), rsample(x)
		* save the properties used to generate random values in the column for later re-use
		* allow to perform the distribution fit to the data directly from the spreadsheet
	* [worksheet] 
		* new visualization types:
			* Process Behavior Chart
			* Run Chart
		* more space for plots and less "ink" - no layout spacings, no minor grid lines, not plot borders, no ticks on secondary axes on default
		* allow to provide names for plot ranges for easier lookup and assignemnt in the plot elements
		* new option to use plot's main color (line, symbol, etc.) for the color of the name text shown in the legend
		* fix inverse axis scale for Arrhenius plots
		* show more plot sub-types (scatter, line, etc.) in the context menu for faster creation of these visualizations
		* use minus sign instead of hyphen for all numerical values shown on the worksheet and added a new option in the application settings to control this behavior
		* new application setting to control the size of the thumbnails in the worksheet preview panel
		* append file extension on export when not present

Performance improvements:
	* Made big spreadsheet (millions of cells) more responsive when selecting columns via the spreadsheet header
	* Faster redraw of plots and recalculation of analysis curves when masking/unmasking multiple cells in the spreadsheet
	* Faster redraw of plots and recalculation of analysis curves and calculated columns when removing multiple rows in the spreadsheet

Bug fixes:
	* Fix crash selecting "cell" from function list in function dialog
	* Properly draw the border line of the symbol in the legend (BUG 491310)
	* Show Ticks on inverted axes (BUG 491502 & 492475)
	* Fix add/subtract value functionality in Matrix (BUG 493523)
	* Fix wrong font size in the plot legend (BUG 493017) and in the axis title (BUG 472982)
	* Fix dark icon theme on non-Plasma platforms
	* Don't overwrite OPJ files when saving (BUG 496480)
	* Fixed the text cursor jumping to the beginning of the line when typing in text in the note (BUG 497029)
	* Fix accuracy of spin boxes(BUG 496804)
	* Don't crash when saving plots having multiple data source columns (box plot, etc.) after one of the columns was deleted (BUG 497712)
	* Don't crash selecting ODS import filter with invalid files
	* Fix moving objects by mouse (BUG 496478)
	* Use the proper local settings when pasting values in Matrix (BUG 500014)
	* Fix vanishing axes label (Issue #843)
	* Fix automatic data reduction (Issue #1105)
	* Correctly calculate the lengh of the minor axis ticks when saving the properties as a temlate (BUG 502704)

Internal:
	* use name LabPlot/labplot consistenly (renamed LabPlot2/labplot2)
	* switch to Qt6 only
	* make QtSvg optional


-----2.11.1 (2024-07-16) -----
Bug fixes:
	* Improve ODS support (selected platforms only)
	* Fixed the initial positioninig of the docks, should be put besides each other and not below
	* Don't try to restore the window size when starting for the first time, let the window manager do the initial size
	* Don't crash when opening a project which a hidden spreadsheet view
	* Fixed the background color of the sparklines in the spreadsheet
	* Fixed copy&paste and duplication of the matrix


-----2.11.0 (2024-07-09) -----
New features:
	* [general]
		* New application theme "Dracula"
		* New categorical color map "Dracula"
		* New option in the application settings to run a selected CAS engine at startup
		* New option in the application settings to control if the state of the dock widgets should be saved in the project file
		* Share the project via email, Nextcloud, etc. directly from the main menu
		* Allow to activate and deactivate the debug and performance tracing output in the terminal in the application settings
	* [worksheet]
		* Preview panel for all available worksheets in the project
		* Add possibility to use column labels as axis ticks
		* New visualization types:
			* Lollipop plot
			* Q-Q plot
			* KDE plot
		* Error bars for bar plots
		* New worksheet theme "Dracula"
		* Add possibility to lock elements for unintentional change in the plot
		* New panel in the presenter widget to allow the selection, zooming and navigation also in the presenter mode
		* Add possibility to limit the number of ticks for custom columns
		* Allow to show/hide the entry in the legend for all supported plot types and not only for XY-Curve
		* Add setting legend and text position relative to plot
		* Text alignment (left, center, right, block) in text labels
	* [spreadsheet]
		* Spreadsheet linking - allow to synchronize number of rows across multiple spreadsheets
		* Extended search and replace
		* Column statistics spreadsheet - child spreadsheet showing various statistical properties of the parent spreadsheet
		* Remove/mask rows with missing values
		* Allow to sort the whole spreadsheet even if one single column was selected, use it rather as the key sort column
		* When generating values via a function, allow to control whether the target spreadsheet should be resized to the size of the variable columns
		* When generating values via a mathematical expression ("generate function values"), allow to use variables in CAS-notebooks as source columns
		* Generation of equidistant values: support for date&time and integer columns
		* Generation of equidistant values: allow to fix the number of values and the increment at the same time
		* Support parsing more functions and operators for formulas and expressions
		* Add support to show the Sparkline of each respective column
		* Add triangular distributions (PDF, CDF) to parser and random number generation
		* Allow to reverse the current selection of cells
	* [notebook]
		* Export to PDF
		* "Configure CAS" in the menu to create a new notebook to directly allow the user to enable new backends in case not done yet
		* In case the correct path to a CAS like Maxima, etc. was configured, allow to use it without restarting LabPlot
		* Allow to show variable statistics and to plot data from the context menu in the project explorer similarly to spreadsheet columns
	* [import]
		* Templates for ASCII and Binary import filters - allow to save and load current filter settings
		* Support data import from ODS (Open Document Spreadsheet) files
		* When importing tables from SQL databases, allow to specify which data region to read (start/end values for columns and records)
		* Add seaborn's datasets to the collection of datasets
		* Properly handle out-of-memory situations when importing large amount of data
		* Better reporting of error messages in the import dialog
		* BLF
			* show additional information about the file (application name the file was created with, etc.) in the import dialog
		* OPJ:
			* Properly import projects having graphs with multiple axes (BUG 476355)
			* correctly import font sizes and legend fixes (#839)
			* improved text and legend label and positioning
			* import histogram and error bars
	* [analysis]
		* Add note for fit results

Performance improvements:
	* Make baseline removal much faster by using Eigen3 library (optional dependency)
	* Refactor formula parsing including better error handling
	* Reduced the memory consumption during the import of BLF files.

Bug fixes:
	* Support host processes (latex, octave, etc.) in sandboxed builds (like Flatpak)
	* Set mousemode to selection when leaving the plot (Issue #614)
	* Fix plot range field not being updated (Issue #603)
	* Fix wrong axis tick type used (Issue #571)
	* Fix wrong infoelement position when removing active curve (Issue #666)
	* Fix copying Elements (Issue #622)
	* Fix calculating skewness and kurtosis
	* Support start/end row/column in XLSX import preview
	* Fixed wrong string to load CANSettings
	* Don't draw any border line for the worksheet canvas (BUG 470625)
	* Fix ascii import (Issues #898, #901)
	* Use "export" instead of "import" in the tooltip texts in Export Worksheet Dialog (BUG 485706)
	* Don't allow to move axes with the arrow keys (BUG 480593)
	* Don't draw the border line that for the worksheet canvas (BUG 470625)
	* Fix crash during the data import into spreadsheet with column names changes (BUG 487748)
	* Use the vectorized version of the plot during the export for all plot types and not for XYCurve only (BUG 489861)

Internal:
	* Switch from C++11 to C++17
	* Support Qt6
	* Reduce code duplication caused by multiple plot types (Issue #540)
	* Update included QXlsx to 1.4.6
	* Build separate libraries for backend, nsl and everything and link only when needed in tests
	* Log skipped tests


-----2.10.1 (2023-07-12) -----
Bug fixes:
	* Support markdown library discount version 3
	* Improve Vector BLF dependency (git download must be enabled if needed)
	* Correctly use system header of system QXlsx (BUG 468651)
	* Fix group separator problem in formulas (BUG 468098)
	* Improve log scales (auto scaling and tick number)
	* Improve auto scale (Issue #536)
	* Fix limits when changing scale (Issue #446)
	* Use system liborigin headers if linking against system liborigin (BUG 469367)
	* Don't clear the undo history when saving the project (BUG 470727)
	* Properly react on orientation changes in the worksheet properties explorer
	* In the collections of example projects, color maps and data sets allow also to search for sub-strings and do the search case-insensitive
	* Properly save and load the property "visible" for box and bar plots in the project file
	* Fixed copy&paste and duplication of box and bar plots
	* .xlsx import:
		* Fix crash importing empty cells
		* support datetime import (Issue #531)
	* Properly set the initial properties of the reference line like line width, etc. (Issue #580)
	* Properly show the initial value of the property "visible" for the reference range (Issue #582)
	* React of Delete and Backspace keys to delete selected cells in spreadsheet columns (Issue #596)
	* Update the plot legend on column name changes used in box and bar plots (Issue #597)
	* Fixed the positioning of values labels for horizontal bar plots (Issue #599)
	* Initialize the parameters for the baseline subtraction with reasonable values on first startup and better apperance of the preview plot (Issues #594)


-----2.10.0 (2023-03-21) -----
New features:
	* [worksheet]
		* Bar plots
		* Plot templates - allow to save and re-use custom plot configurations
		* Histogram
			* Error bars (Possion sqrt(N) error or values from custom columns)
			* Rug plots
		* Box Plot
			* Rug plots
			* Symbols for whisker end points
			* Allow to modify box properties (color, etc.) for every data set independently of each other
			* Draw a legend item for every dataset in the box plot
		* Reference Range - custom area on the plot to highlight a certain x- or y-range
		* Show LaTeX error messages in text labels when rendering with LaTeX
	* [spreadsheet]
		* Use a different icon for calculated columns, also show the definition of the formula and parameters in the tooltip text in the project explorer
		* Heatmap formatting for categorical data in text columns
		* When generating random numbers, allow to specify the seed number
		* Column statistics for text columns including the frequency table, bar and Pareto plots
		* Column statistics for selected cells only
		* Dropping and masking of values also for text and datetime columns
		* Data sampling (random and periodic methods)
		* Data 'flattening' - convert pivoted data to column base format
		* Column statistics (size, mean, stddev, etc.) are available in the function dialog
		* Function values dialog supports accessing arbitrary cells of columns with cell(f(index), g(column,..)) and other moving functions
		* Allow to subtract and add a value by providing a difference between two values
		* Allow to subtract a baseline
	* [matrix]
		* Zooming in the image view
	* [import]
		* Import data from Excel .xlsx files using QXlsx library
		* Import of Binary Log File (BLF) files from Vektor Informatik
		* HDF5: support VLEN data import
		* Live data: support multiple values via TCP
	* [export]
		* Export spreadsheet and matrix in Excel .xlsx format using QXlsx library
		* Use the current working project directory, if available, as the default export path
	* [analysis]
		* Maximum likelihood estimation for several distributions
		* Guess start values of fit parameter for polynomial models by linear regression
		* Implement fourier filtering for datetimes
	* [general]
		* Allow to create a spreadsheet with the data steming from an equation curve, an analysis curve, a histogram or a box plot
		* Add settings option for GUM compliant terms

Performance improvements:
	* Reduce the memory consumption during the spreadsheet export to Sqlite
	* Reduce the memory consumption when importing from a database table into the spreadsheet
	* Faster import of files with a big number of columns
	* Faster creation of a big number of columns in the spreadsheet

Bug fixes:
	* [worksheet]
		* don't crash when undoing the step "add info element".
		* don't crash when changing the error bar types in the curve with no x-column selected yet
		* don't show any context menu in the presenter widget
		* use the full screen size in the dynamic presenter widget for worksheets with "use view size" property set to true
		* allow to zoom the view in the dynamic presenter widget
		* fix using custom value label with invalid data points in xy-curve (BUG 455214)
		* don't crash when deleting a text label that was added after worksheet objects (plots and curves) were created via the plot data dialog (BUG 455096)
		* fix displayed end value of date time plot range
		* fix shifts in date time values due to locale settings (BUG 455579 & 462370)
	* [spreadsheet] properly paste the data in the format 'yyyy-MM-dd hh:mm:ss' and similar
	* [fit] fix locale usage in evaluation range
	* [fit] correctly invalidate fit result when model changes
	* [i18n] fix switch language option


-----2.9.0 (2022-05-03) -----
	* [general]
		* Allow to copy&paste and to duplicate single objects in the project explorer
		* Allow to change the order of objects in the project explorer (move up and down)
		* Added global settings for numbers
		* Color maps manager allowing the access to multiple collections of color maps
		* Show git hash in about dialog for convenience
		* Use system liborigin when available
		* Open new project per default on startup
		* Examples Dialog - an easy way to browse through all available example projects and to open them directly in the application
		* Allow to save the project without the results of the calculations in the analysis curves to reduce the size of project file
		* Use XZ compression of project files per default with compatibility option for older versions of LabPlot
		* Improve preview resolution of distributions and fit functions
		* Add parser functions to generate non-uniform random numbers of several distributions
		* Fuzzy matching when doing search/filter in the Project Explorer
	* [analysis]
		* Support Mathieu functions via GSL
		* Support fitting of any distribution to a histogram
		* Added Hilbert transform including envelope
		* Improve entering ranges for various methods
	* [import]
		* Add Option to specify header line in ASCII data
		* Import SAS, Stata and SPSS files using readstat library
		* Import MATLAB MAT files using matio library
		* Import LTspice files
		* HDF5: Select first variable when loading file
		* HDF5: Use data type when importing data
		* HDF5: Preview and import 2d data of strings
		* Improved OPJ project import
		* Improve binary data preview and import data types and speed
	* [spreadsheet]:
		* Allow to freeze the first column
		* Search in the spreadsheet
		* Conditional heatmap formatting
		* Support value labels
		* Extended statistics dialog - show additional visualizations (histogram, KDE plot, normal Q-Q plot, BoxPlot)
		* List random number distributions alphabetically
	* [worksheet]:
		* Info Element - a new worksheet element to annotate curve values on the plot
		* Image Element - allow to embed the image data and save it in the project file
		* BoxPlot
		* Crosshair cursor mode in the plot
		* New themes "Monokai", "ggplot grey", "ggplot dark", "Tufte"
		* Many more curve symbols
		* Allow to specify text label's position in logical plot coordinates
		* Allow to use a custom column to set the text for the axis ticks
		* Allow to resize the plots on the worksheet with the mouse when no layout is active
		* Plot border type - allow to specify which lines of the plot rectangular to draw (left, top, etc.)
		* Support multiple plot ranges
		* Support real scientific notation and improve all formats of axes tick label
		* Support axes auto tick number and improve range auto scaling
		* Optional showing axis scale and offset in plot
		* Add inverse axis scale
		* Add first tick offset to better place axis ticks
		* Rug plot - visualization where the data points are displayed as marks along the axes
		* Tufte's "range frames" - a new mode in Axis to automatically set the start and end points of the axis to the min and max data points
		* Allow to specify which curves should be shown in the plot legend
		* Switched to Poppler for better LaTeX typesetting support
		* Support background color for label

Bug fixes:
	* Fitting: Fix missing locale support in evaluating range of fit function
	* Fitting: Fix pseudovoigt model
	* Fix crash in convolution and correlation
	* Windows: use breeze as default for better dark mode
	* Properly save the geometry of visible windows in the project
	* Interpolation: avoid crash when x data contains invalid data points or is not strictly increasing
	* HDF5: Fix reading attribute strings and better handle strings in compound data

-----2.8.2 (2021-04-01) -----
Bug fixes:
	* [CAS]
		* Fixed the regression introduced after the python2 backend was deprecated in Cantor
		* Warn about the potential data looses when a project with CAS content is opened but no CAS support is available
	* [worksheet]:
		* DateTime support for Custom Points and for Histograms
		* Fix "power of" notations for negative values, show "0" for zero and improve auto precision for small values for axis labels
		* Show all available symbols styles for CustomPoint, the last one was missing
		* Convert the plot range format to datetime also when the first histogram for datetime data was added to the plot
		* Properly restore the saved values column and also save the values formatting properties in the histogram
		* If the deleted columns are being restored, restore the column pointers also in the histograms
		* Properly react in the histogram when data columns are deleted or renamed
		* Save/load the values format in xy-curve
		* React on text changes for values prefix and suffix and not on return pressed event in the curve properties explorer
		* Fix log scale axis for one tick and ln-scale typo
		* Fix sqrt and square axis scale
		* adjust the range format (numeric vs. datetime) also when the column of the first curve is changed and not only when a new curve is added
		* simplified the naming of the initial axes for the default plot types (box blot with four axes,  etc.) - use "x" instead of "x axis 1", etc.
		* export to more image formats (jpg, bmp, ppm, xbm, xpm)
	* [spreadsheet]
		* show column statistics also for bigint columns
		* when selecting a column in the project explorer, make sure it becomes visible in the spreadsheet by scrolling horizontaly to its position
		* when removing or inserting rows in the spreadsheet, properly update the headers in the spreadsheet
	* [import]
		* Don't try to parse a netCDF file when the application was compiled without any support for netCDF, and similar for other formats
		* Show the last recently imported projects in a combobox also in ImportProjectDialog similar to how it's already done in ImportFileDialog
		* Don't show any error messages when the source file or local socket is empty when the import dialog is opened for the first time
		* Fixed ASCII import when start column > 1
	* Don't change the current selection in the Project Explorer when objects are being added or removed during undo or redo
	* Improved LaTeX support in export dialog and export of big spreadsheets
	* BUG 427190 - Fixed resetting parser error count on some platforms (Debian, Manjaro)
	* BUG 429110 - Support semicolon as function argument separator for locale with comma as decimal separator
	* BUG 429368 - Fix validation of custom model equation in fit dock
	* BUG 431535 - Save/Load value format
	* BUG 432291 - Show the relevant parts of the drop lines also when the data points are outside of the plot range

-----2.8.1 (2020-11-13) -----
	* [worksheet] allow to change the background color for axis labels (default: transparent)
	* [worksheet] allow to copy the plot cursor cordinates
	* [spreadsheet] better auto-detection of datetime format for values pasted in the spreadsheet
	* [live data] allow to add the timestamp column for all network live sources (TCP/UDP), not only for MQTT
	* [live data] better error handling and user notifications

Bug fixes:
	* Fix compiling with Cantor 20.08.X and X>0
	* Fix drawing lines between points of datetime data
	* Fix drawing axis tick label in color when in HTML mode
	* Fix size of dock widgets when changing between them
	* BUG 389920 - remove sub-window shadow remnants when closing the project
	* BUG 428029 - changing font of text label for newer Qt versions
	* BUG 428813 - full screen not restored (also fixed full screen on macOS)
	* BUG 428698 - Don't crash when doing drag&drop between different main windows
	* Fix missing settings dialog on macOS
	* Parser improvements (found in "Generate Function Values"):
		* Fix Crash using variable name of pre-defined functions as function ("sin()")
		* Allow variable names containing function names ("sina")
		* Correctly remove variables when changing name
		* Use application number locale
		* insert predefined functions with correct number of arguments

-----2.8 (2020-09-16) -----
	* Improved DateTime data support
	* Show the size of the members in the JSON file in the import file dialog
	* [worksheet] In the Export Worksheet Dialog allow to export to the clipboard
	* [worksheet] Allow to move plots, text labels and legend with arrow keys
	* [worksheet] Image worksheet element
	* [worksheet] Reference line on the plot
	* [worksheet] Support for imperial units for geometry and size settings of objects
	* [worksheet] Improve axes major and minor tick settings
	* [spreadsheet] show infinite values as such and not as NaN
	* [spreadsheet] support big integer (64 bit) as data type
	* [spreadsheet] column normalization methods "divide by max", "divide by min", etc.
	* [spreadsheet] Tukey's ladder of powers
	* [spreadsheet] added the size of the data set, its mode, 1st and 3rd quartiles and IQR to the column statistics
	* [analysis] calculate and expose the rough values as the result of a smooth (data = smooth + rough)
	* Allow to open Cantor and Jupyter projects
	* [Windows] improved craft blueprint and installer package
	* [macOS] added support for touchbar
	* Support global user specified decimal separator
	* Improved locale support in number input fields
	* Extended "About"-Dialog

Bug fixes:
	* BUG 421193 - import float(4) data from hdf5
	* BUG 418390 - Ignore infinite values (created in CAS worksheets for example) in curves
	* BUG 412455 - Don't crash (sporadically) when opening the color scheme menu
	* BUG 415214 - Better algorithm to draw the error bar caps
	* BUG 413397 - Properly handle removal of columns in the spreadsheet model
	* BUG 413401 - In plot data dialog, don't add new worksheets as children to workbooks, use the proper parent aspect
	* Fix Cantor support and Unicode characters on Windows
	* Fix evaluating fit residuals

-----2.7 (2019-10-24)-----
New features:
	* Allow to move objects (drag&drop) to different folders in the project explorer
	* [spreadsheet] allow to insert multiple rows and columns in one step
	* [spreadsheet] improved the handling of calculated columns (values calculated via a formula):
		* Allow to automatically update the calculated column on data changes in the variable columns
		* Invalidate the calculated column if one of the variable columns was deleted
		* In "Functions Values" dialog highlight the variable column combobox red if the variable column was deleted in the project
		* In "Functions Values" dialog don't allow to select columns to be calculated as variable columns (avoid circular dependencies)
		* In "Used in" context menu of a column show all other calculated columns where this column is used as a variable
	* [spreadsheet] when pasting data into empty columns, automatically convert their type to the type of the data to be pasted
	* Automatically update curves if a data column deleted before was re-added again (during the import or manually)
	* When auto-scaling in the plot take also the error bars into account, if available
	* For live data sources allow to save the relative path to the data source

UX improvements:
	* in the "Import Data" dialog show the history of the recently imported files
	* Improved the selection of curves in the plot that are near to or behind each other
	* BUG 408529 - Allow to use DEL to delete cells in spreadsheet and matrix
	* BUG 408537 - Allow to insert multiple rows and columns in the spreadsheet in one step
	* Added translations to Windows and macOS packages
	* Allow to stop the current selection in the plot with ESC
	* BUG 410855 - Seed the random number generator with the current time in order not to generate repetitive numbers in the spreadsheet.

Performance:
	* Increased the plotting speed for curves with many data points by removing points which are shown on the same pixel in the scene

Bug fixes:
	* Disable auto-scale when zooming, otherwise wrong (= auto scaled) data region is shown after project save&open
	* [macOS] fix determining number of lines of data files
	* Bug 408530 - correctly show error bars for data source columns having NANs
	* Bug 407847 - fixed the broken project import
	* Bug 411122 - fixed missing option for the resolution of PNG files in the export dialog
	* BUG 406805 - support for directory structures in ROOT files
	* [data fitting] handle weighted fitting with zero errors correctly
	* [data fitting] allow weighted fitting with data source from curve
	* [data fitting] fix function for calculating bounded values
	* [nsl] fix memory leak in line simplification (Douglas Peuker variant)
	* [nsl] fix bug in calculating Bessel polynomials on Windows (used in Bessel filter)

-----2.6 (2019-04-19)-----
New features:
	* Histogram
	* Import from MQTT sources
	* Import of ROOT (CERN) TH1 histograms
	* Import of Ngspice raw files (ASCII and binary)
	* Import of data in JSON format (JSON arrays and objects)
	* Improved import of NetCDF files
	* Added file type specific summary and content for special file types in info box of import dialog
	* Convolution/Deconvolution of data sets (sampling interval, linear/circular, normalization, wrap, standard kernel)
	* Cross-/Autocorrelation of data sets (sampling interval, linear/circular, normalization)
	* Allow to specify the number format when exporting spreadsheet and matrix
	* Improved user interface for data fitting (add fit function preview, show parameters directly, make options foldable)
	* [spreadsheet] when filling a float column with row numbers, automatically convert its type to integer
	* [spreadsheet] when filling an integer column with function values, automatically convert its type to float
	* [spreadsheet] data manipulation: add/subtract/multiply/divide for column values
	* [spreadsheet] export to SQLite
	* [matrix] data manipulation: add/subtract/multiply/divide for matrix values
	* [worksheet] Allow to specify different border shapes for labels (rectangle, eclipse, etc.)
	* [worksheet] Allow to rotate plot legends
	* [worksheet] Better positioning of rotated axis tick labels
	* [worksheet] Allow to make plots not-interactive (ignore mouse drag and wheel events) to avoid unwanted occasional panning and zooming
	* Allow to connect to SQL databases via ODBC
	* Show the amount of consumed memory in the status bar (optional)
	* Allow to change the settings for different computer algebra systems (Maxima, etc.) directly in LabPlot (embedd Cantor's settings widgets)

Bug fixes:
	* Fixed several problems in live data support
	* [spreadsheet] properly calculate function values out of integer x-values
	* [matrix] fix editing integer values
	* [import] fix preview update and add missing close of netcdf files
	* Don't crash when a scaling factor equal to zero was set for axis

-----2.5 (2018-06-21)-----
New features:
	* Support for reading and plotting of live-data
	* Improved data fitting
		* Automatically guess parameter of custom models
		* Better result presentation
		* Support different weight types
		* Consider given x- and y-error when fitting (can be switched off)
		* Show t statistics, P > |t| and confidence interval
		* Calculate p-value for chi-square and F test in nonlinear fitting
		* added fit models for most statistical distributions
	* Improved theming
		* Apply themes to worksheet and to all its children
		* Respect theme settings also in plot legends and labels
		* Allow to disable theming in worksheets and plots after a theme was selected
		* Show currently active theme in the "Apply theme" button
		* New application option in the settings for the default theme used for new worksheets.
	* Support different data types
		* auto detect integer and datetime data in import
		* support number locale and datetime formats
		* improved data type support in spreadsheets
	* Import from SQL databases (tables or custom queries)
	* Import Origin OPJ projects
	* Much better support for Windows and macOS
	* Syntax highlighting for LaTeX in the text label
	* Allow to set the background color for LaTeX labels
	* Support Hermite polynomials from GSL 2.4
	* Support error functions and related functions from libcerf
	* "Used in" sub-menu in column contex menu for faster navigation to the curves consuming the column
	* Direct application of analysis functions (smoothing, interpolating, etc.) on the ploted data via curve's context menu
	* Direct application of analysis functions  on the data in the spreadsheet and plotting of the results via spreadsheet's context menu
	* Drag columns in the project explorer and drop them on plots (either in a worksheet view or in the project explorer) to create curves
	* "Show last N points" and "Show first N points" data ranges in cartesian plot
	* Added CLI option --presenter to start LabPlot directly in the presenter mode
	* Added CLI parameter to directly open project files (LabPlot or Origin)
	* Allow drag&drop of projects files (LabPlot and Origin) on the main window to load the project
	* Allow drag&drop of data files on the main window to import the data
	* Show tooltips for the supported mathematical functions and constants in the expression text field
	* Automatically switch to the scientific representation for numbers bigger than 10^4 on the axis tick labels
	* Automatically allow the latex typesetting in the application after the latex environment was installed later without making the user to go to the settings dialog
	* Allow to change the color scheme for the application
	* Smooth and animated zooming in the worksheet view
	* Allow to add text labels to plots
	* Improved building with MSVC, Intel and PGI compiler

Performance improvements:
	* Faster copy&paste in the spreadsheet

Bug fixes:
	* Bug 379877 - masked rows in spreadsheet not restored in project
	* Calculation of fit results corrected
	* Axes now support values larger than FLT_MAX (~10^38) and smaller than FLT_MIN (~10^-38)
	* When a LabPlot project is being droped in the main window, load the project directly instead of showing the import file dialog
	* Correctly save and restore masked cells
	* Don't crash if the rc-file was not found during the startup

-----2.4 (2017-04-09)-----
New features:
	* Support themes for plots
	* Import and editing of FITS data files
	* Data reduction by removing data points using multiple algorithms
	* Numerical differentiation and integration with several options
	* Many new pre-defined fit models (Gompertz, Weibull, Log-Normal, Gumbel, etc.) sorted in categories
	* Fit parameter now support fixed values, lower/upper limits and use Unicode
	* Fit model and random number distribution formulas are now rendered with LaTeX
	* Support user specified x range in all analysis functions
	* Allow to enter complete LaTeX documents in text labels
	* Configuration parameter to use different LaTex engines (LuaLaTex, XeLatex, pdfLaTex, LaTex)
	* Disable LaTeX typesetting if no LaTex installation (and other required tools) were found at runtime
	* Presenter mode for worksheets
	* Support for Mac OS
	* Support for Julia's vectors and tuples in CAS worksheets (requires Cantor v. 16.12 or higher)
	* Allow to jump directly to the data source spreadsheet via XYCurve's context menu
	* Select and delete multiple objects in project explorer
	* Improved and extended internal parser for mathematical expressions
	* Copy of worksheet elements as image to the clipboard via CTRL+C

Bug fixes:
	* BUG: 361326 - Allow to select curves with overlapping bounding boxes
	* Correctly load worksheet sizes from saved templates
	* Fixed crash when removing columns in spreadsheet
	* Fixed crash when fitting using GSL >= 2
	* List of available functions corrected
	* Constants are now available with full accuracy
	* Windows: Import of files and open recent files fixed

-----2.3 (2016-07-23)-----
New features:
	* Integration of Cantor - Support for different open-source computer algebra systems
	* Statistics on spreadsheets and matrices
	* Export of spreadsheets and matrices to LaTeX tables
	* Interpolation of data including different splines, cosine, exponential, cubic Hermite (Catmull-Rom, cardinal, Kochanek-Bartels) and rational functions
	* Data smoothing using moving average (centered or lagged), percentile filter or Savitzky-Golay algorithm
	* Fourier filter (low pass, high pass, band pass, band reject) with ideal, Butterworth, Chebychev I+II, Legendre or Bessel-Thomson filter
	* Fourier transform with many window functions (Welch, Hann, Hamming, etc.) calculating magnitude, amplitude, power, phase, dB, etc. and supporting
		one/two sided spectrum with or without shift and x scaling to frequency, index or period
	* Filter and search capabilities in the drop down box for the selection of data sources
	* Sigmoid function as a new pre-defined fit model
	* Support for compiling on Microsoft Windows

Performance improvements:
	* Faster generation of random values
	* Global option to enable/disable the double-buffering for faster painting of curves (enabled on default)

Bug fixes:
	* Save and restore last used setting in RandomValuesDialog
	* Update axis title shape on title rotations correctly
	* Save and restore custom column widths in the spreadsheet
	* Fixed sporadic crashes during project close

-----2.2 (2016-03-29)-----
New features:
	* Datapicker - tool for extracting curves and data points from imported images
	* Custom point on the plot with user-defined position and appearance
	* Accept drag&drop events
	* Support GSL 2.x
	* Import and export dialogs save and restore their settings and sizes

Performance improvements:
	* Faster rendering of the image view of the matrix

Bug fixes:
	* BUG: 354744 - make setting of range auto scaling in CartesianPlot undo/redo-able
	* Removed couple of hard coded sizes given in pixels for better user-experience on hidpi-displays
	* Fixes the bug with disabled undo/redo-actions in after the undo-history was cleared
	* Keep the information about the columns to be shown in the project explorer after project close
	* Fixed some bugs in painting of the selection band on the worksheet
	* Allow to open gz- and bz2-compressed LabPlot project files on the command line interface

-----2.1 (2015-10-25)-----
New features:
	* New Matrix view for handling matrix data.
	* Workbook - a new container for grouping several objects of type Spreadsheet and/or Matrix.
	* Import of binary, image, NetCDF and HDF data into spreadsheet or matrix.
	* Visual HDF and NetCDF parser to view content of files and import data sets.
	* Preview of all supported file types in import dialog.
	* Transparently import compressed data files.
	* In xy-curve the points may not be connected by the line if there are NANs in-between. This behaviour is controlled by the parameter "skip gaps".
	* Multiplier of Pi format of the plot axis for periodical functions.
	* New operations on columns in Spreadsheet - reverse, drop values and mask values.
	* Formula used to generate the values in a column is stored and can be changed/adjusted in the formula dialog afterwards.
	* Curve filling: the area below, under, left to or right to the curve can be filled.
	* Support for multiple variables in "Function Values"-dialog - new data in the spreadsheet can be calculated out of multiple columns.

Performance improvements:
	* Speeded up the creation of new columns during the import

Bug fixes:
	* Fixed wrong behaviour when doing "zoom&select" in a plot and then deselecting the plot - it was not possible anymore to select the plot again on the worksheet.

-----2.0.2 (2015-03-15)-----
New features:
	* Plot 2D-curves defined by mathematical equations in cartesian and polar coordinates or via a parametric equation.
	* Linear and non-linear regression analysis. Several predefined fit-models are provided. User-defined models are also possible.
	* Besides fixed worksheet sizes (predefined sizes like A4 etc. or user-defined), complete view size can be used. All sizes are automatically adjusted on resize.
	* Different axis arrow types.
	* "select region and zoom in", "select x-region and zoom in", "select y-region and zoom in" functions for cartesian plot.
	* Rounded border for several worksheet objects  (plot area, legend etc.)
	* Hover effect for axis, curve and text label.
	* Added a MessageBox - ask befor deleting worksheet objects.
	* Added three new types for drop lines - "zero baseline", "min baseline" and "max baseline"
	* Fill the selection in Spreadsheet with a constant value provided by the user
	* Fill columns with uniform and non-uniform random numbers, several distributions are available.
	* Fill columns with function values
	* Allow custom resolutions for PNG-export
	* Export of the spreadsheet to a text file.
	* Simultaneous zooming and navigation accross multiple plots.
	* Implemented "Powers of 10/2/e" for the axis tick labels

Bug fixes:
	* Don't crash when trying to create a plot in case no rc-file was installed.
	* Don't allow to select unwanted objects in TreeViewComboBox in ImportDialog and XYCurveDock.
	* Corrected painting of background images in plot area and legend.
	* BUG: 330723 - fixed weird selection in spreadsheet.
	* BUG: 330774 - fixed wrong positioning of axis on orientation changes.
	* Update main window title when project name is changed

-----2.0.1 (2014-03-01)-----
Bug fix release. Solved issues:
	* Fixed wrong scaling of legend's text labels in pdf-export
	* Fixed memory corruption in CartesianPlotDock that can lead to crashes

-----2.0.0 (2014-01-19)-----
First stable release of LabPlot2. LabPlot2 is a complete rewrite of LabPlot1 and lacks in this release a lot of features available in the predecessor. On the other hand, the GUI and the usability is more superior as compared to LabPlot1 and there are several new features that were not available in LabPlot1.

Brief summary of features and capabilities of LabPlot2 implemented in the first release:
	* project-based management of data
	* created objects are organized in a tree and are visualized and accessible in the project explorer
	* for a better management of objects, additional folders and sub-folders can be created within a project
	* spreadsheet with very basic functionality is available for manual data entry
	* "file data source" can be used to import a file and to let LabPlot2 watch for changes in that file
	* external data from an ascii file can be also directly imported to a spreadsheet for further editing
	* worksheet is the main object where plots, labels etc. are placed on
	* several zooming functions for the worksheet
	* only cartesian plot is implemented in the first release
	* arbitrary number of freely positionable axes is possible
	* xy-curve is implemented. As the data source for the x- and y-values columns either from a spreadsheet
	  or from a file data source can be used
	* several zooming and "movement" functions are available for the plots which help to navigate through data
	* legend for xy-plots
	* a lot of properties of the worksheet elements can be edited in a very easy way in the corresponding dock widgets
	* plots on the worksheet can be put into a horizontal, vertical or grid layouts
	* export of worksheet (entire worksheet or current seleciton) to pdf, eps, png and svg<|MERGE_RESOLUTION|>--- conflicted
+++ resolved
@@ -10,12 +10,12 @@
 		* Inset plot areas - plot areas added as child of another plot area
 		* Improved axis ticks location. They don't need to be always placed at the edges of the axis if does not look nicely (!700)
 		* Allow to position the center and limit lines in the process behavior chart based on user-defined specifications
-<<<<<<< HEAD
 	* [import]
 		* import directories - import multiple files in a directory in one single step
-=======
-		* Improve drawing performance (!731)
->>>>>>> 77cf20ed
+
+Performance improvements:
+		* Improved drawing performance (!731)
+
 
 -----2.12.1 (2025-08-15) -----
 Bug fixes:
