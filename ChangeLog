-----2.12.0 (XX) -----
New features:
	* [general]
		* Detail info view mode in the Color Maps Browser
		* Add links and button to copy configuration and show external libraries in the About Dialog
		* Make the changes in Note undo/redo-able
	* [import]
		* Download datasets from kaggle.com
		* Support MCAP file import
		* show error messages for the serial port in when creating a live data source to notify directly about missing device permissions, etc.
		* add warning when importing projects in file import dialog
		* improve error messages for data import
		* fix preview of data with header
		* Ask how to treat multilayer graphs when opening OPJ project
		* Improve error message handling
		* Improve livedata import
		* Add possibility to specify custom column datatypes (mandatory for livedata)
		* Notify about the unsupported UTF16 encoding (BUG 496215)
<<<<<<< HEAD
		* Read live data with multiple columns also for UDP and local sockets and for Serial Port
=======
		* Faster import of big ASCII files on Windows
>>>>>>> b3f00388
	* [analysis]
		* Add possibility to do calculations on curves (define a new curve as a function of another curve)
	[live data]
		* Automatically recalculate analysis curves on data changes
		* Enabled conditional formatting, statistics spreadsheet, sparklines, plot data dialog, etc. also for live data source spreadsheets
	* [spreadsheet]
		* support periodic and random sampling as function: psample(n;x), rsample(x)
		* save the properties used to generate random values in the column for later re-use
		* allow to perform the distribution fit to the data directly from the spreadsheet
	* [worksheet] 
		* new visualization types:
			* Process Behavior Chart
			* Run Chart
		* more space for plots and less "ink" - no layout spacings, no minor grid lines, not plot borders, no ticks on secondary axes on default
		* allow to provide names for plot ranges for easier lookup and assignemnt in the plot elements
		* new option to use plot's main color (line, symbol, etc.) for the color of the name text shown in the legend
		* fix inverse axis scale for Arrhenius plots

Performance improvements:
	* Made big spreadsheet (millions of cells) more responsive when selecting columns via the spreadsheet header

Bug fixes:
	* Fix crash selecting "cell" from function list in function dialog
	* Properly draw the border line of the symbol in the legend (BUG 491310)
	* Show Ticks on inverted axes (BUG 491502 & 492475)
	* Fix add/subtract value functionality in Matrix (BUG 493523)
	* Fix wrong font size in the plot legend (BUG 493017) and in the axis title (BUG 472982)
	* Don't overwrite OPJ files when saving (BUG 496480)
	* Fixed the text cursor jumping to the beginning of the line when typing in text in the note (BUG 497029)

Internal:
	* use name LabPlot/labplot consistenly (renamed LabPlot2/labplot2)
	* switch to Qt6 only
	* make QtSvg optional


-----2.11.1 (16.07.2024) -----
Bug fixes:
	* Improve ODS support (selected platforms only)
	* Fixed the initial positioninig of the docks, should be put besides each other and not below
	* Don't try to restore the window size when starting for the first time, let the window manager do the initial size
	* Don't crash when opening a project which a hidden spreadsheet view
	* Fixed the background color of the sparklines in the spreadsheet
	* Fixed copy&paste and duplication of the matrix


-----2.11.0 (09.07.2024) -----
New features:
	* [general]
		* New application theme "Dracula"
		* New categorical color map "Dracula"
		* New option in the application settings to run a selected CAS engine at startup
		* New option in the application settings to control if the state of the dock widgets should be saved in the project file
		* Share the project via email, Nextcloud, etc. directly from the main menu
		* Allow to activate and deactivate the debug and performance tracing output in the terminal in the application settings
	* [worksheet]
		* Preview panel for all available worksheets in the project
		* Add possibility to use column labels as axis ticks
		* New visualization types:
			* Lollipop plot
			* Q-Q plot
			* KDE plot
		* Error bars for bar plots
		* New worksheet theme "Dracula"
		* Add possibility to lock elements for unintentional change in the plot
		* New panel in the presenter widget to allow the selection, zooming and navigation also in the presenter mode
		* Add possibility to limit the number of ticks for custom columns
		* Allow to show/hide the entry in the legend for all supported plot types and not only for XY-Curve
		* Add setting legend and text position relative to plot
		* Text alignment (left, center, right, block) in text labels
	* [spreadsheet]
		* Spreadsheet linking - allow to synchronize number of rows across multiple spreadsheets
		* Extended search and replace
		* Column statistics spreadsheet - child spreadsheet showing various statistical properties of the parent spreadsheet
		* Remove/mask rows with missing values
		* Allow to sort the whole spreadsheet even if one single column was selected, use it rather as the key sort column
		* When generating values via a function, allow to control whether the target spreadsheet should be resized to the size of the variable columns
		* When generating values via a mathematical expression ("generate function values"), allow to use variables in CAS-notebooks as source columns
		* Generation of equidistant values: support for date&time and integer columns
		* Generation of equidistant values: allow to fix the number of values and the increment at the same time
		* Support parsing more functions and operators for formulas and expressions
		* Add support to show the Sparkline of each respective column
		* Add triangular distributions (PDF, CDF) to parser and random number generation
		* Allow to reverse the current selection of cells
	* [notebook]
		* Export to PDF
		* "Configure CAS" in the menu to create a new notebook to directly allow the user to enable new backends in case not done yet
		* In case the correct path to a CAS like Maxima, etc. was configured, allow to use it without restarting LabPlot
		* Allow to show variable statistics and to plot data from the context menu in the project explorer similarly to spreadsheet columns
	* [import]
		* Templates for ASCII and Binary import filters - allow to save and load current filter settings
		* Support data import from ODS (Open Document Spreadsheet) files
		* When importing tables from SQL databases, allow to specify which data region to read (start/end values for columns and records)
		* Add seaborn's datasets to the collection of datasets
		* Properly handle out-of-memory situations when importing large amount of data
		* Better reporting of error messages in the import dialog
		* BLF
			* show additional information about the file (application name the file was created with, etc.) in the import dialog
		* OPJ:
			* Properly import projects having graphs with multiple axes (BUG 476355)
			* correctly import font sizes and legend fixes (#839)
			* improved text and legend label and positioning
			* import histogram and error bars
	* [analysis]
		* Add note for fit results

Performance improvements:
	* Make baseline removal much faster by using Eigen3 library (optional dependency)
	* Refactor formula parsing including better error handling
	* Reduced the memory consumption during the import of BLF files.

Bug fixes:
	* Support host processes (latex, octave, etc.) in sandboxed builds (like Flatpak)
	* Set mousemode to selection when leaving the plot (Issue #614)
	* Fix plot range field not being updated (Issue #603)
	* Fix wrong axis tick type used (Issue #571)
	* Fix wrong infoelement position when removing active curve (Issue #666)
	* Fix copying Elements (Issue #622)
	* Fix calculating skewness and kurtosis
	* Support start/end row/column in XLSX import preview
	* Fixed wrong string to load CANSettings
	* Don't draw any border line for the worksheet canvas (BUG 470625)
	* Fix ascii import (Issues #898, #901)
	* Use "export" instead of "import" in the tooltip texts in Export Worksheet Dialog (BUG 485706)
	* Don't allow to move axes with the arrow keys (BUG 480593)
	* Don't draw the border line that for the worksheet canvas (BUG 470625)
	* Fix crash during the data import into spreadsheet with column names changes (BUG 487748)
	* Use the vectorized version of the plot during the export for all plot types and not for XYCurve only (BUG 489861)

Internal:
	* Switch from C++11 to C++17
	* Support Qt6
	* Reduce code duplication caused by multiple plot types (Issue #540)
	* Update included QXlsx to 1.4.6
	* Build separate libraries for backend, nsl and everything and link only when needed in tests
	* Log skipped tests


-----2.10.1 (12.07.2023) -----
Bug fixes:
	* Support markdown library discount version 3
	* Improve Vector BLF dependency (git download must be enabled if needed)
	* Correctly use system header of system QXlsx (BUG 468651)
	* Fix group separator problem in formulas (BUG 468098)
	* Improve log scales (auto scaling and tick number)
	* Improve auto scale (Issue #536)
	* Fix limits when changing scale (Issue #446)
	* Use system liborigin headers if linking against system liborigin (BUG 469367)
	* Don't clear the undo history when saving the project (BUG 470727)
	* Properly react on orientation changes in the worksheet properties explorer
	* In the collections of example projects, color maps and data sets allow also to search for sub-strings and do the search case-insensitive
	* Properly save and load the property "visible" for box and bar plots in the project file
	* Fixed copy&paste and duplication of box and bar plots
	* .xlsx import:
		* Fix crash importing empty cells
		* support datetime import (Issue #531)
	* Properly set the initial properties of the reference line like line width, etc. (Issue #580)
	* Properly show the initial value of the property "visible" for the reference range (Issue #582)
	* React of Delete and Backspace keys to delete selected cells in spreadsheet columns (Issue #596)
	* Update the plot legend on column name changes used in box and bar plots (Issue #597)
	* Fixed the positioning of values labels for horizontal bar plots (Issue #599)
	* Initialize the parameters for the baseline subtraction with reasonable values on first startup and better apperance of the preview plot (Issues #594)


-----2.10.0 (21.03.2023) -----
New features:
	* [worksheet]
		* Bar plots
		* Plot templates - allow to save and re-use custom plot configurations
		* Histogram
			* Error bars (Possion sqrt(N) error or values from custom columns)
			* Rug plots
		* Box Plot
			* Rug plots
			* Symbols for whisker end points
			* Allow to modify box properties (color, etc.) for every data set independently of each other
			* Draw a legend item for every dataset in the box plot
		* Reference Range - custom area on the plot to highlight a certain x- or y-range
		* Show LaTeX error messages in text labels when rendering with LaTeX
	* [spreadsheet]
		* Use a different icon for calculated columns, also show the definition of the formula and parameters in the tooltip text in the project explorer
		* Heatmap formatting for categorical data in text columns
		* When generating random numbers, allow to specify the seed number
		* Column statistics for text columns including the frequency table, bar and Pareto plots
		* Column statistics for selected cells only
		* Dropping and masking of values also for text and datetime columns
		* Data sampling (random and periodic methods)
		* Data 'flattening' - convert pivoted data to column base format
		* Column statistics (size, mean, stddev, etc.) are available in the function dialog
		* Function values dialog supports accessing arbitrary cells of columns with cell(f(index), g(column,..)) and other moving functions
		* Allow to subtract and add a value by providing a difference between two values
		* Allow to subtract a baseline
	* [matrix]
		* Zooming in the image view
	* [import]
		* Import data from Excel .xlsx files using QXlsx library
		* Import of Binary Log File (BLF) files from Vektor Informatik
		* HDF5: support VLEN data import
		* Live data: support multiple values via TCP
	* [export]
		* Export spreadsheet and matrix in Excel .xlsx format using QXlsx library
		* Use the current working project directory, if available, as the default export path
	* [analysis]
		* Maximum likelihood estimation for several distributions
		* Guess start values of fit parameter for polynomial models by linear regression
		* Implement fourier filtering for datetimes
	* [general]
		* Allow to create a spreadsheet with the data steming from an equation curve, an analysis curve, a histogram or a box plot
		* Add settings option for GUM compliant terms

Performance improvements:
	* Reduce the memory consumption during the spreadsheet export to Sqlite
	* Reduce the memory consumption when importing from a database table into the spreadsheet
	* Faster import of files with a big number of columns
	* Faster creation of a big number of columns in the spreadsheet

Bug fixes:
	* [worksheet]
		* don't crash when undoing the step "add info element".
		* don't crash when changing the error bar types in the curve with no x-column selected yet
		* don't show any context menu in the presenter widget
		* use the full screen size in the dynamic presenter widget for worksheets with "use view size" property set to true
		* allow to zoom the view in the dynamic presenter widget
		* fix using custom value label with invalid data points in xy-curve (BUG 455214)
		* don't crash when deleting a text label that was added after worksheet objects (plots and curves) were created via the plot data dialog (BUG 455096)
		* fix displayed end value of date time plot range
		* fix shifts in date time values due to locale settings (BUG 455579 & 462370)
	* [spreadsheet] properly paste the data in the format 'yyyy-MM-dd hh:mm:ss' and similar
	* [fit] fix locale usage in evaluation range
	* [fit] correctly invalidate fit result when model changes
	* [i18n] fix switch language option


-----2.9.0 (03.05.2022) -----
	* [general]
		* Allow to copy&paste and to duplicate single objects in the project explorer
		* Allow to change the order of objects in the project explorer (move up and down)
		* Added global settings for numbers
		* Color maps manager allowing the access to multiple collections of color maps
		* Show git hash in about dialog for convenience
		* Use system liborigin when available
		* Open new project per default on startup
		* Examples Dialog - an easy way to browse through all available example projects and to open them directly in the application
		* Allow to save the project without the results of the calculations in the analysis curves to reduce the size of project file
		* Use XZ compression of project files per default with compatibility option for older versions of LabPlot
		* Improve preview resolution of distributions and fit functions
		* Add parser functions to generate non-uniform random numbers of several distributions
		* Fuzzy matching when doing search/filter in the Project Explorer
	* [analysis]
		* Support Mathieu functions via GSL
		* Support fitting of any distribution to a histogram
		* Added Hilbert transform including envelope
		* Improve entering ranges for various methods
	* [import]
		* Add Option to specify header line in ASCII data
		* Import SAS, Stata and SPSS files using readstat library
		* Import MATLAB MAT files using matio library
		* Import LTspice files
		* HDF5: Select first variable when loading file
		* HDF5: Use data type when importing data
		* HDF5: Preview and import 2d data of strings
		* Improved OPJ project import
		* Improve binary data preview and import data types and speed
	* [spreadsheet]:
		* Allow to freeze the first column
		* Search in the spreadsheet
		* Conditional heatmap formatting
		* Support value labels
		* Extended statistics dialog - show additional visualizations (histogram, KDE plot, normal Q-Q plot, BoxPlot)
		* List random number distributions alphabetically
	* [worksheet]:
		* Info Element - a new worksheet element to annotate curve values on the plot
		* Image Element - allow to embed the image data and save it in the project file
		* BoxPlot
		* Crosshair cursor mode in the plot
		* New themes "Monokai", "ggplot grey", "ggplot dark", "Tufte"
		* Many more curve symbols
		* Allow to specify text label's position in logical plot coordinates
		* Allow to use a custom column to set the text for the axis ticks
		* Allow to resize the plots on the worksheet with the mouse when no layout is active
		* Plot border type - allow to specify which lines of the plot rectangular to draw (left, top, etc.)
		* Support multiple plot ranges
		* Support real scientific notation and improve all formats of axes tick label
		* Support axes auto tick number and improve range auto scaling
		* Optional showing axis scale and offset in plot
		* Add inverse axis scale
		* Add first tick offset to better place axis ticks
		* Rug plot - visualization where the data points are displayed as marks along the axes
		* Tufte's "range frames" - a new mode in Axis to automatically set the start and end points of the axis to the min and max data points
		* Allow to specify which curves should be shown in the plot legend
		* Switched to Poppler for better LaTeX typesetting support
		* Support background color for label

Bug fixes:
	* Fitting: Fix missing locale support in evaluating range of fit function
	* Fitting: Fix pseudovoigt model
	* Fix crash in convolution and correlation
	* Windows: use breeze as default for better dark mode
	* Properly save the geometry of visible windows in the project
	* Interpolation: avoid crash when x data contains invalid data points or is not strictly increasing
	* HDF5: Fix reading attribute strings and better handle strings in compound data

-----2.8.2 (01.04.2021) -----
Bug fixes:
	* [CAS]
		* Fixed the regression introduced after the python2 backend was deprecated in Cantor
		* Warn about the potential data looses when a project with CAS content is opened but no CAS support is available
	* [worksheet]:
		* DateTime support for Custom Points and for Histograms
		* Fix "power of" notations for negative values, show "0" for zero and improve auto precision for small values for axis labels
		* Show all available symbols styles for CustomPoint, the last one was missing
		* Convert the plot range format to datetime also when the first histogram for datetime data was added to the plot
		* Properly restore the saved values column and also save the values formatting properties in the histogram
		* If the deleted columns are being restored, restore the column pointers also in the histograms
		* Properly react in the histogram when data columns are deleted or renamed
		* Save/load the values format in xy-curve
		* React on text changes for values prefix and suffix and not on return pressed event in the curve properties explorer
		* Fix log scale axis for one tick and ln-scale typo
		* Fix sqrt and square axis scale
		* adjust the range format (numeric vs. datetime) also when the column of the first curve is changed and not only when a new curve is added
		* simplified the naming of the initial axes for the default plot types (box blot with four axes,  etc.) - use "x" instead of "x axis 1", etc.
		* export to more image formats (jpg, bmp, ppm, xbm, xpm)
	* [spreadsheet]
		* show column statistics also for bigint columns
		* when selecting a column in the project explorer, make sure it becomes visible in the spreadsheet by scrolling horizontaly to its position
		* when removing or inserting rows in the spreadsheet, properly update the headers in the spreadsheet
	* [import]
		* Don't try to parse a netCDF file when the application was compiled without any support for netCDF, and similar for other formats
		* Show the last recently imported projects in a combobox also in ImportProjectDialog similar to how it's already done in ImportFileDialog
		* Don't show any error messages when the source file or local socket is empty when the import dialog is opened for the first time
		* Fixed ASCII import when start column > 1
	* Don't change the current selection in the Project Explorer when objects are being added or removed during undo or redo
	* Improved LaTeX support in export dialog and export of big spreadsheets
	* BUG 427190 - Fixed resetting parser error count on some platforms (Debian, Manjaro)
	* BUG 429110 - Support semicolon as function argument separator for locale with comma as decimal separator
	* BUG 429368 - Fix validation of custom model equation in fit dock
	* BUG 431535 - Save/Load value format
	* BUG 432291 - Show the relevant parts of the drop lines also when the data points are outside of the plot range

-----2.8.1 (13.11.2020) -----
	* [worksheet] allow to change the background color for axis labels (default: transparent)
	* [worksheet] allow to copy the plot cursor cordinates
	* [spreadsheet] better auto-detection of datetime format for values pasted in the spreadsheet
	* [live data] allow to add the timestamp column for all network live sources (TCP/UDP), not only for MQTT
	* [live data] better error handling and user notifications

Bug fixes:
	* Fix compiling with Cantor 20.08.X and X>0
	* Fix drawing lines between points of datetime data
	* Fix drawing axis tick label in color when in HTML mode
	* Fix size of dock widgets when changing between them
	* BUG 389920 - remove sub-window shadow remnants when closing the project
	* BUG 428029 - changing font of text label for newer Qt versions
	* BUG 428813 - full screen not restored (also fixed full screen on macOS)
	* BUG 428698 - Don't crash when doing drag&drop between different main windows
	* Fix missing settings dialog on macOS
	* Parser improvements (found in "Generate Function Values"):
		* Fix Crash using variable name of pre-defined functions as function ("sin()")
		* Allow variable names containing function names ("sina")
		* Correctly remove variables when changing name
		* Use application number locale
		* insert predefined functions with correct number of arguments

-----2.8 (16.09.2020) -----
	* Improved DateTime data support
	* Show the size of the members in the JSON file in the import file dialog
	* [worksheet] In the Export Worksheet Dialog allow to export to the clipboard
	* [worksheet] Allow to move plots, text labels and legend with arrow keys
	* [worksheet] Image worksheet element
	* [worksheet] Reference line on the plot
	* [worksheet] Support for imperial units for geometry and size settings of objects
	* [worksheet] Improve axes major and minor tick settings
	* [spreadsheet] show infinite values as such and not as NaN
	* [spreadsheet] support big integer (64 bit) as data type
	* [spreadsheet] column normalization methods "divide by max", "divide by min", etc.
	* [spreadsheet] Tukey's ladder of powers
	* [spreadsheet] added the size of the data set, its mode, 1st and 3rd quartiles and IQR to the column statistics
	* [analysis] calculate and expose the rough values as the result of a smooth (data = smooth + rough)
	* Allow to open Cantor and Jupyter projects
	* [Windows] improved craft blueprint and installer package
	* [macOS] added support for touchbar
	* Support global user specified decimal separator
	* Improved locale support in number input fields
	* Extended "About"-Dialog

Bug fixes:
	* BUG 421193 - import float(4) data from hdf5
	* BUG 418390 - Ignore infinite values (created in CAS worksheets for example) in curves
	* BUG 412455 - Don't crash (sporadically) when opening the color scheme menu
	* BUG 415214 - Better algorithm to draw the error bar caps
	* BUG 413397 - Properly handle removal of columns in the spreadsheet model
	* BUG 413401 - In plot data dialog, don't add new worksheets as children to workbooks, use the proper parent aspect
	* Fix Cantor support and Unicode characters on Windows
	* Fix evaluating fit residuals

-----2.7 (24.10.2019)-----
New features:
	* Allow to move objects (drag&drop) to different folders in the project explorer
	* [spreadsheet] allow to insert multiple rows and columns in one step
	* [spreadsheet] improved the handling of calculated columns (values calculated via a formula):
		* Allow to automatically update the calculated column on data changes in the variable columns
		* Invalidate the calculated column if one of the variable columns was deleted
		* In "Functions Values" dialog highlight the variable column combobox red if the variable column was deleted in the project
		* In "Functions Values" dialog don't allow to select columns to be calculated as variable columns (avoid circular dependencies)
		* In "Used in" context menu of a column show all other calculated columns where this column is used as a variable
	* [spreadsheet] when pasting data into empty columns, automatically convert their type to the type of the data to be pasted
	* Automatically update curves if a data column deleted before was re-added again (during the import or manually)
	* When auto-scaling in the plot take also the error bars into account, if available
	* For live data sources allow to save the relative path to the data source

UX improvements:
	* in the "Import Data" dialog show the history of the recently imported files
	* Improved the selection of curves in the plot that are near to or behind each other
	* BUG 408529 - Allow to use DEL to delete cells in spreadsheet and matrix
	* BUG 408537 - Allow to insert multiple rows and columns in the spreadsheet in one step
	* Added translations to Windows and macOS packages
	* Allow to stop the current selection in the plot with ESC
	* BUG 410855 - Seed the random number generator with the current time in order not to generate repetitive numbers in the spreadsheet.

Performance:
	* Increased the plotting speed for curves with many data points by removing points which are shown on the same pixel in the scene

Bug fixes:
	* Disable auto-scale when zooming, otherwise wrong (= auto scaled) data region is shown after project save&open
	* [macOS] fix determining number of lines of data files
	* Bug 408530 - correctly show error bars for data source columns having NANs
	* Bug 407847 - fixed the broken project import
	* Bug 411122 - fixed missing option for the resolution of PNG files in the export dialog
	* BUG 406805 - support for directory structures in ROOT files
	* [data fitting] handle weighted fitting with zero errors correctly
	* [data fitting] allow weighted fitting with data source from curve
	* [data fitting] fix function for calculating bounded values
	* [nsl] fix memory leak in line simplification (Douglas Peuker variant)
	* [nsl] fix bug in calculating Bessel polynomials on Windows (used in Bessel filter)

-----2.6 (19.04.2019)-----
New features:
	* Histogram
	* Import from MQTT sources
	* Import of ROOT (CERN) TH1 histograms
	* Import of Ngspice raw files (ASCII and binary)
	* Import of data in JSON format (JSON arrays and objects)
	* Improved import of NetCDF files
	* Added file type specific summary and content for special file types in info box of import dialog
	* Convolution/Deconvolution of data sets (sampling interval, linear/circular, normalization, wrap, standard kernel)
	* Cross-/Autocorrelation of data sets (sampling interval, linear/circular, normalization)
	* Allow to specify the number format when exporting spreadsheet and matrix
	* Improved user interface for data fitting (add fit function preview, show parameters directly, make options foldable)
	* [spreadsheet] when filling a float column with row numbers, automatically convert its type to integer
	* [spreadsheet] when filling an integer column with function values, automatically convert its type to float
	* [spreadsheet] data manipulation: add/subtract/multiply/divide for column values
	* [spreadsheet] export to SQLite
	* [matrix] data manipulation: add/subtract/multiply/divide for matrix values
	* [worksheet] Allow to specify different border shapes for labels (rectangle, eclipse, etc.)
	* [worksheet] Allow to rotate plot legends
	* [worksheet] Better positioning of rotated axis tick labels
	* [worksheet] Allow to make plots not-interactive (ignore mouse drag and wheel events) to avoid unwanted occasional panning and zooming
	* Allow to connect to SQL databases via ODBC
	* Show the amount of consumed memory in the status bar (optional)
	* Allow to change the settings for different computer algebra systems (Maxima, etc.) directly in LabPlot (embedd Cantor's settings widgets)

Bug fixes:
	* Fixed several problems in live data support
	* [spreadsheet] properly calculate function values out of integer x-values
	* [matrix] fix editing integer values
	* [import] fix preview update and add missing close of netcdf files
	* Don't crash when a scaling factor equal to zero was set for axis

-----2.5 (21.06.2018)-----
New features:
	* Support for reading and plotting of live-data
	* Improved data fitting
		* Automatically guess parameter of custom models
		* Better result presentation
		* Support different weight types
		* Consider given x- and y-error when fitting (can be switched off)
		* Show t statistics, P > |t| and confidence interval
		* Calculate p-value for chi-square and F test in nonlinear fitting
		* added fit models for most statistical distributions
	* Improved theming
		* Apply themes to worksheet and to all its children
		* Respect theme settings also in plot legends and labels
		* Allow to disable theming in worksheets and plots after a theme was selected
		* Show currently active theme in the "Apply theme" button
		* New application option in the settings for the default theme used for new worksheets.
	* Support different data types
		* auto detect integer and datetime data in import
		* support number locale and datetime formats
		* improved data type support in spreadsheets
	* Import from SQL databases (tables or custom queries)
	* Import Origin OPJ projects
	* Much better support for Windows and macOS
	* Syntax highlighting for LaTeX in the text label
	* Allow to set the background color for LaTeX labels
	* Support Hermite polynomials from GSL 2.4
	* Support error functions and related functions from libcerf
	* "Used in" sub-menu in column contex menu for faster navigation to the curves consuming the column
	* Direct application of analysis functions (smoothing, interpolating, etc.) on the ploted data via curve's context menu
	* Direct application of analysis functions  on the data in the spreadsheet and plotting of the results via spreadsheet's context menu
	* Drag columns in the project explorer and drop them on plots (either in a worksheet view or in the project explorer) to create curves
	* "Show last N points" and "Show first N points" data ranges in cartesian plot
	* Added CLI option --presenter to start LabPlot directly in the presenter mode
	* Added CLI parameter to directly open project files (LabPlot or Origin)
	* Allow drag&drop of projects files (LabPlot and Origin) on the main window to load the project
	* Allow drag&drop of data files on the main window to import the data
	* Show tooltips for the supported mathematical functions and constants in the expression text field
	* Automatically switch to the scientific representation for numbers bigger than 10^4 on the axis tick labels
	* Automatically allow the latex typesetting in the application after the latex environment was installed later without making the user to go to the settings dialog
	* Allow to change the color scheme for the application
	* Smooth and animated zooming in the worksheet view
	* Allow to add text labels to plots
	* Improved building with MSVC, Intel and PGI compiler

Performance improvements:
	* Faster copy&paste in the spreadsheet

Bug fixes:
	* Bug 379877 - masked rows in spreadsheet not restored in project
	* Calculation of fit results corrected
	* Axes now support values larger than FLT_MAX (~10^38) and smaller than FLT_MIN (~10^-38)
	* When a LabPlot project is being droped in the main window, load the project directly instead of showing the import file dialog
	* Correctly save and restore masked cells
	* Don't crash if the rc-file was not found during the startup

-----2.4 (09.04.2017)-----
New features:
	* Support themes for plots
	* Import and editing of FITS data files
	* Data reduction by removing data points using multiple algorithms
	* Numerical differentiation and integration with several options
	* Many new pre-defined fit models (Gompertz, Weibull, Log-Normal, Gumbel, etc.) sorted in categories
	* Fit parameter now support fixed values, lower/upper limits and use Unicode
	* Fit model and random number distribution formulas are now rendered with LaTeX
	* Support user specified x range in all analysis functions
	* Allow to enter complete LaTeX documents in text labels
	* Configuration parameter to use different LaTex engines (LuaLaTex, XeLatex, pdfLaTex, LaTex)
	* Disable LaTeX typesetting if no LaTex installation (and other required tools) were found at runtime
	* Presenter mode for worksheets
	* Support for Mac OS
	* Support for Julia's vectors and tuples in CAS worksheets (requires Cantor v. 16.12 or higher)
	* Allow to jump directly to the data source spreadsheet via XYCurve's context menu
	* Select and delete multiple objects in project explorer
	* Improved and extended internal parser for mathematical expressions
	* Copy of worksheet elements as image to the clipboard via CTRL+C

Bug fixes:
	* BUG: 361326 - Allow to select curves with overlapping bounding boxes
	* Correctly load worksheet sizes from saved templates
	* Fixed crash when removing columns in spreadsheet
	* Fixed crash when fitting using GSL >= 2
	* List of available functions corrected
	* Constants are now available with full accuracy
	* Windows: Import of files and open recent files fixed

-----2.3 (23.07.2016)-----
New features:
	* Integration of Cantor - Support for different open-source computer algebra systems
	* Statistics on spreadsheets and matrices
	* Export of spreadsheets and matrices to LaTeX tables
	* Interpolation of data including different splines, cosine, exponential, cubic Hermite (Catmull-Rom, cardinal, Kochanek-Bartels) and rational functions
	* Data smoothing using moving average (centered or lagged), percentile filter or Savitzky-Golay algorithm
	* Fourier filter (low pass, high pass, band pass, band reject) with ideal, Butterworth, Chebychev I+II, Legendre or Bessel-Thomson filter
	* Fourier transform with many window functions (Welch, Hann, Hamming, etc.) calculating magnitude, amplitude, power, phase, dB, etc. and supporting
		one/two sided spectrum with or without shift and x scaling to frequency, index or period
	* Filter and search capabilities in the drop down box for the selection of data sources
	* Sigmoid function as a new pre-defined fit model
	* Support for compiling on Microsoft Windows

Performance improvements:
	* Faster generation of random values
	* Global option to enable/disable the double-buffering for faster painting of curves (enabled on default)

Bug fixes:
	* Save and restore last used setting in RandomValuesDialog
	* Update axis title shape on title rotations correctly
	* Save and restore custom column widths in the spreadsheet
	* Fixed sporadic crashes during project close

-----2.2 (29.03.2016)-----
New features:
	* Datapicker - tool for extracting curves and data points from imported images
	* Custom point on the plot with user-defined position and appearance
	* Accept drag&drop events
	* Support GSL 2.x
	* Import and export dialogs save and restore their settings and sizes

Performance improvements:
	* Faster rendering of the image view of the matrix

Bug fixes:
	* BUG: 354744 - make setting of range auto scaling in CartesianPlot undo/redo-able
	* Removed couple of hard coded sizes given in pixels for better user-experience on hidpi-displays
	* Fixes the bug with disabled undo/redo-actions in after the undo-history was cleared
	* Keep the information about the columns to be shown in the project explorer after project close
	* Fixed some bugs in painting of the selection band on the worksheet
	* Allow to open gz- and bz2-compressed LabPlot project files on the command line interface

-----2.1 (25.10.2015)-----
New features:
	* New Matrix view for handling matrix data.
	* Workbook - a new container for grouping several objects of type Spreadsheet and/or Matrix.
	* Import of binary, image, NetCDF and HDF data into spreadsheet or matrix.
	* Visual HDF and NetCDF parser to view content of files and import data sets.
	* Preview of all supported file types in import dialog.
	* Transparently import compressed data files.
	* In xy-curve the points may not be connected by the line if there are NANs in-between. This behaviour is controlled by the parameter "skip gaps".
	* Multiplier of Pi format of the plot axis for periodical functions.
	* New operations on columns in Spreadsheet - reverse, drop values and mask values.
	* Formula used to generate the values in a column is stored and can be changed/adjusted in the formula dialog afterwards.
	* Curve filling: the area below, under, left to or right to the curve can be filled.
	* Support for multiple variables in "Function Values"-dialog - new data in the spreadsheet can be calculated out of multiple columns.

Performance improvements:
	* Speeded up the creation of new columns during the import

Bug fixes:
	* Fixed wrong behaviour when doing "zoom&select" in a plot and then deselecting the plot - it was not possible anymore to select the plot again on the worksheet.

-----2.0.2 (15.03.2015)-----
New features:
	* Plot 2D-curves defined by mathematical equations in cartesian and polar coordinates or via a parametric equation.
	* Linear and non-linear regression analysis. Several predefined fit-models are provided. User-defined models are also possible.
	* Besides fixed worksheet sizes (predefined sizes like A4 etc. or user-defined), complete view size can be used. All sizes are automatically adjusted on resize.
	* Different axis arrow types.
	* "select region and zoom in", "select x-region and zoom in", "select y-region and zoom in" functions for cartesian plot.
	* Rounded border for several worksheet objects  (plot area, legend etc.)
	* Hover effect for axis, curve and text label.
	* Added a MessageBox - ask befor deleting worksheet objects.
	* Added three new types for drop lines - "zero baseline", "min baseline" and "max baseline"
	* Fill the selection in Spreadsheet with a constant value provided by the user
	* Fill columns with uniform and non-uniform random numbers, several distributions are available.
	* Fill columns with function values
	* Allow custom resolutions for PNG-export
	* Export of the spreadsheet to a text file.
	* Simultaneous zooming and navigation accross multiple plots.
	* Implemented "Powers of 10/2/e" for the axis tick labels

Bug fixes:
	* Don't crash when trying to create a plot in case no rc-file was installed.
	* Don't allow to select unwanted objects in TreeViewComboBox in ImportDialog and XYCurveDock.
	* Corrected painting of background images in plot area and legend.
	* BUG: 330723 - fixed weird selection in spreadsheet.
	* BUG: 330774 - fixed wrong positioning of axis on orientation changes.
	* Update main window title when project name is changed

-----2.0.1 (01.03.2014)-----
Bug fix release. Solved issues:
	* Fixed wrong scaling of legend's text labels in pdf-export
	* Fixed memory corruption in CartesianPlotDock that can lead to crashes

-----2.0.0 (19.01.2014)-----
First stable release of LabPlot2. LabPlot2 is a complete rewrite of LabPlot1 and lacks in this release a lot of features available in the predecessor. On the other hand, the GUI and the usability is more superior as compared to LabPlot1 and there are several new features that were not available in LabPlot1.

Brief summary of features and capabilities of LabPlot2 implemented in the first release:
	* project-based management of data
	* created objects are organized in a tree and are visualized and accessible in the project explorer
	* for a better management of objects, additional folders and sub-folders can be created within a project
	* spreadsheet with very basic functionality is available for manual data entry
	* "file data source" can be used to import a file and to let LabPlot2 watch for changes in that file
	* external data from an ascii file can be also directly imported to a spreadsheet for further editing
	* worksheet is the main object where plots, labels etc. are placed on
	* several zooming functions for the worksheet
	* only cartesian plot is implemented in the first release
	* arbitrary number of freely positionable axes is possible
	* xy-curve is implemented. As the data source for the x- and y-values columns either from a spreadsheet
	  or from a file data source can be used
	* several zooming and "movement" functions are available for the plots which help to navigate through data
	* legend for xy-plots
	* a lot of properties of the worksheet elements can be edited in a very easy way in the corresponding dock widgets
	* plots on the worksheet can be put into a horizontal, vertical or grid layouts
	* export of worksheet (entire worksheet or current seleciton) to pdf, eps, png and svg<|MERGE_RESOLUTION|>--- conflicted
+++ resolved
@@ -16,11 +16,8 @@
 		* Improve livedata import
 		* Add possibility to specify custom column datatypes (mandatory for livedata)
 		* Notify about the unsupported UTF16 encoding (BUG 496215)
-<<<<<<< HEAD
 		* Read live data with multiple columns also for UDP and local sockets and for Serial Port
-=======
 		* Faster import of big ASCII files on Windows
->>>>>>> b3f00388
 	* [analysis]
 		* Add possibility to do calculations on curves (define a new curve as a function of another curve)
 	[live data]
