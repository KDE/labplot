--- conflicted
+++ resolved
@@ -1,14 +1,13 @@
 -----2.12 -----
+New features:
 	* [import]
 		* Download datasets from kaggle.com
 		* Support MCAP file import
-<<<<<<< HEAD
 	* [spreadsheet]
 		* support periodic and random sampling as function: psample(n;x), rsample(x)
-=======
+
 Bug fixes:
 	* Fix crash selecting "cell" from function list in function dialog
->>>>>>> 238a71cb
 
 -----2.11.1 (16.07.2024) -----
 Bug fixes:
