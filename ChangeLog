-----3.0.0 (XX) -----
New features:
	* [worksheet]
		* Inset plot areas - plot areas added as child of another plot area

Bug fixes:
	* Fix using default font for axis title
	* Fix build with system QXlsx (!693)
	* Fix build with system qads 4.4 (!694)
	* Crash on import when no projects opened (BUG 503800)
<<<<<<< HEAD
	* Improve axis ticks locations. The don't need to be always from the bottom to top if it does not look nice there (!700)
=======
	* Save rotation of axis title seperately for x and y axis
>>>>>>> 6aafe4d1

-----2.12.0 (2025-04-25) -----
New features:
	* [general]
		* Detail info view mode in the Color Maps Browser
		* Extend About dialog: Add links and buttons to copy environment and citation, show external depenencies
		* Make the changes in Note undo/redo-able
		* For the number format, allow to specify in the application settings both - the decimal and the group - separators
		* Automatically update the visualizations on number format changes without restart
	* [import]
		* Download datasets from kaggle.com
		* Only allow selecting matching import filter
		* Support MCAP file import
		* Show error messages for the serial port in when creating a live data source to notify directly about missing device permissions, etc.
		* Add warning when importing projects in file import dialog
		* Improve error messages for data import
		* Fix preview of data with header
		* Ask how to treat multilayer graphs when opening OPJ project
		* Improve error message handling
		* Improve livedata import
		* Add possibility to specify custom column datatypes (mandatory for livedata)
		* Notify about the unsupported UTF16 encoding (BUG 496215)
		* Read live data with multiple columns also for UDP and local sockets and for Serial Port
		* Faster import of big ASCII files on Windows
		* Read calculated value instead of formula text from excel sheets
	* [analysis]
		* Add possibility to do calculations on curves (define a new curve as a function of another curve)
		* improve fit results note (color and alignment)
	* [live data]
		* Automatically recalculate analysis curves on data changes
		* Enabled conditional formatting, statistics spreadsheet, sparklines, plot data dialog, etc. also for live data source spreadsheets
	* [spreadsheet]
		* support periodic and random sampling as function: psample(n;x), rsample(x)
		* save the properties used to generate random values in the column for later re-use
		* allow to perform the distribution fit to the data directly from the spreadsheet
	* [worksheet] 
		* new visualization types:
			* Process Behavior Chart
			* Run Chart
		* more space for plots and less "ink" - no layout spacings, no minor grid lines, not plot borders, no ticks on secondary axes on default
		* allow to provide names for plot ranges for easier lookup and assignemnt in the plot elements
		* new option to use plot's main color (line, symbol, etc.) for the color of the name text shown in the legend
		* fix inverse axis scale for Arrhenius plots
		* show more plot sub-types (scatter, line, etc.) in the context menu for faster creation of these visualizations
		* use minus sign instead of hyphen for all numerical values shown on the worksheet and added a new option in the application settings to control this behavior
		* new application setting to control the size of the thumbnails in the worksheet preview panel
		* append file extension on export when not present

Performance improvements:
	* Made big spreadsheet (millions of cells) more responsive when selecting columns via the spreadsheet header
	* Faster redraw of plots and recalculation of analysis curves when masking/unmasking multiple cells in the spreadsheet
	* Faster redraw of plots and recalculation of analysis curves and calculated columns when removing multiple rows in the spreadsheet

Bug fixes:
	* Fix crash selecting "cell" from function list in function dialog
	* Properly draw the border line of the symbol in the legend (BUG 491310)
	* Show Ticks on inverted axes (BUG 491502 & 492475)
	* Fix add/subtract value functionality in Matrix (BUG 493523)
	* Fix wrong font size in the plot legend (BUG 493017) and in the axis title (BUG 472982)
	* Fix dark icon theme on non-Plasma platforms
	* Don't overwrite OPJ files when saving (BUG 496480)
	* Fixed the text cursor jumping to the beginning of the line when typing in text in the note (BUG 497029)
	* Fix accuracy of spin boxes(BUG 496804)
	* Don't crash when saving plots having multiple data source columns (box plot, etc.) after one of the columns was deleted (BUG 497712)
	* Don't crash selecting ODS import filter with invalid files
	* Fix moving objects by mouse (BUG 496478)
	* Use the proper local settings when pasting values in Matrix (BUG 500014)
	* Fix vanishing axes label (Issue #843)
	* Fix automatic data reduction (Issue #1105)
	* Correctly calculate the lengh of the minor axis ticks when saving the properties as a temlate (BUG 502704)

Internal:
	* use name LabPlot/labplot consistenly (renamed LabPlot2/labplot2)
	* switch to Qt6 only
	* make QtSvg optional


-----2.11.1 (2024-07-16) -----
Bug fixes:
	* Improve ODS support (selected platforms only)
	* Fixed the initial positioninig of the docks, should be put besides each other and not below
	* Don't try to restore the window size when starting for the first time, let the window manager do the initial size
	* Don't crash when opening a project which a hidden spreadsheet view
	* Fixed the background color of the sparklines in the spreadsheet
	* Fixed copy&paste and duplication of the matrix


-----2.11.0 (2024-07-09) -----
New features:
	* [general]
		* New application theme "Dracula"
		* New categorical color map "Dracula"
		* New option in the application settings to run a selected CAS engine at startup
		* New option in the application settings to control if the state of the dock widgets should be saved in the project file
		* Share the project via email, Nextcloud, etc. directly from the main menu
		* Allow to activate and deactivate the debug and performance tracing output in the terminal in the application settings
	* [worksheet]
		* Preview panel for all available worksheets in the project
		* Add possibility to use column labels as axis ticks
		* New visualization types:
			* Lollipop plot
			* Q-Q plot
			* KDE plot
		* Error bars for bar plots
		* New worksheet theme "Dracula"
		* Add possibility to lock elements for unintentional change in the plot
		* New panel in the presenter widget to allow the selection, zooming and navigation also in the presenter mode
		* Add possibility to limit the number of ticks for custom columns
		* Allow to show/hide the entry in the legend for all supported plot types and not only for XY-Curve
		* Add setting legend and text position relative to plot
		* Text alignment (left, center, right, block) in text labels
	* [spreadsheet]
		* Spreadsheet linking - allow to synchronize number of rows across multiple spreadsheets
		* Extended search and replace
		* Column statistics spreadsheet - child spreadsheet showing various statistical properties of the parent spreadsheet
		* Remove/mask rows with missing values
		* Allow to sort the whole spreadsheet even if one single column was selected, use it rather as the key sort column
		* When generating values via a function, allow to control whether the target spreadsheet should be resized to the size of the variable columns
		* When generating values via a mathematical expression ("generate function values"), allow to use variables in CAS-notebooks as source columns
		* Generation of equidistant values: support for date&time and integer columns
		* Generation of equidistant values: allow to fix the number of values and the increment at the same time
		* Support parsing more functions and operators for formulas and expressions
		* Add support to show the Sparkline of each respective column
		* Add triangular distributions (PDF, CDF) to parser and random number generation
		* Allow to reverse the current selection of cells
	* [notebook]
		* Export to PDF
		* "Configure CAS" in the menu to create a new notebook to directly allow the user to enable new backends in case not done yet
		* In case the correct path to a CAS like Maxima, etc. was configured, allow to use it without restarting LabPlot
		* Allow to show variable statistics and to plot data from the context menu in the project explorer similarly to spreadsheet columns
	* [import]
		* Templates for ASCII and Binary import filters - allow to save and load current filter settings
		* Support data import from ODS (Open Document Spreadsheet) files
		* When importing tables from SQL databases, allow to specify which data region to read (start/end values for columns and records)
		* Add seaborn's datasets to the collection of datasets
		* Properly handle out-of-memory situations when importing large amount of data
		* Better reporting of error messages in the import dialog
		* BLF
			* show additional information about the file (application name the file was created with, etc.) in the import dialog
		* OPJ:
			* Properly import projects having graphs with multiple axes (BUG 476355)
			* correctly import font sizes and legend fixes (#839)
			* improved text and legend label and positioning
			* import histogram and error bars
	* [analysis]
		* Add note for fit results

Performance improvements:
	* Make baseline removal much faster by using Eigen3 library (optional dependency)
	* Refactor formula parsing including better error handling
	* Reduced the memory consumption during the import of BLF files.

Bug fixes:
	* Support host processes (latex, octave, etc.) in sandboxed builds (like Flatpak)
	* Set mousemode to selection when leaving the plot (Issue #614)
	* Fix plot range field not being updated (Issue #603)
	* Fix wrong axis tick type used (Issue #571)
	* Fix wrong infoelement position when removing active curve (Issue #666)
	* Fix copying Elements (Issue #622)
	* Fix calculating skewness and kurtosis
	* Support start/end row/column in XLSX import preview
	* Fixed wrong string to load CANSettings
	* Don't draw any border line for the worksheet canvas (BUG 470625)
	* Fix ascii import (Issues #898, #901)
	* Use "export" instead of "import" in the tooltip texts in Export Worksheet Dialog (BUG 485706)
	* Don't allow to move axes with the arrow keys (BUG 480593)
	* Don't draw the border line that for the worksheet canvas (BUG 470625)
	* Fix crash during the data import into spreadsheet with column names changes (BUG 487748)
	* Use the vectorized version of the plot during the export for all plot types and not for XYCurve only (BUG 489861)

Internal:
	* Switch from C++11 to C++17
	* Support Qt6
	* Reduce code duplication caused by multiple plot types (Issue #540)
	* Update included QXlsx to 1.4.6
	* Build separate libraries for backend, nsl and everything and link only when needed in tests
	* Log skipped tests


-----2.10.1 (2023-07-12) -----
Bug fixes:
	* Support markdown library discount version 3
	* Improve Vector BLF dependency (git download must be enabled if needed)
	* Correctly use system header of system QXlsx (BUG 468651)
	* Fix group separator problem in formulas (BUG 468098)
	* Improve log scales (auto scaling and tick number)
	* Improve auto scale (Issue #536)
	* Fix limits when changing scale (Issue #446)
	* Use system liborigin headers if linking against system liborigin (BUG 469367)
	* Don't clear the undo history when saving the project (BUG 470727)
	* Properly react on orientation changes in the worksheet properties explorer
	* In the collections of example projects, color maps and data sets allow also to search for sub-strings and do the search case-insensitive
	* Properly save and load the property "visible" for box and bar plots in the project file
	* Fixed copy&paste and duplication of box and bar plots
	* .xlsx import:
		* Fix crash importing empty cells
		* support datetime import (Issue #531)
	* Properly set the initial properties of the reference line like line width, etc. (Issue #580)
	* Properly show the initial value of the property "visible" for the reference range (Issue #582)
	* React of Delete and Backspace keys to delete selected cells in spreadsheet columns (Issue #596)
	* Update the plot legend on column name changes used in box and bar plots (Issue #597)
	* Fixed the positioning of values labels for horizontal bar plots (Issue #599)
	* Initialize the parameters for the baseline subtraction with reasonable values on first startup and better apperance of the preview plot (Issues #594)


-----2.10.0 (2023-03-21) -----
New features:
	* [worksheet]
		* Bar plots
		* Plot templates - allow to save and re-use custom plot configurations
		* Histogram
			* Error bars (Possion sqrt(N) error or values from custom columns)
			* Rug plots
		* Box Plot
			* Rug plots
			* Symbols for whisker end points
			* Allow to modify box properties (color, etc.) for every data set independently of each other
			* Draw a legend item for every dataset in the box plot
		* Reference Range - custom area on the plot to highlight a certain x- or y-range
		* Show LaTeX error messages in text labels when rendering with LaTeX
	* [spreadsheet]
		* Use a different icon for calculated columns, also show the definition of the formula and parameters in the tooltip text in the project explorer
		* Heatmap formatting for categorical data in text columns
		* When generating random numbers, allow to specify the seed number
		* Column statistics for text columns including the frequency table, bar and Pareto plots
		* Column statistics for selected cells only
		* Dropping and masking of values also for text and datetime columns
		* Data sampling (random and periodic methods)
		* Data 'flattening' - convert pivoted data to column base format
		* Column statistics (size, mean, stddev, etc.) are available in the function dialog
		* Function values dialog supports accessing arbitrary cells of columns with cell(f(index), g(column,..)) and other moving functions
		* Allow to subtract and add a value by providing a difference between two values
		* Allow to subtract a baseline
	* [matrix]
		* Zooming in the image view
	* [import]
		* Import data from Excel .xlsx files using QXlsx library
		* Import of Binary Log File (BLF) files from Vektor Informatik
		* HDF5: support VLEN data import
		* Live data: support multiple values via TCP
	* [export]
		* Export spreadsheet and matrix in Excel .xlsx format using QXlsx library
		* Use the current working project directory, if available, as the default export path
	* [analysis]
		* Maximum likelihood estimation for several distributions
		* Guess start values of fit parameter for polynomial models by linear regression
		* Implement fourier filtering for datetimes
	* [general]
		* Allow to create a spreadsheet with the data steming from an equation curve, an analysis curve, a histogram or a box plot
		* Add settings option for GUM compliant terms

Performance improvements:
	* Reduce the memory consumption during the spreadsheet export to Sqlite
	* Reduce the memory consumption when importing from a database table into the spreadsheet
	* Faster import of files with a big number of columns
	* Faster creation of a big number of columns in the spreadsheet

Bug fixes:
	* [worksheet]
		* don't crash when undoing the step "add info element".
		* don't crash when changing the error bar types in the curve with no x-column selected yet
		* don't show any context menu in the presenter widget
		* use the full screen size in the dynamic presenter widget for worksheets with "use view size" property set to true
		* allow to zoom the view in the dynamic presenter widget
		* fix using custom value label with invalid data points in xy-curve (BUG 455214)
		* don't crash when deleting a text label that was added after worksheet objects (plots and curves) were created via the plot data dialog (BUG 455096)
		* fix displayed end value of date time plot range
		* fix shifts in date time values due to locale settings (BUG 455579 & 462370)
	* [spreadsheet] properly paste the data in the format 'yyyy-MM-dd hh:mm:ss' and similar
	* [fit] fix locale usage in evaluation range
	* [fit] correctly invalidate fit result when model changes
	* [i18n] fix switch language option


-----2.9.0 (2022-05-03) -----
	* [general]
		* Allow to copy&paste and to duplicate single objects in the project explorer
		* Allow to change the order of objects in the project explorer (move up and down)
		* Added global settings for numbers
		* Color maps manager allowing the access to multiple collections of color maps
		* Show git hash in about dialog for convenience
		* Use system liborigin when available
		* Open new project per default on startup
		* Examples Dialog - an easy way to browse through all available example projects and to open them directly in the application
		* Allow to save the project without the results of the calculations in the analysis curves to reduce the size of project file
		* Use XZ compression of project files per default with compatibility option for older versions of LabPlot
		* Improve preview resolution of distributions and fit functions
		* Add parser functions to generate non-uniform random numbers of several distributions
		* Fuzzy matching when doing search/filter in the Project Explorer
	* [analysis]
		* Support Mathieu functions via GSL
		* Support fitting of any distribution to a histogram
		* Added Hilbert transform including envelope
		* Improve entering ranges for various methods
	* [import]
		* Add Option to specify header line in ASCII data
		* Import SAS, Stata and SPSS files using readstat library
		* Import MATLAB MAT files using matio library
		* Import LTspice files
		* HDF5: Select first variable when loading file
		* HDF5: Use data type when importing data
		* HDF5: Preview and import 2d data of strings
		* Improved OPJ project import
		* Improve binary data preview and import data types and speed
	* [spreadsheet]:
		* Allow to freeze the first column
		* Search in the spreadsheet
		* Conditional heatmap formatting
		* Support value labels
		* Extended statistics dialog - show additional visualizations (histogram, KDE plot, normal Q-Q plot, BoxPlot)
		* List random number distributions alphabetically
	* [worksheet]:
		* Info Element - a new worksheet element to annotate curve values on the plot
		* Image Element - allow to embed the image data and save it in the project file
		* BoxPlot
		* Crosshair cursor mode in the plot
		* New themes "Monokai", "ggplot grey", "ggplot dark", "Tufte"
		* Many more curve symbols
		* Allow to specify text label's position in logical plot coordinates
		* Allow to use a custom column to set the text for the axis ticks
		* Allow to resize the plots on the worksheet with the mouse when no layout is active
		* Plot border type - allow to specify which lines of the plot rectangular to draw (left, top, etc.)
		* Support multiple plot ranges
		* Support real scientific notation and improve all formats of axes tick label
		* Support axes auto tick number and improve range auto scaling
		* Optional showing axis scale and offset in plot
		* Add inverse axis scale
		* Add first tick offset to better place axis ticks
		* Rug plot - visualization where the data points are displayed as marks along the axes
		* Tufte's "range frames" - a new mode in Axis to automatically set the start and end points of the axis to the min and max data points
		* Allow to specify which curves should be shown in the plot legend
		* Switched to Poppler for better LaTeX typesetting support
		* Support background color for label

Bug fixes:
	* Fitting: Fix missing locale support in evaluating range of fit function
	* Fitting: Fix pseudovoigt model
	* Fix crash in convolution and correlation
	* Windows: use breeze as default for better dark mode
	* Properly save the geometry of visible windows in the project
	* Interpolation: avoid crash when x data contains invalid data points or is not strictly increasing
	* HDF5: Fix reading attribute strings and better handle strings in compound data

-----2.8.2 (2021-04-01) -----
Bug fixes:
	* [CAS]
		* Fixed the regression introduced after the python2 backend was deprecated in Cantor
		* Warn about the potential data looses when a project with CAS content is opened but no CAS support is available
	* [worksheet]:
		* DateTime support for Custom Points and for Histograms
		* Fix "power of" notations for negative values, show "0" for zero and improve auto precision for small values for axis labels
		* Show all available symbols styles for CustomPoint, the last one was missing
		* Convert the plot range format to datetime also when the first histogram for datetime data was added to the plot
		* Properly restore the saved values column and also save the values formatting properties in the histogram
		* If the deleted columns are being restored, restore the column pointers also in the histograms
		* Properly react in the histogram when data columns are deleted or renamed
		* Save/load the values format in xy-curve
		* React on text changes for values prefix and suffix and not on return pressed event in the curve properties explorer
		* Fix log scale axis for one tick and ln-scale typo
		* Fix sqrt and square axis scale
		* adjust the range format (numeric vs. datetime) also when the column of the first curve is changed and not only when a new curve is added
		* simplified the naming of the initial axes for the default plot types (box blot with four axes,  etc.) - use "x" instead of "x axis 1", etc.
		* export to more image formats (jpg, bmp, ppm, xbm, xpm)
	* [spreadsheet]
		* show column statistics also for bigint columns
		* when selecting a column in the project explorer, make sure it becomes visible in the spreadsheet by scrolling horizontaly to its position
		* when removing or inserting rows in the spreadsheet, properly update the headers in the spreadsheet
	* [import]
		* Don't try to parse a netCDF file when the application was compiled without any support for netCDF, and similar for other formats
		* Show the last recently imported projects in a combobox also in ImportProjectDialog similar to how it's already done in ImportFileDialog
		* Don't show any error messages when the source file or local socket is empty when the import dialog is opened for the first time
		* Fixed ASCII import when start column > 1
	* Don't change the current selection in the Project Explorer when objects are being added or removed during undo or redo
	* Improved LaTeX support in export dialog and export of big spreadsheets
	* BUG 427190 - Fixed resetting parser error count on some platforms (Debian, Manjaro)
	* BUG 429110 - Support semicolon as function argument separator for locale with comma as decimal separator
	* BUG 429368 - Fix validation of custom model equation in fit dock
	* BUG 431535 - Save/Load value format
	* BUG 432291 - Show the relevant parts of the drop lines also when the data points are outside of the plot range

-----2.8.1 (2020-11-13) -----
	* [worksheet] allow to change the background color for axis labels (default: transparent)
	* [worksheet] allow to copy the plot cursor cordinates
	* [spreadsheet] better auto-detection of datetime format for values pasted in the spreadsheet
	* [live data] allow to add the timestamp column for all network live sources (TCP/UDP), not only for MQTT
	* [live data] better error handling and user notifications

Bug fixes:
	* Fix compiling with Cantor 20.08.X and X>0
	* Fix drawing lines between points of datetime data
	* Fix drawing axis tick label in color when in HTML mode
	* Fix size of dock widgets when changing between them
	* BUG 389920 - remove sub-window shadow remnants when closing the project
	* BUG 428029 - changing font of text label for newer Qt versions
	* BUG 428813 - full screen not restored (also fixed full screen on macOS)
	* BUG 428698 - Don't crash when doing drag&drop between different main windows
	* Fix missing settings dialog on macOS
	* Parser improvements (found in "Generate Function Values"):
		* Fix Crash using variable name of pre-defined functions as function ("sin()")
		* Allow variable names containing function names ("sina")
		* Correctly remove variables when changing name
		* Use application number locale
		* insert predefined functions with correct number of arguments

-----2.8 (2020-09-16) -----
	* Improved DateTime data support
	* Show the size of the members in the JSON file in the import file dialog
	* [worksheet] In the Export Worksheet Dialog allow to export to the clipboard
	* [worksheet] Allow to move plots, text labels and legend with arrow keys
	* [worksheet] Image worksheet element
	* [worksheet] Reference line on the plot
	* [worksheet] Support for imperial units for geometry and size settings of objects
	* [worksheet] Improve axes major and minor tick settings
	* [spreadsheet] show infinite values as such and not as NaN
	* [spreadsheet] support big integer (64 bit) as data type
	* [spreadsheet] column normalization methods "divide by max", "divide by min", etc.
	* [spreadsheet] Tukey's ladder of powers
	* [spreadsheet] added the size of the data set, its mode, 1st and 3rd quartiles and IQR to the column statistics
	* [analysis] calculate and expose the rough values as the result of a smooth (data = smooth + rough)
	* Allow to open Cantor and Jupyter projects
	* [Windows] improved craft blueprint and installer package
	* [macOS] added support for touchbar
	* Support global user specified decimal separator
	* Improved locale support in number input fields
	* Extended "About"-Dialog

Bug fixes:
	* BUG 421193 - import float(4) data from hdf5
	* BUG 418390 - Ignore infinite values (created in CAS worksheets for example) in curves
	* BUG 412455 - Don't crash (sporadically) when opening the color scheme menu
	* BUG 415214 - Better algorithm to draw the error bar caps
	* BUG 413397 - Properly handle removal of columns in the spreadsheet model
	* BUG 413401 - In plot data dialog, don't add new worksheets as children to workbooks, use the proper parent aspect
	* Fix Cantor support and Unicode characters on Windows
	* Fix evaluating fit residuals

-----2.7 (2019-10-24)-----
New features:
	* Allow to move objects (drag&drop) to different folders in the project explorer
	* [spreadsheet] allow to insert multiple rows and columns in one step
	* [spreadsheet] improved the handling of calculated columns (values calculated via a formula):
		* Allow to automatically update the calculated column on data changes in the variable columns
		* Invalidate the calculated column if one of the variable columns was deleted
		* In "Functions Values" dialog highlight the variable column combobox red if the variable column was deleted in the project
		* In "Functions Values" dialog don't allow to select columns to be calculated as variable columns (avoid circular dependencies)
		* In "Used in" context menu of a column show all other calculated columns where this column is used as a variable
	* [spreadsheet] when pasting data into empty columns, automatically convert their type to the type of the data to be pasted
	* Automatically update curves if a data column deleted before was re-added again (during the import or manually)
	* When auto-scaling in the plot take also the error bars into account, if available
	* For live data sources allow to save the relative path to the data source

UX improvements:
	* in the "Import Data" dialog show the history of the recently imported files
	* Improved the selection of curves in the plot that are near to or behind each other
	* BUG 408529 - Allow to use DEL to delete cells in spreadsheet and matrix
	* BUG 408537 - Allow to insert multiple rows and columns in the spreadsheet in one step
	* Added translations to Windows and macOS packages
	* Allow to stop the current selection in the plot with ESC
	* BUG 410855 - Seed the random number generator with the current time in order not to generate repetitive numbers in the spreadsheet.

Performance:
	* Increased the plotting speed for curves with many data points by removing points which are shown on the same pixel in the scene

Bug fixes:
	* Disable auto-scale when zooming, otherwise wrong (= auto scaled) data region is shown after project save&open
	* [macOS] fix determining number of lines of data files
	* Bug 408530 - correctly show error bars for data source columns having NANs
	* Bug 407847 - fixed the broken project import
	* Bug 411122 - fixed missing option for the resolution of PNG files in the export dialog
	* BUG 406805 - support for directory structures in ROOT files
	* [data fitting] handle weighted fitting with zero errors correctly
	* [data fitting] allow weighted fitting with data source from curve
	* [data fitting] fix function for calculating bounded values
	* [nsl] fix memory leak in line simplification (Douglas Peuker variant)
	* [nsl] fix bug in calculating Bessel polynomials on Windows (used in Bessel filter)

-----2.6 (2019-04-19)-----
New features:
	* Histogram
	* Import from MQTT sources
	* Import of ROOT (CERN) TH1 histograms
	* Import of Ngspice raw files (ASCII and binary)
	* Import of data in JSON format (JSON arrays and objects)
	* Improved import of NetCDF files
	* Added file type specific summary and content for special file types in info box of import dialog
	* Convolution/Deconvolution of data sets (sampling interval, linear/circular, normalization, wrap, standard kernel)
	* Cross-/Autocorrelation of data sets (sampling interval, linear/circular, normalization)
	* Allow to specify the number format when exporting spreadsheet and matrix
	* Improved user interface for data fitting (add fit function preview, show parameters directly, make options foldable)
	* [spreadsheet] when filling a float column with row numbers, automatically convert its type to integer
	* [spreadsheet] when filling an integer column with function values, automatically convert its type to float
	* [spreadsheet] data manipulation: add/subtract/multiply/divide for column values
	* [spreadsheet] export to SQLite
	* [matrix] data manipulation: add/subtract/multiply/divide for matrix values
	* [worksheet] Allow to specify different border shapes for labels (rectangle, eclipse, etc.)
	* [worksheet] Allow to rotate plot legends
	* [worksheet] Better positioning of rotated axis tick labels
	* [worksheet] Allow to make plots not-interactive (ignore mouse drag and wheel events) to avoid unwanted occasional panning and zooming
	* Allow to connect to SQL databases via ODBC
	* Show the amount of consumed memory in the status bar (optional)
	* Allow to change the settings for different computer algebra systems (Maxima, etc.) directly in LabPlot (embedd Cantor's settings widgets)

Bug fixes:
	* Fixed several problems in live data support
	* [spreadsheet] properly calculate function values out of integer x-values
	* [matrix] fix editing integer values
	* [import] fix preview update and add missing close of netcdf files
	* Don't crash when a scaling factor equal to zero was set for axis

-----2.5 (2018-06-21)-----
New features:
	* Support for reading and plotting of live-data
	* Improved data fitting
		* Automatically guess parameter of custom models
		* Better result presentation
		* Support different weight types
		* Consider given x- and y-error when fitting (can be switched off)
		* Show t statistics, P > |t| and confidence interval
		* Calculate p-value for chi-square and F test in nonlinear fitting
		* added fit models for most statistical distributions
	* Improved theming
		* Apply themes to worksheet and to all its children
		* Respect theme settings also in plot legends and labels
		* Allow to disable theming in worksheets and plots after a theme was selected
		* Show currently active theme in the "Apply theme" button
		* New application option in the settings for the default theme used for new worksheets.
	* Support different data types
		* auto detect integer and datetime data in import
		* support number locale and datetime formats
		* improved data type support in spreadsheets
	* Import from SQL databases (tables or custom queries)
	* Import Origin OPJ projects
	* Much better support for Windows and macOS
	* Syntax highlighting for LaTeX in the text label
	* Allow to set the background color for LaTeX labels
	* Support Hermite polynomials from GSL 2.4
	* Support error functions and related functions from libcerf
	* "Used in" sub-menu in column contex menu for faster navigation to the curves consuming the column
	* Direct application of analysis functions (smoothing, interpolating, etc.) on the ploted data via curve's context menu
	* Direct application of analysis functions  on the data in the spreadsheet and plotting of the results via spreadsheet's context menu
	* Drag columns in the project explorer and drop them on plots (either in a worksheet view or in the project explorer) to create curves
	* "Show last N points" and "Show first N points" data ranges in cartesian plot
	* Added CLI option --presenter to start LabPlot directly in the presenter mode
	* Added CLI parameter to directly open project files (LabPlot or Origin)
	* Allow drag&drop of projects files (LabPlot and Origin) on the main window to load the project
	* Allow drag&drop of data files on the main window to import the data
	* Show tooltips for the supported mathematical functions and constants in the expression text field
	* Automatically switch to the scientific representation for numbers bigger than 10^4 on the axis tick labels
	* Automatically allow the latex typesetting in the application after the latex environment was installed later without making the user to go to the settings dialog
	* Allow to change the color scheme for the application
	* Smooth and animated zooming in the worksheet view
	* Allow to add text labels to plots
	* Improved building with MSVC, Intel and PGI compiler

Performance improvements:
	* Faster copy&paste in the spreadsheet

Bug fixes:
	* Bug 379877 - masked rows in spreadsheet not restored in project
	* Calculation of fit results corrected
	* Axes now support values larger than FLT_MAX (~10^38) and smaller than FLT_MIN (~10^-38)
	* When a LabPlot project is being droped in the main window, load the project directly instead of showing the import file dialog
	* Correctly save and restore masked cells
	* Don't crash if the rc-file was not found during the startup

-----2.4 (2017-04-09)-----
New features:
	* Support themes for plots
	* Import and editing of FITS data files
	* Data reduction by removing data points using multiple algorithms
	* Numerical differentiation and integration with several options
	* Many new pre-defined fit models (Gompertz, Weibull, Log-Normal, Gumbel, etc.) sorted in categories
	* Fit parameter now support fixed values, lower/upper limits and use Unicode
	* Fit model and random number distribution formulas are now rendered with LaTeX
	* Support user specified x range in all analysis functions
	* Allow to enter complete LaTeX documents in text labels
	* Configuration parameter to use different LaTex engines (LuaLaTex, XeLatex, pdfLaTex, LaTex)
	* Disable LaTeX typesetting if no LaTex installation (and other required tools) were found at runtime
	* Presenter mode for worksheets
	* Support for Mac OS
	* Support for Julia's vectors and tuples in CAS worksheets (requires Cantor v. 16.12 or higher)
	* Allow to jump directly to the data source spreadsheet via XYCurve's context menu
	* Select and delete multiple objects in project explorer
	* Improved and extended internal parser for mathematical expressions
	* Copy of worksheet elements as image to the clipboard via CTRL+C

Bug fixes:
	* BUG: 361326 - Allow to select curves with overlapping bounding boxes
	* Correctly load worksheet sizes from saved templates
	* Fixed crash when removing columns in spreadsheet
	* Fixed crash when fitting using GSL >= 2
	* List of available functions corrected
	* Constants are now available with full accuracy
	* Windows: Import of files and open recent files fixed

-----2.3 (2016-07-23)-----
New features:
	* Integration of Cantor - Support for different open-source computer algebra systems
	* Statistics on spreadsheets and matrices
	* Export of spreadsheets and matrices to LaTeX tables
	* Interpolation of data including different splines, cosine, exponential, cubic Hermite (Catmull-Rom, cardinal, Kochanek-Bartels) and rational functions
	* Data smoothing using moving average (centered or lagged), percentile filter or Savitzky-Golay algorithm
	* Fourier filter (low pass, high pass, band pass, band reject) with ideal, Butterworth, Chebychev I+II, Legendre or Bessel-Thomson filter
	* Fourier transform with many window functions (Welch, Hann, Hamming, etc.) calculating magnitude, amplitude, power, phase, dB, etc. and supporting
		one/two sided spectrum with or without shift and x scaling to frequency, index or period
	* Filter and search capabilities in the drop down box for the selection of data sources
	* Sigmoid function as a new pre-defined fit model
	* Support for compiling on Microsoft Windows

Performance improvements:
	* Faster generation of random values
	* Global option to enable/disable the double-buffering for faster painting of curves (enabled on default)

Bug fixes:
	* Save and restore last used setting in RandomValuesDialog
	* Update axis title shape on title rotations correctly
	* Save and restore custom column widths in the spreadsheet
	* Fixed sporadic crashes during project close

-----2.2 (2016-03-29)-----
New features:
	* Datapicker - tool for extracting curves and data points from imported images
	* Custom point on the plot with user-defined position and appearance
	* Accept drag&drop events
	* Support GSL 2.x
	* Import and export dialogs save and restore their settings and sizes

Performance improvements:
	* Faster rendering of the image view of the matrix

Bug fixes:
	* BUG: 354744 - make setting of range auto scaling in CartesianPlot undo/redo-able
	* Removed couple of hard coded sizes given in pixels for better user-experience on hidpi-displays
	* Fixes the bug with disabled undo/redo-actions in after the undo-history was cleared
	* Keep the information about the columns to be shown in the project explorer after project close
	* Fixed some bugs in painting of the selection band on the worksheet
	* Allow to open gz- and bz2-compressed LabPlot project files on the command line interface

-----2.1 (2015-10-25)-----
New features:
	* New Matrix view for handling matrix data.
	* Workbook - a new container for grouping several objects of type Spreadsheet and/or Matrix.
	* Import of binary, image, NetCDF and HDF data into spreadsheet or matrix.
	* Visual HDF and NetCDF parser to view content of files and import data sets.
	* Preview of all supported file types in import dialog.
	* Transparently import compressed data files.
	* In xy-curve the points may not be connected by the line if there are NANs in-between. This behaviour is controlled by the parameter "skip gaps".
	* Multiplier of Pi format of the plot axis for periodical functions.
	* New operations on columns in Spreadsheet - reverse, drop values and mask values.
	* Formula used to generate the values in a column is stored and can be changed/adjusted in the formula dialog afterwards.
	* Curve filling: the area below, under, left to or right to the curve can be filled.
	* Support for multiple variables in "Function Values"-dialog - new data in the spreadsheet can be calculated out of multiple columns.

Performance improvements:
	* Speeded up the creation of new columns during the import

Bug fixes:
	* Fixed wrong behaviour when doing "zoom&select" in a plot and then deselecting the plot - it was not possible anymore to select the plot again on the worksheet.

-----2.0.2 (2015-03-15)-----
New features:
	* Plot 2D-curves defined by mathematical equations in cartesian and polar coordinates or via a parametric equation.
	* Linear and non-linear regression analysis. Several predefined fit-models are provided. User-defined models are also possible.
	* Besides fixed worksheet sizes (predefined sizes like A4 etc. or user-defined), complete view size can be used. All sizes are automatically adjusted on resize.
	* Different axis arrow types.
	* "select region and zoom in", "select x-region and zoom in", "select y-region and zoom in" functions for cartesian plot.
	* Rounded border for several worksheet objects  (plot area, legend etc.)
	* Hover effect for axis, curve and text label.
	* Added a MessageBox - ask befor deleting worksheet objects.
	* Added three new types for drop lines - "zero baseline", "min baseline" and "max baseline"
	* Fill the selection in Spreadsheet with a constant value provided by the user
	* Fill columns with uniform and non-uniform random numbers, several distributions are available.
	* Fill columns with function values
	* Allow custom resolutions for PNG-export
	* Export of the spreadsheet to a text file.
	* Simultaneous zooming and navigation accross multiple plots.
	* Implemented "Powers of 10/2/e" for the axis tick labels

Bug fixes:
	* Don't crash when trying to create a plot in case no rc-file was installed.
	* Don't allow to select unwanted objects in TreeViewComboBox in ImportDialog and XYCurveDock.
	* Corrected painting of background images in plot area and legend.
	* BUG: 330723 - fixed weird selection in spreadsheet.
	* BUG: 330774 - fixed wrong positioning of axis on orientation changes.
	* Update main window title when project name is changed

-----2.0.1 (2014-03-01)-----
Bug fix release. Solved issues:
	* Fixed wrong scaling of legend's text labels in pdf-export
	* Fixed memory corruption in CartesianPlotDock that can lead to crashes

-----2.0.0 (2014-01-19)-----
First stable release of LabPlot2. LabPlot2 is a complete rewrite of LabPlot1 and lacks in this release a lot of features available in the predecessor. On the other hand, the GUI and the usability is more superior as compared to LabPlot1 and there are several new features that were not available in LabPlot1.

Brief summary of features and capabilities of LabPlot2 implemented in the first release:
	* project-based management of data
	* created objects are organized in a tree and are visualized and accessible in the project explorer
	* for a better management of objects, additional folders and sub-folders can be created within a project
	* spreadsheet with very basic functionality is available for manual data entry
	* "file data source" can be used to import a file and to let LabPlot2 watch for changes in that file
	* external data from an ascii file can be also directly imported to a spreadsheet for further editing
	* worksheet is the main object where plots, labels etc. are placed on
	* several zooming functions for the worksheet
	* only cartesian plot is implemented in the first release
	* arbitrary number of freely positionable axes is possible
	* xy-curve is implemented. As the data source for the x- and y-values columns either from a spreadsheet
	  or from a file data source can be used
	* several zooming and "movement" functions are available for the plots which help to navigate through data
	* legend for xy-plots
	* a lot of properties of the worksheet elements can be edited in a very easy way in the corresponding dock widgets
	* plots on the worksheet can be put into a horizontal, vertical or grid layouts
	* export of worksheet (entire worksheet or current seleciton) to pdf, eps, png and svg<|MERGE_RESOLUTION|>--- conflicted
+++ resolved
@@ -8,11 +8,9 @@
 	* Fix build with system QXlsx (!693)
 	* Fix build with system qads 4.4 (!694)
 	* Crash on import when no projects opened (BUG 503800)
-<<<<<<< HEAD
-	* Improve axis ticks locations. The don't need to be always from the bottom to top if it does not look nice there (!700)
-=======
+	* Improve axis ticks locations. The don't need to be always from the bottom to top if it does not look nice (!700)
 	* Save rotation of axis title seperately for x and y axis
->>>>>>> 6aafe4d1
+
 
 -----2.12.0 (2025-04-25) -----
 New features:
